[licenses]
unlicensed = "deny"
default = "deny"
copyleft = "deny"
allow = [
  "0BSD",
  "Apache-2.0",
  "BSD-2-Clause",
  "BSD-3-Clause",
  "BSL-1.0",
  "CC0-1.0",
  "ISC",
  "MIT",
  "OpenSSL",
  "Unicode-DFS-2016",
  "Zlib"
]

private = { ignore = true }

exceptions = [
    # MPL-2.0 are added case-by-case to make sure we are in compliance. To be in
    # compliance we cannot be modifying the source files.
    { allow = ["MPL-2.0"], name = "colored", version = "*" },
    { allow = ["MPL-2.0"], name = "webpki-roots", version = "*" },
    { allow = ["MPL-2.0"], name = "vector-config-common", version = "*" },
    { allow = ["MPL-2.0"], name = "vector-config-macros", version = "*" },
    { allow = ["MPL-2.0"], name = "vrl", version = "*" },
]

[[licenses.clarify]]
name = "ring"
version = "*"
expression = "MIT AND ISC AND OpenSSL"
license-files = [
    { path = "LICENSE", hash = 0xbd0eed23 }
]

[advisories]
<<<<<<< HEAD
ignore = [
    # The NATS official Rust clients are vulnerable to MitM when using TLS
    #
    # Will be resolved when we switch to `async_nats` crate
    # https://github.com/vectordotdev/vector/pull/15533
    "RUSTSEC-2023-0029",
    "RUSTSEC-2022-0093", # Also solved by switching nats => currently not enabled in Mezmo

    # requires our dependencies to migrate to `rustls-webpki`
    "RUSTSEC-2023-0052",
]
=======
ignore = [ ]
>>>>>>> 3cc27b98
<|MERGE_RESOLUTION|>--- conflicted
+++ resolved
@@ -37,18 +37,4 @@
 ]
 
 [advisories]
-<<<<<<< HEAD
-ignore = [
-    # The NATS official Rust clients are vulnerable to MitM when using TLS
-    #
-    # Will be resolved when we switch to `async_nats` crate
-    # https://github.com/vectordotdev/vector/pull/15533
-    "RUSTSEC-2023-0029",
-    "RUSTSEC-2022-0093", # Also solved by switching nats => currently not enabled in Mezmo
-
-    # requires our dependencies to migrate to `rustls-webpki`
-    "RUSTSEC-2023-0052",
-]
-=======
-ignore = [ ]
->>>>>>> 3cc27b98
+ignore = [ ]