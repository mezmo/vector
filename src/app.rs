#![allow(missing_docs)]
use std::{
    num::{NonZeroU64, NonZeroUsize},
    path::PathBuf,
    process::ExitStatus,
    sync::atomic::{AtomicUsize, Ordering},
    time::Duration,
};

use exitcode::ExitCode;
use futures::StreamExt;
use std::time::Instant;
use tokio::runtime::{self, Runtime};
use tokio::sync::broadcast::error::RecvError;
use tokio::sync::mpsc;
use tokio_stream::wrappers::UnboundedReceiverStream;
use vector_lib::usage_metrics::{start_publishing_metrics, UsageMetrics};

use crate::extra_context::ExtraContext;
#[cfg(feature = "api")]
use crate::{api, internal_events::ApiStarted};
use crate::{
    cli::{handle_config_errors, LogFormat, Opts, RootOpts, WatchConfigMethod},
    config::{self, ComponentConfig, ComponentKey, Config, ConfigPath},
    heartbeat,
    internal_events::mezmo_config::{
        MezmoConfigCompile, MezmoConfigReload, MezmoConfigReloadSignalReceive,
    },
    internal_events::{VectorQuit, VectorStarted, VectorStopped},
    signal::{SignalHandler, SignalPair, SignalRx, SignalTo},
    topology::{
        ReloadOutcome, RunningTopology, SharedTopologyController, ShutdownErrorReceiver,
        TopologyController,
    },
    trace,
};

#[cfg(unix)]
use std::os::unix::process::ExitStatusExt;
#[cfg(windows)]
use std::os::windows::process::ExitStatusExt;
use tokio::runtime::Handle;

static WORKER_THREADS: AtomicUsize = AtomicUsize::new(0);

pub fn worker_threads() -> Option<NonZeroUsize> {
    NonZeroUsize::new(WORKER_THREADS.load(Ordering::Relaxed))
}

pub struct ApplicationConfig {
    pub config_paths: Vec<config::ConfigPath>,
    pub topology: RunningTopology,
    pub graceful_crash_receiver: ShutdownErrorReceiver,
    pub internal_topologies: Vec<RunningTopology>,
    #[cfg(feature = "api")]
    pub api: config::api::Options,
    pub metrics_tx: mpsc::UnboundedSender<UsageMetrics>,
    pub extra_context: ExtraContext,
}

pub struct Application {
    pub root_opts: RootOpts,
    pub config: ApplicationConfig,
    pub signals: SignalPair,
}

impl ApplicationConfig {
    pub async fn from_opts(
        opts: &RootOpts,
        signal_handler: &mut SignalHandler,
        extra_context: ExtraContext,
    ) -> Result<Self, ExitCode> {
        let config_paths = opts.config_paths_with_formats();

        let graceful_shutdown_duration = (!opts.no_graceful_shutdown_limit)
            .then(|| Duration::from_secs(u64::from(opts.graceful_shutdown_limit_secs)));

        let watcher_conf = if opts.watch_config {
            Some(watcher_config(
                opts.watch_config_method,
                opts.watch_config_poll_interval_seconds,
            ))
        } else {
            None
        };

        let config = load_configs(
            &config_paths,
            watcher_conf,
            opts.require_healthy,
            opts.allow_empty_config,
            graceful_shutdown_duration,
            signal_handler,
        )
        .await?;

        Self::from_config(config_paths, config, extra_context).await
    }

    pub async fn from_config(
        config_paths: Vec<ConfigPath>,
        config: Config,
        extra_context: ExtraContext,
    ) -> Result<Self, ExitCode> {
        let (metrics_tx, metrics_rx) = mpsc::unbounded_channel::<UsageMetrics>();
        start_publishing_metrics(metrics_rx)
            .await
            .map_err(|_| handle_config_errors(vec!["Usage metrics publishing error".into()]))?;

        #[cfg(feature = "api")]
        let api = config.api;

        let (topology, graceful_crash_receiver) = RunningTopology::start_init_validated(
            config,
            Some(metrics_tx.clone()),
            extra_context.clone(),
        )
        .await
        .ok_or(exitcode::CONFIG)?;

        Ok(Self {
            config_paths,
            topology,
            graceful_crash_receiver,
            internal_topologies: Vec::new(),
            #[cfg(feature = "api")]
            api,
            metrics_tx,
            extra_context,
        })
    }

    pub async fn add_internal_config(
        &mut self,
        config: Config,
        extra_context: ExtraContext,
    ) -> Result<(), ExitCode> {
        let Some((topology, _)) =
            RunningTopology::start_init_validated(config, None, extra_context).await
        else {
            return Err(exitcode::CONFIG);
        };
        self.internal_topologies.push(topology);
        Ok(())
    }

    /// Configure the API server, if applicable
    #[cfg(feature = "api")]
    pub fn setup_api(&self, handle: &Handle) -> Option<api::Server> {
        if self.api.enabled {
            match api::Server::start(
                self.topology.config(),
                self.topology.watch(),
                std::sync::Arc::clone(&self.topology.running),
                handle,
            ) {
                Ok(api_server) => {
                    emit!(ApiStarted {
                        addr: self.api.address.unwrap(),
                        playground: self.api.playground,
                        graphql: self.api.graphql
                    });

                    Some(api_server)
                }
                Err(error) => {
                    let error = error.to_string();
                    error!("An error occurred that Vector couldn't handle: {}.", error);
                    _ = self
                        .topology
                        .abort_tx
                        .send(crate::signal::ShutdownError::ApiFailed { error });
                    None
                }
            }
        } else {
            info!(message="API is disabled, enable by setting `api.enabled` to `true` and use commands like `vector top`.");
            None
        }
    }
}

impl Application {
    pub fn run(extra_context: ExtraContext) -> ExitStatus {
        let (runtime, app) =
            Self::prepare_start(extra_context).unwrap_or_else(|code| std::process::exit(code));

        runtime.block_on(app.run())
    }

    pub fn prepare_start(
        extra_context: ExtraContext,
    ) -> Result<(Runtime, StartedApplication), ExitCode> {
        Self::prepare(extra_context)
            .and_then(|(runtime, app)| app.start(runtime.handle()).map(|app| (runtime, app)))
    }

    pub fn prepare(extra_context: ExtraContext) -> Result<(Runtime, Self), ExitCode> {
        let opts = Opts::get_matches().map_err(|error| {
            // Printing to stdout/err can itself fail; ignore it.
            _ = error.print();
            exitcode::USAGE
        })?;

        Self::prepare_from_opts(opts, extra_context)
    }

    pub fn prepare_from_opts(
        opts: Opts,
        extra_context: ExtraContext,
    ) -> Result<(Runtime, Self), ExitCode> {
        opts.root.init_global();

        let color = opts.root.color.use_color();

        init_logging(
            color,
            opts.root.log_format,
            opts.log_level(),
            opts.root.internal_log_rate_limit,
        );
        ::mezmo::user_trace::init(opts.root.user_log_rate_limit);

        // Can only log this after initializing the logging subsystem
        if opts.root.openssl_no_probe {
            debug!(message = "Disabled probing and configuration of root certificate locations on the system for OpenSSL.");
        }

        let runtime = build_runtime(opts.root.threads, "vector-worker")?;

        // Signal handler for OS and provider messages.
        let mut signals = SignalPair::new(&runtime);

        if let Some(sub_command) = &opts.sub_command {
            return Err(runtime.block_on(sub_command.execute(signals, color)));
        }

        let config = runtime.block_on(ApplicationConfig::from_opts(
            &opts.root,
            &mut signals.handler,
            extra_context,
        ))?;

        #[cfg(feature = "api-client")]
        start_remote_task_execution(&runtime, &config)?;

        Ok((
            runtime,
            Self {
                root_opts: opts.root,
                config,
                signals,
            },
        ))
    }

    pub fn start(self, handle: &Handle) -> Result<StartedApplication, ExitCode> {
        // Any internal_logs sources will have grabbed a copy of the
        // early buffer by this point and set up a subscriber.
        crate::trace::stop_early_buffering();

        emit!(VectorStarted);
        handle.spawn(heartbeat::heartbeat());

        let Self {
            root_opts,
            config,
            signals,
        } = self;

        let topology_controller = SharedTopologyController::new(TopologyController {
            #[cfg(feature = "api")]
            api_server: config.setup_api(handle),
            topology: config.topology,
            config_paths: config.config_paths.clone(),
            require_healthy: root_opts.require_healthy,
            extra_context: config.extra_context,
        });

        Ok(StartedApplication {
            config_paths: config.config_paths,
            internal_topologies: config.internal_topologies,
            graceful_crash_receiver: config.graceful_crash_receiver,
            signals,
            topology_controller,
            metrics_tx: config.metrics_tx,
            allow_empty_config: root_opts.allow_empty_config,
        })
    }
}

#[cfg(feature = "api-client")]
fn start_remote_task_execution(
    runtime: &Runtime,
    _config: &ApplicationConfig,
) -> Result<(), ExitCode> {
    use std::env;

    #[cfg(feature = "api")]
    let api_config = _config.api;
    #[cfg(not(feature = "api"))]
    let api_config: config::api::Options = Default::default();

    let auth_token = env::var("MEZMO_LOCAL_DEPLOY_AUTH_TOKEN").ok();
    if let Some(auth_token) = auth_token {
        let get_endpoint_url = env::var("MEZMO_TASKS_FETCH_ENDPOINT_URL").ok();
        let post_endpoint_url = env::var("MEZMO_TASKS_POST_ENDPOINT_URL").ok();
        match (get_endpoint_url, post_endpoint_url) {
            (Some(get_endpoint_url), Some(post_endpoint_url)) => {
                if !api_config.enabled {
                    error!("API is disabled");
                    return Err(exitcode::USAGE);
                }

                runtime.spawn(async move {
                    crate::mezmo::remote_task_execution::start_polling_for_tasks(
                        api_config,
                        auth_token,
                        get_endpoint_url,
                        post_endpoint_url,
                    )
                    .await;
                });
            }
            (_, _) => {
                error!("Mezmo tasks endpoints not set");
                return Err(exitcode::USAGE);
            }
        }
    }

    Ok(())
}

pub struct StartedApplication {
    pub config_paths: Vec<ConfigPath>,
    pub internal_topologies: Vec<RunningTopology>,
    pub graceful_crash_receiver: ShutdownErrorReceiver,
    pub signals: SignalPair,
    pub topology_controller: SharedTopologyController,
    pub metrics_tx: mpsc::UnboundedSender<UsageMetrics>,
    pub allow_empty_config: bool,
}

impl StartedApplication {
    pub async fn run(self) -> ExitStatus {
        self.main().await.shutdown().await
    }

    pub async fn main(self) -> FinishedApplication {
        let Self {
            config_paths,
            graceful_crash_receiver,
            signals,
            topology_controller,
            metrics_tx,
            internal_topologies,
            allow_empty_config,
        } = self;

        let mut graceful_crash = UnboundedReceiverStream::new(graceful_crash_receiver);

        let mut signal_handler = signals.handler;
        let mut signal_rx = signals.receiver;

        let signal = loop {
            let has_sources = !topology_controller.lock().await.topology.config.is_empty();
            tokio::select! {
                signal = signal_rx.recv() => if let Some(signal) = handle_signal(
                    signal,
                    &topology_controller,
                    &config_paths,
                    &mut signal_handler,
                    &metrics_tx,
                    allow_empty_config,
                ).await {
                    break signal;
                },
                // Trigger graceful shutdown if a component crashed, or all sources have ended.
                error = graceful_crash.next() => break SignalTo::Shutdown(error),
                _ = TopologyController::sources_finished(topology_controller.clone()), if has_sources => {
                    info!("All sources have finished.");
                    break SignalTo::Shutdown(None)
                } ,
                else => unreachable!("Signal streams never end"),
            }
        };

        FinishedApplication {
            signal,
            signal_rx,
            topology_controller,
            internal_topologies,
        }
    }
}

async fn handle_signal(
    signal: Result<SignalTo, RecvError>,
    topology_controller: &SharedTopologyController,
    config_paths: &[ConfigPath],
    signal_handler: &mut SignalHandler,
    metrics_tx: &mpsc::UnboundedSender<UsageMetrics>,
    allow_empty_config: bool,
) -> Option<SignalTo> {
    match signal {
        Ok(SignalTo::ReloadComponents(component_keys)) => {
            let mut topology_controller = topology_controller.lock().await;

            // Reload paths
            if let Some(paths) = config::process_paths(config_paths) {
                topology_controller.config_paths = paths;
            }

            // Reload config
            let new_config = config::load_from_paths_with_provider_and_secrets(
                &topology_controller.config_paths,
                signal_handler,
                allow_empty_config,
            )
            .await;

            reload_config_from_result(
                topology_controller,
                new_config,
                Some(component_keys.iter().map(AsRef::as_ref).collect()),
            )
            .await
        }
        Ok(SignalTo::ReloadFromConfigBuilder(config_builder)) => {
<<<<<<< HEAD
            emit!(MezmoConfigReloadSignalReceive {});
            let start = Instant::now();
            let mut topology_controller = topology_controller.lock().await;

            // We use build_no_validation() to speed up building
            // Configs were fully validated when generated and better errors
            // won't help us much at this point (as it will blow up anyway)
            if let Ok(new_config) = config_builder
                .build_no_validation()
                .map_err(handle_config_errors)
            {
                emit!(MezmoConfigCompile {
                    elapsed: Instant::now() - start
                });

                let mut reload_outcome = None;
                let reload_future =
                    topology_controller.reload_with_metrics(new_config, Some(metrics_tx.clone()));

                tokio::pin!(reload_future);

                // LOG-17772: Set a maximum amount of time to wait for configuration reloading before
                // triggering corrective action. By default, this will wait for 150 seconds / 2.5 minutes.
                let config_reload_max_sec = std::env::var("CONFIG_RELOAD_MAX_SEC").unwrap_or_else(|_| {
                warn!("couldn't read value for CONFIG_RELOAD_MAX_SEC env var, default will be used");
                "150".to_owned()
            });
                let config_reload_max_sec = config_reload_max_sec.parse::<usize>().unwrap_or_else(|_| {
                warn!("failed to parse CONFIG_RELOAD_MAX_SEC value {config_reload_max_sec}, default will be used");
                150
            });
                let mut reload_future_done = false;
                for i in 1..=config_reload_max_sec {
                    tokio::select! {
                        _ = tokio::time::sleep(Duration::from_secs(1)) => {
                            info!("Waiting for topology to be reloaded after {i} secs")
                        },
                        outcome = &mut reload_future => {
                            reload_outcome = Some(outcome);
                            reload_future_done = true;
                            break;
                        }
                    }
                }

                let elapsed = Instant::now() - start;

                // LOG-17772: If the config reload future doesn't resolve in the allotted
                // time, then crash the vector process and allow k8s to respawn the process
                // in order to get config reloading to work again. Note that panic! doesn't
                // work to terminate the process since the higher level code traps the panic
                // and prevents termination.
                if !reload_future_done {
                    emit!(MezmoConfigReload {
                        elapsed,
                        success: false
                    });
                    error!("New topology reload future failed to resolved within the limit.");
                    std::process::abort();
                }

                match reload_outcome {
                    Some(ReloadOutcome::MissingApiKey) => {
                        emit!(MezmoConfigReload {
                            elapsed,
                            success: false
                        });
                        warn!("Config reload missing API key");
                    }
                    Some(ReloadOutcome::Success) => {
                        emit!(MezmoConfigReload {
                            elapsed,
                            success: true
                        });
                        info!("Config reload succeeded, took {:?}", elapsed);
                    }
                    Some(ReloadOutcome::RolledBack) => {
                        emit!(MezmoConfigReload {
                            elapsed,
                            success: false
                        });
                        warn!("Config reload rolled back");
                    }
                    Some(ReloadOutcome::FatalError(error)) => {
                        emit!(MezmoConfigReload {
                            elapsed,
                            success: false
                        });
                        error!("Config reload fatal error");
                        return Some(SignalTo::Shutdown(Some(error)));
                    }
                    None => {
                        emit!(MezmoConfigReload {
                            elapsed,
                            success: false
                        });
                        warn!("Config reload resulted in no config");
                    }
                }
            };
            None
=======
            let topology_controller = topology_controller.lock().await;
            reload_config_from_result(topology_controller, config_builder.build(), None).await
>>>>>>> 9a19e8a7
        }
        Ok(SignalTo::ReloadFromDisk) => {
            let mut topology_controller = topology_controller.lock().await;

            // Reload paths
            if let Some(paths) = config::process_paths(config_paths) {
                topology_controller.config_paths = paths;
            }

            // Reload config
            if let Ok(new_config) = config::load_from_paths_with_provider_and_secrets(
                &topology_controller.config_paths,
                signal_handler,
                allow_empty_config,
            )
            .await
            .map_err(handle_config_errors)
            {
                if let ReloadOutcome::FatalError(error) =
                    topology_controller.reload(new_config).await
                {
                    return Some(SignalTo::Shutdown(Some(error)));
                }
            };

<<<<<<< HEAD
            None
=======
            reload_config_from_result(topology_controller, new_config, None).await
>>>>>>> 9a19e8a7
        }
        Err(RecvError::Lagged(amt)) => {
            warn!("Overflow, dropped {} signals.", amt);
            None
        }
        Err(RecvError::Closed) => Some(SignalTo::Shutdown(None)),
        Ok(signal) => Some(signal),
    }
}

<<<<<<< HEAD
=======
async fn reload_config_from_result(
    mut topology_controller: MutexGuard<'_, TopologyController>,
    config: Result<Config, Vec<String>>,
    components_to_reload: Option<Vec<&ComponentKey>>,
) -> Option<SignalTo> {
    match config {
        Ok(new_config) => match topology_controller
            .reload(new_config, components_to_reload)
            .await
        {
            ReloadOutcome::FatalError(error) => Some(SignalTo::Shutdown(Some(error))),
            _ => None,
        },
        Err(errors) => {
            handle_config_errors(errors);
            emit!(VectorConfigLoadError);
            None
        }
    }
}

>>>>>>> 9a19e8a7
pub struct FinishedApplication {
    pub signal: SignalTo,
    pub signal_rx: SignalRx,
    pub topology_controller: SharedTopologyController,
    pub internal_topologies: Vec<RunningTopology>,
}

impl FinishedApplication {
    pub async fn shutdown(self) -> ExitStatus {
        let FinishedApplication {
            signal,
            signal_rx,
            topology_controller,
            internal_topologies,
        } = self;

        // At this point, we'll have the only reference to the shared topology controller and can
        // safely remove it from the wrapper to shut down the topology.
        let topology_controller = topology_controller
            .try_into_inner()
            .expect("fail to unwrap topology controller")
            .into_inner();

        let status = match signal {
            SignalTo::Shutdown(_) => Self::stop(topology_controller, signal_rx).await,
            SignalTo::Quit => Self::quit(),
            _ => unreachable!(),
        };

        for topology in internal_topologies {
            topology.stop().await;
        }

        status
    }

    async fn stop(topology_controller: TopologyController, mut signal_rx: SignalRx) -> ExitStatus {
        emit!(VectorStopped);
        tokio::select! {
            _ = topology_controller.stop() => ExitStatus::from_raw({
                #[cfg(windows)]
                {
                    exitcode::OK as u32
                }
                #[cfg(unix)]
                exitcode::OK
            }), // Graceful shutdown finished
            _ = signal_rx.recv() => Self::quit(),
        }
    }

    fn quit() -> ExitStatus {
        // It is highly unlikely that this event will exit from topology.
        emit!(VectorQuit);
        ExitStatus::from_raw({
            #[cfg(windows)]
            {
                exitcode::UNAVAILABLE as u32
            }
            #[cfg(unix)]
            exitcode::OK
        })
    }
}

fn get_log_levels(default: &str) -> String {
    std::env::var("VECTOR_LOG")
        .or_else(|_| {
            std::env::var("LOG").inspect(|_log| {
                warn!(
                    message =
                        "DEPRECATED: Use of $LOG is deprecated. Please use $VECTOR_LOG instead."
                );
            })
        })
        .unwrap_or_else(|_| default.into())
}

pub fn build_runtime(threads: Option<usize>, thread_name: &str) -> Result<Runtime, ExitCode> {
    let mut rt_builder = runtime::Builder::new_multi_thread();
    rt_builder.max_blocking_threads(20_000);
    rt_builder.enable_all().thread_name(thread_name);

    let threads = threads.unwrap_or_else(crate::num_threads);
    if threads == 0 {
        error!("The `threads` argument must be greater or equal to 1.");
        return Err(exitcode::CONFIG);
    }
    WORKER_THREADS
        .compare_exchange(0, threads, Ordering::Acquire, Ordering::Relaxed)
        .unwrap_or_else(|_| panic!("double thread initialization"));
    rt_builder.worker_threads(threads);

    info!(messaged = "Building runtime.", worker_threads = threads);
    Ok(rt_builder.build().expect("Unable to create async runtime"))
}

pub async fn load_configs(
    config_paths: &[ConfigPath],
    watcher_conf: Option<config::watcher::WatcherConfig>,
    require_healthy: Option<bool>,
    allow_empty_config: bool,
    graceful_shutdown_duration: Option<Duration>,
    signal_handler: &mut SignalHandler,
) -> Result<Config, ExitCode> {
    let config_paths = config::process_paths(config_paths).ok_or(exitcode::CONFIG)?;

    let watched_paths = config_paths
        .iter()
        .map(<&PathBuf>::from)
        .collect::<Vec<_>>();

    info!(
        message = "Loading configs.",
        paths = ?watched_paths
    );

    let mut config = config::load_from_paths_with_provider_and_secrets(
        &config_paths,
        signal_handler,
        allow_empty_config,
    )
    .await
    .map_err(handle_config_errors)?;

    let mut watched_component_paths = Vec::new();

    if let Some(watcher_conf) = watcher_conf {
        for (name, sink) in config.sinks() {
            let files = sink.inner.files_to_watch();
            let component_config =
                ComponentConfig::new(files.into_iter().cloned().collect(), name.clone());
            watched_component_paths.push(component_config);
        }

        info!(
            message = "Starting watcher.",
            paths = ?watched_paths
        );

        // Start listening for config changes.
        config::watcher::spawn_thread(
            watcher_conf,
            signal_handler.clone_tx(),
            watched_paths,
            watched_component_paths,
            None,
        )
        .map_err(|error| {
            error!(message = "Unable to start config watcher.", %error);
            exitcode::CONFIG
        })?;
    }

    config::init_log_schema(config.global.log_schema.clone(), true);
    config::init_telemetry(config.global.telemetry.clone(), true);

    if !config.healthchecks.enabled {
        info!("Health checks are disabled.");
    }
    config.healthchecks.set_require_healthy(require_healthy);
    config.graceful_shutdown_duration = graceful_shutdown_duration;

    Ok(config)
}

pub fn init_logging(color: bool, format: LogFormat, log_level: &str, rate: u64) {
    let level = get_log_levels(log_level);
    let json = match format {
        LogFormat::Text => false,
        LogFormat::Json => true,
    };

    trace::init(color, json, &level, rate);
    debug!(
        message = "Internal log rate limit configured.",
        internal_log_rate_secs = rate,
    );
    info!(message = "Log level is enabled.", level = ?level);
}

pub fn watcher_config(
    method: WatchConfigMethod,
    interval: NonZeroU64,
) -> config::watcher::WatcherConfig {
    match method {
        WatchConfigMethod::Recommended => config::watcher::WatcherConfig::RecommendedWatcher,
        WatchConfigMethod::Poll => config::watcher::WatcherConfig::PollWatcher(interval.into()),
    }
}<|MERGE_RESOLUTION|>--- conflicted
+++ resolved
@@ -11,8 +11,8 @@
 use futures::StreamExt;
 use std::time::Instant;
 use tokio::runtime::{self, Runtime};
-use tokio::sync::broadcast::error::RecvError;
 use tokio::sync::mpsc;
+use tokio::sync::{broadcast::error::RecvError, MutexGuard};
 use tokio_stream::wrappers::UnboundedReceiverStream;
 use vector_lib::usage_metrics::{start_publishing_metrics, UsageMetrics};
 
@@ -26,7 +26,7 @@
     internal_events::mezmo_config::{
         MezmoConfigCompile, MezmoConfigReload, MezmoConfigReloadSignalReceive,
     },
-    internal_events::{VectorQuit, VectorStarted, VectorStopped},
+    internal_events::{VectorConfigLoadError, VectorQuit, VectorStarted, VectorStopped},
     signal::{SignalHandler, SignalPair, SignalRx, SignalTo},
     topology::{
         ReloadOutcome, RunningTopology, SharedTopologyController, ShutdownErrorReceiver,
@@ -428,7 +428,6 @@
             .await
         }
         Ok(SignalTo::ReloadFromConfigBuilder(config_builder)) => {
-<<<<<<< HEAD
             emit!(MezmoConfigReloadSignalReceive {});
             let start = Instant::now();
             let mut topology_controller = topology_controller.lock().await;
@@ -445,21 +444,19 @@
                 });
 
                 let mut reload_outcome = None;
-                let reload_future =
-                    topology_controller.reload_with_metrics(new_config, Some(metrics_tx.clone()));
+                let reload_future = topology_controller.reload_with_metrics(
+                    new_config,
+                    Some(metrics_tx.clone()),
+                    None,
+                );
 
                 tokio::pin!(reload_future);
 
                 // LOG-17772: Set a maximum amount of time to wait for configuration reloading before
                 // triggering corrective action. By default, this will wait for 150 seconds / 2.5 minutes.
-                let config_reload_max_sec = std::env::var("CONFIG_RELOAD_MAX_SEC").unwrap_or_else(|_| {
-                warn!("couldn't read value for CONFIG_RELOAD_MAX_SEC env var, default will be used");
-                "150".to_owned()
-            });
-                let config_reload_max_sec = config_reload_max_sec.parse::<usize>().unwrap_or_else(|_| {
-                warn!("failed to parse CONFIG_RELOAD_MAX_SEC value {config_reload_max_sec}, default will be used");
-                150
-            });
+                let config_reload_max_sec =
+                    crate::mezmo_env_config!("CONFIG_RELOAD_MAX_SEC", 150_usize);
+
                 let mut reload_future_done = false;
                 for i in 1..=config_reload_max_sec {
                     tokio::select! {
@@ -530,10 +527,6 @@
                 }
             };
             None
-=======
-            let topology_controller = topology_controller.lock().await;
-            reload_config_from_result(topology_controller, config_builder.build(), None).await
->>>>>>> 9a19e8a7
         }
         Ok(SignalTo::ReloadFromDisk) => {
             let mut topology_controller = topology_controller.lock().await;
@@ -544,26 +537,14 @@
             }
 
             // Reload config
-            if let Ok(new_config) = config::load_from_paths_with_provider_and_secrets(
+            let new_config = config::load_from_paths_with_provider_and_secrets(
                 &topology_controller.config_paths,
                 signal_handler,
                 allow_empty_config,
             )
-            .await
-            .map_err(handle_config_errors)
-            {
-                if let ReloadOutcome::FatalError(error) =
-                    topology_controller.reload(new_config).await
-                {
-                    return Some(SignalTo::Shutdown(Some(error)));
-                }
-            };
-
-<<<<<<< HEAD
-            None
-=======
+            .await;
+
             reload_config_from_result(topology_controller, new_config, None).await
->>>>>>> 9a19e8a7
         }
         Err(RecvError::Lagged(amt)) => {
             warn!("Overflow, dropped {} signals.", amt);
@@ -574,8 +555,6 @@
     }
 }
 
-<<<<<<< HEAD
-=======
 async fn reload_config_from_result(
     mut topology_controller: MutexGuard<'_, TopologyController>,
     config: Result<Config, Vec<String>>,
@@ -597,7 +576,6 @@
     }
 }
 
->>>>>>> 9a19e8a7
 pub struct FinishedApplication {
     pub signal: SignalTo,
     pub signal_rx: SignalRx,
