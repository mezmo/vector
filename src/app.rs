#![allow(missing_docs)]
use std::{
    collections::HashMap, num::NonZeroUsize, path::PathBuf, process::ExitStatus, time::Duration,
};

use exitcode::ExitCode;
use futures::StreamExt;
#[cfg(feature = "enterprise")]
use futures_util::future::BoxFuture;
use once_cell::race::OnceNonZeroUsize;
use openssl::provider::Provider;
use std::time::Instant;
use tokio::{
    runtime::{self, Runtime},
    sync::mpsc,
};
use tokio_stream::wrappers::UnboundedReceiverStream;
use vector_core::usage_metrics::{start_publishing_metrics, UsageMetrics};

#[cfg(feature = "enterprise")]
use crate::config::enterprise::{
    attach_enterprise_components, report_configuration, EnterpriseError, EnterpriseMetadata,
    EnterpriseReporter,
};
#[cfg(not(feature = "enterprise-tests"))]
use crate::metrics;
#[cfg(feature = "api")]
use crate::{api, internal_events::ApiStarted};
use crate::{
    cli::{handle_config_errors, LogFormat, Opts, RootOpts},
    config::{self, Config, ConfigPath},
    heartbeat,
    internal_events::mezmo_config::{
        MezmoConfigCompile, MezmoConfigReload, MezmoConfigReloadSignalReceive,
    },
    mezmo,
    signal::{ShutdownError, SignalHandler, SignalPair, SignalRx, SignalTo},
    topology::{
        self, ReloadOutcome, RunningTopology, SharedTopologyController, TopologyController,
    },
    trace,
};

#[cfg(unix)]
use std::os::unix::process::ExitStatusExt;
#[cfg(windows)]
use std::os::windows::process::ExitStatusExt;
use tokio::runtime::Handle;

pub static WORKER_THREADS: OnceNonZeroUsize = OnceNonZeroUsize::new();

use crate::internal_events::{VectorQuit, VectorStarted, VectorStopped};

use tokio::sync::broadcast::error::RecvError;

pub struct ApplicationConfig {
    pub config_paths: Vec<config::ConfigPath>,
    pub topology: RunningTopology,
    pub graceful_crash_sender: mpsc::UnboundedSender<ShutdownError>,
    pub graceful_crash_receiver: mpsc::UnboundedReceiver<ShutdownError>,
    #[cfg(feature = "api")]
    pub api: config::api::Options,
    #[cfg(feature = "enterprise")]
    pub enterprise: Option<EnterpriseReporter<BoxFuture<'static, ()>>>,
    pub metrics_tx: mpsc::UnboundedSender<UsageMetrics>,
}

pub struct Application {
    pub require_healthy: Option<bool>,
    pub config: ApplicationConfig,
    pub signals: SignalPair,
    pub openssl_providers: Option<Vec<Provider>>,
}

impl ApplicationConfig {
    pub async fn from_opts(
        opts: &RootOpts,
        signal_handler: &mut SignalHandler,
    ) -> Result<Self, ExitCode> {
        let config_paths = opts.config_paths_with_formats();

        let graceful_shutdown_duration = (!opts.no_graceful_shutdown_limit)
            .then(|| Duration::from_secs(u64::from(opts.graceful_shutdown_limit_secs)));

        let config = load_configs(
            &config_paths,
            opts.watch_config,
            opts.require_healthy,
            graceful_shutdown_duration,
            signal_handler,
        )
        .await?;

        Self::from_config(config_paths, config).await
    }

    pub async fn from_config(
        config_paths: Vec<ConfigPath>,
        config: Config,
    ) -> Result<Self, ExitCode> {
        // This is ugly, but needed to allow `config` to be mutable for building the enterprise
        // features, but also avoid a "does not need to be mutable" warning when the enterprise
        // feature is not enabled.
        #[cfg(feature = "enterprise")]
        let mut config = config;
        #[cfg(feature = "enterprise")]
        let enterprise = build_enterprise(&mut config, config_paths.clone())?;

        let (metrics_tx, metrics_rx) = mpsc::unbounded_channel::<UsageMetrics>();
        start_publishing_metrics(metrics_rx)
            .await
            .map_err(|_| handle_config_errors(vec!["Usage metrics publishing error".into()]))?;

        let diff = config::ConfigDiff::initial(&config);
        let pieces =
            topology::build_or_log_errors(&config, &diff, Some(metrics_tx.clone()), HashMap::new())
                .await
                .ok_or(exitcode::CONFIG)?;

        #[cfg(feature = "api")]
        let api = config.api;

        let result = topology::start_validated(config, diff, pieces).await;
        let (topology, (graceful_crash_sender, graceful_crash_receiver)) =
            result.ok_or(exitcode::CONFIG)?;

        Ok(Self {
            config_paths,
            topology,
            graceful_crash_sender,
            graceful_crash_receiver,
            #[cfg(feature = "api")]
            api,
            #[cfg(feature = "enterprise")]
            enterprise,
            metrics_tx,
        })
    }

    /// Configure the API server, if applicable
    #[cfg(feature = "api")]
    pub fn setup_api(&self, handle: &Handle) -> Option<api::Server> {
        if self.api.enabled {
            match api::Server::start(
                self.topology.config(),
                self.topology.watch(),
                std::sync::Arc::clone(&self.topology.running),
                handle,
            ) {
                Ok(api_server) => {
                    emit!(ApiStarted {
                        addr: self.api.address.unwrap(),
                        playground: self.api.playground
                    });

                    Some(api_server)
                }
                Err(error) => {
                    let error = error.to_string();
                    error!("An error occurred that Vector couldn't handle: {}.", error);
                    _ = self
                        .graceful_crash_sender
                        .send(ShutdownError::ApiFailed { error });
                    None
                }
            }
        } else {
            info!(message="API is disabled, enable by setting `api.enabled` to `true` and use commands like `vector top`.");
            None
        }
    }
}

impl Application {
    pub fn run() -> ExitStatus {
        let (runtime, app) = Self::prepare_start().unwrap_or_else(|code| std::process::exit(code));

        runtime.block_on(app.run())
    }

    pub fn prepare_start() -> Result<(Runtime, StartedApplication), ExitCode> {
        Self::prepare()
            .and_then(|(runtime, app)| app.start(runtime.handle()).map(|app| (runtime, app)))
    }

    pub fn prepare() -> Result<(Runtime, Self), ExitCode> {
        let opts = Opts::get_matches().map_err(|error| {
            // Printing to stdout/err can itself fail; ignore it.
            _ = error.print();
            exitcode::USAGE
        })?;

        Self::prepare_from_opts(opts)
    }

    pub fn prepare_from_opts(opts: Opts) -> Result<(Runtime, Self), ExitCode> {
        init_global(!opts.root.openssl_no_probe);

        let color = opts.root.color.use_color();

        init_logging(
            color,
            opts.root.log_format,
            opts.log_level(),
            opts.root.internal_log_rate_limit,
        );
        mezmo::user_trace::init(opts.root.user_log_rate_limit);

<<<<<<< HEAD
=======
        // Can only log this after initializing the logging subsystem
        if opts.root.openssl_no_probe {
            debug!(message = "Disabled probing and configuration of root certificate locations on the system for OpenSSL.");
        }

>>>>>>> 3cc27b98
        let openssl_providers = opts
            .root
            .openssl_legacy_provider
            .then(load_openssl_legacy_providers)
            .transpose()?;

        let runtime = build_runtime(opts.root.threads, "vector-worker")?;

        // Signal handler for OS and provider messages.
        let mut signals = SignalPair::new(&runtime);

        if let Some(sub_command) = &opts.sub_command {
            return Err(runtime.block_on(sub_command.execute(signals, color)));
        }

        let config = runtime.block_on(ApplicationConfig::from_opts(
            &opts.root,
            &mut signals.handler,
        ))?;

        #[cfg(feature = "api-client")]
        start_remote_task_execution(&runtime, &config)?;

        Ok((
            runtime,
            Self {
                require_healthy: opts.root.require_healthy,
                config,
                signals,
                openssl_providers,
            },
        ))
    }

    pub fn start(self, handle: &Handle) -> Result<StartedApplication, ExitCode> {
        // Any internal_logs sources will have grabbed a copy of the
        // early buffer by this point and set up a subscriber.
        crate::trace::stop_early_buffering();

        emit!(VectorStarted);
        handle.spawn(heartbeat::heartbeat());

        let Self {
            require_healthy,
            config,
            signals,
            openssl_providers,
        } = self;

        let topology_controller = SharedTopologyController::new(TopologyController {
            #[cfg(feature = "api")]
            api_server: config.setup_api(handle),
            topology: config.topology,
            config_paths: config.config_paths.clone(),
            require_healthy,
            #[cfg(feature = "enterprise")]
            enterprise_reporter: config.enterprise,
        });

        Ok(StartedApplication {
            config_paths: config.config_paths,
            graceful_crash_receiver: config.graceful_crash_receiver,
            signals,
            topology_controller,
<<<<<<< HEAD
            metrics_tx: config.metrics_tx,
=======
>>>>>>> 3cc27b98
            openssl_providers,
        })
    }
}

#[cfg(feature = "api-client")]
fn start_remote_task_execution(
    runtime: &Runtime,
    _config: &ApplicationConfig,
) -> Result<(), ExitCode> {
    use std::env;

    #[cfg(feature = "api")]
    let api_config = _config.api;
    #[cfg(not(feature = "api"))]
    let api_config: config::api::Options = Default::default();

    let auth_token = env::var("MEZMO_LOCAL_DEPLOY_AUTH_TOKEN").ok();
    if let Some(auth_token) = auth_token {
        let get_endpoint_url = env::var("MEZMO_TASKS_FETCH_ENDPOINT_URL").ok();
        let post_endpoint_url = env::var("MEZMO_TASKS_POST_ENDPOINT_URL").ok();
        match (get_endpoint_url, post_endpoint_url) {
            (Some(get_endpoint_url), Some(post_endpoint_url)) => {
                if !api_config.enabled {
                    error!("API is disabled");
                    return Err(exitcode::USAGE);
                }

                runtime.spawn(async move {
                    mezmo::remote_task_execution::start_polling_for_tasks(
                        api_config,
                        auth_token,
                        get_endpoint_url,
                        post_endpoint_url,
                    )
                    .await;
                });
            }
            (_, _) => {
                error!("Mezmo tasks endpoints not set");
                return Err(exitcode::USAGE);
            }
        }
    }

    Ok(())
}

pub struct StartedApplication {
    pub config_paths: Vec<ConfigPath>,
    pub graceful_crash_receiver: mpsc::UnboundedReceiver<ShutdownError>,
    pub signals: SignalPair,
    pub topology_controller: SharedTopologyController,
<<<<<<< HEAD
    pub metrics_tx: mpsc::UnboundedSender<UsageMetrics>,
=======
>>>>>>> 3cc27b98
    pub openssl_providers: Option<Vec<Provider>>,
}

impl StartedApplication {
    pub async fn run(self) -> ExitStatus {
        self.main().await.shutdown().await
    }

    pub async fn main(self) -> FinishedApplication {
        let Self {
            config_paths,
            graceful_crash_receiver,
            signals,
            topology_controller,
<<<<<<< HEAD
            metrics_tx,
=======
>>>>>>> 3cc27b98
            openssl_providers,
        } = self;

        let mut graceful_crash = UnboundedReceiverStream::new(graceful_crash_receiver);

        let mut signal_handler = signals.handler;
        let mut signal_rx = signals.receiver;

        let signal = loop {
            tokio::select! {
                signal = signal_rx.recv() => if let Some(signal) = handle_signal(
                    signal,
                    &topology_controller,
                    &config_paths,
                    &mut signal_handler,
                    &metrics_tx,
                ).await {
                    break signal;
                },
                // Trigger graceful shutdown if a component crashed, or all sources have ended.
                error = graceful_crash.next() => break SignalTo::Shutdown(error),
                _ = TopologyController::sources_finished(topology_controller.clone()) => {
                    info!("All sources have finished.");
                    break SignalTo::Shutdown(None)
                } ,
                else => unreachable!("Signal streams never end"),
            }
        };

        FinishedApplication {
            signal,
            signal_rx,
            topology_controller,
            openssl_providers,
        }
    }
}

async fn handle_signal(
    signal: Result<SignalTo, RecvError>,
    topology_controller: &SharedTopologyController,
    config_paths: &[ConfigPath],
    signal_handler: &mut SignalHandler,
    metrics_tx: &mpsc::UnboundedSender<UsageMetrics>,
) -> Option<SignalTo> {
    match signal {
        Ok(SignalTo::ReloadFromConfigBuilder(config_builder)) => {
            emit!(MezmoConfigReloadSignalReceive {});
            let start = Instant::now();
            let mut topology_controller = topology_controller.lock().await;

            // We use build_no_validation() to speed up building
            // Configs were fully validated when generated and better errors
            // won't help us much at this point (as it will blow up anyway)
            let new_config = config_builder
                .build_no_validation()
                .map_err(handle_config_errors)
                .ok();

            emit!(MezmoConfigCompile {
                elapsed: Instant::now() - start
            });

            let mut reload_outcome = ReloadOutcome::NoConfig;
            let reload_future =
                topology_controller.reload_with_metrics(new_config, Some(metrics_tx.clone()));

            tokio::pin!(reload_future);

            // LOG-17772: Set a maximum amount of time to wait for configuration reloading before
            // triggering corrective action. By default, this will wait for 150 seconds / 2.5 minutes.
            let config_reload_max_sec = std::env::var("CONFIG_RELOAD_MAX_SEC").unwrap_or_else(|_| {
                warn!("couldn't read value for CONFIG_RELOAD_MAX_SEC env var, default will be used");
                "150".to_owned()
            });
            let config_reload_max_sec = config_reload_max_sec.parse::<usize>().unwrap_or_else(|_| {
                warn!("failed to parse CONFIG_RELOAD_MAX_SEC value {config_reload_max_sec}, default will be used");
                150
            });
            let mut reload_future_done = false;
            for i in 1..=config_reload_max_sec {
                tokio::select! {
                    _ = tokio::time::sleep(Duration::from_secs(1)) => {
                        info!("Waiting for topology to be reloaded after {i} secs")
                    },
                    outcome = &mut reload_future => {
                        reload_outcome = outcome;
                        reload_future_done = true;
                        break;
                    }
                }
            }

            let elapsed = Instant::now() - start;

            // LOG-17772: If the config reload future doesn't resolve in the allotted
            // time, then crash the vector process and allow k8s to respawn the process
            // in order to get config reloading to work again. Note that panic! doesn't
            // work to terminate the process since the higher level code traps the panic
            // and prevents termination.
            if !reload_future_done {
                emit!(MezmoConfigReload {
                    elapsed,
                    success: false
                });
                error!("New topology reload future failed to resolved within the limit.");
                std::process::abort();
            }

            match reload_outcome {
                ReloadOutcome::NoConfig => {
                    emit!(MezmoConfigReload {
                        elapsed,
                        success: false
                    });
                    warn!("Config reload resulted in no config");
                }
                ReloadOutcome::MissingApiKey => {
                    emit!(MezmoConfigReload {
                        elapsed,
                        success: false
                    });
                    warn!("Config reload missing API key");
                }
                ReloadOutcome::Success => {
                    emit!(MezmoConfigReload {
                        elapsed,
                        success: true
                    });
                    info!("Config reload succeeded, took {:?}", elapsed);
                }
                ReloadOutcome::RolledBack => {
                    emit!(MezmoConfigReload {
                        elapsed,
                        success: false
                    });
                    warn!("Config reload rolled back");
                }
                ReloadOutcome::FatalError(error) => {
                    emit!(MezmoConfigReload {
                        elapsed,
                        success: false
                    });
                    error!("Config reload fatal error");
                    return Some(SignalTo::Shutdown(Some(error)));
                }
            }
            None
        }
        Ok(SignalTo::ReloadFromDisk) => {
            let mut topology_controller = topology_controller.lock().await;

            // Reload paths
            if let Some(paths) = config::process_paths(config_paths) {
                topology_controller.config_paths = paths;
            }

            // Reload config
            let new_config = config::load_from_paths_with_provider_and_secrets(
                &topology_controller.config_paths,
                signal_handler,
            )
            .await
            .map_err(handle_config_errors)
            .ok();

            if let ReloadOutcome::FatalError(error) = topology_controller.reload(new_config).await {
                return Some(SignalTo::Shutdown(Some(error)));
            }
            None
        }
        Err(RecvError::Lagged(amt)) => {
            warn!("Overflow, dropped {} signals.", amt);
            None
        }
        Err(RecvError::Closed) => Some(SignalTo::Shutdown(None)),
        Ok(signal) => Some(signal),
    }
}

pub struct FinishedApplication {
    pub signal: SignalTo,
    pub signal_rx: SignalRx,
    pub topology_controller: SharedTopologyController,
    pub openssl_providers: Option<Vec<Provider>>,
}

impl FinishedApplication {
    pub async fn shutdown(self) -> ExitStatus {
        let FinishedApplication {
            signal,
            signal_rx,
            topology_controller,
            openssl_providers,
        } = self;

        // At this point, we'll have the only reference to the shared topology controller and can
        // safely remove it from the wrapper to shut down the topology.
        let topology_controller = topology_controller
            .try_into_inner()
            .expect("fail to unwrap topology controller")
            .into_inner();

        let status = match signal {
            SignalTo::Shutdown(_) => Self::stop(topology_controller, signal_rx).await,
            SignalTo::Quit => Self::quit(),
            _ => unreachable!(),
        };
        drop(openssl_providers);
        status
    }

    async fn stop(topology_controller: TopologyController, mut signal_rx: SignalRx) -> ExitStatus {
        emit!(VectorStopped);
        tokio::select! {
            _ = topology_controller.stop() => ExitStatus::from_raw({
                #[cfg(windows)]
                {
                    exitcode::OK as u32
                }
                #[cfg(unix)]
                exitcode::OK
            }), // Graceful shutdown finished
            _ = signal_rx.recv() => Self::quit(),
        }
    }

    fn quit() -> ExitStatus {
        // It is highly unlikely that this event will exit from topology.
        emit!(VectorQuit);
        ExitStatus::from_raw({
            #[cfg(windows)]
            {
                exitcode::UNAVAILABLE as u32
            }
            #[cfg(unix)]
            exitcode::OK
        })
    }
}

pub fn init_global(openssl_probe: bool) {
    if openssl_probe {
        openssl_probe::init_ssl_cert_env_vars();
    }

    #[cfg(not(feature = "enterprise-tests"))]
    metrics::init_global().expect("metrics initialization failed");
}

fn get_log_levels(default: &str) -> String {
    std::env::var("VECTOR_LOG")
        .or_else(|_| {
            std::env::var("LOG").map(|log| {
                warn!(
                    message =
                        "DEPRECATED: Use of $LOG is deprecated. Please use $VECTOR_LOG instead."
                );
                log
            })
        })
        .unwrap_or_else(|_| match default {
            "off" => "off".to_owned(),
            level => [
                format!("vector={}", level),
                format!("codec={}", level),
                format!("vrl={}", level),
                format!("file_source={}", level),
                format!("tower_limit={}", level),
                format!("rdkafka={}", level),
                format!("buffers={}", level),
                format!("lapin={}", level),
                format!("kube={}", level),
            ]
            .join(","),
        })
}

pub fn build_runtime(threads: Option<usize>, thread_name: &str) -> Result<Runtime, ExitCode> {
    let mut rt_builder = runtime::Builder::new_multi_thread();
    rt_builder.max_blocking_threads(20_000);
    rt_builder.enable_all().thread_name(thread_name);

    let threads = threads.unwrap_or_else(crate::num_threads);
    let threads = NonZeroUsize::new(threads).ok_or_else(|| {
        error!("The `threads` argument must be greater or equal to 1.");
        exitcode::CONFIG
    })?;
    WORKER_THREADS
        .set(threads)
        .expect("double thread initialization");
    rt_builder.worker_threads(threads.get());

    debug!(messaged = "Building runtime.", worker_threads = threads);
    Ok(rt_builder.build().expect("Unable to create async runtime"))
}

pub async fn load_configs(
    config_paths: &[ConfigPath],
    watch_config: bool,
    require_healthy: Option<bool>,
    graceful_shutdown_duration: Option<Duration>,
    signal_handler: &mut SignalHandler,
) -> Result<Config, ExitCode> {
    let config_paths = config::process_paths(config_paths).ok_or(exitcode::CONFIG)?;

    if watch_config {
        // Start listening for config changes immediately.
        config::watcher::spawn_thread(config_paths.iter().map(Into::into), None).map_err(
            |error| {
                error!(message = "Unable to start config watcher.", %error);
                exitcode::CONFIG
            },
        )?;
    }

    info!(
        message = "Loading configs.",
        paths = ?config_paths.iter().map(<&PathBuf>::from).collect::<Vec<_>>()
    );

    // config::init_log_schema should be called before initializing sources.
    #[cfg(not(feature = "enterprise-tests"))]
    config::init_log_schema(&config_paths, true).map_err(handle_config_errors)?;

    let mut config =
        config::load_from_paths_with_provider_and_secrets(&config_paths, signal_handler)
            .await
            .map_err(handle_config_errors)?;

    config::init_telemetry(config.global.telemetry.clone(), true);

    if !config.healthchecks.enabled {
        info!("Health checks are disabled.");
    }
    config.healthchecks.set_require_healthy(require_healthy);
    config.graceful_shutdown_duration = graceful_shutdown_duration;

    Ok(config)
}

#[cfg(feature = "enterprise")]
// Enable enterprise features, if applicable.
fn build_enterprise(
    config: &mut Config,
    config_paths: Vec<ConfigPath>,
) -> Result<Option<EnterpriseReporter<BoxFuture<'static, ()>>>, ExitCode> {
    use crate::ENTERPRISE_ENABLED;

    ENTERPRISE_ENABLED
        .set(
            config
                .enterprise
                .as_ref()
                .map(|e| e.enabled)
                .unwrap_or_default(),
        )
        .expect("double initialization of enterprise enabled flag");

    match EnterpriseMetadata::try_from(&*config) {
        Ok(metadata) => {
            let enterprise = EnterpriseReporter::new();

            attach_enterprise_components(config, &metadata);
            enterprise.send(report_configuration(config_paths, metadata));

            Ok(Some(enterprise))
        }
        Err(EnterpriseError::MissingApiKey) => {
            error!("Enterprise configuration incomplete: missing API key.");
            Err(exitcode::CONFIG)
        }
        Err(_) => Ok(None),
    }
}

pub fn init_logging(color: bool, format: LogFormat, log_level: &str, rate: u64) {
    let level = get_log_levels(log_level);
    let json = match format {
        LogFormat::Text => false,
        LogFormat::Json => true,
    };

    trace::init(color, json, &level, rate);
    debug!(
        message = "Internal log rate limit configured.",
        internal_log_rate_secs = rate,
    );
    info!(message = "Log level is enabled.", level = ?level);
}

/// Load the legacy OpenSSL provider.
///
/// The returned [Provider] must stay in scope for the entire lifetime of the application, as it
/// will be unloaded when it is dropped.
pub fn load_openssl_legacy_providers() -> Result<Vec<Provider>, ExitCode> {
    warn!(message = "DEPRECATED The openssl legacy provider provides algorithms and key sizes no longer recommended for use. Set `--openssl-legacy-provider=false` or `VECTOR_OPENSSL_LEGACY_PROVIDER=false` to disable. See https://vector.dev/highlights/2023-08-15-0-32-0-upgrade-guide/#legacy-openssl for details.");
    ["legacy", "default"].into_iter().map(|provider_name| {
        Provider::try_load(None, provider_name, true)
            .map(|provider| {
                info!(message = "Loaded openssl provider.", provider = provider_name);
                provider
            })
            .map_err(|error| {
                error!(message = "Failed to load openssl provider.", provider = provider_name, %error);
                exitcode::UNAVAILABLE
            })
    }).collect()
}<|MERGE_RESOLUTION|>--- conflicted
+++ resolved
@@ -206,14 +206,11 @@
         );
         mezmo::user_trace::init(opts.root.user_log_rate_limit);
 
-<<<<<<< HEAD
-=======
         // Can only log this after initializing the logging subsystem
         if opts.root.openssl_no_probe {
             debug!(message = "Disabled probing and configuration of root certificate locations on the system for OpenSSL.");
         }
 
->>>>>>> 3cc27b98
         let openssl_providers = opts
             .root
             .openssl_legacy_provider
@@ -278,10 +275,7 @@
             graceful_crash_receiver: config.graceful_crash_receiver,
             signals,
             topology_controller,
-<<<<<<< HEAD
             metrics_tx: config.metrics_tx,
-=======
->>>>>>> 3cc27b98
             openssl_providers,
         })
     }
@@ -335,10 +329,7 @@
     pub graceful_crash_receiver: mpsc::UnboundedReceiver<ShutdownError>,
     pub signals: SignalPair,
     pub topology_controller: SharedTopologyController,
-<<<<<<< HEAD
     pub metrics_tx: mpsc::UnboundedSender<UsageMetrics>,
-=======
->>>>>>> 3cc27b98
     pub openssl_providers: Option<Vec<Provider>>,
 }
 
@@ -353,10 +344,7 @@
             graceful_crash_receiver,
             signals,
             topology_controller,
-<<<<<<< HEAD
             metrics_tx,
-=======
->>>>>>> 3cc27b98
             openssl_providers,
         } = self;
 
