--- conflicted
+++ resolved
@@ -21,7 +21,7 @@
 use crate::{api, internal_events::ApiStarted};
 use crate::{
     cli::{handle_config_errors, LogFormat, Opts, RootOpts, WatchConfigMethod},
-    config::{self, ComponentConfig, Config, ConfigPath},
+    config::{self, ComponentConfig, ComponentKey, Config, ConfigPath},
     heartbeat,
     internal_events::mezmo_config::{
         MezmoConfigCompile, MezmoConfigReload, MezmoConfigReloadSignalReceive,
@@ -421,7 +421,7 @@
             let mut topology_controller = topology_controller.lock().await;
             topology_controller
                 .topology
-                .extend_reload_set(components_to_reload);
+                .extend_reload_set(components_to_reload.clone());
 
             // Reload paths
             if let Some(paths) = config::process_paths(config_paths) {
@@ -436,10 +436,20 @@
             )
             .await;
 
-            reload_config_from_result(topology_controller, new_config).await
+            reload_config_from_result(
+                topology_controller,
+                new_config,
+                Some(
+                    components_to_reload
+                        .clone()
+                        .iter()
+                        .map(AsRef::as_ref)
+                        .collect(),
+                ),
+            )
+            .await
         }
         Ok(SignalTo::ReloadFromConfigBuilder(config_builder)) => {
-<<<<<<< HEAD
             emit!(MezmoConfigReloadSignalReceive {});
             let start = Instant::now();
             let mut topology_controller = topology_controller.lock().await;
@@ -539,10 +549,6 @@
                 }
             };
             None
-=======
-            let topology_controller = topology_controller.lock().await;
-            reload_config_from_result(topology_controller, config_builder.build()).await
->>>>>>> 3d5af22a
         }
         Ok(SignalTo::ReloadFromDisk) => {
             let mut topology_controller = topology_controller.lock().await;
@@ -560,7 +566,7 @@
             )
             .await;
 
-            reload_config_from_result(topology_controller, new_config).await
+            reload_config_from_result(topology_controller, new_config, None).await
         }
         Err(RecvError::Lagged(amt)) => {
             warn!("Overflow, dropped {} signals.", amt);
@@ -574,9 +580,13 @@
 async fn reload_config_from_result(
     mut topology_controller: MutexGuard<'_, TopologyController>,
     config: Result<Config, Vec<String>>,
+    components_to_reload: Option<Vec<&ComponentKey>>,
 ) -> Option<SignalTo> {
     match config {
-        Ok(new_config) => match topology_controller.reload(new_config).await {
+        Ok(new_config) => match topology_controller
+            .reload(new_config, components_to_reload)
+            .await
+        {
             ReloadOutcome::FatalError(error) => Some(SignalTo::Shutdown(Some(error))),
             _ => None,
         },
