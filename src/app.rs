#![allow(missing_docs)]
<<<<<<< HEAD
=======
use std::{
    collections::HashMap, num::NonZeroUsize, path::PathBuf, process::ExitStatus, time::Duration,
};

>>>>>>> 0f13b22a
use exitcode::ExitCode;
use futures::StreamExt;
#[cfg(feature = "enterprise")]
use futures_util::future::BoxFuture;
use once_cell::race::OnceNonZeroUsize;
use std::{
    collections::HashMap,
    num::NonZeroUsize,
    path::PathBuf,
    time::{Duration, Instant},
};
use tokio::{
    runtime::{self, Runtime},
    sync::mpsc,
};
use tokio_stream::wrappers::UnboundedReceiverStream;
use vector_core::usage_metrics::{start_publishing_metrics, UsageMetrics};

#[cfg(feature = "enterprise")]
use crate::config::enterprise::{
    attach_enterprise_components, report_configuration, EnterpriseError, EnterpriseMetadata,
    EnterpriseReporter,
};
#[cfg(not(feature = "enterprise-tests"))]
use crate::metrics;
#[cfg(feature = "api")]
use crate::{api, internal_events::ApiStarted};
use crate::{
    cli::{handle_config_errors, LogFormat, Opts, RootOpts},
    config::{self, Config, ConfigPath},
    heartbeat,
    internal_events::mezmo_config::{
        MezmoConfigCompile, MezmoConfigReload, MezmoConfigReloadSignalReceive,
    },
    mezmo,
    signal::{SignalHandler, SignalPair, SignalRx, SignalTo},
    topology::{
        self, ReloadOutcome, RunningTopology, SharedTopologyController, TopologyController,
    },
    trace,
};

#[cfg(unix)]
use std::os::unix::process::ExitStatusExt;
#[cfg(windows)]
use std::os::windows::process::ExitStatusExt;

pub static WORKER_THREADS: OnceNonZeroUsize = OnceNonZeroUsize::new();

use crate::internal_events::{VectorQuit, VectorStarted, VectorStopped};

use tokio::sync::broadcast::error::RecvError;

pub struct ApplicationConfig {
    pub config_paths: Vec<config::ConfigPath>,
    pub topology: RunningTopology,
    pub graceful_crash_sender: mpsc::UnboundedSender<()>,
    pub graceful_crash_receiver: mpsc::UnboundedReceiver<()>,
    #[cfg(feature = "api")]
    pub api: config::api::Options,
    #[cfg(feature = "enterprise")]
    pub enterprise: Option<EnterpriseReporter<BoxFuture<'static, ()>>>,
    pub metrics_tx: mpsc::UnboundedSender<UsageMetrics>,
}

pub struct Application {
    pub require_healthy: Option<bool>,
    pub config: ApplicationConfig,
    pub signals: SignalPair,
}

impl ApplicationConfig {
    pub async fn from_opts(
        opts: &RootOpts,
        signal_handler: &mut SignalHandler,
    ) -> Result<Self, ExitCode> {
        let config_paths = opts.config_paths_with_formats();

        let graceful_shutdown_duration = (!opts.no_graceful_shutdown_limit)
            .then(|| Duration::from_secs(u64::from(opts.graceful_shutdown_limit_secs)));

        let config = load_configs(
            &config_paths,
            opts.watch_config,
            opts.require_healthy,
            graceful_shutdown_duration,
            signal_handler,
        )
        .await?;

        Self::from_config(config_paths, config).await
    }

    pub async fn from_config(
        config_paths: Vec<ConfigPath>,
        config: Config,
    ) -> Result<Self, ExitCode> {
        // This is ugly, but needed to allow `config` to be mutable for building the enterprise
        // features, but also avoid a "does not need to be mutable" warning when the enterprise
        // feature is not enabled.
        #[cfg(feature = "enterprise")]
        let mut config = config;
        #[cfg(feature = "enterprise")]
        let enterprise = build_enterprise(&mut config, config_paths.clone())?;

        let (metrics_tx, metrics_rx) = mpsc::unbounded_channel::<UsageMetrics>();
        start_publishing_metrics(metrics_rx)
            .await
            .map_err(|_| handle_config_errors(vec!["Usage metrics publishing error".into()]))?;

        let diff = config::ConfigDiff::initial(&config);
        let pieces =
            topology::build_or_log_errors(&config, &diff, Some(metrics_tx.clone()), HashMap::new())
                .await
                .ok_or(exitcode::CONFIG)?;

        #[cfg(feature = "api")]
        let api = config.api;

        let result = topology::start_validated(config, diff, pieces).await;
        let (topology, (graceful_crash_sender, graceful_crash_receiver)) =
            result.ok_or(exitcode::CONFIG)?;

        Ok(Self {
            config_paths,
            topology,
            graceful_crash_sender,
            graceful_crash_receiver,
            #[cfg(feature = "api")]
            api,
            #[cfg(feature = "enterprise")]
            enterprise,
            metrics_tx,
        })
    }

    /// Configure the API server, if applicable
    #[cfg(feature = "api")]
    pub fn setup_api(&self, runtime: &Runtime) -> Option<api::Server> {
        if self.api.enabled {
            match api::Server::start(
                self.topology.config(),
                self.topology.watch(),
                std::sync::Arc::clone(&self.topology.running),
                runtime,
            ) {
                Ok(api_server) => {
                    emit!(ApiStarted {
                        addr: self.api.address.unwrap(),
                        playground: self.api.playground
                    });

                    Some(api_server)
                }
                Err(e) => {
                    error!("An error occurred that Vector couldn't handle: {}.", e);
                    _ = self.graceful_crash_sender.send(());
                    None
                }
            }
        } else {
            info!(message="API is disabled, enable by setting `api.enabled` to `true` and use commands like `vector top`.");
            None
        }
    }
}

impl Application {
    pub fn run() -> ExitStatus {
        let (runtime, app) = Self::prepare_start().unwrap_or_else(|code| std::process::exit(code));

        runtime.block_on(app.run())
    }

    pub fn prepare_start() -> Result<(Runtime, StartedApplication), ExitCode> {
        Self::prepare().and_then(|(runtime, app)| app.start(&runtime).map(|app| (runtime, app)))
    }

    pub fn prepare() -> Result<(Runtime, Self), ExitCode> {
        let opts = Opts::get_matches().map_err(|error| {
            // Printing to stdout/err can itself fail; ignore it.
            _ = error.print();
            exitcode::USAGE
        })?;

        Self::prepare_from_opts(opts)
    }

    pub fn prepare_from_opts(opts: Opts) -> Result<(Runtime, Self), ExitCode> {
        init_global();

        let color = opts.root.color.use_color();

        init_logging(
            color,
            opts.root.log_format,
            opts.log_level(),
            opts.root.internal_log_rate_limit,
        );
        mezmo::user_trace::init(opts.root.user_log_rate_limit);

        let runtime = build_runtime(opts.root.threads, "vector-worker")?;

        // Signal handler for OS and provider messages.
        let mut signals = SignalPair::new(&runtime);

        if let Some(sub_command) = &opts.sub_command {
            return Err(runtime.block_on(sub_command.execute(signals, color)));
        }

        let config = runtime.block_on(ApplicationConfig::from_opts(
            &opts.root,
            &mut signals.handler,
        ))?;

        #[cfg(feature = "api-client")]
        start_remote_task_execution(&runtime, &config)?;

        Ok((
            runtime,
            Self {
                require_healthy: opts.root.require_healthy,
                config,
                signals,
            },
        ))
    }

    pub fn start(self, runtime: &Runtime) -> Result<StartedApplication, ExitCode> {
        // Any internal_logs sources will have grabbed a copy of the
        // early buffer by this point and set up a subscriber.
        crate::trace::stop_early_buffering();

        emit!(VectorStarted);
        runtime.spawn(heartbeat::heartbeat());

        let Self {
            require_healthy,
            config,
            signals,
        } = self;

        let topology_controller = SharedTopologyController::new(TopologyController {
            #[cfg(feature = "api")]
            api_server: config.setup_api(runtime),
            topology: config.topology,
            config_paths: config.config_paths.clone(),
            require_healthy,
            #[cfg(feature = "enterprise")]
            enterprise_reporter: config.enterprise,
        });

        Ok(StartedApplication {
            config_paths: config.config_paths,
            graceful_crash_receiver: config.graceful_crash_receiver,
            signals,
            topology_controller,
            metrics_tx: config.metrics_tx,
        })
    }
}

#[cfg(feature = "api-client")]
fn start_remote_task_execution(
    runtime: &Runtime,
    _config: &ApplicationConfig,
) -> Result<(), ExitCode> {
    use std::env;

    #[cfg(feature = "api")]
    let api_config = _config.api;
    #[cfg(not(feature = "api"))]
    let api_config: config::api::Options = Default::default();

    let auth_token = env::var("MEZMO_LOCAL_DEPLOY_AUTH_TOKEN").ok();
    if let Some(auth_token) = auth_token {
        let get_endpoint_url = env::var("MEZMO_TASKS_FETCH_ENDPOINT_URL").ok();
        let post_endpoint_url = env::var("MEZMO_TASKS_POST_ENDPOINT_URL").ok();
        match (get_endpoint_url, post_endpoint_url) {
            (Some(get_endpoint_url), Some(post_endpoint_url)) => {
                if !api_config.enabled {
                    error!("API is disabled");
                    return Err(exitcode::USAGE);
                }

                runtime.spawn(async move {
                    mezmo::remote_task_execution::start_polling_for_tasks(
                        api_config,
                        auth_token,
                        get_endpoint_url,
                        post_endpoint_url,
                    )
                    .await;
                });
            }
            (_, _) => {
                error!("Mezmo tasks endpoints not set");
                return Err(exitcode::USAGE);
            }
        }
    }

    Ok(())
}

pub struct StartedApplication {
    pub config_paths: Vec<ConfigPath>,
    pub graceful_crash_receiver: mpsc::UnboundedReceiver<()>,
    pub signals: SignalPair,
    pub topology_controller: SharedTopologyController,
    pub metrics_tx: mpsc::UnboundedSender<UsageMetrics>,
}

impl StartedApplication {
    pub async fn run(self) -> ExitStatus {
        self.main().await.shutdown().await
    }

    pub async fn main(self) -> FinishedApplication {
        let Self {
            config_paths,
            graceful_crash_receiver,
            signals,
            topology_controller,
            metrics_tx,
        } = self;

        // LOG-17772: Set a maximum amount of time to wait for configuration reloading before
        // triggering corrective action. By default, this will wait for 150 seconds / 2.5 minutes.
        let config_reload_max_sec = std::env::var("CONFIG_RELOAD_MAX_SEC").unwrap_or_else(|_| {
            warn!("couldn't read value for CONFIG_RELOAD_MAX_SEC env var, default will be used");
            "150".to_owned()
        });
        let config_reload_max_sec = config_reload_max_sec.parse::<usize>().unwrap_or_else(|_| {
            warn!("failed to parse CONFIG_RELOAD_MAX_SEC value {config_reload_max_sec}, default will be used");
            150
        });

        let mut graceful_crash = UnboundedReceiverStream::new(graceful_crash_receiver);

        let mut signal_handler = signals.handler;
        let mut signal_rx = signals.receiver;

        let signal = loop {
            tokio::select! {
                signal = signal_rx.recv() => {
                    match signal {
                        Ok(SignalTo::ReloadFromConfigBuilder(config_builder)) => {
                            emit!(MezmoConfigReloadSignalReceive{});
                            let start = Instant::now();
                            let mut topology_controller = topology_controller.lock().await;

                            // We use build_no_validation() to speed up building
                            // Configs were fully validated when generated and better errors
                            // won't help us much at this point (as it will blow up anyway)
                            let new_config = config_builder.build_no_validation().map_err(handle_config_errors).ok();
                            emit!(MezmoConfigCompile{elapsed: Instant::now() - start});
                            let mut reload_outcome = ReloadOutcome::NoConfig;
                            let reload_future = topology_controller.reload_with_metrics(new_config, Some(metrics_tx.clone()));
                            tokio::pin!(reload_future);

                            let mut reload_future_done = false;
                            for i in 1..=config_reload_max_sec {
                                tokio::select! {
                                    _ = tokio::time::sleep(Duration::from_secs(1)) => {
                                        info!("Waiting for topology to be reloaded after {i} secs")
                                    },
                                    outcome = &mut reload_future => {
                                        reload_outcome = outcome;
                                        reload_future_done = true;
                                        break;
                                    }
                                }
                            }

                            let elapsed = Instant::now() - start;

                            // LOG-17772: If the config reload future doesn't resolve in the allotted
                            // time, then crash the vector process and allow k8s to respawn the process
                            // in order to get config reloading to work again. Note that panic! doesn't
                            // work to terminate the process since the higher level code traps the panic
                            // and prevents termination.
                            if !reload_future_done {
                                emit!(MezmoConfigReload{ elapsed, success: false });
                                error!("New topology reload future failed to resolved within the limit.");
                                std::process::abort();
                            }

                            match reload_outcome {
                                ReloadOutcome::NoConfig => {
                                    emit!(MezmoConfigReload{ elapsed, success: false });
                                    warn!("Config reload resulted in no config");
                                },
                                ReloadOutcome::MissingApiKey => {
                                    emit!(MezmoConfigReload{ elapsed, success: false });
                                    warn!("Config reload missing API key");
                                },
                                ReloadOutcome::Success => {
                                    emit!(MezmoConfigReload{ elapsed, success: true });
                                    info!("Config reload succeeded, took {:?}", elapsed);
                                },
                                ReloadOutcome::RolledBack => {
                                    emit!(MezmoConfigReload{ elapsed, success: false });
                                    warn!("Config reload rolled back");
                                },
                                ReloadOutcome::FatalError => {
                                    emit!(MezmoConfigReload{ elapsed, success: false });
                                    error!("Config reload fatal error");
                                    break SignalTo::Shutdown;
                                },
                            };

                        },
                        Ok(SignalTo::ReloadFromDisk) => {
                            let mut topology_controller = topology_controller.lock().await;

                            // Reload paths
                            if let Some(paths) = config::process_paths(&config_paths) {
                                topology_controller.config_paths = paths;
                            }

                            // Reload config
                            let new_config = config::load_from_paths_with_provider_and_secrets(&topology_controller.config_paths, &mut signal_handler)
                                .await
                                .map_err(handle_config_errors).ok();

                            if let ReloadOutcome::FatalError = topology_controller.reload(new_config).await {
                                break SignalTo::Shutdown;
                            }
                        },
                        Err(RecvError::Lagged(amt)) => warn!("Overflow, dropped {} signals.", amt),
                        Err(RecvError::Closed) => break SignalTo::Shutdown,
                        Ok(signal) => break signal,
                    }
                }
                // Trigger graceful shutdown if a component crashed, or all sources have ended.
                _ = graceful_crash.next() => break SignalTo::Shutdown,
                _ = TopologyController::sources_finished(topology_controller.clone()) => {
                    info!("All sources have finished.");
                    break SignalTo::Shutdown
                } ,
                else => unreachable!("Signal streams never end"),
            }
        };

        FinishedApplication {
            signal,
            signal_rx,
            topology_controller,
        }
    }
}

pub struct FinishedApplication {
    pub signal: SignalTo,
    pub signal_rx: SignalRx,
    pub topology_controller: SharedTopologyController,
}

impl FinishedApplication {
    pub async fn shutdown(self) -> ExitStatus {
        let FinishedApplication {
            signal,
            mut signal_rx,
            topology_controller,
        } = self;

        // At this point, we'll have the only reference to the shared topology controller and can
        // safely remove it from the wrapper to shut down the topology.
        let topology_controller = topology_controller
            .try_into_inner()
            .expect("fail to unwrap topology controller")
            .into_inner();

        match signal {
            SignalTo::Shutdown => {
                emit!(VectorStopped);
                tokio::select! {
                    _ = topology_controller.stop() => ExitStatus::from_raw({
                            #[cfg(windows)]
                            {
                                exitcode::OK as u32
                            }
                            #[cfg(unix)]
                            exitcode::OK
                    }), // Graceful shutdown finished
                    _ = signal_rx.recv() => {
                        // It is highly unlikely that this event will exit from topology.
                        emit!(VectorQuit);
                        // Dropping the shutdown future will immediately shut the server down
                        ExitStatus::from_raw({
                            #[cfg(windows)]
                            {
                                exitcode::UNAVAILABLE as u32
                            }
                            #[cfg(unix)]
                            exitcode::OK
                        })
                    }

                }
            }
            SignalTo::Quit => {
                // It is highly unlikely that this event will exit from topology.
                emit!(VectorQuit);
                drop(topology_controller);
                ExitStatus::from_raw({
                    #[cfg(windows)]
                    {
                        exitcode::UNAVAILABLE as u32
                    }
                    #[cfg(unix)]
                    exitcode::OK
                })
            }
            _ => unreachable!(),
        }
    }
}

pub fn init_global() {
    openssl_probe::init_ssl_cert_env_vars();

    #[cfg(not(feature = "enterprise-tests"))]
    metrics::init_global().expect("metrics initialization failed");
}

fn get_log_levels(default: &str) -> String {
    std::env::var("VECTOR_LOG")
        .or_else(|_| {
            std::env::var("LOG").map(|log| {
                warn!(
                    message =
                        "DEPRECATED: Use of $LOG is deprecated. Please use $VECTOR_LOG instead."
                );
                log
            })
        })
        .unwrap_or_else(|_| match default {
            "off" => "off".to_owned(),
            level => [
                format!("vector={}", level),
                format!("codec={}", level),
                format!("vrl={}", level),
                format!("file_source={}", level),
                format!("tower_limit={}", level),
                format!("rdkafka={}", level),
                format!("buffers={}", level),
                format!("lapin={}", level),
                format!("kube={}", level),
            ]
            .join(","),
        })
}

pub fn build_runtime(threads: Option<usize>, thread_name: &str) -> Result<Runtime, ExitCode> {
    let mut rt_builder = runtime::Builder::new_multi_thread();
    rt_builder.max_blocking_threads(20_000);
    rt_builder.enable_all().thread_name(thread_name);

    if let Some(threads) = threads {
        if threads < 1 {
            #[allow(clippy::print_stderr)]
            {
                eprintln!("The `threads` argument must be greater or equal to 1.");
            }
            return Err(exitcode::CONFIG);
        } else {
            WORKER_THREADS
                .set(NonZeroUsize::new(threads).expect("already checked"))
                .expect("double thread initialization");
            rt_builder.worker_threads(threads);
        }
    }

    Ok(rt_builder.build().expect("Unable to create async runtime"))
}

pub async fn load_configs(
    config_paths: &[ConfigPath],
    watch_config: bool,
    require_healthy: Option<bool>,
    graceful_shutdown_duration: Option<Duration>,
    signal_handler: &mut SignalHandler,
) -> Result<Config, ExitCode> {
    let config_paths = config::process_paths(config_paths).ok_or(exitcode::CONFIG)?;

    if watch_config {
        // Start listening for config changes immediately.
        config::watcher::spawn_thread(config_paths.iter().map(Into::into), None).map_err(
            |error| {
                error!(message = "Unable to start config watcher.", %error);
                exitcode::CONFIG
            },
        )?;
    }

    info!(
        message = "Loading configs.",
        paths = ?config_paths.iter().map(<&PathBuf>::from).collect::<Vec<_>>()
    );

    // config::init_log_schema should be called before initializing sources.
    #[cfg(not(feature = "enterprise-tests"))]
    config::init_log_schema(&config_paths, true).map_err(handle_config_errors)?;

    let mut config =
        config::load_from_paths_with_provider_and_secrets(&config_paths, signal_handler)
            .await
            .map_err(handle_config_errors)?;

    config::init_telemetry(config.global.telemetry.clone(), true);

    if !config.healthchecks.enabled {
        info!("Health checks are disabled.");
    }
    config.healthchecks.set_require_healthy(require_healthy);
    config.graceful_shutdown_duration = graceful_shutdown_duration;

    Ok(config)
}

#[cfg(feature = "enterprise")]
// Enable enterprise features, if applicable.
fn build_enterprise(
    config: &mut Config,
    config_paths: Vec<ConfigPath>,
) -> Result<Option<EnterpriseReporter<BoxFuture<'static, ()>>>, ExitCode> {
    match EnterpriseMetadata::try_from(&*config) {
        Ok(metadata) => {
            let enterprise = EnterpriseReporter::new();

            attach_enterprise_components(config, &metadata);
            enterprise.send(report_configuration(config_paths, metadata));

            Ok(Some(enterprise))
        }
        Err(EnterpriseError::MissingApiKey) => {
            error!("Enterprise configuration incomplete: missing API key.");
            Err(exitcode::CONFIG)
        }
        Err(_) => Ok(None),
    }
}

pub fn init_logging(color: bool, format: LogFormat, log_level: &str, rate: u64) {
    let level = get_log_levels(log_level);
    let json = match format {
        LogFormat::Text => false,
        LogFormat::Json => true,
    };

    trace::init(color, json, &level, rate);
    debug!(
        message = "Internal log rate limit configured.",
        internal_log_rate_secs = rate,
    );
    info!(message = "Log level is enabled.", level = ?level);
}<|MERGE_RESOLUTION|>--- conflicted
+++ resolved
@@ -1,22 +1,14 @@
 #![allow(missing_docs)]
-<<<<<<< HEAD
-=======
 use std::{
     collections::HashMap, num::NonZeroUsize, path::PathBuf, process::ExitStatus, time::Duration,
 };
 
->>>>>>> 0f13b22a
 use exitcode::ExitCode;
 use futures::StreamExt;
 #[cfg(feature = "enterprise")]
 use futures_util::future::BoxFuture;
 use once_cell::race::OnceNonZeroUsize;
-use std::{
-    collections::HashMap,
-    num::NonZeroUsize,
-    path::PathBuf,
-    time::{Duration, Instant},
-};
+use std::time::Instant;
 use tokio::{
     runtime::{self, Runtime},
     sync::mpsc,
