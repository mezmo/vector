--- conflicted
+++ resolved
@@ -8,11 +8,8 @@
 #[cfg(feature = "enterprise")]
 use futures_util::future::BoxFuture;
 use once_cell::race::OnceNonZeroUsize;
-<<<<<<< HEAD
+use openssl::provider::Provider;
 use std::time::Instant;
-=======
-use openssl::provider::Provider;
->>>>>>> beb74c1c
 use tokio::{
     runtime::{self, Runtime},
     sync::mpsc,
@@ -33,15 +30,11 @@
     cli::{handle_config_errors, LogFormat, Opts, RootOpts},
     config::{self, Config, ConfigPath},
     heartbeat,
-<<<<<<< HEAD
     internal_events::mezmo_config::{
         MezmoConfigCompile, MezmoConfigReload, MezmoConfigReloadSignalReceive,
     },
     mezmo,
-    signal::{SignalHandler, SignalPair, SignalRx, SignalTo},
-=======
     signal::{ShutdownError, SignalHandler, SignalPair, SignalRx, SignalTo},
->>>>>>> beb74c1c
     topology::{
         self, ReloadOutcome, RunningTopology, SharedTopologyController, TopologyController,
     },
@@ -277,11 +270,8 @@
             graceful_crash_receiver: config.graceful_crash_receiver,
             signals,
             topology_controller,
-<<<<<<< HEAD
             metrics_tx: config.metrics_tx,
-=======
             openssl_providers,
->>>>>>> beb74c1c
         })
     }
 }
@@ -334,11 +324,8 @@
     pub graceful_crash_receiver: mpsc::UnboundedReceiver<ShutdownError>,
     pub signals: SignalPair,
     pub topology_controller: SharedTopologyController,
-<<<<<<< HEAD
     pub metrics_tx: mpsc::UnboundedSender<UsageMetrics>,
-=======
     pub openssl_providers: Option<Vec<Provider>>,
->>>>>>> beb74c1c
 }
 
 impl StartedApplication {
@@ -352,23 +339,9 @@
             graceful_crash_receiver,
             signals,
             topology_controller,
-<<<<<<< HEAD
             metrics_tx,
-=======
             openssl_providers,
->>>>>>> beb74c1c
         } = self;
-
-        // LOG-17772: Set a maximum amount of time to wait for configuration reloading before
-        // triggering corrective action. By default, this will wait for 150 seconds / 2.5 minutes.
-        let config_reload_max_sec = std::env::var("CONFIG_RELOAD_MAX_SEC").unwrap_or_else(|_| {
-            warn!("couldn't read value for CONFIG_RELOAD_MAX_SEC env var, default will be used");
-            "150".to_owned()
-        });
-        let config_reload_max_sec = config_reload_max_sec.parse::<usize>().unwrap_or_else(|_| {
-            warn!("failed to parse CONFIG_RELOAD_MAX_SEC value {config_reload_max_sec}, default will be used");
-            150
-        });
 
         let mut graceful_crash = UnboundedReceiverStream::new(graceful_crash_receiver);
 
@@ -377,107 +350,15 @@
 
         let signal = loop {
             tokio::select! {
-<<<<<<< HEAD
-                signal = signal_rx.recv() => {
-                    match signal {
-                        Ok(SignalTo::ReloadFromConfigBuilder(config_builder)) => {
-                            emit!(MezmoConfigReloadSignalReceive{});
-                            let start = Instant::now();
-                            let mut topology_controller = topology_controller.lock().await;
-
-                            // We use build_no_validation() to speed up building
-                            // Configs were fully validated when generated and better errors
-                            // won't help us much at this point (as it will blow up anyway)
-                            let new_config = config_builder.build_no_validation().map_err(handle_config_errors).ok();
-                            emit!(MezmoConfigCompile{elapsed: Instant::now() - start});
-                            let mut reload_outcome = ReloadOutcome::NoConfig;
-                            let reload_future = topology_controller.reload_with_metrics(new_config, Some(metrics_tx.clone()));
-                            tokio::pin!(reload_future);
-
-                            let mut reload_future_done = false;
-                            for i in 1..=config_reload_max_sec {
-                                tokio::select! {
-                                    _ = tokio::time::sleep(Duration::from_secs(1)) => {
-                                        info!("Waiting for topology to be reloaded after {i} secs")
-                                    },
-                                    outcome = &mut reload_future => {
-                                        reload_outcome = outcome;
-                                        reload_future_done = true;
-                                        break;
-                                    }
-                                }
-                            }
-
-                            let elapsed = Instant::now() - start;
-
-                            // LOG-17772: If the config reload future doesn't resolve in the allotted
-                            // time, then crash the vector process and allow k8s to respawn the process
-                            // in order to get config reloading to work again. Note that panic! doesn't
-                            // work to terminate the process since the higher level code traps the panic
-                            // and prevents termination.
-                            if !reload_future_done {
-                                emit!(MezmoConfigReload{ elapsed, success: false });
-                                error!("New topology reload future failed to resolved within the limit.");
-                                std::process::abort();
-                            }
-
-                            match reload_outcome {
-                                ReloadOutcome::NoConfig => {
-                                    emit!(MezmoConfigReload{ elapsed, success: false });
-                                    warn!("Config reload resulted in no config");
-                                },
-                                ReloadOutcome::MissingApiKey => {
-                                    emit!(MezmoConfigReload{ elapsed, success: false });
-                                    warn!("Config reload missing API key");
-                                },
-                                ReloadOutcome::Success => {
-                                    emit!(MezmoConfigReload{ elapsed, success: true });
-                                    info!("Config reload succeeded, took {:?}", elapsed);
-                                },
-                                ReloadOutcome::RolledBack => {
-                                    emit!(MezmoConfigReload{ elapsed, success: false });
-                                    warn!("Config reload rolled back");
-                                },
-                                ReloadOutcome::FatalError => {
-                                    emit!(MezmoConfigReload{ elapsed, success: false });
-                                    error!("Config reload fatal error");
-                                    break SignalTo::Shutdown;
-                                },
-                            };
-
-                        },
-                        Ok(SignalTo::ReloadFromDisk) => {
-                            let mut topology_controller = topology_controller.lock().await;
-
-                            // Reload paths
-                            if let Some(paths) = config::process_paths(&config_paths) {
-                                topology_controller.config_paths = paths;
-                            }
-
-                            // Reload config
-                            let new_config = config::load_from_paths_with_provider_and_secrets(&topology_controller.config_paths, &mut signal_handler)
-                                .await
-                                .map_err(handle_config_errors).ok();
-
-                            if let ReloadOutcome::FatalError = topology_controller.reload(new_config).await {
-                                break SignalTo::Shutdown;
-                            }
-                        },
-                        Err(RecvError::Lagged(amt)) => warn!("Overflow, dropped {} signals.", amt),
-                        Err(RecvError::Closed) => break SignalTo::Shutdown,
-                        Ok(signal) => break signal,
-                    }
-                }
-=======
                 signal = signal_rx.recv() => if let Some(signal) = handle_signal(
                     signal,
                     &topology_controller,
                     &config_paths,
                     &mut signal_handler,
+                    &metrics_tx,
                 ).await {
                     break signal;
                 },
->>>>>>> beb74c1c
                 // Trigger graceful shutdown if a component crashed, or all sources have ended.
                 error = graceful_crash.next() => break SignalTo::Shutdown(error),
                 _ = TopologyController::sources_finished(topology_controller.clone()) => {
@@ -502,15 +383,111 @@
     topology_controller: &SharedTopologyController,
     config_paths: &[ConfigPath],
     signal_handler: &mut SignalHandler,
+    metrics_tx: &mpsc::UnboundedSender<UsageMetrics>,
 ) -> Option<SignalTo> {
     match signal {
         Ok(SignalTo::ReloadFromConfigBuilder(config_builder)) => {
+            emit!(MezmoConfigReloadSignalReceive {});
+            let start = Instant::now();
             let mut topology_controller = topology_controller.lock().await;
-            let new_config = config_builder.build().map_err(handle_config_errors).ok();
-            match topology_controller.reload(new_config).await {
-                ReloadOutcome::FatalError(error) => Some(SignalTo::Shutdown(Some(error))),
-                _ => None,
-            }
+
+            // We use build_no_validation() to speed up building
+            // Configs were fully validated when generated and better errors
+            // won't help us much at this point (as it will blow up anyway)
+            let new_config = config_builder
+                .build_no_validation()
+                .map_err(handle_config_errors)
+                .ok();
+
+            emit!(MezmoConfigCompile {
+                elapsed: Instant::now() - start
+            });
+
+            let mut reload_outcome = ReloadOutcome::NoConfig;
+            let reload_future =
+                topology_controller.reload_with_metrics(new_config, Some(metrics_tx.clone()));
+
+            tokio::pin!(reload_future);
+
+            // LOG-17772: Set a maximum amount of time to wait for configuration reloading before
+            // triggering corrective action. By default, this will wait for 150 seconds / 2.5 minutes.
+            let config_reload_max_sec = std::env::var("CONFIG_RELOAD_MAX_SEC").unwrap_or_else(|_| {
+                warn!("couldn't read value for CONFIG_RELOAD_MAX_SEC env var, default will be used");
+                "150".to_owned()
+            });
+            let config_reload_max_sec = config_reload_max_sec.parse::<usize>().unwrap_or_else(|_| {
+                warn!("failed to parse CONFIG_RELOAD_MAX_SEC value {config_reload_max_sec}, default will be used");
+                150
+            });
+            let mut reload_future_done = false;
+            for i in 1..=config_reload_max_sec {
+                tokio::select! {
+                    _ = tokio::time::sleep(Duration::from_secs(1)) => {
+                        info!("Waiting for topology to be reloaded after {i} secs")
+                    },
+                    outcome = &mut reload_future => {
+                        reload_outcome = outcome;
+                        reload_future_done = true;
+                        break;
+                    }
+                }
+            }
+
+            let elapsed = Instant::now() - start;
+
+            // LOG-17772: If the config reload future doesn't resolve in the allotted
+            // time, then crash the vector process and allow k8s to respawn the process
+            // in order to get config reloading to work again. Note that panic! doesn't
+            // work to terminate the process since the higher level code traps the panic
+            // and prevents termination.
+            if !reload_future_done {
+                emit!(MezmoConfigReload {
+                    elapsed,
+                    success: false
+                });
+                error!("New topology reload future failed to resolved within the limit.");
+                std::process::abort();
+            }
+
+            match reload_outcome {
+                ReloadOutcome::NoConfig => {
+                    emit!(MezmoConfigReload {
+                        elapsed,
+                        success: false
+                    });
+                    warn!("Config reload resulted in no config");
+                }
+                ReloadOutcome::MissingApiKey => {
+                    emit!(MezmoConfigReload {
+                        elapsed,
+                        success: false
+                    });
+                    warn!("Config reload missing API key");
+                }
+                ReloadOutcome::Success => {
+                    emit!(MezmoConfigReload {
+                        elapsed,
+                        success: true
+                    });
+                    info!("Config reload succeeded, took {:?}", elapsed);
+                }
+                ReloadOutcome::RolledBack => {
+                    emit!(MezmoConfigReload {
+                        elapsed,
+                        success: false
+                    });
+                    warn!("Config reload rolled back");
+                }
+                ReloadOutcome::FatalError(error) => {
+                    emit!(MezmoConfigReload {
+                        elapsed,
+                        success: false
+                    });
+                    error!("Config reload fatal error");
+                    return Some(SignalTo::Shutdown(Some(error)));
+                }
+            }
+            None
         }
         Ok(SignalTo::ReloadFromDisk) => {
             let mut topology_controller = topology_controller.lock().await;
@@ -529,10 +506,10 @@
             .map_err(handle_config_errors)
             .ok();
 
-            match topology_controller.reload(new_config).await {
-                ReloadOutcome::FatalError(error) => Some(SignalTo::Shutdown(Some(error))),
-                _ => None,
-            }
+            if let ReloadOutcome::FatalError(error) = topology_controller.reload(new_config).await {
+                return Some(SignalTo::Shutdown(Some(error)));
+            }
+            None
         }
         Err(RecvError::Lagged(amt)) => {
             warn!("Overflow, dropped {} signals.", amt);
