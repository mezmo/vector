#![allow(missing_docs)]
use std::{num::NonZeroUsize, path::PathBuf, process::ExitStatus, time::Duration};

use exitcode::ExitCode;
use futures::StreamExt;
#[cfg(feature = "enterprise")]
use futures_util::future::BoxFuture;
use once_cell::race::OnceNonZeroUsize;
<<<<<<< HEAD
use openssl::provider::Provider;
use std::time::Instant;
use tokio::{
    runtime::{self, Runtime},
    sync::mpsc,
};
=======
use tokio::runtime::{self, Runtime};
>>>>>>> d685a16e
use tokio_stream::wrappers::UnboundedReceiverStream;
use vector_core::usage_metrics::{start_publishing_metrics, UsageMetrics};

#[cfg(feature = "enterprise")]
use crate::config::enterprise::{
    attach_enterprise_components, report_configuration, EnterpriseError, EnterpriseMetadata,
    EnterpriseReporter,
};
#[cfg(not(feature = "enterprise-tests"))]
use crate::metrics;
#[cfg(feature = "api")]
use crate::{api, internal_events::ApiStarted};
use crate::{
    cli::{handle_config_errors, LogFormat, Opts, RootOpts},
    config::{self, Config, ConfigPath},
    heartbeat,
<<<<<<< HEAD
    internal_events::mezmo_config::{
        MezmoConfigCompile, MezmoConfigReload, MezmoConfigReloadSignalReceive,
    },
    mezmo,
    signal::{ShutdownError, SignalHandler, SignalPair, SignalRx, SignalTo},
=======
    signal::{SignalHandler, SignalPair, SignalRx, SignalTo},
>>>>>>> d685a16e
    topology::{
        ReloadOutcome, RunningTopology, SharedTopologyController, ShutdownErrorReceiver,
        TopologyController,
    },
    trace,
};

#[cfg(unix)]
use std::os::unix::process::ExitStatusExt;
#[cfg(windows)]
use std::os::windows::process::ExitStatusExt;
use tokio::runtime::Handle;

pub static WORKER_THREADS: OnceNonZeroUsize = OnceNonZeroUsize::new();

use crate::internal_events::{VectorQuit, VectorStarted, VectorStopped};

use tokio::sync::broadcast::error::RecvError;

pub struct ApplicationConfig {
    pub config_paths: Vec<config::ConfigPath>,
    pub topology: RunningTopology,
    pub graceful_crash_receiver: ShutdownErrorReceiver,
    pub internal_topologies: Vec<RunningTopology>,
    #[cfg(feature = "api")]
    pub api: config::api::Options,
    #[cfg(feature = "enterprise")]
    pub enterprise: Option<EnterpriseReporter<BoxFuture<'static, ()>>>,
    pub metrics_tx: mpsc::UnboundedSender<UsageMetrics>,
}

pub struct Application {
    pub root_opts: RootOpts,
    pub config: ApplicationConfig,
    pub signals: SignalPair,
}

impl ApplicationConfig {
    pub async fn from_opts(
        opts: &RootOpts,
        signal_handler: &mut SignalHandler,
    ) -> Result<Self, ExitCode> {
        let config_paths = opts.config_paths_with_formats();

        let graceful_shutdown_duration = (!opts.no_graceful_shutdown_limit)
            .then(|| Duration::from_secs(u64::from(opts.graceful_shutdown_limit_secs)));

        let config = load_configs(
            &config_paths,
            opts.watch_config,
            opts.require_healthy,
            opts.allow_empty_config,
            graceful_shutdown_duration,
            signal_handler,
        )
        .await?;

        Self::from_config(config_paths, config).await
    }

    pub async fn from_config(
        config_paths: Vec<ConfigPath>,
        config: Config,
    ) -> Result<Self, ExitCode> {
        // This is ugly, but needed to allow `config` to be mutable for building the enterprise
        // features, but also avoid a "does not need to be mutable" warning when the enterprise
        // feature is not enabled.
        #[cfg(feature = "enterprise")]
        let mut config = config;
        #[cfg(feature = "enterprise")]
        let enterprise = build_enterprise(&mut config, config_paths.clone())?;

<<<<<<< HEAD
        let (metrics_tx, metrics_rx) = mpsc::unbounded_channel::<UsageMetrics>();
        start_publishing_metrics(metrics_rx)
            .await
            .map_err(|_| handle_config_errors(vec!["Usage metrics publishing error".into()]))?;

        let diff = config::ConfigDiff::initial(&config);
        let pieces =
            topology::build_or_log_errors(&config, &diff, Some(metrics_tx.clone()), HashMap::new())
                .await
                .ok_or(exitcode::CONFIG)?;

=======
>>>>>>> d685a16e
        #[cfg(feature = "api")]
        let api = config.api;

        let (topology, graceful_crash_receiver) = RunningTopology::start_init_validated(config)
            .await
            .ok_or(exitcode::CONFIG)?;

        Ok(Self {
            config_paths,
            topology,
            graceful_crash_receiver,
            internal_topologies: Vec::new(),
            #[cfg(feature = "api")]
            api,
            #[cfg(feature = "enterprise")]
            enterprise,
            metrics_tx,
        })
    }

    pub async fn add_internal_config(&mut self, config: Config) -> Result<(), ExitCode> {
        let Some((topology, _)) = RunningTopology::start_init_validated(config).await else {
            return Err(exitcode::CONFIG);
        };
        self.internal_topologies.push(topology);
        Ok(())
    }

    /// Configure the API server, if applicable
    #[cfg(feature = "api")]
    pub fn setup_api(&self, handle: &Handle) -> Option<api::Server> {
        if self.api.enabled {
            match api::Server::start(
                self.topology.config(),
                self.topology.watch(),
                std::sync::Arc::clone(&self.topology.running),
                handle,
            ) {
                Ok(api_server) => {
                    emit!(ApiStarted {
                        addr: self.api.address.unwrap(),
                        playground: self.api.playground
                    });

                    Some(api_server)
                }
                Err(error) => {
                    let error = error.to_string();
                    error!("An error occurred that Vector couldn't handle: {}.", error);
                    _ = self
                        .topology
                        .abort_tx
                        .send(crate::signal::ShutdownError::ApiFailed { error });
                    None
                }
            }
        } else {
            info!(message="API is disabled, enable by setting `api.enabled` to `true` and use commands like `vector top`.");
            None
        }
    }
}

impl Application {
    pub fn run() -> ExitStatus {
        let (runtime, app) = Self::prepare_start().unwrap_or_else(|code| std::process::exit(code));

        runtime.block_on(app.run())
    }

    pub fn prepare_start() -> Result<(Runtime, StartedApplication), ExitCode> {
        Self::prepare()
            .and_then(|(runtime, app)| app.start(runtime.handle()).map(|app| (runtime, app)))
    }

    pub fn prepare() -> Result<(Runtime, Self), ExitCode> {
        let opts = Opts::get_matches().map_err(|error| {
            // Printing to stdout/err can itself fail; ignore it.
            _ = error.print();
            exitcode::USAGE
        })?;

        Self::prepare_from_opts(opts)
    }

    pub fn prepare_from_opts(opts: Opts) -> Result<(Runtime, Self), ExitCode> {
        init_global(!opts.root.openssl_no_probe);

        let color = opts.root.color.use_color();

        init_logging(
            color,
            opts.root.log_format,
            opts.log_level(),
            opts.root.internal_log_rate_limit,
        );
        mezmo::user_trace::init(opts.root.user_log_rate_limit);

        // Can only log this after initializing the logging subsystem
        if opts.root.openssl_no_probe {
            debug!(message = "Disabled probing and configuration of root certificate locations on the system for OpenSSL.");
        }

        let runtime = build_runtime(opts.root.threads, "vector-worker")?;

        // Signal handler for OS and provider messages.
        let mut signals = SignalPair::new(&runtime);

        if let Some(sub_command) = &opts.sub_command {
            return Err(runtime.block_on(sub_command.execute(signals, color)));
        }

        let config = runtime.block_on(ApplicationConfig::from_opts(
            &opts.root,
            &mut signals.handler,
        ))?;

        #[cfg(feature = "api-client")]
        start_remote_task_execution(&runtime, &config)?;

        Ok((
            runtime,
            Self {
                root_opts: opts.root,
                config,
                signals,
            },
        ))
    }

    pub fn start(self, handle: &Handle) -> Result<StartedApplication, ExitCode> {
        // Any internal_logs sources will have grabbed a copy of the
        // early buffer by this point and set up a subscriber.
        crate::trace::stop_early_buffering();

        emit!(VectorStarted);
        handle.spawn(heartbeat::heartbeat());

        let Self {
            root_opts,
            config,
            signals,
        } = self;

        let topology_controller = SharedTopologyController::new(TopologyController {
            #[cfg(feature = "api")]
            api_server: config.setup_api(handle),
            topology: config.topology,
            config_paths: config.config_paths.clone(),
            require_healthy: root_opts.require_healthy,
            #[cfg(feature = "enterprise")]
            enterprise_reporter: config.enterprise,
        });

        Ok(StartedApplication {
            config_paths: config.config_paths,
            internal_topologies: config.internal_topologies,
            graceful_crash_receiver: config.graceful_crash_receiver,
            signals,
            topology_controller,
<<<<<<< HEAD
            metrics_tx: config.metrics_tx,
            openssl_providers,
=======
            allow_empty_config: root_opts.allow_empty_config,
>>>>>>> d685a16e
        })
    }
}

#[cfg(feature = "api-client")]
fn start_remote_task_execution(
    runtime: &Runtime,
    _config: &ApplicationConfig,
) -> Result<(), ExitCode> {
    use std::env;

    #[cfg(feature = "api")]
    let api_config = _config.api;
    #[cfg(not(feature = "api"))]
    let api_config: config::api::Options = Default::default();

    let auth_token = env::var("MEZMO_LOCAL_DEPLOY_AUTH_TOKEN").ok();
    if let Some(auth_token) = auth_token {
        let get_endpoint_url = env::var("MEZMO_TASKS_FETCH_ENDPOINT_URL").ok();
        let post_endpoint_url = env::var("MEZMO_TASKS_POST_ENDPOINT_URL").ok();
        match (get_endpoint_url, post_endpoint_url) {
            (Some(get_endpoint_url), Some(post_endpoint_url)) => {
                if !api_config.enabled {
                    error!("API is disabled");
                    return Err(exitcode::USAGE);
                }

                runtime.spawn(async move {
                    mezmo::remote_task_execution::start_polling_for_tasks(
                        api_config,
                        auth_token,
                        get_endpoint_url,
                        post_endpoint_url,
                    )
                    .await;
                });
            }
            (_, _) => {
                error!("Mezmo tasks endpoints not set");
                return Err(exitcode::USAGE);
            }
        }
    }

    Ok(())
}

pub struct StartedApplication {
    pub config_paths: Vec<ConfigPath>,
    pub internal_topologies: Vec<RunningTopology>,
    pub graceful_crash_receiver: ShutdownErrorReceiver,
    pub signals: SignalPair,
    pub topology_controller: SharedTopologyController,
<<<<<<< HEAD
    pub metrics_tx: mpsc::UnboundedSender<UsageMetrics>,
    pub openssl_providers: Option<Vec<Provider>>,
=======
    pub allow_empty_config: bool,
>>>>>>> d685a16e
}

impl StartedApplication {
    pub async fn run(self) -> ExitStatus {
        self.main().await.shutdown().await
    }

    pub async fn main(self) -> FinishedApplication {
        let Self {
            config_paths,
            graceful_crash_receiver,
            signals,
            topology_controller,
<<<<<<< HEAD
            metrics_tx,
            openssl_providers,
=======
            internal_topologies,
            allow_empty_config,
>>>>>>> d685a16e
        } = self;

        let mut graceful_crash = UnboundedReceiverStream::new(graceful_crash_receiver);

        let mut signal_handler = signals.handler;
        let mut signal_rx = signals.receiver;

        let signal = loop {
            let has_sources = !topology_controller.lock().await.topology.config.is_empty();
            tokio::select! {
                signal = signal_rx.recv() => if let Some(signal) = handle_signal(
                    signal,
                    &topology_controller,
                    &config_paths,
                    &mut signal_handler,
<<<<<<< HEAD
                    &metrics_tx,
=======
                    allow_empty_config,
>>>>>>> d685a16e
                ).await {
                    break signal;
                },
                // Trigger graceful shutdown if a component crashed, or all sources have ended.
                error = graceful_crash.next() => break SignalTo::Shutdown(error),
                _ = TopologyController::sources_finished(topology_controller.clone()), if has_sources => {
                    info!("All sources have finished.");
                    break SignalTo::Shutdown(None)
                } ,
                else => unreachable!("Signal streams never end"),
            }
        };

        FinishedApplication {
            signal,
            signal_rx,
            topology_controller,
            internal_topologies,
        }
    }
}

async fn handle_signal(
    signal: Result<SignalTo, RecvError>,
    topology_controller: &SharedTopologyController,
    config_paths: &[ConfigPath],
    signal_handler: &mut SignalHandler,
<<<<<<< HEAD
    metrics_tx: &mpsc::UnboundedSender<UsageMetrics>,
=======
    allow_empty_config: bool,
>>>>>>> d685a16e
) -> Option<SignalTo> {
    match signal {
        Ok(SignalTo::ReloadFromConfigBuilder(config_builder)) => {
            emit!(MezmoConfigReloadSignalReceive {});
            let start = Instant::now();
            let mut topology_controller = topology_controller.lock().await;

            // We use build_no_validation() to speed up building
            // Configs were fully validated when generated and better errors
            // won't help us much at this point (as it will blow up anyway)
            let new_config = config_builder
                .build_no_validation()
                .map_err(handle_config_errors)
                .ok();

            emit!(MezmoConfigCompile {
                elapsed: Instant::now() - start
            });

            let mut reload_outcome = ReloadOutcome::NoConfig;
            let reload_future =
                topology_controller.reload_with_metrics(new_config, Some(metrics_tx.clone()));

            tokio::pin!(reload_future);

            // LOG-17772: Set a maximum amount of time to wait for configuration reloading before
            // triggering corrective action. By default, this will wait for 150 seconds / 2.5 minutes.
            let config_reload_max_sec = std::env::var("CONFIG_RELOAD_MAX_SEC").unwrap_or_else(|_| {
                warn!("couldn't read value for CONFIG_RELOAD_MAX_SEC env var, default will be used");
                "150".to_owned()
            });
            let config_reload_max_sec = config_reload_max_sec.parse::<usize>().unwrap_or_else(|_| {
                warn!("failed to parse CONFIG_RELOAD_MAX_SEC value {config_reload_max_sec}, default will be used");
                150
            });
            let mut reload_future_done = false;
            for i in 1..=config_reload_max_sec {
                tokio::select! {
                    _ = tokio::time::sleep(Duration::from_secs(1)) => {
                        info!("Waiting for topology to be reloaded after {i} secs")
                    },
                    outcome = &mut reload_future => {
                        reload_outcome = outcome;
                        reload_future_done = true;
                        break;
                    }
                }
            }

            let elapsed = Instant::now() - start;

            // LOG-17772: If the config reload future doesn't resolve in the allotted
            // time, then crash the vector process and allow k8s to respawn the process
            // in order to get config reloading to work again. Note that panic! doesn't
            // work to terminate the process since the higher level code traps the panic
            // and prevents termination.
            if !reload_future_done {
                emit!(MezmoConfigReload {
                    elapsed,
                    success: false
                });
                error!("New topology reload future failed to resolved within the limit.");
                std::process::abort();
            }

            match reload_outcome {
                ReloadOutcome::NoConfig => {
                    emit!(MezmoConfigReload {
                        elapsed,
                        success: false
                    });
                    warn!("Config reload resulted in no config");
                }
                ReloadOutcome::MissingApiKey => {
                    emit!(MezmoConfigReload {
                        elapsed,
                        success: false
                    });
                    warn!("Config reload missing API key");
                }
                ReloadOutcome::Success => {
                    emit!(MezmoConfigReload {
                        elapsed,
                        success: true
                    });
                    info!("Config reload succeeded, took {:?}", elapsed);
                }
                ReloadOutcome::RolledBack => {
                    emit!(MezmoConfigReload {
                        elapsed,
                        success: false
                    });
                    warn!("Config reload rolled back");
                }
                ReloadOutcome::FatalError(error) => {
                    emit!(MezmoConfigReload {
                        elapsed,
                        success: false
                    });
                    error!("Config reload fatal error");
                    return Some(SignalTo::Shutdown(Some(error)));
                }
            }
            None
        }
        Ok(SignalTo::ReloadFromDisk) => {
            let mut topology_controller = topology_controller.lock().await;

            // Reload paths
            if let Some(paths) = config::process_paths(config_paths) {
                topology_controller.config_paths = paths;
            }

            // Reload config
            let new_config = config::load_from_paths_with_provider_and_secrets(
                &topology_controller.config_paths,
                signal_handler,
                allow_empty_config,
            )
            .await
            .map_err(handle_config_errors)
            .ok();

            if let ReloadOutcome::FatalError(error) = topology_controller.reload(new_config).await {
                return Some(SignalTo::Shutdown(Some(error)));
            }
            None
        }
        Err(RecvError::Lagged(amt)) => {
            warn!("Overflow, dropped {} signals.", amt);
            None
        }
        Err(RecvError::Closed) => Some(SignalTo::Shutdown(None)),
        Ok(signal) => Some(signal),
    }
}

pub struct FinishedApplication {
    pub signal: SignalTo,
    pub signal_rx: SignalRx,
    pub topology_controller: SharedTopologyController,
    pub internal_topologies: Vec<RunningTopology>,
}

impl FinishedApplication {
    pub async fn shutdown(self) -> ExitStatus {
        let FinishedApplication {
            signal,
            signal_rx,
            topology_controller,
            internal_topologies,
        } = self;

        // At this point, we'll have the only reference to the shared topology controller and can
        // safely remove it from the wrapper to shut down the topology.
        let topology_controller = topology_controller
            .try_into_inner()
            .expect("fail to unwrap topology controller")
            .into_inner();

        let status = match signal {
            SignalTo::Shutdown(_) => Self::stop(topology_controller, signal_rx).await,
            SignalTo::Quit => Self::quit(),
            _ => unreachable!(),
        };

        for topology in internal_topologies {
            topology.stop().await;
        }

        status
    }

    async fn stop(topology_controller: TopologyController, mut signal_rx: SignalRx) -> ExitStatus {
        emit!(VectorStopped);
        tokio::select! {
            _ = topology_controller.stop() => ExitStatus::from_raw({
                #[cfg(windows)]
                {
                    exitcode::OK as u32
                }
                #[cfg(unix)]
                exitcode::OK
            }), // Graceful shutdown finished
            _ = signal_rx.recv() => Self::quit(),
        }
    }

    fn quit() -> ExitStatus {
        // It is highly unlikely that this event will exit from topology.
        emit!(VectorQuit);
        ExitStatus::from_raw({
            #[cfg(windows)]
            {
                exitcode::UNAVAILABLE as u32
            }
            #[cfg(unix)]
            exitcode::OK
        })
    }
}

pub fn init_global(openssl_probe: bool) {
    if openssl_probe {
        openssl_probe::init_ssl_cert_env_vars();
    }

    #[cfg(not(feature = "enterprise-tests"))]
    metrics::init_global().expect("metrics initialization failed");
}

fn get_log_levels(default: &str) -> String {
    std::env::var("VECTOR_LOG")
        .or_else(|_| {
            std::env::var("LOG").map(|log| {
                warn!(
                    message =
                        "DEPRECATED: Use of $LOG is deprecated. Please use $VECTOR_LOG instead."
                );
                log
            })
        })
        .unwrap_or_else(|_| match default {
            "off" => "off".to_owned(),
            level => [
                format!("vector={}", level),
                format!("codec={}", level),
                format!("vrl={}", level),
                format!("file_source={}", level),
                format!("tower_limit={}", level),
                format!("rdkafka={}", level),
                format!("buffers={}", level),
                format!("lapin={}", level),
                format!("kube={}", level),
            ]
            .join(","),
        })
}

pub fn build_runtime(threads: Option<usize>, thread_name: &str) -> Result<Runtime, ExitCode> {
    let mut rt_builder = runtime::Builder::new_multi_thread();
    rt_builder.max_blocking_threads(20_000);
    rt_builder.enable_all().thread_name(thread_name);

    let threads = threads.unwrap_or_else(crate::num_threads);
    let threads = NonZeroUsize::new(threads).ok_or_else(|| {
        error!("The `threads` argument must be greater or equal to 1.");
        exitcode::CONFIG
    })?;
    WORKER_THREADS
        .set(threads)
        .expect("double thread initialization");
    rt_builder.worker_threads(threads.get());

    debug!(messaged = "Building runtime.", worker_threads = threads);
    Ok(rt_builder.build().expect("Unable to create async runtime"))
}

pub async fn load_configs(
    config_paths: &[ConfigPath],
    watch_config: bool,
    require_healthy: Option<bool>,
    allow_empty_config: bool,
    graceful_shutdown_duration: Option<Duration>,
    signal_handler: &mut SignalHandler,
) -> Result<Config, ExitCode> {
    let config_paths = config::process_paths(config_paths).ok_or(exitcode::CONFIG)?;

    if watch_config {
        // Start listening for config changes immediately.
        config::watcher::spawn_thread(config_paths.iter().map(Into::into), None).map_err(
            |error| {
                error!(message = "Unable to start config watcher.", %error);
                exitcode::CONFIG
            },
        )?;
    }

    info!(
        message = "Loading configs.",
        paths = ?config_paths.iter().map(<&PathBuf>::from).collect::<Vec<_>>()
    );

    // config::init_log_schema should be called before initializing sources.
    #[cfg(not(feature = "enterprise-tests"))]
    config::init_log_schema(&config_paths, true).map_err(handle_config_errors)?;

    let mut config = config::load_from_paths_with_provider_and_secrets(
        &config_paths,
        signal_handler,
        allow_empty_config,
    )
    .await
    .map_err(handle_config_errors)?;

    config::init_telemetry(config.global.telemetry.clone(), true);

    if !config.healthchecks.enabled {
        info!("Health checks are disabled.");
    }
    config.healthchecks.set_require_healthy(require_healthy);
    config.graceful_shutdown_duration = graceful_shutdown_duration;

    Ok(config)
}

#[cfg(feature = "enterprise")]
// Enable enterprise features, if applicable.
fn build_enterprise(
    config: &mut Config,
    config_paths: Vec<ConfigPath>,
) -> Result<Option<EnterpriseReporter<BoxFuture<'static, ()>>>, ExitCode> {
    use crate::ENTERPRISE_ENABLED;

    ENTERPRISE_ENABLED
        .set(
            config
                .enterprise
                .as_ref()
                .map(|e| e.enabled)
                .unwrap_or_default(),
        )
        .expect("double initialization of enterprise enabled flag");

    match EnterpriseMetadata::try_from(&*config) {
        Ok(metadata) => {
            let enterprise = EnterpriseReporter::new();

            attach_enterprise_components(config, &metadata);
            enterprise.send(report_configuration(config_paths, metadata));

            Ok(Some(enterprise))
        }
        Err(EnterpriseError::MissingApiKey) => {
            error!("Enterprise configuration incomplete: missing API key.");
            Err(exitcode::CONFIG)
        }
        Err(_) => Ok(None),
    }
}

pub fn init_logging(color: bool, format: LogFormat, log_level: &str, rate: u64) {
    let level = get_log_levels(log_level);
    let json = match format {
        LogFormat::Text => false,
        LogFormat::Json => true,
    };

    trace::init(color, json, &level, rate);
    debug!(
        message = "Internal log rate limit configured.",
        internal_log_rate_secs = rate,
    );
    info!(message = "Log level is enabled.", level = ?level);
}<|MERGE_RESOLUTION|>--- conflicted
+++ resolved
@@ -6,18 +6,13 @@
 #[cfg(feature = "enterprise")]
 use futures_util::future::BoxFuture;
 use once_cell::race::OnceNonZeroUsize;
-<<<<<<< HEAD
-use openssl::provider::Provider;
 use std::time::Instant;
 use tokio::{
     runtime::{self, Runtime},
     sync::mpsc,
 };
-=======
-use tokio::runtime::{self, Runtime};
->>>>>>> d685a16e
 use tokio_stream::wrappers::UnboundedReceiverStream;
-use vector_core::usage_metrics::{start_publishing_metrics, UsageMetrics};
+use vector_lib::usage_metrics::{start_publishing_metrics, UsageMetrics};
 
 #[cfg(feature = "enterprise")]
 use crate::config::enterprise::{
@@ -32,15 +27,11 @@
     cli::{handle_config_errors, LogFormat, Opts, RootOpts},
     config::{self, Config, ConfigPath},
     heartbeat,
-<<<<<<< HEAD
     internal_events::mezmo_config::{
         MezmoConfigCompile, MezmoConfigReload, MezmoConfigReloadSignalReceive,
     },
     mezmo,
-    signal::{ShutdownError, SignalHandler, SignalPair, SignalRx, SignalTo},
-=======
     signal::{SignalHandler, SignalPair, SignalRx, SignalTo},
->>>>>>> d685a16e
     topology::{
         ReloadOutcome, RunningTopology, SharedTopologyController, ShutdownErrorReceiver,
         TopologyController,
@@ -113,26 +104,18 @@
         #[cfg(feature = "enterprise")]
         let enterprise = build_enterprise(&mut config, config_paths.clone())?;
 
-<<<<<<< HEAD
         let (metrics_tx, metrics_rx) = mpsc::unbounded_channel::<UsageMetrics>();
         start_publishing_metrics(metrics_rx)
             .await
             .map_err(|_| handle_config_errors(vec!["Usage metrics publishing error".into()]))?;
 
-        let diff = config::ConfigDiff::initial(&config);
-        let pieces =
-            topology::build_or_log_errors(&config, &diff, Some(metrics_tx.clone()), HashMap::new())
+        #[cfg(feature = "api")]
+        let api = config.api;
+
+        let (topology, graceful_crash_receiver) =
+            RunningTopology::start_init_validated(config, Some(metrics_tx.clone()))
                 .await
                 .ok_or(exitcode::CONFIG)?;
-
-=======
->>>>>>> d685a16e
-        #[cfg(feature = "api")]
-        let api = config.api;
-
-        let (topology, graceful_crash_receiver) = RunningTopology::start_init_validated(config)
-            .await
-            .ok_or(exitcode::CONFIG)?;
 
         Ok(Self {
             config_paths,
@@ -148,7 +131,7 @@
     }
 
     pub async fn add_internal_config(&mut self, config: Config) -> Result<(), ExitCode> {
-        let Some((topology, _)) = RunningTopology::start_init_validated(config).await else {
+        let Some((topology, _)) = RunningTopology::start_init_validated(config, None).await else {
             return Err(exitcode::CONFIG);
         };
         self.internal_topologies.push(topology);
@@ -287,12 +270,8 @@
             graceful_crash_receiver: config.graceful_crash_receiver,
             signals,
             topology_controller,
-<<<<<<< HEAD
             metrics_tx: config.metrics_tx,
-            openssl_providers,
-=======
             allow_empty_config: root_opts.allow_empty_config,
->>>>>>> d685a16e
         })
     }
 }
@@ -346,12 +325,8 @@
     pub graceful_crash_receiver: ShutdownErrorReceiver,
     pub signals: SignalPair,
     pub topology_controller: SharedTopologyController,
-<<<<<<< HEAD
     pub metrics_tx: mpsc::UnboundedSender<UsageMetrics>,
-    pub openssl_providers: Option<Vec<Provider>>,
-=======
     pub allow_empty_config: bool,
->>>>>>> d685a16e
 }
 
 impl StartedApplication {
@@ -365,13 +340,9 @@
             graceful_crash_receiver,
             signals,
             topology_controller,
-<<<<<<< HEAD
             metrics_tx,
-            openssl_providers,
-=======
             internal_topologies,
             allow_empty_config,
->>>>>>> d685a16e
         } = self;
 
         let mut graceful_crash = UnboundedReceiverStream::new(graceful_crash_receiver);
@@ -387,11 +358,8 @@
                     &topology_controller,
                     &config_paths,
                     &mut signal_handler,
-<<<<<<< HEAD
                     &metrics_tx,
-=======
                     allow_empty_config,
->>>>>>> d685a16e
                 ).await {
                     break signal;
                 },
@@ -419,11 +387,8 @@
     topology_controller: &SharedTopologyController,
     config_paths: &[ConfigPath],
     signal_handler: &mut SignalHandler,
-<<<<<<< HEAD
     metrics_tx: &mpsc::UnboundedSender<UsageMetrics>,
-=======
     allow_empty_config: bool,
->>>>>>> d685a16e
 ) -> Option<SignalTo> {
     match signal {
         Ok(SignalTo::ReloadFromConfigBuilder(config_builder)) => {
