--- conflicted
+++ resolved
@@ -393,14 +393,6 @@
                         .into_iter()
                         .map(|(id, sent_events_total)| (id, OutputMetrics::from(sent_events_total)))
                         .collect(),
-<<<<<<< HEAD
-                    received_events_total: d.on.received_events_total(),
-                    received_events_throughput_sec: 0,
-                    sent_events_total: d.on.sent_events_total(),
-                    sent_events_throughput_sec: 0,
-                    processed_bytes_total: d.on.processed_bytes_total(),
-                    processed_bytes_throughput_sec: 0,
-=======
                     received_bytes_total: d.on.received_bytes_total(),
                     received_bytes_throughput_sec: 0,
                     received_events_total: d.on.received_events_total(),
@@ -409,7 +401,6 @@
                     sent_bytes_throughput_sec: 0,
                     sent_events_total: d.on.sent_events_total(),
                     sent_events_throughput_sec: 0,
->>>>>>> 0f13b22a
                     #[cfg(feature = "allocation-tracing")]
                     allocated_bytes: 0,
                     errors: 0,
