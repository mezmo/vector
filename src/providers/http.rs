use async_stream::stream;
use bytes::Buf;
use futures::Stream;
use hyper::Body;
use indexmap::IndexMap;
use serde_json;
use tokio::time;
use url::Url;
use vector_lib::configurable::configurable_component;

use crate::{
    config::{self, provider::ProviderConfig, ProxyConfig},
    http::HttpClient,
    signal,
    tls::{TlsConfig, TlsSettings},
};

use super::BuildResult;

/// Request settings.
#[configurable_component]
#[derive(Clone, Debug)]
pub struct RequestConfig {
    /// HTTP headers to add to the request.
    #[serde(default)]
    pub headers: IndexMap<String, String>,

    /// Payload sent in the request. If present, request is POSTed with uptime_sec included.
    #[serde(default)]
    pub payload: Option<String>,
}

impl Default for RequestConfig {
    fn default() -> Self {
        Self {
            headers: IndexMap::new(),
            payload: None,
        }
    }
}

/// Configuration for the `http` provider.
#[configurable_component(provider("http"))]
#[derive(Clone, Debug)]
#[serde(deny_unknown_fields, default)]
pub struct HttpConfig {
    /// URL for the HTTP provider.
    url: Option<Url>,

    #[configurable(derived)]
    request: RequestConfig,

    /// How often to poll the provider, in seconds.
    poll_interval_secs: u64,

    #[serde(flatten)]
    tls_options: Option<TlsConfig>,

    #[configurable(derived)]
    #[serde(default, skip_serializing_if = "crate::serde::is_default")]
    proxy: ProxyConfig,
}

impl Default for HttpConfig {
    fn default() -> Self {
        Self {
            url: None,
            request: RequestConfig::default(),
            poll_interval_secs: 30,
            tls_options: None,
            proxy: Default::default(),
        }
    }
}

/// Makes an HTTP request to the provided endpoint, returning the String body.
async fn http_request(
    url: &Url,
    tls_options: Option<&TlsConfig>,
    headers: &IndexMap<String, String>,
    payload: &Option<String>,
    proxy: &ProxyConfig,
) -> Result<bytes::Bytes, String> {
    let tls_settings = TlsSettings::from_options(tls_options).map_err(|_| "Invalid TLS options")?;
    let http_client =
        HttpClient::<Body>::new(tls_settings, proxy).map_err(|_| "Invalid TLS settings")?;

    // Build HTTP request.
    let mut builder = http::request::Builder::new().uri(url.to_string());

    // Augment with headers. These may be required e.g. for authentication to
    // private endpoints.
    for (header, value) in headers.iter() {
        builder = builder.header(header.as_str(), value.as_str());
    }

    // If a payload is provided, we're POSTing that to the provider endpoint instead of a basic GET
    let res = match payload {
        Some(p) => builder
            .method("POST")
            .header("Content-Type", "application/json")
            .body(p.clone().into()),
        None => builder.body(Body::empty()),
    };

    let request = res.map_err(|_| "Couldn't create HTTP request".to_string())?;

    debug!(
        message = "Attempting to retrieve configuration.",
        url = ?url.as_str()
    );

    let response = http_client.send(request).await.map_err(|err| {
        let message = "HTTP error";
        error!(
            message = ?message,
            error = ?err,
            url = ?url.as_str());

        format!("{message}. Error: {err:?}")
    })?;

    info!(
        message = "Config response received.",
        url = ?url.as_str(),
        status_code = ?response.status()
    );

    hyper::body::to_bytes(response.into_body())
        .await
        .map_err(|err| {
            let message = "Error interpreting response.";
            let cause = err.into_cause();
            error!(
                    message = ?message,
                    error = ?cause);

            format!("{message} Error: {cause:?}")
        })
}

/// Calls `http_request`, serializing the result to a `ConfigBuilder`.
async fn http_request_to_config_builder(
    url: &Url,
    tls_options: Option<&TlsConfig>,
    headers: &IndexMap<String, String>,
    payload: &Option<String>,
    proxy: &ProxyConfig,
) -> BuildResult {
    let config_str = http_request(url, tls_options, headers, payload, proxy)
        .await
        .map_err(|e| vec![e])?;

    config::load(config_str.chunk(), crate::config::format::Format::Toml)
}

/// Polls the HTTP endpoint after/every `poll_interval_secs`, returning a stream of `ConfigBuilder`.
fn poll_http(
    poll_interval_secs: u64,
    url: Url,
    tls_options: Option<TlsConfig>,
    headers: IndexMap<String, String>,
    mut heartbeat: Option<serde_json::Value>,
    proxy: ProxyConfig,
    mut loaded_config_hash: String,
) -> impl Stream<Item = signal::SignalTo> {
    let start_time = time::Instant::now();
    let duration = time::Duration::from_secs(poll_interval_secs);
    let mut interval = time::interval_at(start_time + duration, duration);

    stream! {
        loop {
            interval.tick().await;
            let uptime_sec = start_time.elapsed().as_secs();
            match http_request_to_config_builder(&url, &tls_options, &headers, &get_current_heartbeat_payload(&mut heartbeat, uptime_sec), &proxy).await {
                Ok(config_builder) => {
                    let current_hash = config_builder.sha256_hash();
                    // Make sure we only send the reload signal when the config changed
                    if current_hash != loaded_config_hash {
                        info!("Sending reload config signal");
                        loaded_config_hash = current_hash;

<<<<<<< HEAD
                        yield signal::SignalTo::ReloadFromConfigBuilder(config_builder)
                    }
                },
                Err(e) => {
                    error!("Error loading configuration from HTTP: {e:?}");
                },
=======
            match http_request_to_config_builder(&url, tls_options.as_ref(), &headers, &proxy).await {
                Ok(config_builder) => yield signal::SignalTo::ReloadFromConfigBuilder(config_builder),
                Err(_) => {},
>>>>>>> 3cdc7c3d
            };

            debug!(
                message = "HTTP provider is waiting.",
                poll_interval_secs = ?poll_interval_secs,
                url = ?url.as_str());
        }
    }
}

impl ProviderConfig for HttpConfig {
    async fn build(&mut self, signal_handler: &mut signal::SignalHandler) -> BuildResult {
        let url = self
            .url
            .take()
            .ok_or_else(|| vec!["URL is required for the `http` provider.".to_owned()])?;

        let tls_options = self.tls_options.take();
        let poll_interval_secs = self.poll_interval_secs;
        let request = self.request.clone();

        let mut heartbeat = match request.payload {
            Some(p) => match serde_json::from_str::<serde_json::Value>(p.as_str()) {
                Ok(v) => {
                    if v.is_object() {
                        Some(v)
                    } else {
                        return Err(vec![format!(
                            "HTTTP Provider request payload \"{p}\" is not a json object"
                        )]);
                    }
                }
                Err(e) => {
                    return Err(vec![format!(
                        "Error parsing HTTP Provider request payload \"{p}\" as json: {e:?}"
                    )]);
                }
            },
            None => None,
        };

        let proxy = ProxyConfig::from_env().merge(&self.proxy);
<<<<<<< HEAD
        let config_builder = http_request_to_config_builder(
            &url,
            &tls_options,
            &request.headers,
            &get_current_heartbeat_payload(&mut heartbeat, 0),
            &proxy,
        )
        .await?;
=======
        let config_builder =
            http_request_to_config_builder(&url, tls_options.as_ref(), &request.headers, &proxy)
                .await?;
>>>>>>> 3cdc7c3d

        // Poll for changes to remote configuration.
        signal_handler.add(poll_http(
            poll_interval_secs,
            url,
            tls_options,
            request.headers.clone(),
            heartbeat,
            proxy.clone(),
            config_builder.sha256_hash(),
        ));

        Ok(config_builder)
    }
}

fn get_current_heartbeat_payload(
    heartbeat: &mut Option<serde_json::Value>,
    uptime_sec: u64,
) -> Option<String> {
    match heartbeat {
        Some(v) => {
            v.as_object_mut()
                .unwrap()
                .insert("uptime_sec".to_string(), uptime_sec.into());
            Some(v.to_string())
        }
        None => None,
    }
}

impl_generate_config_from_default!(HttpConfig);<|MERGE_RESOLUTION|>--- conflicted
+++ resolved
@@ -172,7 +172,7 @@
         loop {
             interval.tick().await;
             let uptime_sec = start_time.elapsed().as_secs();
-            match http_request_to_config_builder(&url, &tls_options, &headers, &get_current_heartbeat_payload(&mut heartbeat, uptime_sec), &proxy).await {
+            match http_request_to_config_builder(&url, tls_options.as_ref(), &headers, &get_current_heartbeat_payload(&mut heartbeat, uptime_sec), &proxy).await {
                 Ok(config_builder) => {
                     let current_hash = config_builder.sha256_hash();
                     // Make sure we only send the reload signal when the config changed
@@ -180,18 +180,12 @@
                         info!("Sending reload config signal");
                         loaded_config_hash = current_hash;
 
-<<<<<<< HEAD
                         yield signal::SignalTo::ReloadFromConfigBuilder(config_builder)
                     }
                 },
                 Err(e) => {
                     error!("Error loading configuration from HTTP: {e:?}");
                 },
-=======
-            match http_request_to_config_builder(&url, tls_options.as_ref(), &headers, &proxy).await {
-                Ok(config_builder) => yield signal::SignalTo::ReloadFromConfigBuilder(config_builder),
-                Err(_) => {},
->>>>>>> 3cdc7c3d
             };
 
             debug!(
@@ -234,20 +228,14 @@
         };
 
         let proxy = ProxyConfig::from_env().merge(&self.proxy);
-<<<<<<< HEAD
         let config_builder = http_request_to_config_builder(
             &url,
-            &tls_options,
+            tls_options.as_ref(),
             &request.headers,
             &get_current_heartbeat_payload(&mut heartbeat, 0),
             &proxy,
         )
         .await?;
-=======
-        let config_builder =
-            http_request_to_config_builder(&url, tls_options.as_ref(), &request.headers, &proxy)
-                .await?;
->>>>>>> 3cdc7c3d
 
         // Poll for changes to remote configuration.
         signal_handler.add(poll_http(
