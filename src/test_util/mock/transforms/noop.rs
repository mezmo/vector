--- conflicted
+++ resolved
@@ -39,10 +39,6 @@
         Input::all()
     }
 
-<<<<<<< HEAD
-    fn outputs(&self, _: &Definition, _: LogNamespace) -> Vec<Output> {
-        vec![Output::default(DataType::all())]
-=======
     fn outputs(
         &self,
         definitions: &[(OutputId, Definition)],
@@ -55,7 +51,6 @@
                 .map(|(output, definition)| (output.clone(), definition.clone()))
                 .collect(),
         )]
->>>>>>> 9031d0fa
     }
 
     async fn build(&self, _: &TransformContext) -> crate::Result<Transform> {
