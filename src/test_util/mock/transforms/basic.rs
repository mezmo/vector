--- conflicted
+++ resolved
@@ -49,10 +49,6 @@
         Input::all()
     }
 
-<<<<<<< HEAD
-    fn outputs(&self, _: &schema::Definition, _: LogNamespace) -> Vec<Output> {
-        vec![Output::default(DataType::all())]
-=======
     fn outputs(
         &self,
         definitions: &[(OutputId, schema::Definition)],
@@ -65,7 +61,6 @@
                 .map(|(output, definition)| (output.clone(), definition.clone()))
                 .collect(),
         )]
->>>>>>> 9031d0fa
     }
 }
 
