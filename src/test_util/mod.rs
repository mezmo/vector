#![allow(missing_docs)]
use std::{
    collections::HashMap,
    convert::Infallible,
    fs::File,
    future::{ready, Future},
    io::Read,
    iter,
    net::{IpAddr, Ipv4Addr, Ipv6Addr, SocketAddr},
    path::{Path, PathBuf},
    pin::Pin,
    sync::{
        atomic::{AtomicUsize, Ordering},
        Arc,
    },
    task::{ready, Context, Poll},
};

use flate2::read::MultiGzDecoder;
use futures::{stream, task::noop_waker_ref, FutureExt, SinkExt, Stream, StreamExt, TryStreamExt};
use openssl::ssl::{SslConnector, SslFiletype, SslMethod, SslVerifyMode};
use portpicker::pick_unused_port;
use rand::{thread_rng, Rng};
use rand_distr::Alphanumeric;
use tokio::{
    io::{AsyncRead, AsyncWrite, AsyncWriteExt, Result as IoResult},
    net::{TcpListener, TcpStream, ToSocketAddrs},
    runtime,
    sync::oneshot,
    task::JoinHandle,
    time::{sleep, Duration, Instant},
};
use tokio_stream::wrappers::TcpListenerStream;
#[cfg(unix)]
use tokio_stream::wrappers::UnixListenerStream;
use tokio_util::codec::{Encoder, FramedRead, FramedWrite, LinesCodec};
<<<<<<< HEAD
use vector_buffers::topology::channel::LimitedReceiver;
use vector_core::config::log_schema;
use vector_core::event::{BatchNotifier, Event, EventArray, LogEvent};
=======
use vector_lib::buffers::topology::channel::LimitedReceiver;
use vector_lib::event::{BatchNotifier, Event, EventArray, LogEvent};
>>>>>>> d685a16e
#[cfg(test)]
use zstd::Decoder as ZstdDecoder;

use crate::{
    config::{Config, GenerateConfig},
    topology::{RunningTopology, ShutdownErrorReceiver},
    trace,
};

const WAIT_FOR_SECS: u64 = 5; // The default time to wait in `wait_for`
const WAIT_FOR_MIN_MILLIS: u64 = 5; // The minimum time to pause before retrying
const WAIT_FOR_MAX_MILLIS: u64 = 500; // The maximum time to pause before retrying

#[cfg(test)]
pub mod components;

#[cfg(test)]
pub mod http;

#[cfg(test)]
pub mod metrics;

#[cfg(test)]
pub mod mock;

pub mod stats;

#[macro_export]
macro_rules! assert_downcast_matches {
    ($e:expr, $t:ty, $v:pat) => {{
        match $e.downcast_ref::<$t>() {
            Some($v) => (),
            got => panic!("Assertion failed: got wrong error variant {:?}", got),
        }
    }};
}

#[macro_export]
macro_rules! log_event {
    ($($key:expr => $value:expr),*  $(,)?) => {
        #[allow(unused_variables)]
        {
            let mut event = $crate::event::Event::Log($crate::event::LogEvent::default());
            let log = event.as_mut_log();
            $(
                log.insert($key, $value);
            )*
            event
        }
    };
}

pub fn test_generate_config<T>()
where
    for<'de> T: GenerateConfig + serde::Deserialize<'de>,
{
    let cfg = toml::to_string(&T::generate_config()).unwrap();

    toml::from_str::<T>(&cfg)
        .unwrap_or_else(|e| panic!("Invalid config generated from string:\n\n{}\n'{}'", e, cfg));
}

pub fn open_fixture(path: impl AsRef<Path>) -> crate::Result<serde_json::Value> {
    let test_file = match File::open(path) {
        Ok(file) => file,
        Err(e) => return Err(e.into()),
    };
    let value: serde_json::Value = serde_json::from_reader(test_file)?;
    Ok(value)
}

pub fn next_addr_for_ip(ip: IpAddr) -> SocketAddr {
    let port = pick_unused_port(ip);
    SocketAddr::new(ip, port)
}

pub fn next_addr() -> SocketAddr {
    next_addr_for_ip(IpAddr::V4(Ipv4Addr::LOCALHOST))
}

pub fn next_addr_v6() -> SocketAddr {
    next_addr_for_ip(IpAddr::V6(Ipv6Addr::LOCALHOST))
}

pub fn trace_init() {
    #[cfg(unix)]
    let color = {
        use std::io::IsTerminal;
        std::io::stdout().is_terminal()
    };
    // Windows: ANSI colors are not supported by cmd.exe
    // Color is false for everything except unix.
    #[cfg(not(unix))]
    let color = false;

    let levels = std::env::var("TEST_LOG").unwrap_or_else(|_| "error".to_string());

    trace::init(color, false, &levels, 10);

    // Initialize metrics as well
    vector_lib::metrics::init_test();
}

pub async fn send_lines(
    addr: SocketAddr,
    lines: impl IntoIterator<Item = String>,
) -> Result<SocketAddr, Infallible> {
    send_encodable(addr, LinesCodec::new(), lines).await
}

pub async fn send_encodable<I, E: From<std::io::Error> + std::fmt::Debug>(
    addr: SocketAddr,
    encoder: impl Encoder<I, Error = E>,
    lines: impl IntoIterator<Item = I>,
) -> Result<SocketAddr, Infallible> {
    let stream = TcpStream::connect(&addr).await.unwrap();

    let local_addr = stream.local_addr().unwrap();

    let mut sink = FramedWrite::new(stream, encoder);

    let mut lines = stream::iter(lines.into_iter()).map(Ok);
    sink.send_all(&mut lines).await.unwrap();

    let stream = sink.get_mut();
    stream.shutdown().await.unwrap();

    Ok(local_addr)
}

pub async fn send_lines_tls(
    addr: SocketAddr,
    host: String,
    lines: impl Iterator<Item = String>,
    ca: impl Into<Option<&Path>>,
    client_cert: impl Into<Option<&Path>>,
    client_key: impl Into<Option<&Path>>,
) -> Result<SocketAddr, Infallible> {
    let stream = TcpStream::connect(&addr).await.unwrap();

    let local_addr = stream.local_addr().unwrap();

    let mut connector = SslConnector::builder(SslMethod::tls()).unwrap();
    if let Some(ca) = ca.into() {
        connector.set_ca_file(ca).unwrap();
    } else {
        connector.set_verify(SslVerifyMode::NONE);
    }

    if let Some(cert_file) = client_cert.into() {
        connector.set_certificate_chain_file(cert_file).unwrap();
    }

    if let Some(key_file) = client_key.into() {
        connector
            .set_private_key_file(key_file, SslFiletype::PEM)
            .unwrap();
    }

    let ssl = connector
        .build()
        .configure()
        .unwrap()
        .into_ssl(&host)
        .unwrap();

    let mut stream = tokio_openssl::SslStream::new(ssl, stream).unwrap();
    Pin::new(&mut stream).connect().await.unwrap();
    let mut sink = FramedWrite::new(stream, LinesCodec::new());

    let mut lines = stream::iter(lines).map(Ok);
    sink.send_all(&mut lines).await.unwrap();

    let stream = sink.get_mut().get_mut();
    stream.shutdown().await.unwrap();

    Ok(local_addr)
}

pub fn temp_file() -> PathBuf {
    let path = std::env::temp_dir();
    let file_name = random_string(16);
    path.join(file_name + ".log")
}

pub fn temp_dir() -> PathBuf {
    let path = std::env::temp_dir();
    let dir_name = random_string(16);
    path.join(dir_name)
}

pub fn map_event_batch_stream(
    stream: impl Stream<Item = Event>,
    batch: Option<BatchNotifier>,
) -> impl Stream<Item = EventArray> {
    stream.map(move |event| event.with_batch_notifier_option(&batch).into())
}

// TODO refactor to have a single implementation for `Event`, `LogEvent` and `Metric`.
fn map_batch_stream(
    stream: impl Stream<Item = LogEvent>,
    batch: Option<BatchNotifier>,
) -> impl Stream<Item = EventArray> {
    stream.map(move |log| vec![log.with_batch_notifier_option(&batch)].into())
}

pub fn generate_lines_with_stream<Gen: FnMut(usize) -> String>(
    generator: Gen,
    count: usize,
    batch: Option<BatchNotifier>,
) -> (Vec<String>, impl Stream<Item = EventArray>) {
    let lines = (0..count).map(generator).collect::<Vec<_>>();
    let stream = map_batch_stream(
        stream::iter(lines.clone()).map(LogEvent::from_str_legacy),
        batch,
    );
    (lines, stream)
}

pub fn random_lines_with_stream(
    len: usize,
    count: usize,
    batch: Option<BatchNotifier>,
) -> (Vec<String>, impl Stream<Item = EventArray>) {
    let generator = move |_| random_string(len);
    generate_lines_with_stream(generator, count, batch)
}

pub fn generate_events_with_stream<Gen: FnMut(usize) -> Event>(
    generator: Gen,
    count: usize,
    batch: Option<BatchNotifier>,
) -> (Vec<Event>, impl Stream<Item = EventArray>) {
    let events = (0..count).map(generator).collect::<Vec<_>>();
    let stream = map_batch_stream(
        stream::iter(events.clone()).map(|event| event.into_log()),
        batch,
    );
    (events, stream)
}

pub fn random_events_with_stream(
    len: usize,
    count: usize,
    batch: Option<BatchNotifier>,
) -> (Vec<Event>, impl Stream<Item = EventArray>) {
    let events = (0..count)
        .map(|_| Event::from(LogEvent::from_str_legacy(random_string(len))))
        .collect::<Vec<_>>();
    let stream = map_batch_stream(
        stream::iter(events.clone()).map(|event| event.into_log()),
        batch,
    );
    (events, stream)
}

pub fn random_message_object_events_with_stream(
    len: usize,
    count: usize,
    batch: Option<BatchNotifier>,
) -> (Vec<Event>, impl Stream<Item = EventArray>) {
    let events = (0..count)
        .map(|_| {
            let mut event = LogEvent::default();
            let message_key = log_schema().message_key().unwrap().to_string();
            event.insert(
                format!("{}.one", message_key).as_str(),
                random_string(len).as_str(),
            );
            event.insert(
                format!("{}.two", message_key).as_str(),
                random_string(len).as_str(),
            );
            Event::from(event)
        })
        .collect::<Vec<_>>();
    let stream = map_batch_stream(
        stream::iter(events.clone()).map(|event| event.into_log()),
        batch,
    );
    (events, stream)
}

pub fn random_updated_events_with_stream<F>(
    len: usize,
    count: usize,
    batch: Option<BatchNotifier>,
    update_fn: F,
) -> (Vec<Event>, impl Stream<Item = EventArray>)
where
    F: Fn((usize, LogEvent)) -> LogEvent,
{
    let events = (0..count)
        .map(|_| LogEvent::from_str_legacy(random_string(len)))
        .enumerate()
        .map(update_fn)
        .map(Event::Log)
        .collect::<Vec<_>>();
    let stream = map_batch_stream(
        stream::iter(events.clone()).map(|event| event.into_log()),
        batch,
    );
    (events, stream)
}

pub fn random_string(len: usize) -> String {
    thread_rng()
        .sample_iter(&Alphanumeric)
        .take(len)
        .map(char::from)
        .collect::<String>()
}

pub fn random_lines(len: usize) -> impl Iterator<Item = String> {
    iter::repeat_with(move || random_string(len))
}

pub fn random_map(max_size: usize, field_len: usize) -> HashMap<String, String> {
    let size = thread_rng().gen_range(0..max_size);

    (0..size)
        .map(move |_| (random_string(field_len), random_string(field_len)))
        .collect()
}

pub fn random_maps(
    max_size: usize,
    field_len: usize,
) -> impl Iterator<Item = HashMap<String, String>> {
    iter::repeat_with(move || random_map(max_size, field_len))
}

pub async fn collect_n<S>(rx: S, n: usize) -> Vec<S::Item>
where
    S: Stream,
{
    rx.take(n).collect().await
}

pub async fn collect_n_stream<T, S: Stream<Item = T> + Unpin>(stream: &mut S, n: usize) -> Vec<T> {
    let mut events = Vec::with_capacity(n);

    while events.len() < n {
        let e = stream.next().await.unwrap();
        events.push(e);
    }
    events
}

pub async fn collect_ready<S>(mut rx: S) -> Vec<S::Item>
where
    S: Stream + Unpin,
{
    let waker = noop_waker_ref();
    let mut cx = Context::from_waker(waker);

    let mut vec = Vec::new();
    loop {
        match rx.poll_next_unpin(&mut cx) {
            Poll::Ready(Some(item)) => vec.push(item),
            Poll::Ready(None) | Poll::Pending => return vec,
        }
    }
}

pub async fn collect_limited<T: Send + 'static>(mut rx: LimitedReceiver<T>) -> Vec<T> {
    let mut items = Vec::new();
    while let Some(item) = rx.next().await {
        items.push(item);
    }
    items
}

pub async fn collect_n_limited<T: Send + 'static>(mut rx: LimitedReceiver<T>, n: usize) -> Vec<T> {
    let mut items = Vec::new();
    while items.len() < n {
        match rx.next().await {
            Some(item) => items.push(item),
            None => break,
        }
    }
    items
}

pub fn lines_from_file<P: AsRef<Path>>(path: P) -> Vec<String> {
    trace!(message = "Reading file.", path = %path.as_ref().display());
    let mut file = File::open(path).unwrap();
    let mut output = String::new();
    file.read_to_string(&mut output).unwrap();
    output.lines().map(|s| s.to_owned()).collect()
}

pub fn lines_from_gzip_file<P: AsRef<Path>>(path: P) -> Vec<String> {
    trace!(message = "Reading gzip file.", path = %path.as_ref().display());
    let mut file = File::open(path).unwrap();
    let mut gzip_bytes = Vec::new();
    file.read_to_end(&mut gzip_bytes).unwrap();
    let mut output = String::new();
    MultiGzDecoder::new(&gzip_bytes[..])
        .read_to_string(&mut output)
        .unwrap();
    output.lines().map(|s| s.to_owned()).collect()
}

#[cfg(test)]
pub fn lines_from_zstd_file<P: AsRef<Path>>(path: P) -> Vec<String> {
    trace!(message = "Reading zstd file.", path = %path.as_ref().display());
    let file = File::open(path).unwrap();
    let mut output = String::new();
    ZstdDecoder::new(file)
        .unwrap()
        .read_to_string(&mut output)
        .unwrap();
    output.lines().map(|s| s.to_owned()).collect()
}

pub fn runtime() -> runtime::Runtime {
    runtime::Builder::new_multi_thread()
        .enable_all()
        .build()
        .unwrap()
}

// Wait for a Future to resolve, or the duration to elapse (will panic)
pub async fn wait_for_duration<F, Fut>(mut f: F, duration: Duration)
where
    F: FnMut() -> Fut,
    Fut: Future<Output = bool> + Send + 'static,
{
    let started = Instant::now();
    let mut delay = WAIT_FOR_MIN_MILLIS;
    while !f().await {
        sleep(Duration::from_millis(delay)).await;
        if started.elapsed() > duration {
            panic!("Timed out while waiting");
        }
        // quadratic backoff up to a maximum delay
        delay = (delay * 2).min(WAIT_FOR_MAX_MILLIS);
    }
}

// Wait for 5 seconds
pub async fn wait_for<F, Fut>(f: F)
where
    F: FnMut() -> Fut,
    Fut: Future<Output = bool> + Send + 'static,
{
    wait_for_duration(f, Duration::from_secs(WAIT_FOR_SECS)).await
}

// Wait (for 5 secs) for a TCP socket to be reachable
pub async fn wait_for_tcp<A>(addr: A)
where
    A: ToSocketAddrs + Clone + Send + 'static,
{
    wait_for(move || {
        let addr = addr.clone();
        async move { TcpStream::connect(addr).await.is_ok() }
    })
    .await
}

// Allows specifying a custom duration to wait for a TCP socket to be reachable
pub async fn wait_for_tcp_duration(addr: SocketAddr, duration: Duration) {
    wait_for_duration(
        || async move { TcpStream::connect(addr).await.is_ok() },
        duration,
    )
    .await
}

pub async fn wait_for_atomic_usize<T, F>(value: T, unblock: F)
where
    T: AsRef<AtomicUsize>,
    F: Fn(usize) -> bool,
{
    let value = value.as_ref();
    wait_for(|| ready(unblock(value.load(Ordering::SeqCst)))).await
}

// Retries a func every `retry` duration until given an Ok(T); panics after `until` elapses
pub async fn retry_until<'a, F, Fut, T, E>(mut f: F, retry: Duration, until: Duration) -> T
where
    F: FnMut() -> Fut,
    Fut: Future<Output = Result<T, E>> + Send + 'a,
{
    let started = Instant::now();
    while started.elapsed() < until {
        match f().await {
            Ok(res) => return res,
            Err(_) => tokio::time::sleep(retry).await,
        }
    }
    panic!("Timeout")
}

#[cfg(test)]
mod tests {
    use std::{
        sync::{Arc, RwLock},
        time::Duration,
    };

    use super::retry_until;

    // helper which errors the first 3x, and succeeds on the 4th
    async fn retry_until_helper(count: Arc<RwLock<i32>>) -> Result<(), ()> {
        if *count.read().unwrap() < 3 {
            let mut c = count.write().unwrap();
            *c += 1;
            return Err(());
        }
        Ok(())
    }

    #[tokio::test]
    async fn retry_until_before_timeout() {
        let count = Arc::new(RwLock::new(0));
        let func = || {
            let count = Arc::clone(&count);
            retry_until_helper(count)
        };

        retry_until(func, Duration::from_millis(10), Duration::from_secs(1)).await;
    }
}

pub struct CountReceiver<T> {
    count: Arc<AtomicUsize>,
    trigger: Option<oneshot::Sender<()>>,
    connected: Option<oneshot::Receiver<()>>,
    handle: JoinHandle<Vec<T>>,
}

impl<T: Send + 'static> CountReceiver<T> {
    pub fn count(&self) -> usize {
        self.count.load(Ordering::Relaxed)
    }

    /// Succeeds once first connection has been made.
    pub async fn connected(&mut self) {
        if let Some(tripwire) = self.connected.take() {
            tripwire.await.unwrap();
        }
    }

    fn new<F, Fut>(make_fut: F) -> CountReceiver<T>
    where
        F: FnOnce(Arc<AtomicUsize>, oneshot::Receiver<()>, oneshot::Sender<()>) -> Fut,
        Fut: Future<Output = Vec<T>> + Send + 'static,
    {
        let count = Arc::new(AtomicUsize::new(0));
        let (trigger, tripwire) = oneshot::channel();
        let (trigger_connected, connected) = oneshot::channel();

        CountReceiver {
            count: Arc::clone(&count),
            trigger: Some(trigger),
            connected: Some(connected),
            handle: tokio::spawn(make_fut(count, tripwire, trigger_connected)),
        }
    }

    pub fn receive_items_stream<S, F, Fut>(make_stream: F) -> CountReceiver<T>
    where
        S: Stream<Item = T> + Send + 'static,
        F: FnOnce(oneshot::Receiver<()>, oneshot::Sender<()>) -> Fut + Send + 'static,
        Fut: Future<Output = S> + Send + 'static,
    {
        CountReceiver::new(|count, tripwire, connected| async move {
            let stream = make_stream(tripwire, connected).await;
            stream
                .inspect(move |_| {
                    count.fetch_add(1, Ordering::Relaxed);
                })
                .collect::<Vec<T>>()
                .await
        })
    }
}

impl<T> Future for CountReceiver<T> {
    type Output = Vec<T>;

    fn poll(self: Pin<&mut Self>, cx: &mut Context<'_>) -> Poll<Self::Output> {
        let this = self.get_mut();
        if let Some(trigger) = this.trigger.take() {
            _ = trigger.send(());
        }

        let result = ready!(this.handle.poll_unpin(cx));
        Poll::Ready(result.unwrap())
    }
}

impl CountReceiver<String> {
    pub fn receive_lines(addr: SocketAddr) -> CountReceiver<String> {
        CountReceiver::new(|count, tripwire, connected| async move {
            let listener = TcpListener::bind(addr).await.unwrap();
            CountReceiver::receive_lines_stream(
                TcpListenerStream::new(listener),
                count,
                tripwire,
                Some(connected),
            )
            .await
        })
    }

    #[cfg(unix)]
    pub fn receive_lines_unix<P>(path: P) -> CountReceiver<String>
    where
        P: AsRef<Path> + Send + 'static,
    {
        CountReceiver::new(|count, tripwire, connected| async move {
            let listener = tokio::net::UnixListener::bind(path).unwrap();
            CountReceiver::receive_lines_stream(
                UnixListenerStream::new(listener),
                count,
                tripwire,
                Some(connected),
            )
            .await
        })
    }

    async fn receive_lines_stream<S, T>(
        stream: S,
        count: Arc<AtomicUsize>,
        tripwire: oneshot::Receiver<()>,
        mut connected: Option<oneshot::Sender<()>>,
    ) -> Vec<String>
    where
        S: Stream<Item = IoResult<T>>,
        T: AsyncWrite + AsyncRead,
    {
        stream
            .take_until(tripwire)
            .map_ok(|socket| FramedRead::new(socket, LinesCodec::new()))
            .map(|x| {
                connected.take().map(|trigger| trigger.send(()));
                x.unwrap()
            })
            .flatten()
            .map(|x| x.unwrap())
            .inspect(move |_| {
                count.fetch_add(1, Ordering::Relaxed);
            })
            .collect::<Vec<String>>()
            .await
    }
}

impl CountReceiver<Event> {
    pub fn receive_events<S>(stream: S) -> CountReceiver<Event>
    where
        S: Stream<Item = Event> + Send + 'static,
    {
        CountReceiver::new(|count, tripwire, connected| async move {
            connected.send(()).unwrap();
            stream
                .take_until(tripwire)
                .inspect(move |_| {
                    count.fetch_add(1, Ordering::Relaxed);
                })
                .collect::<Vec<Event>>()
                .await
        })
    }
}

pub async fn start_topology(
    mut config: Config,
    require_healthy: impl Into<Option<bool>>,
) -> (RunningTopology, ShutdownErrorReceiver) {
    config.healthchecks.set_require_healthy(require_healthy);
<<<<<<< HEAD
    let diff = ConfigDiff::initial(&config);
    let pieces = topology::build_or_log_errors(&config, &diff, None, HashMap::new())
        .await
        .unwrap();
    topology::start_validated(config, diff, pieces)
        .await
        .unwrap()
=======
    RunningTopology::start_init_validated(config).await.unwrap()
>>>>>>> d685a16e
}

/// Collect the first `n` events from a stream while a future is spawned
/// in the background. This is used for tests where the collect has to
/// happen concurrent with the sending process (ie the stream is
/// handling finalization, which is required for the future to receive
/// an acknowledgement).
pub async fn spawn_collect_n<F, S>(future: F, stream: S, n: usize) -> Vec<Event>
where
    F: Future<Output = ()> + Send + 'static,
    S: Stream<Item = Event>,
{
    // TODO: Switch to using `select!` so that we can drive `future` to completion while also driving `collect_n`,
    // such that if `future` panics, we break out and don't continue driving `collect_n`. In most cases, `future`
    // completing successfully is what actually drives events into `stream`, so continuing to wait for all N events when
    // the catalyst has failed is.... almost never the desired behavior.
    let sender = tokio::spawn(future);
    let events = collect_n(stream, n).await;
    sender.await.expect("Failed to send data");
    events
}

/// Collect all the ready events from a stream after spawning a future
/// in the background and letting it run for a given interval. This is
/// used for tests where the collect has to happen concurrent with the
/// sending process (ie the stream is handling finalization, which is
/// required for the future to receive an acknowledgement).
pub async fn spawn_collect_ready<F, S>(future: F, stream: S, sleep: u64) -> Vec<Event>
where
    F: Future<Output = ()> + Send + 'static,
    S: Stream<Item = Event> + Unpin,
{
    let sender = tokio::spawn(future);
    tokio::time::sleep(Duration::from_secs(sleep)).await;
    let events = collect_ready(stream).await;
    sender.await.expect("Failed to send data");
    events
}<|MERGE_RESOLUTION|>--- conflicted
+++ resolved
@@ -34,14 +34,9 @@
 #[cfg(unix)]
 use tokio_stream::wrappers::UnixListenerStream;
 use tokio_util::codec::{Encoder, FramedRead, FramedWrite, LinesCodec};
-<<<<<<< HEAD
-use vector_buffers::topology::channel::LimitedReceiver;
-use vector_core::config::log_schema;
-use vector_core::event::{BatchNotifier, Event, EventArray, LogEvent};
-=======
 use vector_lib::buffers::topology::channel::LimitedReceiver;
+use vector_lib::config::log_schema;
 use vector_lib::event::{BatchNotifier, Event, EventArray, LogEvent};
->>>>>>> d685a16e
 #[cfg(test)]
 use zstd::Decoder as ZstdDecoder;
 
@@ -718,17 +713,9 @@
     require_healthy: impl Into<Option<bool>>,
 ) -> (RunningTopology, ShutdownErrorReceiver) {
     config.healthchecks.set_require_healthy(require_healthy);
-<<<<<<< HEAD
-    let diff = ConfigDiff::initial(&config);
-    let pieces = topology::build_or_log_errors(&config, &diff, None, HashMap::new())
-        .await
-        .unwrap();
-    topology::start_validated(config, diff, pieces)
+    RunningTopology::start_init_validated(config, None)
         .await
         .unwrap()
-=======
-    RunningTopology::start_init_validated(config).await.unwrap()
->>>>>>> d685a16e
 }
 
 /// Collect the first `n` events from a stream while a future is spawned
