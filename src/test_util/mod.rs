--- conflicted
+++ resolved
@@ -35,18 +35,12 @@
 #[cfg(unix)]
 use tokio_stream::wrappers::UnixListenerStream;
 use tokio_util::codec::{Encoder, FramedRead, FramedWrite, LinesCodec};
-<<<<<<< HEAD
 use vector_lib::event::{BatchNotifier, Event, EventArray, LogEvent, MetricTags, MetricValue};
 use vector_lib::{
     buffers::topology::channel::LimitedReceiver,
     config::log_schema,
     event::{Metric, MetricKind},
 };
-=======
-use vector_lib::buffers::topology::channel::LimitedReceiver;
-use vector_lib::config::log_schema;
-use vector_lib::event::{metric::Metric, BatchNotifier, Event, EventArray, LogEvent};
->>>>>>> a75996ac
 #[cfg(test)]
 use zstd::Decoder as ZstdDecoder;
 
@@ -295,7 +289,6 @@
     (events, stream)
 }
 
-<<<<<<< HEAD
 pub fn random_metrics_with_stream(
     count: usize,
     batch: Option<BatchNotifier>,
@@ -322,7 +315,9 @@
         .collect();
 
     let stream = map_event_batch_stream(stream::iter(events.clone()), batch);
-=======
+    (events, stream)
+}
+
 pub fn generate_metrics_with_stream<Gen: FnMut(usize) -> Event>(
     generator: Gen,
     count: usize,
@@ -333,10 +328,8 @@
         stream::iter(events.clone()).map(|event| event.into_metric()),
         batch,
     );
->>>>>>> a75996ac
     (events, stream)
 }
-
 pub fn random_events_with_stream(
     len: usize,
     count: usize,
