--- conflicted
+++ resolved
@@ -13,15 +13,10 @@
     ByteSize, BytesReceived, CountByteSize, InternalEventHandle as _, Protocol, Registered,
 };
 use vector_config::{configurable_component, NamedComponent};
-<<<<<<< HEAD
-use vector_core::config::{LegacyKey, LogNamespace};
-use vector_core::EstimatedJsonEncodedSizeOf;
-=======
 use vector_core::{
     config::{LegacyKey, LogNamespace},
     EstimatedJsonEncodedSizeOf,
 };
->>>>>>> 5623d1ed
 
 use crate::{
     codecs::{Decoder, DecodingConfig},
@@ -225,63 +220,6 @@
     }
 }
 
-<<<<<<< HEAD
-async fn handle_line(
-    line: String,
-    key: &str,
-    redis_key: Option<&str>,
-    decoder: Decoder,
-    bytes_received: &Registered<BytesReceived>,
-    out: &mut SourceSender,
-    log_namespace: LogNamespace,
-) -> Result<(), ()> {
-    let now = Utc::now();
-
-    bytes_received.emit(ByteSize(line.len()));
-
-    let mut stream = FramedRead::new(line.as_ref(), decoder.clone());
-    while let Some(next) = stream.next().await {
-        match next {
-            Ok((events, _byte_size)) => {
-                let count = events.len();
-                emit!(EventsReceived {
-                    byte_size: events.estimated_json_encoded_size_of(),
-                    count,
-                });
-
-                let events = events.into_iter().map(|mut event| {
-                    if let Event::Log(ref mut log) = event {
-                        log_namespace.insert_vector_metadata(
-                            log,
-                            path!(log_schema().source_type_key()),
-                            path!("source_type"),
-                            Bytes::from(RedisSourceConfig::NAME),
-                        );
-                        log_namespace.insert_vector_metadata(
-                            log,
-                            path!(log_schema().timestamp_key()),
-                            path!("ingest_timestamp"),
-                            now,
-                        );
-
-                        let redis_key_path = redis_key.map(|x| [BorrowedSegment::from(x)]);
-
-                        log_namespace.insert_source_metadata(
-                            RedisSourceConfig::NAME,
-                            log,
-                            redis_key_path.as_ref().map(LegacyKey::InsertIfEmpty),
-                            path!("key"),
-                            key,
-                        );
-                    };
-
-                    event
-                });
-
-                if let Err(error) = out.send_batch(events).await {
-                    emit!(StreamClosedError { error, count });
-                    return Err(());
-=======
 pub(self) struct InputHandler {
     pub client: redis::Client,
     pub bytes_received: Registered<BytesReceived>,
@@ -338,7 +276,6 @@
                         emit!(StreamClosedError { error, count });
                         return Err(());
                     }
->>>>>>> 5623d1ed
                 }
                 Err(error) => {
                     // Error is logged by `crate::codecs::Decoder`, no further
