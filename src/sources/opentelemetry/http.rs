use std::net::SocketAddr;

use bytes::Bytes;
use futures_util::FutureExt;
use http::StatusCode;
use opentelemetry_proto::proto::collector::logs::v1::{
    ExportLogsServiceRequest, ExportLogsServiceResponse,
};
use prost::Message;
use snafu::Snafu;
use tracing::Span;
use vector_common::internal_event::{
    ByteSize, BytesReceived, CountByteSize, InternalEventHandle as _, Registered,
};
use vector_core::{
    config::LogNamespace,
    event::{BatchNotifier, BatchStatus},
    EstimatedJsonEncodedSizeOf,
};
use warp::{filters::BoxedFilter, reject::Rejection, reply::Response, Filter, Reply};

use crate::{
    event::Event,
    internal_events::{EventsReceived, StreamClosedError},
    shutdown::ShutdownSignal,
    sources::util::{decode, ErrorMessage},
    tls::MaybeTlsSettings,
    SourceSender,
};

use super::{reply::protobuf, status::Status};

#[derive(Clone, Copy, Debug, Snafu)]
pub(crate) enum ApiError {
    BadRequest,
    ServerShutdown,
}

impl warp::reject::Reject for ApiError {}

pub(crate) async fn run_http_server(
    address: SocketAddr,
    tls_settings: MaybeTlsSettings,
    filters: BoxedFilter<(Response,)>,
    shutdown: ShutdownSignal,
) -> crate::Result<()> {
    let span = Span::current();
    let listener = tls_settings.bind(&address).await?;
    let routes = filters
        .with(warp::trace(move |_info| span.clone()))
        .recover(handle_rejection);

    info!(message = "Building HTTP server.", address = %address);

    warp::serve(routes)
        .serve_incoming_with_graceful_shutdown(listener.accept_stream(), shutdown.map(|_| ()))
        .await;

    Ok(())
}

pub(crate) fn build_warp_filter(
    acknowledgements: bool,
    log_namespace: LogNamespace,
    out: SourceSender,
    bytes_received: Registered<BytesReceived>,
    events_received: Registered<EventsReceived>,
) -> BoxedFilter<(Response,)> {
    warp::post()
        .and(warp::path!("v1" / "logs"))
        .and(warp::header::exact_ignore_case(
            "content-type",
            "application/x-protobuf",
        ))
        .and(warp::header::optional::<String>("content-encoding"))
        .and(warp::body::bytes())
        .and_then(move |encoding_header: Option<String>, body: Bytes| {
            let events = decode(&encoding_header, body).and_then(|body| {
                bytes_received.emit(ByteSize(body.len()));
                decode_body(body, log_namespace, &events_received)
            });

            handle_request(events, acknowledgements, out.clone(), super::LOGS)
        })
        .boxed()
}

fn decode_body(
    body: Bytes,
    log_namespace: LogNamespace,
    events_received: &Registered<EventsReceived>,
) -> Result<Vec<Event>, ErrorMessage> {
    let request = ExportLogsServiceRequest::decode(body).map_err(|error| {
        ErrorMessage::new(
            StatusCode::BAD_REQUEST,
            format!("Could not decode request: {}", error),
        )
    })?;

    let events: Vec<Event> = request
        .resource_logs
        .into_iter()
        .flat_map(|v| v.into_event_iter(log_namespace))
        .collect();

<<<<<<< HEAD
    emit!(EventsReceived {
        byte_size: events.estimated_json_encoded_size_of(),
        count: events.len(),
    });
=======
    events_received.emit(CountByteSize(
        events.len(),
        events.estimated_json_encoded_size_of(),
    ));
>>>>>>> 5623d1ed

    Ok(events)
}

async fn handle_request(
    events: Result<Vec<Event>, ErrorMessage>,
    acknowledgements: bool,
    mut out: SourceSender,
    output: &str,
) -> Result<Response, Rejection> {
    match events {
        Ok(mut events) => {
            let receiver = BatchNotifier::maybe_apply_to(acknowledgements, &mut events);
            let count = events.len();

            out.send_batch_named(output, events)
                .await
                .map_err(move |error| {
                    emit!(StreamClosedError { error, count });
                    warp::reject::custom(ApiError::ServerShutdown)
                })?;

            match receiver {
                None => Ok(protobuf(ExportLogsServiceResponse {}).into_response()),
                Some(receiver) => match receiver.await {
                    BatchStatus::Delivered => {
                        Ok(protobuf(ExportLogsServiceResponse {}).into_response())
                    }
                    BatchStatus::Errored => Err(warp::reject::custom(Status {
                        code: 2, // UNKNOWN - OTLP doesn't require use of status.code, but we can't encode a None here
                        message: "Error delivering contents to sink".into(),
                        ..Default::default()
                    })),
                    BatchStatus::Rejected => Err(warp::reject::custom(Status {
                        code: 2, // UNKNOWN - OTLP doesn't require use of status.code, but we can't encode a None here
                        message: "Contents failed to deliver to sink".into(),
                        ..Default::default()
                    })),
                },
            }
        }
        Err(err) => Err(warp::reject::custom(err)),
    }
}

async fn handle_rejection(err: Rejection) -> Result<impl Reply, std::convert::Infallible> {
    if let Some(err_msg) = err.find::<ErrorMessage>() {
        let reply = protobuf(Status {
            code: 2, // UNKNOWN - OTLP doesn't require use of status.code, but we can't encode a None here
            message: err_msg.message().into(),
            ..Default::default()
        });

        Ok(warp::reply::with_status(reply, err_msg.status_code()))
    } else {
        let reply = protobuf(Status {
            code: 2, // UNKNOWN - OTLP doesn't require use of status.code, but we can't encode a None here
            message: format!("{:?}", err),
            ..Default::default()
        });

        Ok(warp::reply::with_status(
            reply,
            StatusCode::INTERNAL_SERVER_ERROR,
        ))
    }
}<|MERGE_RESOLUTION|>--- conflicted
+++ resolved
@@ -103,17 +103,10 @@
         .flat_map(|v| v.into_event_iter(log_namespace))
         .collect();
 
-<<<<<<< HEAD
-    emit!(EventsReceived {
-        byte_size: events.estimated_json_encoded_size_of(),
-        count: events.len(),
-    });
-=======
     events_received.emit(CountByteSize(
         events.len(),
         events.estimated_json_encoded_size_of(),
     ));
->>>>>>> 5623d1ed
 
     Ok(events)
 }
