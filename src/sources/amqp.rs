//! `AMQP` source.
//! Handles version AMQP 0.9.1 which is used by RabbitMQ.
use crate::{
    amqp::AmqpConfig,
    codecs::{Decoder, DecodingConfig},
    config::{SourceConfig, SourceContext, SourceOutput},
    event::{BatchNotifier, BatchStatus},
    internal_events::{
        source::{AmqpAckError, AmqpBytesReceived, AmqpEventError, AmqpRejectError},
        StreamClosedError,
    },
    serde::{bool_or_struct, default_decoding, default_framing_message_based},
    shutdown::ShutdownSignal,
    SourceSender,
};
use async_stream::stream;
use bytes::Bytes;
use chrono::{TimeZone, Utc};
use futures::{FutureExt, StreamExt};
use futures_util::Stream;
use lapin::{acker::Acker, message::Delivery, Channel};
use snafu::Snafu;
use std::{io::Cursor, pin::Pin};
use tokio_util::codec::FramedRead;
use vector_lib::codecs::decoding::{DeserializerConfig, FramingConfig};
use vector_lib::configurable::configurable_component;
use vector_lib::lookup::{lookup_v2::OptionalValuePath, metadata_path, owned_value_path, path};
use vector_lib::{
    config::{log_schema, LegacyKey, LogNamespace, SourceAcknowledgementsConfig},
    event::{Event, LogEvent},
    EstimatedJsonEncodedSizeOf,
};
use vector_lib::{
    finalizer::UnorderedFinalizer,
    internal_event::{CountByteSize, EventsReceived, InternalEventHandle as _},
};
use vrl::value::Kind;

#[derive(Debug, Snafu)]
enum BuildError {
    #[snafu(display("Could not create AMQP consumer: {}", source))]
    AmqpCreateError {
        source: Box<dyn std::error::Error + Send + Sync>,
    },
}

/// Configuration for the `amqp` source.
///
/// Supports AMQP version 0.9.1
#[configurable_component(source(
    "amqp",
    "Collect events from AMQP 0.9.1 compatible brokers like RabbitMQ."
))]
#[derive(Clone, Debug, Derivative)]
#[derivative(Default)]
#[serde(deny_unknown_fields)]
pub struct AmqpSourceConfig {
    /// The name of the queue to consume.
    #[serde(default = "default_queue")]
    pub(crate) queue: String,

    /// The identifier for the consumer.
    #[serde(default = "default_consumer")]
    #[configurable(metadata(docs::examples = "consumer-group-name"))]
    pub(crate) consumer: String,

    #[serde(flatten)]
    pub(crate) connection: AmqpConfig,

    /// The `AMQP` routing key.
    #[serde(default = "default_routing_key_field")]
    #[derivative(Default(value = "default_routing_key_field()"))]
    pub(crate) routing_key_field: OptionalValuePath,

    /// The `AMQP` exchange key.
    #[serde(default = "default_exchange_key")]
    #[derivative(Default(value = "default_exchange_key()"))]
    pub(crate) exchange_key: OptionalValuePath,

    /// The `AMQP` offset key.
    #[serde(default = "default_offset_key")]
    #[derivative(Default(value = "default_offset_key()"))]
    pub(crate) offset_key: OptionalValuePath,

    /// The namespace to use for logs. This overrides the global setting.
    #[configurable(metadata(docs::hidden))]
    #[serde(default)]
    pub log_namespace: Option<bool>,

    #[configurable(derived)]
    #[serde(default = "default_framing_message_based")]
    #[derivative(Default(value = "default_framing_message_based()"))]
    pub(crate) framing: FramingConfig,

    #[configurable(derived)]
    #[serde(default = "default_decoding")]
    #[derivative(Default(value = "default_decoding()"))]
    pub(crate) decoding: DeserializerConfig,

    #[configurable(derived)]
    #[serde(default, deserialize_with = "bool_or_struct")]
    pub(crate) acknowledgements: SourceAcknowledgementsConfig,
}

fn default_queue() -> String {
    "vector".into()
}

fn default_consumer() -> String {
    "vector".into()
}

fn default_routing_key_field() -> OptionalValuePath {
    OptionalValuePath::from(owned_value_path!("routing"))
}

fn default_exchange_key() -> OptionalValuePath {
    OptionalValuePath::from(owned_value_path!("exchange"))
}

fn default_offset_key() -> OptionalValuePath {
    OptionalValuePath::from(owned_value_path!("offset"))
}

impl_generate_config_from_default!(AmqpSourceConfig);

impl AmqpSourceConfig {
    fn decoder(&self, log_namespace: LogNamespace) -> vector_lib::Result<Decoder> {
        DecodingConfig::new(self.framing.clone(), self.decoding.clone(), log_namespace).build()
    }
}

#[async_trait::async_trait]
#[typetag::serde(name = "amqp")]
impl SourceConfig for AmqpSourceConfig {
    async fn build(&self, cx: SourceContext) -> crate::Result<super::Source> {
        let log_namespace = cx.log_namespace(self.log_namespace);
        let acknowledgements = cx.do_acknowledgements(self.acknowledgements);

        amqp_source(self, cx.shutdown, cx.out, log_namespace, acknowledgements).await
    }

    fn outputs(&self, global_log_namespace: LogNamespace) -> Vec<SourceOutput> {
        let log_namespace = global_log_namespace.merge(self.log_namespace);
        let schema_definition = self
            .decoding
            .schema_definition(log_namespace)
            .with_standard_vector_source_metadata()
            .with_source_metadata(
                AmqpSourceConfig::NAME,
                None,
                &owned_value_path!("timestamp"),
                Kind::timestamp(),
                Some("timestamp"),
            )
            .with_source_metadata(
                AmqpSourceConfig::NAME,
                self.routing_key_field
                    .path
                    .clone()
                    .map(LegacyKey::InsertIfEmpty),
                &owned_value_path!("routing"),
                Kind::bytes(),
                None,
            )
            .with_source_metadata(
                AmqpSourceConfig::NAME,
                self.exchange_key.path.clone().map(LegacyKey::InsertIfEmpty),
                &owned_value_path!("exchange"),
                Kind::bytes(),
                None,
            )
            .with_source_metadata(
                AmqpSourceConfig::NAME,
                self.offset_key.path.clone().map(LegacyKey::InsertIfEmpty),
                &owned_value_path!("offset"),
                Kind::integer(),
                None,
            );

        vec![SourceOutput::new_maybe_logs(
            self.decoding.output_type(),
            schema_definition,
        )]
    }

    fn can_acknowledge(&self) -> bool {
        true
    }
}

#[derive(Debug)]
struct FinalizerEntry {
    acker: Acker,
}

impl From<Delivery> for FinalizerEntry {
    fn from(delivery: Delivery) -> Self {
        Self {
            acker: delivery.acker,
        }
    }
}

pub(crate) async fn amqp_source(
    config: &AmqpSourceConfig,
    shutdown: ShutdownSignal,
    out: SourceSender,
    log_namespace: LogNamespace,
    acknowledgements: bool,
) -> crate::Result<super::Source> {
    let config = config.clone();
    let (_conn, channel) = config
        .connection
        .connect()
        .await
        .map_err(|source| BuildError::AmqpCreateError { source })?;

    Ok(Box::pin(run_amqp_source(
        config,
        shutdown,
        out,
        channel,
        log_namespace,
        acknowledgements,
    )))
}

struct Keys<'a> {
    routing_key_field: &'a OptionalValuePath,
    routing: &'a str,
    exchange_key: &'a OptionalValuePath,
    exchange: &'a str,
    offset_key: &'a OptionalValuePath,
    delivery_tag: i64,
}

/// Populates the decoded event with extra metadata.
fn populate_log_event(
    log: &mut LogEvent,
    timestamp: Option<chrono::DateTime<Utc>>,
    keys: &Keys<'_>,
    log_namespace: LogNamespace,
) {
    log_namespace.insert_source_metadata(
        AmqpSourceConfig::NAME,
        log,
        keys.routing_key_field
            .path
            .as_ref()
            .map(LegacyKey::InsertIfEmpty),
        path!("routing"),
        keys.routing.to_string(),
    );

    log_namespace.insert_source_metadata(
        AmqpSourceConfig::NAME,
        log,
        keys.exchange_key
            .path
            .as_ref()
            .map(LegacyKey::InsertIfEmpty),
        path!("exchange"),
        keys.exchange.to_string(),
    );

    log_namespace.insert_source_metadata(
        AmqpSourceConfig::NAME,
        log,
        keys.offset_key.path.as_ref().map(LegacyKey::InsertIfEmpty),
        path!("offset"),
        keys.delivery_tag,
    );

    log_namespace.insert_vector_metadata(
        log,
        log_schema().source_type_key(),
        path!("source_type"),
        Bytes::from_static(AmqpSourceConfig::NAME.as_bytes()),
    );

    // This handles the transition from the original timestamp logic. Originally the
    // `timestamp_key` was populated by the `properties.timestamp()` time on the message, falling
    // back to calling `now()`.
    match log_namespace {
        LogNamespace::Vector => {
            if let Some(timestamp) = timestamp {
                log.insert(
                    metadata_path!(AmqpSourceConfig::NAME, "timestamp"),
                    timestamp,
                );
            };

            log.insert(metadata_path!("vector", "ingest_timestamp"), Utc::now());
        }
        LogNamespace::Legacy => {
            if let Some(timestamp_key) = log_schema().timestamp_key_target_path() {
                log.try_insert(timestamp_key, timestamp.unwrap_or_else(Utc::now));
            }
        }
    };
}

/// Receives an event from `AMQP` and pushes it along the pipeline.
async fn receive_event(
    config: &AmqpSourceConfig,
    out: &mut SourceSender,
    log_namespace: LogNamespace,
    finalizer: Option<&UnorderedFinalizer<FinalizerEntry>>,
    msg: Delivery,
) -> Result<(), ()> {
    let payload = Cursor::new(Bytes::copy_from_slice(&msg.data));
    let decoder = config.decoder(log_namespace).map_err(|_e| ())?;
    let mut stream = FramedRead::new(payload, decoder);

    // Extract timestamp from AMQP message
    let timestamp = msg
        .properties
        .timestamp()
        .and_then(|millis| Utc.timestamp_millis_opt(millis as _).latest());

    let routing = msg.routing_key.to_string();
    let exchange = msg.exchange.to_string();
    let keys = Keys {
        routing_key_field: &config.routing_key_field,
        exchange_key: &config.exchange_key,
        offset_key: &config.offset_key,
        routing: &routing,
        exchange: &exchange,
        delivery_tag: msg.delivery_tag as i64,
    };
    let events_received = register!(EventsReceived);

    let stream = stream! {
        while let Some(result) = stream.next().await {
            match result {
                Ok((events, byte_size)) => {
                    emit!(AmqpBytesReceived {
                        byte_size,
                        protocol: "amqp_0_9_1",
                    });

                    events_received.emit(CountByteSize(
                        events.len(),
                        events.estimated_json_encoded_size_of(),
                    ));

                    for mut event in events {
                        if let Event::Log(ref mut log) = event {
                            populate_log_event(log,
                                        timestamp,
                                        &keys,
                                        log_namespace);
                        }

                        yield event;
                    }
                }
                Err(error) => {
                    use vector_lib::codecs::StreamDecodingError as _;

                    // Error is logged by `codecs::Decoder`, no further handling
                    // is needed here.
                    if !error.can_continue() {
                        break;
                    }
                }
            }
        }
    }
    .boxed();

    finalize_event_stream(finalizer, out, stream, msg).await;

    Ok(())
}

/// Send the event stream created by the framed read to the `out` stream.
async fn finalize_event_stream(
    finalizer: Option<&UnorderedFinalizer<FinalizerEntry>>,
    out: &mut SourceSender,
    mut stream: Pin<Box<dyn Stream<Item = Event> + Send + '_>>,
    msg: Delivery,
) {
    match finalizer {
        Some(finalizer) => {
            let (batch, receiver) = BatchNotifier::new_with_receiver();
            let mut stream = stream.map(|event| event.with_batch_notifier(&batch));

            match out.send_event_stream(&mut stream).await {
                Err(_) => {
                    emit!(StreamClosedError { count: 1 });
                }
                Ok(_) => {
                    finalizer.add(msg.into(), receiver);
                }
            }
        }
        None => match out.send_event_stream(&mut stream).await {
            Err(_) => {
                emit!(StreamClosedError { count: 1 });
            }
            Ok(_) => {
                let ack_options = lapin::options::BasicAckOptions::default();
                if let Err(error) = msg.acker.ack(ack_options).await {
                    emit!(AmqpAckError { error });
                }
            }
        },
    }
}

/// Runs the `AMQP` source involving the main loop pulling data from the server.
async fn run_amqp_source(
    config: AmqpSourceConfig,
    shutdown: ShutdownSignal,
    mut out: SourceSender,
    channel: Channel,
    log_namespace: LogNamespace,
    acknowledgements: bool,
) -> Result<(), ()> {
    let (finalizer, mut ack_stream) =
        UnorderedFinalizer::<FinalizerEntry>::maybe_new(acknowledgements, Some(shutdown.clone()));

    debug!("Starting amqp source, listening to queue {}.", config.queue);
    let mut consumer = channel
        .basic_consume(
            &config.queue,
            &config.consumer,
            lapin::options::BasicConsumeOptions::default(),
            lapin::types::FieldTable::default(),
        )
        .await
        .map_err(|error| {
            error!(message = "Failed to consume.", error = ?error, internal_log_rate_limit = true);
        })?
        .fuse();
    let mut shutdown = shutdown.fuse();
    loop {
        tokio::select! {
            _ = &mut shutdown => break,
            entry = ack_stream.next() => {
                if let Some((status, entry)) = entry {
                    handle_ack(status, entry).await;
                }
            },
            opt_m = consumer.next() => {
                if let Some(try_m) = opt_m {
                    match try_m {
                        Err(error) => {
                            emit!(AmqpEventError { error });
                            return Err(());
                        }
                        Ok(msg) => {
                            receive_event(&config, &mut out, log_namespace, finalizer.as_ref(), msg).await?
                        }
                    }
                } else {
                    break
                }
            }
        };
    }

    Ok(())
}

async fn handle_ack(status: BatchStatus, entry: FinalizerEntry) {
    match status {
        BatchStatus::Delivered => {
            let ack_options = lapin::options::BasicAckOptions::default();
            if let Err(error) = entry.acker.ack(ack_options).await {
                emit!(AmqpAckError { error });
            }
        }
        BatchStatus::Errored => {
            let ack_options = lapin::options::BasicRejectOptions::default();
            if let Err(error) = entry.acker.reject(ack_options).await {
                emit!(AmqpRejectError { error });
            }
        }
        BatchStatus::Rejected => {
            let ack_options = lapin::options::BasicRejectOptions::default();
            if let Err(error) = entry.acker.reject(ack_options).await {
                emit!(AmqpRejectError { error });
            }
        }
    }
}

#[cfg(test)]
pub mod test {
    use vector_lib::lookup::OwnedTargetPath;
    use vector_lib::schema::Definition;
    use vector_lib::tls::TlsConfig;
    use vrl::value::kind::Collection;

    use super::*;

    #[test]
    fn generate_config() {
        crate::test_util::test_generate_config::<AmqpSourceConfig>();
    }

    pub fn make_config() -> AmqpSourceConfig {
        let mut config = AmqpSourceConfig {
            queue: "it".to_string(),
            ..Default::default()
        };
        let user = std::env::var("AMQP_USER").unwrap_or_else(|_| "guest".to_string());
        let pass = std::env::var("AMQP_PASSWORD").unwrap_or_else(|_| "guest".to_string());
        let host = std::env::var("AMQP_HOST").unwrap_or_else(|_| "rabbitmq".to_string());
        let vhost = std::env::var("AMQP_VHOST").unwrap_or_else(|_| "%2f".to_string());
<<<<<<< HEAD
        config.connection.connection_string =
            format!("amqp://{}:{}@{}:5672/{}", user, pass, host, vhost);
=======
        config.connection.connection_string = format!("amqp://{user}:{pass}@{host}:5672/{vhost}");

>>>>>>> dc7e7927
        config
    }

    pub fn make_tls_config() -> AmqpSourceConfig {
        let mut config = AmqpSourceConfig {
            queue: "it".to_string(),
            ..Default::default()
        };
        let user = std::env::var("AMQP_USER").unwrap_or_else(|_| "guest".to_string());
        let pass = std::env::var("AMQP_PASSWORD").unwrap_or_else(|_| "guest".to_string());
        let vhost = std::env::var("AMQP_VHOST").unwrap_or_else(|_| "%2f".to_string());
        let host = std::env::var("AMQP_HOST").unwrap_or_else(|_| "rabbitmq".to_string());
        let ca_file =
            std::env::var("AMQP_CA_FILE").unwrap_or_else(|_| "/certs/ca.cert.pem".to_string());
        config.connection.connection_string = format!("amqps://{user}:{pass}@{host}/{vhost}");
        let tls = TlsConfig {
            ca_file: Some(ca_file.as_str().into()),
            ..Default::default()
        };
        config.connection.tls = Some(tls);
        config
    }

    #[test]
    fn output_schema_definition_vector_namespace() {
        let config = AmqpSourceConfig {
            log_namespace: Some(true),
            ..Default::default()
        };

        let definition = config
            .outputs(LogNamespace::Vector)
            .remove(0)
            .schema_definition(true);

        let expected_definition =
            Definition::new_with_default_metadata(Kind::bytes(), [LogNamespace::Vector])
                .with_meaning(OwnedTargetPath::event_root(), "message")
                .with_metadata_field(
                    &owned_value_path!("vector", "source_type"),
                    Kind::bytes(),
                    None,
                )
                .with_metadata_field(
                    &owned_value_path!("vector", "ingest_timestamp"),
                    Kind::timestamp(),
                    None,
                )
                .with_metadata_field(
                    &owned_value_path!("amqp", "timestamp"),
                    Kind::timestamp(),
                    Some("timestamp"),
                )
                .with_metadata_field(&owned_value_path!("amqp", "routing"), Kind::bytes(), None)
                .with_metadata_field(&owned_value_path!("amqp", "exchange"), Kind::bytes(), None)
                .with_metadata_field(&owned_value_path!("amqp", "offset"), Kind::integer(), None);

        assert_eq!(definition.unwrap(), expected_definition);
    }

    #[test]
    fn output_schema_definition_legacy_namespace() {
        let config = AmqpSourceConfig::default();

        let definition = config
            .outputs(LogNamespace::Vector)
            .remove(0)
            .schema_definition(true);

        let expected_definition = Definition::new_with_default_metadata(
            Kind::object(Collection::empty()),
            [LogNamespace::Legacy],
        )
        .with_event_field(
            &owned_value_path!("message"),
            Kind::bytes(),
            Some("message"),
        )
        .with_event_field(&owned_value_path!("timestamp"), Kind::timestamp(), None)
        .with_event_field(&owned_value_path!("source_type"), Kind::bytes(), None)
        .with_event_field(&owned_value_path!("routing"), Kind::bytes(), None)
        .with_event_field(&owned_value_path!("exchange"), Kind::bytes(), None)
        .with_event_field(&owned_value_path!("offset"), Kind::integer(), None);

        assert_eq!(definition.unwrap(), expected_definition);
    }
}

/// Integration tests use the docker compose files in `scripts/integration/docker-compose.amqp.yml`.
#[cfg(feature = "amqp-integration-tests")]
#[cfg(test)]
mod integration_test {
    use super::test::*;
    use super::*;
    use crate::{
        amqp::await_connection,
        shutdown::ShutdownSignal,
        test_util::{
            components::{run_and_assert_source_compliance, SOURCE_TAGS},
            random_string,
        },
        SourceSender,
    };
    use chrono::Utc;
    use lapin::options::*;
    use lapin::BasicProperties;
    use tokio::time::Duration;
    use vector_lib::config::log_schema;

    #[tokio::test]
    async fn amqp_source_create_ok() {
        let config = make_config();
        await_connection(&config.connection).await;
        assert!(amqp_source(
            &config,
            ShutdownSignal::noop(),
            SourceSender::new_test().0,
            LogNamespace::Legacy,
            false,
        )
        .await
        .is_ok());
    }

    #[tokio::test]
    async fn amqp_tls_source_create_ok() {
        let config = make_tls_config();
        await_connection(&config.connection).await;

        assert!(amqp_source(
            &config,
            ShutdownSignal::noop(),
            SourceSender::new_test().0,
            LogNamespace::Legacy,
            false,
        )
        .await
        .is_ok());
    }

    async fn send_event(
        channel: &lapin::Channel,
        exchange: &str,
        routing_key: &str,
        text: &str,
        _timestamp: i64,
    ) {
        let payload = text.as_bytes();
        let payload_len = payload.len();
        trace!("Sending message of length {} to {}.", payload_len, exchange,);

        channel
            .basic_publish(
                exchange,
                routing_key,
                BasicPublishOptions::default(),
                payload.as_ref(),
                BasicProperties::default(),
            )
            .await
            .unwrap()
            .await
            .unwrap();
    }

    async fn source_consume_event(mut config: AmqpSourceConfig) {
        let exchange = format!("test-{}-exchange", random_string(10));
        let queue = format!("test-{}-queue", random_string(10));
        let routing_key = "my_key";
        trace!("Test exchange name: {}.", exchange);
        let consumer = format!("test-consumer-{}", random_string(10));

        config.consumer = consumer;
        config.queue = queue;

        let (_conn, channel) = config.connection.connect().await.unwrap();
        let exchange_opts = lapin::options::ExchangeDeclareOptions {
            auto_delete: true,
            ..Default::default()
        };

        channel
            .exchange_declare(
                &exchange,
                lapin::ExchangeKind::Fanout,
                exchange_opts,
                lapin::types::FieldTable::default(),
            )
            .await
            .unwrap();

        let queue_opts = QueueDeclareOptions {
            auto_delete: true,
            ..Default::default()
        };
        channel
            .queue_declare(
                &config.queue,
                queue_opts,
                lapin::types::FieldTable::default(),
            )
            .await
            .unwrap();

        channel
            .queue_bind(
                &config.queue,
                &exchange,
                "",
                lapin::options::QueueBindOptions::default(),
                lapin::types::FieldTable::default(),
            )
            .await
            .unwrap();

        trace!("Sending event...");
        let now = Utc::now();
        send_event(
            &channel,
            &exchange,
            routing_key,
            "my message",
            now.timestamp_millis(),
        )
        .await;

        trace!("Receiving event...");
        let events =
            run_and_assert_source_compliance(config, Duration::from_secs(1), &SOURCE_TAGS).await;
        assert!(!events.is_empty());

        let log = events[0].as_log();
        trace!("{:?}", log);
        assert_eq!(*log.get_message().unwrap(), "my message".into());
        assert_eq!(log["routing"], routing_key.into());
        assert_eq!(*log.get_source_type().unwrap(), "amqp".into());
        let log_ts = log[log_schema().timestamp_key().unwrap().to_string()]
            .as_timestamp()
            .unwrap();
        assert!(log_ts.signed_duration_since(now) < chrono::Duration::seconds(1));
        assert_eq!(log["exchange"], exchange.into());
    }

    #[tokio::test]
    async fn amqp_source_consume_event() {
        let config = make_config();
        await_connection(&config.connection).await;
        source_consume_event(config).await;
    }

    #[tokio::test]
    async fn amqp_tls_source_consume_event() {
        let config = make_tls_config();
        await_connection(&config.connection).await;
        source_consume_event(config).await;
    }
}<|MERGE_RESOLUTION|>--- conflicted
+++ resolved
@@ -511,13 +511,7 @@
         let pass = std::env::var("AMQP_PASSWORD").unwrap_or_else(|_| "guest".to_string());
         let host = std::env::var("AMQP_HOST").unwrap_or_else(|_| "rabbitmq".to_string());
         let vhost = std::env::var("AMQP_VHOST").unwrap_or_else(|_| "%2f".to_string());
-<<<<<<< HEAD
-        config.connection.connection_string =
-            format!("amqp://{}:{}@{}:5672/{}", user, pass, host, vhost);
-=======
         config.connection.connection_string = format!("amqp://{user}:{pass}@{host}:5672/{vhost}");
-
->>>>>>> dc7e7927
         config
     }
 
