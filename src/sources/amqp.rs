//! `AMQP` source.
//! Handles version AMQP 0.9.1 which is used by RabbitMQ.
use crate::{
    amqp::AmqpConfig,
    codecs::{Decoder, DecodingConfig},
    config::{SourceConfig, SourceContext, SourceOutput},
    event::{BatchNotifier, BatchStatus},
    internal_events::{
        source::{AmqpAckError, AmqpBytesReceived, AmqpEventError, AmqpRejectError},
        StreamClosedError,
    },
    serde::{bool_or_struct, default_decoding, default_framing_message_based},
    shutdown::ShutdownSignal,
    SourceSender,
};
use async_stream::stream;
use bytes::Bytes;
use chrono::{TimeZone, Utc};
use futures::{FutureExt, StreamExt};
use futures_util::Stream;
use lapin::{acker::Acker, message::Delivery, Channel};
use snafu::Snafu;
use std::{io::Cursor, pin::Pin};
use tokio_util::codec::FramedRead;
use vector_lib::codecs::decoding::{DeserializerConfig, FramingConfig};
use vector_lib::configurable::configurable_component;
use vector_lib::lookup::{lookup_v2::OptionalValuePath, metadata_path, owned_value_path, path};
use vector_lib::{
    config::{log_schema, LegacyKey, LogNamespace, SourceAcknowledgementsConfig},
    event::Event,
    EstimatedJsonEncodedSizeOf,
};
use vector_lib::{
    finalizer::UnorderedFinalizer,
    internal_event::{CountByteSize, EventsReceived, InternalEventHandle as _},
};
use vrl::value::Kind;

#[derive(Debug, Snafu)]
enum BuildError {
    #[snafu(display("Could not create AMQP consumer: {}", source))]
    AmqpCreateError {
        source: Box<dyn std::error::Error + Send + Sync>,
    },
    #[snafu(display("Could not subscribe to AMQP queue: {}", source))]
    AmqpSubscribeError { source: lapin::Error },
}

/// Configuration for the `amqp` source.
///
/// Supports AMQP version 0.9.1
#[configurable_component(source(
    "amqp",
    "Collect events from AMQP 0.9.1 compatible brokers like RabbitMQ."
))]
#[derive(Clone, Debug, Derivative)]
#[derivative(Default)]
#[serde(deny_unknown_fields)]
pub struct AmqpSourceConfig {
    /// The name of the queue to consume.
    #[serde(default = "default_queue")]
    pub(crate) queue: String,

    /// The identifier for the consumer.
    #[serde(default = "default_consumer")]
    #[configurable(metadata(docs::examples = "consumer-group-name"))]
    pub(crate) consumer: String,

    #[serde(flatten)]
    pub(crate) connection: AmqpConfig,

    /// The `AMQP` routing key.
    #[serde(default = "default_routing_key_field")]
    #[derivative(Default(value = "default_routing_key_field()"))]
    pub(crate) routing_key_field: OptionalValuePath,

    /// The `AMQP` exchange key.
    #[serde(default = "default_exchange_key")]
    #[derivative(Default(value = "default_exchange_key()"))]
    pub(crate) exchange_key: OptionalValuePath,

    /// The `AMQP` offset key.
    #[serde(default = "default_offset_key")]
    #[derivative(Default(value = "default_offset_key()"))]
    pub(crate) offset_key: OptionalValuePath,

    /// The namespace to use for logs. This overrides the global setting.
    #[configurable(metadata(docs::hidden))]
    #[serde(default)]
    pub log_namespace: Option<bool>,

    #[configurable(derived)]
    #[serde(default = "default_framing_message_based")]
    #[derivative(Default(value = "default_framing_message_based()"))]
    pub(crate) framing: FramingConfig,

    #[configurable(derived)]
    #[serde(default = "default_decoding")]
    #[derivative(Default(value = "default_decoding()"))]
    pub(crate) decoding: DeserializerConfig,

    #[configurable(derived)]
    #[serde(default, deserialize_with = "bool_or_struct")]
    pub(crate) acknowledgements: SourceAcknowledgementsConfig,
}

fn default_queue() -> String {
    "vector".into()
}

fn default_consumer() -> String {
    "vector".into()
}

fn default_routing_key_field() -> OptionalValuePath {
    OptionalValuePath::from(owned_value_path!("routing"))
}

fn default_exchange_key() -> OptionalValuePath {
    OptionalValuePath::from(owned_value_path!("exchange"))
}

fn default_offset_key() -> OptionalValuePath {
    OptionalValuePath::from(owned_value_path!("offset"))
}

impl_generate_config_from_default!(AmqpSourceConfig);

impl AmqpSourceConfig {
    fn decoder(&self, log_namespace: LogNamespace) -> vector_lib::Result<Decoder> {
        DecodingConfig::new(self.framing.clone(), self.decoding.clone(), log_namespace).build()
    }
}

#[async_trait::async_trait]
#[typetag::serde(name = "amqp")]
impl SourceConfig for AmqpSourceConfig {
    async fn build(&self, cx: SourceContext) -> crate::Result<super::Source> {
        let log_namespace = cx.log_namespace(self.log_namespace);
        let acknowledgements = cx.do_acknowledgements(self.acknowledgements);

        amqp_source(self, cx.shutdown, cx.out, log_namespace, acknowledgements).await
    }

    fn outputs(&self, global_log_namespace: LogNamespace) -> Vec<SourceOutput> {
        let log_namespace = global_log_namespace.merge(self.log_namespace);
        let schema_definition = self
            .decoding
            .schema_definition(log_namespace)
            .with_standard_vector_source_metadata()
            .with_source_metadata(
                AmqpSourceConfig::NAME,
                None,
                &owned_value_path!("timestamp"),
                Kind::timestamp(),
                Some("timestamp"),
            )
            .with_source_metadata(
                AmqpSourceConfig::NAME,
                self.routing_key_field
                    .path
                    .clone()
                    .map(LegacyKey::InsertIfEmpty),
                &owned_value_path!("routing"),
                Kind::bytes(),
                None,
            )
            .with_source_metadata(
                AmqpSourceConfig::NAME,
                self.exchange_key.path.clone().map(LegacyKey::InsertIfEmpty),
                &owned_value_path!("exchange"),
                Kind::bytes(),
                None,
            )
            .with_source_metadata(
                AmqpSourceConfig::NAME,
                self.offset_key.path.clone().map(LegacyKey::InsertIfEmpty),
                &owned_value_path!("offset"),
                Kind::integer(),
                None,
            );

        vec![SourceOutput::new_logs(
            self.decoding.output_type(),
            schema_definition,
        )]
    }

    fn can_acknowledge(&self) -> bool {
        true
    }
}

#[derive(Debug)]
struct FinalizerEntry {
    acker: Acker,
}

impl From<Delivery> for FinalizerEntry {
    fn from(delivery: Delivery) -> Self {
        Self {
            acker: delivery.acker,
        }
    }
}

pub(crate) async fn amqp_source(
    config: &AmqpSourceConfig,
    shutdown: ShutdownSignal,
    out: SourceSender,
    log_namespace: LogNamespace,
    acknowledgements: bool,
) -> crate::Result<super::Source> {
    let config = config.clone();
    let (_conn, channel) = config
        .connection
        .connect()
        .await
        .map_err(|source| BuildError::AmqpCreateError { source })?;

    Ok(Box::pin(run_amqp_source(
        config,
        shutdown,
        out,
        channel,
        log_namespace,
        acknowledgements,
    )))
}

struct Keys<'a> {
    routing_key_field: &'a OptionalValuePath,
    routing: &'a str,
    exchange_key: &'a OptionalValuePath,
    exchange: &'a str,
    offset_key: &'a OptionalValuePath,
    delivery_tag: i64,
}

/// Populates the decoded event with extra metadata.
fn populate_event(
    event: &mut Event,
    timestamp: Option<chrono::DateTime<Utc>>,
    keys: &Keys<'_>,
    log_namespace: LogNamespace,
) {
    let log = event.as_mut_log();

    log_namespace.insert_source_metadata(
        AmqpSourceConfig::NAME,
        log,
        keys.routing_key_field
            .path
            .as_ref()
            .map(LegacyKey::InsertIfEmpty),
        path!("routing"),
        keys.routing.to_string(),
    );

    log_namespace.insert_source_metadata(
        AmqpSourceConfig::NAME,
        log,
        keys.exchange_key
            .path
            .as_ref()
            .map(LegacyKey::InsertIfEmpty),
        path!("exchange"),
        keys.exchange.to_string(),
    );

    log_namespace.insert_source_metadata(
        AmqpSourceConfig::NAME,
        log,
        keys.offset_key.path.as_ref().map(LegacyKey::InsertIfEmpty),
        path!("offset"),
        keys.delivery_tag,
    );

    log_namespace.insert_vector_metadata(
        log,
        log_schema().source_type_key(),
        path!("source_type"),
        Bytes::from_static(AmqpSourceConfig::NAME.as_bytes()),
    );

    // This handles the transition from the original timestamp logic. Originally the
    // `timestamp_key` was populated by the `properties.timestamp()` time on the message, falling
    // back to calling `now()`.
    match log_namespace {
        LogNamespace::Vector => {
            if let Some(timestamp) = timestamp {
                log.insert(
                    metadata_path!(AmqpSourceConfig::NAME, "timestamp"),
                    timestamp,
                );
            };

            log.insert(metadata_path!("vector", "ingest_timestamp"), Utc::now());
        }
        LogNamespace::Legacy => {
            if let Some(timestamp_key) = log_schema().timestamp_key_target_path() {
                log.try_insert(timestamp_key, timestamp.unwrap_or_else(Utc::now));
            }
        }
    };
}

/// Receives an event from `AMQP` and pushes it along the pipeline.
async fn receive_event(
    config: &AmqpSourceConfig,
    out: &mut SourceSender,
    log_namespace: LogNamespace,
    finalizer: Option<&UnorderedFinalizer<FinalizerEntry>>,
    msg: Delivery,
) -> Result<(), ()> {
    let payload = Cursor::new(Bytes::copy_from_slice(&msg.data));
    let decoder = config.decoder(log_namespace).map_err(|_e| ())?;
    let mut stream = FramedRead::new(payload, decoder);

    // Extract timestamp from AMQP message
    let timestamp = msg
        .properties
        .timestamp()
        .and_then(|millis| Utc.timestamp_millis_opt(millis as _).latest());

    let routing = msg.routing_key.to_string();
    let exchange = msg.exchange.to_string();
    let keys = Keys {
        routing_key_field: &config.routing_key_field,
        exchange_key: &config.exchange_key,
        offset_key: &config.offset_key,
        routing: &routing,
        exchange: &exchange,
        delivery_tag: msg.delivery_tag as i64,
    };
    let events_received = register!(EventsReceived);

    let stream = stream! {
        while let Some(result) = stream.next().await {
            match result {
                Ok((events, byte_size)) => {
                    emit!(AmqpBytesReceived {
                        byte_size,
                        protocol: "amqp_0_9_1",
                    });

                    events_received.emit(CountByteSize(
                        events.len(),
                        events.estimated_json_encoded_size_of(),
                    ));

                    for mut event in events {
                        populate_event(&mut event,
                                       timestamp,
                                       &keys,
                                       log_namespace);

                        yield event;
                    }
                }
                Err(error) => {
                    use vector_lib::codecs::StreamDecodingError as _;

                    // Error is logged by `codecs::Decoder`, no further handling
                    // is needed here.
                    if !error.can_continue() {
                        break;
                    }
                }
            }
        }
    }
    .boxed();

    finalize_event_stream(finalizer, out, stream, msg).await;

    Ok(())
}

/// Send the event stream created by the framed read to the `out` stream.
async fn finalize_event_stream(
    finalizer: Option<&UnorderedFinalizer<FinalizerEntry>>,
    out: &mut SourceSender,
    mut stream: Pin<Box<dyn Stream<Item = Event> + Send + '_>>,
    msg: Delivery,
) {
    match finalizer {
        Some(finalizer) => {
            let (batch, receiver) = BatchNotifier::new_with_receiver();
            let mut stream = stream.map(|event| event.with_batch_notifier(&batch));

            match out.send_event_stream(&mut stream).await {
                Err(_) => {
                    emit!(StreamClosedError { count: 1 });
                }
                Ok(_) => {
                    finalizer.add(msg.into(), receiver);
                }
            }
        }
        None => match out.send_event_stream(&mut stream).await {
            Err(_) => {
                emit!(StreamClosedError { count: 1 });
            }
            Ok(_) => {
                let ack_options = lapin::options::BasicAckOptions::default();
                if let Err(error) = msg.acker.ack(ack_options).await {
                    emit!(AmqpAckError { error });
                }
            }
        },
    }
}

/// Runs the `AMQP` source involving the main loop pulling data from the server.
async fn run_amqp_source(
    config: AmqpSourceConfig,
    shutdown: ShutdownSignal,
    mut out: SourceSender,
    channel: Channel,
    log_namespace: LogNamespace,
    acknowledgements: bool,
) -> Result<(), ()> {
    let (finalizer, mut ack_stream) =
        UnorderedFinalizer::<FinalizerEntry>::maybe_new(acknowledgements, Some(shutdown.clone()));

    debug!("Starting amqp source, listening to queue {}.", config.queue);
    let mut consumer = channel
        .basic_consume(
            &config.queue,
            &config.consumer,
            lapin::options::BasicConsumeOptions::default(),
            lapin::types::FieldTable::default(),
        )
        .await
        .map_err(|error| {
            error!(message = "Failed to consume.", error = ?error, internal_log_rate_limit = true);
        })?
        .fuse();
    let mut shutdown = shutdown.fuse();
    loop {
        tokio::select! {
            _ = &mut shutdown => break,
            entry = ack_stream.next() => {
                if let Some((status, entry)) = entry {
                    handle_ack(status, entry).await;
                }
            },
            opt_m = consumer.next() => {
                if let Some(try_m) = opt_m {
                    match try_m {
                        Err(error) => {
                            emit!(AmqpEventError { error });
                            return Err(());
                        }
                        Ok(msg) => {
                            receive_event(&config, &mut out, log_namespace, finalizer.as_ref(), msg).await?
                        }
                    }
                } else {
                    break
                }
            }
        };
    }

    Ok(())
}

async fn handle_ack(status: BatchStatus, entry: FinalizerEntry) {
    match status {
        BatchStatus::Delivered => {
            let ack_options = lapin::options::BasicAckOptions::default();
            if let Err(error) = entry.acker.ack(ack_options).await {
                emit!(AmqpAckError { error });
            }
        }
        BatchStatus::Errored => {
            let ack_options = lapin::options::BasicRejectOptions::default();
            if let Err(error) = entry.acker.reject(ack_options).await {
                emit!(AmqpRejectError { error });
            }
        }
        BatchStatus::Rejected => {
            let ack_options = lapin::options::BasicRejectOptions::default();
            if let Err(error) = entry.acker.reject(ack_options).await {
                emit!(AmqpRejectError { error });
            }
        }
    }
}

#[cfg(test)]
pub mod test {
<<<<<<< HEAD
    use lookup::OwnedTargetPath;
    use vector_core::schema::Definition;
    use vector_core::tls::TlsConfig;
=======
    use vector_lib::lookup::OwnedTargetPath;
    use vector_lib::schema::Definition;
    use vector_lib::tls::TlsConfig;
>>>>>>> d685a16e
    use vrl::value::kind::Collection;

    use super::*;

    #[test]
    fn generate_config() {
        crate::test_util::test_generate_config::<AmqpSourceConfig>();
    }

    pub fn make_config() -> AmqpSourceConfig {
        let mut config = AmqpSourceConfig {
            queue: "it".to_string(),
            ..Default::default()
        };
        let user = std::env::var("AMQP_USER").unwrap_or_else(|_| "guest".to_string());
        let pass = std::env::var("AMQP_PASSWORD").unwrap_or_else(|_| "guest".to_string());
        let host = std::env::var("AMQP_HOST").unwrap_or_else(|_| "rabbitmq".to_string());
<<<<<<< HEAD
=======
        let vhost = std::env::var("AMQP_VHOST").unwrap_or_else(|_| "%2f".to_string());
        config.connection.connection_string =
            format!("amqp://{}:{}@{}:5672/{}", user, pass, host, vhost);

        config
    }

    pub fn make_tls_config() -> AmqpSourceConfig {
        let mut config = AmqpSourceConfig {
            queue: "it".to_string(),
            ..Default::default()
        };
        let user = std::env::var("AMQP_USER").unwrap_or_else(|_| "guest".to_string());
        let pass = std::env::var("AMQP_PASSWORD").unwrap_or_else(|_| "guest".to_string());
>>>>>>> d685a16e
        let vhost = std::env::var("AMQP_VHOST").unwrap_or_else(|_| "%2f".to_string());
        let host = std::env::var("AMQP_HOST").unwrap_or_else(|_| "rabbitmq".to_string());
        let ca_file =
            std::env::var("AMQP_CA_FILE").unwrap_or_else(|_| "/certs/ca.cert.pem".to_string());
        config.connection.connection_string =
<<<<<<< HEAD
            format!("amqp://{}:{}@{}:5672/{}", user, pass, host, vhost);
        config
    }

    pub fn make_tls_config() -> AmqpSourceConfig {
        let mut config = AmqpSourceConfig {
            queue: "it".to_string(),
            ..Default::default()
        };
        let user = std::env::var("AMQP_USER").unwrap_or_else(|_| "guest".to_string());
        let pass = std::env::var("AMQP_PASSWORD").unwrap_or_else(|_| "guest".to_string());
        let vhost = std::env::var("AMQP_VHOST").unwrap_or_else(|_| "%2f".to_string());
        let host = std::env::var("AMQP_HOST").unwrap_or_else(|_| "rabbitmq".to_string());
        let ca_file =
            std::env::var("AMQP_CA_FILE").unwrap_or_else(|_| "/certs/ca.cert.pem".to_string());
        config.connection.connection_string =
=======
>>>>>>> d685a16e
            format!("amqps://{}:{}@{}/{}", user, pass, host, vhost);
        let tls = TlsConfig {
            ca_file: Some(ca_file.as_str().into()),
            ..Default::default()
        };
        config.connection.tls = Some(tls);
        config
    }

    #[test]
    fn output_schema_definition_vector_namespace() {
        let config = AmqpSourceConfig {
            log_namespace: Some(true),
            ..Default::default()
        };

        let definition = config
            .outputs(LogNamespace::Vector)
            .remove(0)
            .schema_definition(true);

        let expected_definition =
            Definition::new_with_default_metadata(Kind::bytes(), [LogNamespace::Vector])
                .with_meaning(OwnedTargetPath::event_root(), "message")
                .with_metadata_field(
                    &owned_value_path!("vector", "source_type"),
                    Kind::bytes(),
                    None,
                )
                .with_metadata_field(
                    &owned_value_path!("vector", "ingest_timestamp"),
                    Kind::timestamp(),
                    None,
                )
                .with_metadata_field(
                    &owned_value_path!("amqp", "timestamp"),
                    Kind::timestamp(),
                    Some("timestamp"),
                )
                .with_metadata_field(&owned_value_path!("amqp", "routing"), Kind::bytes(), None)
                .with_metadata_field(&owned_value_path!("amqp", "exchange"), Kind::bytes(), None)
                .with_metadata_field(&owned_value_path!("amqp", "offset"), Kind::integer(), None);

        assert_eq!(definition.unwrap(), expected_definition);
    }

    #[test]
    fn output_schema_definition_legacy_namespace() {
        let config = AmqpSourceConfig::default();

        let definition = config
            .outputs(LogNamespace::Vector)
            .remove(0)
            .schema_definition(true);

        let expected_definition = Definition::new_with_default_metadata(
            Kind::object(Collection::empty()),
            [LogNamespace::Legacy],
        )
        .with_event_field(
            &owned_value_path!("message"),
            Kind::bytes(),
            Some("message"),
        )
        .with_event_field(&owned_value_path!("timestamp"), Kind::timestamp(), None)
        .with_event_field(&owned_value_path!("source_type"), Kind::bytes(), None)
        .with_event_field(&owned_value_path!("routing"), Kind::bytes(), None)
        .with_event_field(&owned_value_path!("exchange"), Kind::bytes(), None)
        .with_event_field(&owned_value_path!("offset"), Kind::integer(), None);

        assert_eq!(definition.unwrap(), expected_definition);
    }
}

/// Integration tests use the docker compose files in `scripts/integration/docker-compose.amqp.yml`.
#[cfg(feature = "amqp-integration-tests")]
#[cfg(test)]
mod integration_test {
    use super::test::*;
    use super::*;
    use crate::{
        amqp::await_connection,
        shutdown::ShutdownSignal,
        test_util::{
            components::{run_and_assert_source_compliance, SOURCE_TAGS},
            random_string,
        },
        SourceSender,
    };
    use chrono::Utc;
    use lapin::options::*;
    use lapin::BasicProperties;
    use tokio::time::Duration;
    use vector_lib::config::log_schema;

    #[tokio::test]
    async fn amqp_source_create_ok() {
        let config = make_config();
        await_connection(&config.connection).await;
        assert!(amqp_source(
            &config,
            ShutdownSignal::noop(),
            SourceSender::new_test().0,
            LogNamespace::Legacy,
            false,
        )
        .await
        .is_ok());
    }

    #[tokio::test]
    async fn amqp_tls_source_create_ok() {
        let config = make_tls_config();
        await_connection(&config.connection).await;

        assert!(amqp_source(
            &config,
            ShutdownSignal::noop(),
            SourceSender::new_test().0,
            LogNamespace::Legacy,
            false,
        )
        .await
        .is_ok());
    }

    #[tokio::test]
    async fn amqp_tls_source_create_ok() {
        let config = make_tls_config();
        assert!(amqp_source(
            &config,
            ShutdownSignal::noop(),
            SourceSender::new_test().0,
            LogNamespace::Legacy,
            false,
        )
        .await
        .is_ok());
    }

    async fn send_event(
        channel: &lapin::Channel,
        exchange: &str,
        routing_key: &str,
        text: &str,
        _timestamp: i64,
    ) {
        let payload = text.as_bytes();
        let payload_len = payload.len();
        trace!("Sending message of length {} to {}.", payload_len, exchange,);

        channel
            .basic_publish(
                exchange,
                routing_key,
                BasicPublishOptions::default(),
                payload.as_ref(),
                BasicProperties::default(),
            )
            .await
            .unwrap()
            .await
            .unwrap();
    }

    async fn source_consume_event(mut config: AmqpSourceConfig) {
        let exchange = format!("test-{}-exchange", random_string(10));
        let queue = format!("test-{}-queue", random_string(10));
        let routing_key = "my_key";
        trace!("Test exchange name: {}.", exchange);
        let consumer = format!("test-consumer-{}", random_string(10));

        config.consumer = consumer;
        config.queue = queue;

        let (_conn, channel) = config.connection.connect().await.unwrap();
        let exchange_opts = lapin::options::ExchangeDeclareOptions {
            auto_delete: true,
            ..Default::default()
        };

        channel
            .exchange_declare(
                &exchange,
                lapin::ExchangeKind::Fanout,
                exchange_opts,
                lapin::types::FieldTable::default(),
            )
            .await
            .unwrap();

        let queue_opts = QueueDeclareOptions {
            auto_delete: true,
            ..Default::default()
        };
        channel
            .queue_declare(
                &config.queue,
                queue_opts,
                lapin::types::FieldTable::default(),
            )
            .await
            .unwrap();

        channel
            .queue_bind(
                &config.queue,
                &exchange,
                "",
                lapin::options::QueueBindOptions::default(),
                lapin::types::FieldTable::default(),
            )
            .await
            .unwrap();

        trace!("Sending event...");
        let now = Utc::now();
        send_event(
            &channel,
            &exchange,
            routing_key,
            "my message",
            now.timestamp_millis(),
        )
        .await;

        trace!("Receiving event...");
        let events =
            run_and_assert_source_compliance(config, Duration::from_secs(1), &SOURCE_TAGS).await;
        assert!(!events.is_empty());

        let log = events[0].as_log();
        trace!("{:?}", log);
        assert_eq!(*log.get_message().unwrap(), "my message".into());
        assert_eq!(log["routing"], routing_key.into());
        assert_eq!(*log.get_source_type().unwrap(), "amqp".into());
        let log_ts = log[log_schema().timestamp_key().unwrap().to_string()]
            .as_timestamp()
            .unwrap();
        assert!(log_ts.signed_duration_since(now) < chrono::Duration::seconds(1));
        assert_eq!(log["exchange"], exchange.into());
    }

    #[tokio::test]
    async fn amqp_source_consume_event() {
        let config = make_config();
<<<<<<< HEAD
=======
        await_connection(&config.connection).await;
>>>>>>> d685a16e
        source_consume_event(config).await;
    }

    #[tokio::test]
    async fn amqp_tls_source_consume_event() {
        let config = make_tls_config();
<<<<<<< HEAD
=======
        await_connection(&config.connection).await;
>>>>>>> d685a16e
        source_consume_event(config).await;
    }
}<|MERGE_RESOLUTION|>--- conflicted
+++ resolved
@@ -492,15 +492,9 @@
 
 #[cfg(test)]
 pub mod test {
-<<<<<<< HEAD
-    use lookup::OwnedTargetPath;
-    use vector_core::schema::Definition;
-    use vector_core::tls::TlsConfig;
-=======
     use vector_lib::lookup::OwnedTargetPath;
     use vector_lib::schema::Definition;
     use vector_lib::tls::TlsConfig;
->>>>>>> d685a16e
     use vrl::value::kind::Collection;
 
     use super::*;
@@ -518,29 +512,8 @@
         let user = std::env::var("AMQP_USER").unwrap_or_else(|_| "guest".to_string());
         let pass = std::env::var("AMQP_PASSWORD").unwrap_or_else(|_| "guest".to_string());
         let host = std::env::var("AMQP_HOST").unwrap_or_else(|_| "rabbitmq".to_string());
-<<<<<<< HEAD
-=======
         let vhost = std::env::var("AMQP_VHOST").unwrap_or_else(|_| "%2f".to_string());
         config.connection.connection_string =
-            format!("amqp://{}:{}@{}:5672/{}", user, pass, host, vhost);
-
-        config
-    }
-
-    pub fn make_tls_config() -> AmqpSourceConfig {
-        let mut config = AmqpSourceConfig {
-            queue: "it".to_string(),
-            ..Default::default()
-        };
-        let user = std::env::var("AMQP_USER").unwrap_or_else(|_| "guest".to_string());
-        let pass = std::env::var("AMQP_PASSWORD").unwrap_or_else(|_| "guest".to_string());
->>>>>>> d685a16e
-        let vhost = std::env::var("AMQP_VHOST").unwrap_or_else(|_| "%2f".to_string());
-        let host = std::env::var("AMQP_HOST").unwrap_or_else(|_| "rabbitmq".to_string());
-        let ca_file =
-            std::env::var("AMQP_CA_FILE").unwrap_or_else(|_| "/certs/ca.cert.pem".to_string());
-        config.connection.connection_string =
-<<<<<<< HEAD
             format!("amqp://{}:{}@{}:5672/{}", user, pass, host, vhost);
         config
     }
@@ -557,8 +530,6 @@
         let ca_file =
             std::env::var("AMQP_CA_FILE").unwrap_or_else(|_| "/certs/ca.cert.pem".to_string());
         config.connection.connection_string =
-=======
->>>>>>> d685a16e
             format!("amqps://{}:{}@{}/{}", user, pass, host, vhost);
         let tls = TlsConfig {
             ca_file: Some(ca_file.as_str().into()),
@@ -685,20 +656,6 @@
         .is_ok());
     }
 
-    #[tokio::test]
-    async fn amqp_tls_source_create_ok() {
-        let config = make_tls_config();
-        assert!(amqp_source(
-            &config,
-            ShutdownSignal::noop(),
-            SourceSender::new_test().0,
-            LogNamespace::Legacy,
-            false,
-        )
-        .await
-        .is_ok());
-    }
-
     async fn send_event(
         channel: &lapin::Channel,
         exchange: &str,
@@ -805,20 +762,14 @@
     #[tokio::test]
     async fn amqp_source_consume_event() {
         let config = make_config();
-<<<<<<< HEAD
-=======
         await_connection(&config.connection).await;
->>>>>>> d685a16e
         source_consume_event(config).await;
     }
 
     #[tokio::test]
     async fn amqp_tls_source_consume_event() {
         let config = make_tls_config();
-<<<<<<< HEAD
-=======
         await_connection(&config.connection).await;
->>>>>>> d685a16e
         source_consume_event(config).await;
     }
 }