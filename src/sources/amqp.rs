//! `AMQP` source.
//! Handles version AMQP 0.9.1 which is used by RabbitMQ.
use crate::{
    amqp::AmqpConfig,
    codecs::{Decoder, DecodingConfig},
    config::{Output, SourceConfig, SourceContext},
    event::{BatchNotifier, BatchStatus},
    internal_events::{
        source::{AmqpAckError, AmqpBytesReceived, AmqpEventError, AmqpRejectError},
        StreamClosedError,
    },
    serde::{bool_or_struct, default_decoding, default_framing_message_based},
    shutdown::ShutdownSignal,
    SourceSender,
};
use async_stream::stream;
use bytes::Bytes;
use chrono::{TimeZone, Utc};
use codecs::decoding::{DeserializerConfig, FramingConfig};
use futures::{FutureExt, StreamExt};
use futures_util::Stream;
use lapin::{acker::Acker, message::Delivery, Channel};
use lookup::{lookup_v2::OptionalValuePath, metadata_path, owned_value_path, path, PathPrefix};
use snafu::Snafu;
use std::{io::Cursor, pin::Pin};
use tokio_util::codec::FramedRead;
use vector_common::{
    finalizer::UnorderedFinalizer,
    internal_event::{CountByteSize, EventsReceived, InternalEventHandle as _},
};
use vector_config::configurable_component;
use vector_core::{
    config::{log_schema, LegacyKey, LogNamespace, SourceAcknowledgementsConfig},
    event::Event,
    EstimatedJsonEncodedSizeOf,
};
use vrl::value::Kind;

#[derive(Debug, Snafu)]
enum BuildError {
    #[snafu(display("Could not create AMQP consumer: {}", source))]
    AmqpCreateError {
        source: Box<dyn std::error::Error + Send + Sync>,
    },
    #[snafu(display("Could not subscribe to AMQP queue: {}", source))]
    AmqpSubscribeError { source: lapin::Error },
}

/// Configuration for the `amqp` source.
///
/// Supports AMQP version 0.9.1
#[configurable_component(source(
    "amqp",
    "Collect events from AMQP 0.9.1 compatible brokers like RabbitMQ."
))]
#[derive(Clone, Debug, Derivative)]
#[derivative(Default)]
#[serde(deny_unknown_fields)]
pub struct AmqpSourceConfig {
    /// The name of the queue to consume.
    #[serde(default = "default_queue")]
    pub(crate) queue: String,

    /// The identifier for the consumer.
    #[serde(default = "default_consumer")]
    #[configurable(metadata(docs::examples = "consumer-group-name"))]
    pub(crate) consumer: String,

    #[serde(flatten)]
    pub(crate) connection: AmqpConfig,

    /// The `AMQP` routing key.
    #[serde(default = "default_routing_key_field")]
    #[derivative(Default(value = "default_routing_key_field()"))]
    pub(crate) routing_key_field: OptionalValuePath,

    /// The `AMQP` exchange key.
    #[serde(default = "default_exchange_key")]
    #[derivative(Default(value = "default_exchange_key()"))]
    pub(crate) exchange_key: OptionalValuePath,

    /// The `AMQP` offset key.
    #[serde(default = "default_offset_key")]
    #[derivative(Default(value = "default_offset_key()"))]
    pub(crate) offset_key: OptionalValuePath,

    /// The namespace to use for logs. This overrides the global setting.
    #[configurable(metadata(docs::hidden))]
    #[serde(default)]
    pub log_namespace: Option<bool>,

    #[configurable(derived)]
    #[serde(default = "default_framing_message_based")]
    #[derivative(Default(value = "default_framing_message_based()"))]
    pub(crate) framing: FramingConfig,

    #[configurable(derived)]
    #[serde(default = "default_decoding")]
    #[derivative(Default(value = "default_decoding()"))]
    pub(crate) decoding: DeserializerConfig,

    #[configurable(derived)]
    #[serde(default, deserialize_with = "bool_or_struct")]
    pub(crate) acknowledgements: SourceAcknowledgementsConfig,
}

fn default_queue() -> String {
    "vector".into()
}

fn default_consumer() -> String {
    "vector".into()
}

fn default_routing_key_field() -> OptionalValuePath {
    OptionalValuePath::from(owned_value_path!("routing"))
}

fn default_exchange_key() -> OptionalValuePath {
    OptionalValuePath::from(owned_value_path!("exchange"))
}

fn default_offset_key() -> OptionalValuePath {
    OptionalValuePath::from(owned_value_path!("offset"))
}

impl_generate_config_from_default!(AmqpSourceConfig);

impl AmqpSourceConfig {
    fn decoder(&self, log_namespace: LogNamespace) -> Decoder {
        DecodingConfig::new(self.framing.clone(), self.decoding.clone(), log_namespace).build()
    }
}

#[async_trait::async_trait]
#[typetag::serde(name = "amqp")]
impl SourceConfig for AmqpSourceConfig {
    async fn build(&self, cx: SourceContext) -> crate::Result<super::Source> {
        let log_namespace = cx.log_namespace(self.log_namespace);
        let acknowledgements = cx.do_acknowledgements(self.acknowledgements);

        amqp_source(self, cx.shutdown, cx.out, log_namespace, acknowledgements).await
    }

    fn outputs(&self, global_log_namespace: LogNamespace) -> Vec<Output> {
        let log_namespace = global_log_namespace.merge(self.log_namespace);
        let schema_definition = self
            .decoding
            .schema_definition(log_namespace)
            .with_standard_vector_source_metadata()
            .with_source_metadata(
                AmqpSourceConfig::NAME,
                None,
                &owned_value_path!("timestamp"),
                Kind::timestamp(),
                Some("timestamp"),
            )
            .with_source_metadata(
                AmqpSourceConfig::NAME,
                self.routing_key_field
                    .path
                    .clone()
                    .map(LegacyKey::InsertIfEmpty),
                &owned_value_path!("routing"),
                Kind::bytes(),
                None,
            )
            .with_source_metadata(
                AmqpSourceConfig::NAME,
                self.exchange_key.path.clone().map(LegacyKey::InsertIfEmpty),
                &owned_value_path!("exchange"),
                Kind::bytes(),
                None,
            )
            .with_source_metadata(
                AmqpSourceConfig::NAME,
                self.offset_key.path.clone().map(LegacyKey::InsertIfEmpty),
                &owned_value_path!("offset"),
                Kind::integer(),
                None,
            );

        vec![Output::default(self.decoding.output_type()).with_schema_definition(schema_definition)]
    }

    fn can_acknowledge(&self) -> bool {
        true
    }
}

#[derive(Debug)]
struct FinalizerEntry {
    acker: Acker,
}

impl From<Delivery> for FinalizerEntry {
    fn from(delivery: Delivery) -> Self {
        Self {
            acker: delivery.acker,
        }
    }
}

pub(crate) async fn amqp_source(
    config: &AmqpSourceConfig,
    shutdown: ShutdownSignal,
    out: SourceSender,
    log_namespace: LogNamespace,
    acknowledgements: bool,
) -> crate::Result<super::Source> {
    let config = config.clone();
    let (_conn, channel) = config
        .connection
        .connect()
        .await
        .map_err(|source| BuildError::AmqpCreateError { source })?;

    Ok(Box::pin(run_amqp_source(
        config,
        shutdown,
        out,
        channel,
        log_namespace,
        acknowledgements,
    )))
}

struct Keys<'a> {
    routing_key_field: &'a OptionalValuePath,
    routing: &'a str,
    exchange_key: &'a OptionalValuePath,
    exchange: &'a str,
    offset_key: &'a OptionalValuePath,
    delivery_tag: i64,
}

/// Populates the decoded event with extra metadata.
fn populate_event(
    event: &mut Event,
    timestamp: Option<chrono::DateTime<Utc>>,
    keys: &Keys<'_>,
    log_namespace: LogNamespace,
) {
    let log = event.as_mut_log();

    log_namespace.insert_source_metadata(
        AmqpSourceConfig::NAME,
        log,
        keys.routing_key_field
            .path
            .as_ref()
            .map(LegacyKey::InsertIfEmpty),
        "routing",
        keys.routing.to_string(),
    );

    log_namespace.insert_source_metadata(
        AmqpSourceConfig::NAME,
        log,
        keys.exchange_key
            .path
            .as_ref()
            .map(LegacyKey::InsertIfEmpty),
        "exchange",
        keys.exchange.to_string(),
    );

    log_namespace.insert_source_metadata(
        AmqpSourceConfig::NAME,
        log,
        keys.offset_key.path.as_ref().map(LegacyKey::InsertIfEmpty),
        "offset",
        keys.delivery_tag,
    );

    log_namespace.insert_vector_metadata(
        log,
        Some(log_schema().source_type_key()),
        path!("source_type"),
        Bytes::from_static(AmqpSourceConfig::NAME.as_bytes()),
    );

    // This handles the transition from the original timestamp logic. Originally the
    // `timestamp_key` was populated by the `properties.timestamp()` time on the message, falling
    // back to calling `now()`.
    match log_namespace {
        LogNamespace::Vector => {
            if let Some(timestamp) = timestamp {
                log.insert(
                    metadata_path!(AmqpSourceConfig::NAME, "timestamp"),
                    timestamp,
                );
            };

            log.insert(metadata_path!("vector", "ingest_timestamp"), Utc::now());
        }
        LogNamespace::Legacy => {
            if let Some(timestamp_key) = log_schema().timestamp_key() {
                log.try_insert(
                    (PathPrefix::Event, timestamp_key),
                    timestamp.unwrap_or_else(Utc::now),
                );
            }
        }
    };
}

/// Receives an event from `AMQP` and pushes it along the pipeline.
async fn receive_event(
    config: &AmqpSourceConfig,
    out: &mut SourceSender,
    log_namespace: LogNamespace,
    finalizer: Option<&UnorderedFinalizer<FinalizerEntry>>,
    msg: Delivery,
) -> Result<(), ()> {
    let payload = Cursor::new(Bytes::copy_from_slice(&msg.data));
    let mut stream = FramedRead::new(payload, config.decoder(log_namespace));

    // Extract timestamp from AMQP message
    let timestamp = msg
        .properties
        .timestamp()
        .and_then(|millis| Utc.timestamp_millis_opt(millis as _).latest());

    let routing = msg.routing_key.to_string();
    let exchange = msg.exchange.to_string();
    let keys = Keys {
        routing_key_field: &config.routing_key_field,
        exchange_key: &config.exchange_key,
        offset_key: &config.offset_key,
        routing: &routing,
        exchange: &exchange,
        delivery_tag: msg.delivery_tag as i64,
    };
    let events_received = register!(EventsReceived);

    let stream = stream! {
        while let Some(result) = stream.next().await {
            match result {
                Ok((events, byte_size)) => {
                    emit!(AmqpBytesReceived {
                        byte_size,
                        protocol: "amqp_0_9_1",
                    });

                    events_received.emit(CountByteSize(
                        events.len(),
                        events.estimated_json_encoded_size_of(),
                    ));

                    for mut event in events {
                        populate_event(&mut event,
                                       timestamp,
                                       &keys,
                                       log_namespace);

                        yield event;
                    }
                }
                Err(error) => {
                    use codecs::StreamDecodingError as _;

                    // Error is logged by `codecs::Decoder`, no further handling
                    // is needed here.
                    if !error.can_continue() {
                        break;
                    }
                }
            }
        }
    }
    .boxed();

    finalize_event_stream(finalizer, out, stream, msg).await;

    Ok(())
}

/// Send the event stream created by the framed read to the `out` stream.
async fn finalize_event_stream(
    finalizer: Option<&UnorderedFinalizer<FinalizerEntry>>,
    out: &mut SourceSender,
    mut stream: Pin<Box<dyn Stream<Item = Event> + Send + '_>>,
    msg: Delivery,
) {
    match finalizer {
        Some(finalizer) => {
            let (batch, receiver) = BatchNotifier::new_with_receiver();
            let mut stream = stream.map(|event| event.with_batch_notifier(&batch));

            match out.send_event_stream(&mut stream).await {
                Err(error) => {
                    emit!(StreamClosedError { error, count: 1 });
                }
                Ok(_) => {
                    finalizer.add(msg.into(), receiver);
                }
            }
        }
        None => match out.send_event_stream(&mut stream).await {
            Err(error) => {
                emit!(StreamClosedError { error, count: 1 });
            }
            Ok(_) => {
                let ack_options = lapin::options::BasicAckOptions::default();
                if let Err(error) = msg.acker.ack(ack_options).await {
                    emit!(AmqpAckError { error });
                }
            }
        },
    }
}

/// Runs the `AMQP` source involving the main loop pulling data from the server.
async fn run_amqp_source(
    config: AmqpSourceConfig,
    shutdown: ShutdownSignal,
    mut out: SourceSender,
    channel: Channel,
    log_namespace: LogNamespace,
    acknowledgements: bool,
) -> Result<(), ()> {
    let (finalizer, mut ack_stream) =
        UnorderedFinalizer::<FinalizerEntry>::maybe_new(acknowledgements, Some(shutdown.clone()));

    debug!("Starting amqp source, listening to queue {}.", config.queue);
    let mut consumer = channel
        .basic_consume(
            &config.queue,
            &config.consumer,
            lapin::options::BasicConsumeOptions::default(),
            lapin::types::FieldTable::default(),
        )
        .await
        .map_err(|error| {
            error!(message = "Failed to consume.", error = ?error, internal_log_rate_limit = true);
        })?
        .fuse();
    let mut shutdown = shutdown.fuse();
    loop {
        tokio::select! {
            _ = &mut shutdown => break,
            entry = ack_stream.next() => {
                if let Some((status, entry)) = entry {
                    handle_ack(status, entry).await;
                }
            },
            opt_m = consumer.next() => {
                if let Some(try_m) = opt_m {
                    match try_m {
                        Err(error) => {
                            emit!(AmqpEventError { error });
                            return Err(());
                        }
                        Ok(msg) => {
                            receive_event(&config, &mut out, log_namespace, finalizer.as_ref(), msg).await?
                        }
                    }
                } else {
                    break
                }
            }
        };
    }

    Ok(())
}

async fn handle_ack(status: BatchStatus, entry: FinalizerEntry) {
    match status {
        BatchStatus::Delivered => {
            let ack_options = lapin::options::BasicAckOptions::default();
            if let Err(error) = entry.acker.ack(ack_options).await {
                emit!(AmqpAckError { error });
            }
        }
        BatchStatus::Errored => {
            let ack_options = lapin::options::BasicRejectOptions::default();
            if let Err(error) = entry.acker.reject(ack_options).await {
                emit!(AmqpRejectError { error });
            }
        }
        BatchStatus::Rejected => {
            let ack_options = lapin::options::BasicRejectOptions::default();
            if let Err(error) = entry.acker.reject(ack_options).await {
                emit!(AmqpRejectError { error });
            }
        }
    }
}

#[cfg(test)]
pub mod test {
    use lookup::OwnedTargetPath;
    use vector_core::schema::Definition;
<<<<<<< HEAD
    use vector_core::tls::TlsConfig;
=======
    use vrl::value::kind::Collection;
>>>>>>> 38c3f0be

    use super::*;

    #[test]
    fn generate_config() {
        crate::test_util::test_generate_config::<AmqpSourceConfig>();
    }

    pub fn make_config() -> AmqpSourceConfig {
        let mut config = AmqpSourceConfig {
            queue: "it".to_string(),
            ..Default::default()
        };
        let user = std::env::var("AMQP_USER").unwrap_or_else(|_| "guest".to_string());
        let pass = std::env::var("AMQP_PASSWORD").unwrap_or_else(|_| "guest".to_string());
        let host = std::env::var("AMQP_HOST").unwrap_or_else(|_| "rabbitmq".to_string());
        let vhost = std::env::var("AMQP_VHOST").unwrap_or_else(|_| "%2f".to_string());
        config.connection.connection_string =
            format!("amqp://{}:{}@{}:5672/{}", user, pass, host, vhost);
        config
    }

    pub fn make_tls_config() -> AmqpSourceConfig {
        let mut config = AmqpSourceConfig {
            queue: "it".to_string(),
            ..Default::default()
        };
        let user = std::env::var("AMQP_USER").unwrap_or_else(|_| "guest".to_string());
        let pass = std::env::var("AMQP_PASSWORD").unwrap_or_else(|_| "guest".to_string());
        let vhost = std::env::var("AMQP_VHOST").unwrap_or_else(|_| "%2f".to_string());
        let host = std::env::var("AMQP_HOST").unwrap_or_else(|_| "rabbitmq".to_string());
        let ca_file =
            std::env::var("AMQP_CA_FILE").unwrap_or_else(|_| "/certs/ca.cert.pem".to_string());
        config.connection.connection_string =
            format!("amqps://{}:{}@{}/{}", user, pass, host, vhost);
        let tls = TlsConfig {
            ca_file: Some(ca_file.as_str().into()),
            ..Default::default()
        };
        config.connection.tls = Some(tls);
        config
    }

    #[test]
    fn output_schema_definition_vector_namespace() {
        let config = AmqpSourceConfig {
            log_namespace: Some(true),
            ..Default::default()
        };

        let definition = config.outputs(LogNamespace::Vector)[0]
            .clone()
            .log_schema_definition
            .unwrap();

        let expected_definition =
            Definition::new_with_default_metadata(Kind::bytes(), [LogNamespace::Vector])
                .with_meaning(OwnedTargetPath::event_root(), "message")
                .with_metadata_field(
                    &owned_value_path!("vector", "source_type"),
                    Kind::bytes(),
                    None,
                )
                .with_metadata_field(
                    &owned_value_path!("vector", "ingest_timestamp"),
                    Kind::timestamp(),
                    None,
                )
                .with_metadata_field(
                    &owned_value_path!("amqp", "timestamp"),
                    Kind::timestamp(),
                    Some("timestamp"),
                )
                .with_metadata_field(&owned_value_path!("amqp", "routing"), Kind::bytes(), None)
                .with_metadata_field(&owned_value_path!("amqp", "exchange"), Kind::bytes(), None)
                .with_metadata_field(&owned_value_path!("amqp", "offset"), Kind::integer(), None);

        assert_eq!(definition, expected_definition);
    }

    #[test]
    fn output_schema_definition_legacy_namespace() {
        let config = AmqpSourceConfig::default();

        let definition = config.outputs(LogNamespace::Legacy)[0]
            .clone()
            .log_schema_definition
            .unwrap();

        let expected_definition = Definition::new_with_default_metadata(
            Kind::object(Collection::empty()),
            [LogNamespace::Legacy],
        )
        .with_event_field(
            &owned_value_path!("message"),
            Kind::bytes(),
            Some("message"),
        )
        .with_event_field(&owned_value_path!("timestamp"), Kind::timestamp(), None)
        .with_event_field(&owned_value_path!("source_type"), Kind::bytes(), None)
        .with_event_field(&owned_value_path!("routing"), Kind::bytes(), None)
        .with_event_field(&owned_value_path!("exchange"), Kind::bytes(), None)
        .with_event_field(&owned_value_path!("offset"), Kind::integer(), None);

        assert_eq!(definition, expected_definition);
    }
}

/// Integration tests use the docker compose files in `scripts/integration/docker-compose.amqp.yml`.
#[cfg(feature = "amqp-integration-tests")]
#[cfg(test)]
mod integration_test {
    use super::test::*;
    use super::*;
    use crate::{
        shutdown::ShutdownSignal,
        test_util::{
            components::{run_and_assert_source_compliance, SOURCE_TAGS},
            random_string,
        },
        SourceSender,
    };
    use chrono::Utc;
    use lapin::options::*;
    use lapin::BasicProperties;
    use tokio::time::Duration;
    use vector_core::config::log_schema;

    #[tokio::test]
    async fn amqp_source_create_ok() {
        let config = make_config();
        assert!(amqp_source(
            &config,
            ShutdownSignal::noop(),
            SourceSender::new_test().0,
            LogNamespace::Legacy,
            false,
        )
        .await
        .is_ok());
    }

    #[tokio::test]
    async fn amqp_tls_source_create_ok() {
        let config = make_tls_config();
        assert!(amqp_source(
            &config,
            ShutdownSignal::noop(),
            SourceSender::new_test().0,
            LogNamespace::Legacy,
            false,
        )
        .await
        .is_ok());
    }

    async fn send_event(
        channel: &lapin::Channel,
        exchange: &str,
        routing_key: &str,
        text: &str,
        _timestamp: i64,
    ) {
        let payload = text.as_bytes();
        let payload_len = payload.len();
        trace!("Sending message of length {} to {}.", payload_len, exchange,);

        channel
            .basic_publish(
                exchange,
                routing_key,
                BasicPublishOptions::default(),
                payload.as_ref(),
                BasicProperties::default(),
            )
            .await
            .unwrap()
            .await
            .unwrap();
    }

    async fn source_consume_event(mut config: AmqpSourceConfig) {
        let exchange = format!("test-{}-exchange", random_string(10));
        let queue = format!("test-{}-queue", random_string(10));
        let routing_key = "my_key";
        trace!("Test exchange name: {}.", exchange);
        let consumer = format!("test-consumer-{}", random_string(10));

        config.consumer = consumer;
        config.queue = queue;

        let (_conn, channel) = config.connection.connect().await.unwrap();
        let exchange_opts = lapin::options::ExchangeDeclareOptions {
            auto_delete: true,
            ..Default::default()
        };

        channel
            .exchange_declare(
                &exchange,
                lapin::ExchangeKind::Fanout,
                exchange_opts,
                lapin::types::FieldTable::default(),
            )
            .await
            .unwrap();

        let queue_opts = QueueDeclareOptions {
            auto_delete: true,
            ..Default::default()
        };
        channel
            .queue_declare(
                &config.queue,
                queue_opts,
                lapin::types::FieldTable::default(),
            )
            .await
            .unwrap();

        channel
            .queue_bind(
                &config.queue,
                &exchange,
                "",
                lapin::options::QueueBindOptions::default(),
                lapin::types::FieldTable::default(),
            )
            .await
            .unwrap();

        trace!("Sending event...");
        let now = Utc::now();
        send_event(
            &channel,
            &exchange,
            routing_key,
            "my message",
            now.timestamp_millis(),
        )
        .await;

        trace!("Receiving event...");
        let events =
            run_and_assert_source_compliance(config, Duration::from_secs(1), &SOURCE_TAGS).await;
        assert!(!events.is_empty());

        let log = events[0].as_log();
        trace!("{:?}", log);
        assert_eq!(log[log_schema().message_key()], "my message".into());
        assert_eq!(log["routing"], routing_key.into());
        assert_eq!(log[log_schema().source_type_key()], "amqp".into());
        let log_ts = log[log_schema().timestamp_key().unwrap().to_string()]
            .as_timestamp()
            .unwrap();
        assert!(log_ts.signed_duration_since(now) < chrono::Duration::seconds(1));
        assert_eq!(log["exchange"], exchange.into());
    }

    #[tokio::test]
    async fn amqp_source_consume_event() {
        let config = make_config();
        source_consume_event(config).await;
    }

    #[tokio::test]
    async fn amqp_tls_source_consume_event() {
        let config = make_tls_config();
        source_consume_event(config).await;
    }
}<|MERGE_RESOLUTION|>--- conflicted
+++ resolved
@@ -493,11 +493,8 @@
 pub mod test {
     use lookup::OwnedTargetPath;
     use vector_core::schema::Definition;
-<<<<<<< HEAD
     use vector_core::tls::TlsConfig;
-=======
     use vrl::value::kind::Collection;
->>>>>>> 38c3f0be
 
     use super::*;
 
