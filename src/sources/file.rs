<<<<<<< HEAD
use std::{convert::TryInto, path::PathBuf, time::Duration};
=======
use std::{convert::TryInto, future, path::PathBuf, time::Duration};
>>>>>>> cf2fee46

use bytes::Bytes;
use chrono::Utc;
use codecs::{BytesDeserializer, BytesDeserializerConfig};
use file_source::{
    paths_provider::glob::{Glob, MatchOptions},
    Checkpointer, FileFingerprint, FileServer, FingerprintStrategy, Fingerprinter, Line, ReadFrom,
};
use futures::{FutureExt, Stream, StreamExt, TryFutureExt};
use lookup::{
    lookup_v2::{parse_value_path, OptionalValuePath},
    owned_value_path, path, OwnedValuePath,
};
use regex::bytes::Regex;
use snafu::{ResultExt, Snafu};
use tokio::{sync::oneshot, task::spawn_blocking};
use tracing::{Instrument, Span};
use value::Kind;
use vector_common::finalizer::OrderedFinalizer;
use vector_config::{configurable_component, NamedComponent};
use vector_core::config::{LegacyKey, LogNamespace};

use super::util::{EncodingConfig, MultilineConfig};
use crate::{
    config::{
        log_schema, DataType, Output, SourceAcknowledgementsConfig, SourceConfig, SourceContext,
    },
    encoding_transcode::{Decoder, Encoder},
    event::{BatchNotifier, BatchStatus, LogEvent},
    internal_events::{
        FileBytesReceived, FileEventsReceived, FileOpen, FileSourceInternalEventsEmitter,
<<<<<<< HEAD
=======
        StreamClosedError,
>>>>>>> cf2fee46
    },
    line_agg::{self, LineAgg},
    serde::bool_or_struct,
    shutdown::ShutdownSignal,
    SourceSender,
};

#[derive(Debug, Snafu)]
enum BuildError {
    #[snafu(display("data_dir option required, but not given here or globally"))]
    NoDataDir,
    #[snafu(display(
        "could not create subdirectory {:?} inside of data_dir {:?}",
        subdir,
        data_dir
    ))]
    MakeSubdirectoryError {
        subdir: PathBuf,
        data_dir: PathBuf,
        source: std::io::Error,
    },
    #[snafu(display("data_dir {:?} does not exist", data_dir))]
    MissingDataDir { data_dir: PathBuf },
    #[snafu(display("data_dir {:?} is not writable", data_dir))]
    DataDirNotWritable { data_dir: PathBuf },
    #[snafu(display(
        "message_start_indicator {:?} is not a valid regex: {}",
        indicator,
        source
    ))]
    InvalidMessageStartIndicator {
        indicator: String,
        source: regex::Error,
    },
}

/// Configuration for the `file` source.
#[configurable_component(source("file"))]
#[derive(Clone, Debug, PartialEq, Eq)]
#[serde(deny_unknown_fields)]
pub struct FileConfig {
    /// Array of file patterns to include. [Globbing](https://vector.dev/docs/reference/configuration/sources/file/#globbing) is supported.
    pub include: Vec<PathBuf>,

    /// Array of file patterns to exclude. [Globbing](https://vector.dev/docs/reference/configuration/sources/file/#globbing) is supported.
    ///
    /// Takes precedence over the `include` option. Note that the `exclude` patterns are applied _after_ Vector attempts to glob everything
    /// in `include`. That is, Vector will still try to list all of the files matched by `include` and then filter them by the `exclude`
    /// patterns. This can be impactful if `include` contains directories with contents that vector does not have access to.
    #[serde(default)]
    pub exclude: Vec<PathBuf>,

    /// Overrides the name of the log field used to add the file path to each event.
    ///
    /// The value will be the full path to the file where the event was read message.
    ///
    /// By default, `file` is used.
    #[serde(default = "default_file_key")]
    pub file_key: Option<OptionalValuePath>,

    /// Whether or not to start reading from the beginning of a new file.
    ///
    /// DEPRECATED: This is a deprecated option -- replaced by `ignore_checkpoints`/`read_from` -- and should be removed.
    #[configurable(deprecated)]
    #[serde(default)]
    pub start_at_beginning: Option<bool>,

    /// Whether or not to ignore existing checkpoints when determining where to start reading a file.
    ///
    /// Checkpoints are still written normally.
    #[serde(default)]
    pub ignore_checkpoints: Option<bool>,

    #[configurable(derived)]
    #[serde(default)]
    pub read_from: Option<ReadFromConfig>,

    /// Ignore files with a data modification date older than the specified number of seconds.
    #[serde(alias = "ignore_older", default)]
    pub ignore_older_secs: Option<u64>,

    /// The maximum number of bytes a line can contain before being discarded.
    ///
    /// This protects against malformed lines or tailing incorrect files.
    #[serde(default = "default_max_line_bytes")]
    pub max_line_bytes: usize,

    /// Overrides the name of the log field used to add the current hostname to each event.
    ///
    /// The value will be the current hostname for wherever Vector is running.
    ///
    /// By default, the [global `log_schema.host_key` option][global_host_key] is used.
    ///
    /// [global_host_key]: https://vector.dev/docs/reference/configuration/global-options/#log_schema.host_key
    #[serde(default)]
    pub host_key: Option<OptionalValuePath>,

    /// The directory used to persist file checkpoint positions.
    ///
    /// By default, the global `data_dir` option is used. Please make sure the user Vector is running as has write permissions to this directory.
    #[serde(default)]
    pub data_dir: Option<PathBuf>,

    /// Enables adding the file offset to each event and sets the name of the log field used.
    ///
    /// The value will be the byte offset of the start of the line within the file.
    ///
    /// Off by default, the offset is only added to the event if this is set.
<<<<<<< HEAD
    pub offset_key: Option<String>,
=======
    #[serde(default)]
    pub offset_key: Option<OptionalValuePath>,
>>>>>>> cf2fee46

    /// Delay between file discovery calls, in milliseconds.
    ///
    /// This controls the interval at which Vector searches for files. Higher value result in greater chances of some short living files being missed between searches, but lower value increases the performance impact of file discovery.
    #[serde(
        alias = "glob_minimum_cooldown",
        default = "default_glob_minimum_cooldown_ms"
    )]
    pub glob_minimum_cooldown_ms: u64,

    #[configurable(derived)]
    #[serde(alias = "fingerprinting", default)]
    fingerprint: FingerprintConfig,

    /// Ignore missing files when fingerprinting.
    ///
    /// This may be useful when used with source directories containing dangling symlinks.
    #[serde(default)]
    pub ignore_not_found: bool,

    /// String value used to identify the start of a multi-line message.
    ///
    /// DEPRECATED: This is a deprecated option -- replaced by `multiline` -- and should be removed.
    #[configurable(deprecated)]
    #[serde(default)]
    pub message_start_indicator: Option<String>,

    /// How long to wait for more data when aggregating a multi-line message, in milliseconds.
    ///
    /// DEPRECATED: This is a deprecated option -- replaced by `multiline` -- and should be removed.
    #[configurable(deprecated)]
    #[serde(default = "default_multi_line_timeout")]
    pub multi_line_timeout: u64,

    /// Multiline aggregation configuration.
    ///
    /// If not specified, multiline aggregation is disabled.
    #[serde(default)]
    pub multiline: Option<MultilineConfig>,

    /// An approximate limit on the amount of data read from a single file at a given time.
    #[serde(default = "default_max_read_bytes")]
    pub max_read_bytes: usize,

    /// Instead of balancing read capacity fairly across all watched files, prioritize draining the oldest files before moving on to read data from younger files.
    #[serde(default)]
    pub oldest_first: bool,

    /// Timeout from reaching `EOF` after which file will be removed from filesystem, unless new data is written in the meantime.
    ///
    /// If not specified, files will not be removed.
    #[serde(alias = "remove_after", default)]
    pub remove_after_secs: Option<u64>,

    /// String sequence used to separate one file line from another.
    #[serde(default = "default_line_delimiter")]
    pub line_delimiter: String,

    #[configurable(derived)]
    #[serde(default)]
    pub encoding: Option<EncodingConfig>,

    #[configurable(derived)]
    #[serde(default, deserialize_with = "bool_or_struct")]
    acknowledgements: SourceAcknowledgementsConfig,

    /// The namespace to use for logs. This overrides the global setting.
    #[configurable(metadata(docs::hidden))]
    #[serde(default)]
    log_namespace: Option<bool>,
}

fn default_max_line_bytes() -> usize {
    bytesize::kib(100u64) as usize
}

fn default_file_key() -> Option<OptionalValuePath> {
    Some(OptionalValuePath::from(owned_value_path!("file")))
}

const fn default_glob_minimum_cooldown_ms() -> u64 {
    1000
}

const fn default_multi_line_timeout() -> u64 {
    1000
}

const fn default_max_read_bytes() -> usize {
    2048
}

fn default_line_delimiter() -> String {
    "\n".to_string()
}

/// Configuration for how files should be identified.
///
/// This is important for `checkpointing` when file rotation is used.
#[configurable_component]
#[derive(Clone, Debug, PartialEq, Eq)]
#[serde(tag = "strategy", rename_all = "snake_case")]
pub enum FingerprintConfig {
    /// Read lines from the beginning of the file and compute a checksum over them.
    Checksum {
        /// Maximum number of bytes to use, from the lines that are read, for generating the checksum.
        ///
        /// TODO: Should we properly expose this in the documentation? There could definitely be value in allowing more
        /// bytes to be used for the checksum generation, but we should commit to exposing it rather than hiding it.
        #[serde(alias = "fingerprint_bytes")]
        bytes: Option<usize>,

        /// The number of bytes to skip ahead (or ignore) when reading the data used for generating the checksum.
        ///
        /// This can be helpful if all files share a common header that should be skipped.
        ignored_header_bytes: usize,

        /// The number of lines to read for generating the checksum.
        ///
        /// If your files share a common header that is not always a fixed size,
        ///
        /// If the file has less than this amount of lines, it won’t be read at all.
        #[serde(default = "default_lines")]
        lines: usize,
    },

    /// Use the [device and inode](https://en.wikipedia.org/wiki/Inode) as the identifier.
    #[serde(rename = "device_and_inode")]
    DevInode,
}

impl Default for FingerprintConfig {
    fn default() -> Self {
        Self::Checksum {
            bytes: None,
            ignored_header_bytes: 0,
            lines: default_lines(),
        }
    }
}

const fn default_lines() -> usize {
    1
}
/// File position to use when reading a new file.
#[configurable_component]
#[derive(Copy, Clone, Debug, PartialEq, Eq)]
#[serde(rename_all = "snake_case")]
pub enum ReadFromConfig {
    /// Read from the beginning of the file.
    Beginning,

    /// Start reading from the current end of the file.
    End,
}

impl From<ReadFromConfig> for ReadFrom {
    fn from(rfc: ReadFromConfig) -> Self {
        match rfc {
            ReadFromConfig::Beginning => ReadFrom::Beginning,
            ReadFromConfig::End => ReadFrom::End,
        }
    }
}

impl From<FingerprintConfig> for FingerprintStrategy {
    fn from(config: FingerprintConfig) -> FingerprintStrategy {
        match config {
            FingerprintConfig::Checksum {
                bytes,
                ignored_header_bytes,
                lines,
            } => {
                let bytes = match bytes {
                    Some(bytes) => {
                        warn!(message = "The `fingerprint.bytes` option will be used to convert old file fingerprints created by vector < v0.11.0, but are not supported for new file fingerprints. The first line will be used instead.");
                        bytes
                    }
                    None => 256,
                };
                FingerprintStrategy::Checksum {
                    bytes,
                    ignored_header_bytes,
                    lines,
                }
            }
            FingerprintConfig::DevInode => FingerprintStrategy::DevInode,
        }
    }
}

#[derive(Debug)]
pub(crate) struct FinalizerEntry {
    pub(crate) file_id: FileFingerprint,
    pub(crate) offset: u64,
}

impl Default for FileConfig {
    fn default() -> Self {
        Self {
            include: vec![PathBuf::from("/var/log/**/*.log")],
            exclude: vec![],
            file_key: default_file_key(),
            start_at_beginning: None,
            ignore_checkpoints: None,
            read_from: None,
            ignore_older_secs: None,
            max_line_bytes: default_max_line_bytes(),
            fingerprint: FingerprintConfig::default(),
            ignore_not_found: false,
            host_key: None,
            offset_key: None,
            data_dir: None,
            glob_minimum_cooldown_ms: default_glob_minimum_cooldown_ms(), // millis
            message_start_indicator: None,
            multi_line_timeout: default_multi_line_timeout(), // millis
            multiline: None,
            max_read_bytes: default_max_read_bytes(),
            oldest_first: false,
            remove_after_secs: None,
            line_delimiter: default_line_delimiter(),
            encoding: None,
            acknowledgements: Default::default(),
            log_namespace: None,
        }
    }
}

impl_generate_config_from_default!(FileConfig);

#[async_trait::async_trait]
impl SourceConfig for FileConfig {
    async fn build(&self, cx: SourceContext) -> crate::Result<super::Source> {
        // add the source name as a subdir, so that multiple sources can
        // operate within the same given data_dir (e.g. the global one)
        // without the file servers' checkpointers interfering with each
        // other
        let data_dir = cx
            .globals
            // source are only global, name can be used for subdir
            .resolve_and_make_data_subdir(self.data_dir.as_ref(), cx.key.id())?;

        // Clippy rule, because async_trait?
        #[allow(clippy::suspicious_else_formatting)]
        {
            if let Some(ref config) = self.multiline {
                let _: line_agg::Config = config.try_into()?;
            }

            if let Some(ref indicator) = self.message_start_indicator {
                Regex::new(indicator)
                    .with_context(|_| InvalidMessageStartIndicatorSnafu { indicator })?;
            }
        }

        let acknowledgements = cx.do_acknowledgements(self.acknowledgements);

        let log_namespace = cx.log_namespace(self.log_namespace);

        Ok(file_source(
            self,
            data_dir,
            cx.shutdown,
            cx.out,
            acknowledgements,
            log_namespace,
        ))
    }

    fn outputs(&self, global_log_namespace: LogNamespace) -> Vec<Output> {
        let file_key = self
            .file_key
            .clone()
            .and_then(|k| k.path)
            .map(LegacyKey::Overwrite);

        // `host_key` defaults to the `log_schema().host_key()` if it's not configured in the source.
        let host_key = self
            .host_key
            .clone()
            .map_or_else(
                || parse_value_path(log_schema().host_key()).ok(),
                |k| k.path,
            )
            .map(LegacyKey::Overwrite);

        let offset_key = self
            .offset_key
            .clone()
            .and_then(|k| k.path)
            .map(LegacyKey::Overwrite);

        let schema_definition = BytesDeserializerConfig
            .schema_definition(global_log_namespace.merge(self.log_namespace))
            .with_standard_vector_source_metadata()
            .with_source_metadata(
                Self::NAME,
                host_key,
                &owned_value_path!("host"),
                Kind::bytes().or_undefined(),
                Some("host"),
            )
            .with_source_metadata(
                Self::NAME,
                offset_key,
                &owned_value_path!("offset"),
                Kind::integer(),
                None,
            )
            .with_source_metadata(
                Self::NAME,
                file_key,
                &owned_value_path!("path"),
                Kind::bytes(),
                None,
            );

        vec![Output::default(DataType::Log).with_schema_definition(schema_definition)]
    }

    fn can_acknowledge(&self) -> bool {
        true
    }
}

pub fn file_source(
    config: &FileConfig,
    data_dir: PathBuf,
    shutdown: ShutdownSignal,
    mut out: SourceSender,
    acknowledgements: bool,
    log_namespace: LogNamespace,
) -> super::Source {
    // the include option must be specified but also must contain at least one entry.
    if config.include.is_empty() {
        error!(message = "`include` configuration option must contain at least one file pattern.");
        return Box::pin(future::ready(Err(())));
    }

    let ignore_before = config
        .ignore_older_secs
        .map(|secs| Utc::now() - chrono::Duration::seconds(secs as i64));
    let glob_minimum_cooldown = Duration::from_millis(config.glob_minimum_cooldown_ms);
    let (ignore_checkpoints, read_from) = reconcile_position_options(
        config.start_at_beginning,
        config.ignore_checkpoints,
        config.read_from,
    );

    let paths_provider = Glob::new(
        &config.include,
        &config.exclude,
        MatchOptions::default(),
        FileSourceInternalEventsEmitter,
    )
    .expect("invalid glob patterns");

    let encoding_charset = config.encoding.clone().map(|e| e.charset);

    // if file encoding is specified, need to convert the line delimiter (present as utf8)
    // to the specified encoding, so that delimiter-based line splitting can work properly
    let line_delimiter_as_bytes = match encoding_charset {
        Some(e) => Encoder::new(e).encode_from_utf8(&config.line_delimiter),
        None => Bytes::from(config.line_delimiter.clone()),
    };

    let checkpointer = Checkpointer::new(&data_dir);
    let file_server = FileServer {
        paths_provider,
        max_read_bytes: config.max_read_bytes,
        ignore_checkpoints,
        read_from,
        ignore_before,
        max_line_bytes: config.max_line_bytes,
        line_delimiter: line_delimiter_as_bytes,
        data_dir,
        glob_minimum_cooldown,
        fingerprinter: Fingerprinter {
            strategy: config.fingerprint.clone().into(),
            max_line_length: config.max_line_bytes,
            ignore_not_found: config.ignore_not_found,
        },
        oldest_first: config.oldest_first,
        remove_after: config.remove_after_secs.map(Duration::from_secs),
        emitter: FileSourceInternalEventsEmitter,
        handle: tokio::runtime::Handle::current(),
    };

    let event_metadata = EventMetadata {
<<<<<<< HEAD
        host_key: config
            .host_key
            .clone()
            .unwrap_or_else(|| log_schema().host_key().to_string()),
        hostname: crate::get_hostname().ok(),
        file_key: config.file_key.clone(),
        offset_key: config.offset_key.clone(),
=======
        host_key: config.host_key.clone().map_or_else(
            || parse_value_path(log_schema().host_key()).ok(),
            |k| k.path,
        ),
        hostname: crate::get_hostname().ok(),
        file_key: config.file_key.clone().and_then(|k| k.path),
        offset_key: config.offset_key.clone().and_then(|k| k.path),
>>>>>>> cf2fee46
    };

    let include = config.include.clone();
    let exclude = config.exclude.clone();
    let multiline_config = config.multiline.clone();
    let message_start_indicator = config.message_start_indicator.clone();
    let multi_line_timeout = config.multi_line_timeout;

    let (finalizer, shutdown_checkpointer) = if acknowledgements {
        // The shutdown sent in to the finalizer is the global
        // shutdown handle used to tell it to stop accepting new batch
        // statuses and just wait for the remaining acks to come in.
        let (finalizer, mut ack_stream) = OrderedFinalizer::<FinalizerEntry>::new(shutdown.clone());
        // We set up a separate shutdown signal to tie together the
        // finalizer and the checkpoint writer task in the file
        // server, to make it continue to write out updated
        // checkpoints until all the acks have come in.
        let (send_shutdown, shutdown2) = oneshot::channel::<()>();
        let checkpoints = checkpointer.view();
        tokio::spawn(async move {
            while let Some((status, entry)) = ack_stream.next().await {
                if status == BatchStatus::Delivered {
                    checkpoints.update(entry.file_id, entry.offset);
                }
            }
            send_shutdown.send(())
        });
        (Some(finalizer), shutdown2.map(|_| ()).boxed())
    } else {
        // When not dealing with end-to-end acknowledgements, just
        // clone the global shutdown to stop the checkpoint writer.
        (None, shutdown.clone().map(|_| ()).boxed())
    };

    let checkpoints = checkpointer.view();
    Box::pin(async move {
        info!(message = "Starting file server.", include = ?include, exclude = ?exclude);

        let mut encoding_decoder = encoding_charset.map(Decoder::new);

        // sizing here is just a guess
        let (tx, rx) = futures::channel::mpsc::channel::<Vec<Line>>(2);
        let rx = rx
            .map(futures::stream::iter)
            .flatten()
            .map(move |mut line| {
                emit!(FileBytesReceived {
                    byte_size: line.text.len(),
                    file: &line.filename,
                });
                // transcode each line from the file's encoding charset to utf8
                line.text = match encoding_decoder.as_mut() {
                    Some(d) => d.decode_to_utf8(line.text),
                    None => line.text,
                };
                line
            });

        let messages: Box<dyn Stream<Item = Line> + Send + std::marker::Unpin> =
            if let Some(ref multiline_config) = multiline_config {
                wrap_with_line_agg(
                    rx,
                    multiline_config.try_into().unwrap(), // validated in build
                )
            } else if let Some(msi) = message_start_indicator {
                wrap_with_line_agg(
                    rx,
                    line_agg::Config::for_legacy(
                        Regex::new(&msi).unwrap(), // validated in build
                        multi_line_timeout,
                    ),
                )
            } else {
                Box::new(rx)
            };

        // Once file server ends this will run until it has finished processing remaining
        // logs in the queue.
        let span = Span::current();
        let span2 = span.clone();
        let mut messages = messages.map(move |line| {
            let _enter = span2.enter();
            let mut event = create_event(
                line.text,
                line.start_offset,
                &line.filename,
                &event_metadata,
<<<<<<< HEAD
=======
                log_namespace,
>>>>>>> cf2fee46
            );

            if let Some(finalizer) = &finalizer {
                let (batch, receiver) = BatchNotifier::new_with_receiver();
                event = event.with_batch_notifier(&batch);
                let entry = FinalizerEntry {
                    file_id: line.file_id,
                    offset: line.end_offset,
                };
                finalizer.add(entry, receiver);
            } else {
                checkpoints.update(line.file_id, line.end_offset);
            }
            event
        });
        tokio::spawn(async move {
            match out
                .send_event_stream(&mut messages)
                .instrument(span.or_current())
                .await
            {
                Ok(()) => {
                    debug!("Finished sending.");
                }
                Err(error) => {
                    let (count, _) = messages.size_hint();
                    emit!(StreamClosedError { error, count });
                }
            }
        });

        let span = info_span!("file_server");
        spawn_blocking(move || {
            let _enter = span.enter();
            let result = file_server.run(tx, shutdown, shutdown_checkpointer, checkpointer);
            emit!(FileOpen { count: 0 });
            // Panic if we encounter any error originating from the file server.
            // We're at the `spawn_blocking` call, the panic will be caught and
            // passed to the `JoinHandle` error, similar to the usual threads.
            result.unwrap();
        })
        .map_err(|error| error!(message="File server unexpectedly stopped.", %error))
        .await
    })
}

/// Emit deprecation warning if the old option is used, and take it into account when determining
/// defaults. Any of the newer options will override it when set directly.
fn reconcile_position_options(
    start_at_beginning: Option<bool>,
    ignore_checkpoints: Option<bool>,
    read_from: Option<ReadFromConfig>,
) -> (bool, ReadFrom) {
    if start_at_beginning.is_some() {
        warn!(message = "Use of deprecated option `start_at_beginning`. Please use `ignore_checkpoints` and `read_from` options instead.")
    }

    match start_at_beginning {
        Some(true) => (
            ignore_checkpoints.unwrap_or(true),
            read_from.map(Into::into).unwrap_or(ReadFrom::Beginning),
        ),
        _ => (
            ignore_checkpoints.unwrap_or(false),
            read_from.map(Into::into).unwrap_or_default(),
        ),
    }
}

fn wrap_with_line_agg(
    rx: impl Stream<Item = Line> + Send + std::marker::Unpin + 'static,
    config: line_agg::Config,
) -> Box<dyn Stream<Item = Line> + Send + std::marker::Unpin + 'static> {
    let logic = line_agg::Logic::new(config);
    Box::new(
        LineAgg::new(
            rx.map(|line| {
                (
                    line.filename,
                    line.text,
                    (line.file_id, line.start_offset, line.end_offset),
                )
            }),
            logic,
        )
        .map(
            |(filename, text, (file_id, start_offset, end_offset))| Line {
                text,
                filename,
                file_id,
                start_offset,
                end_offset,
            },
        ),
    )
}

struct EventMetadata {
<<<<<<< HEAD
    host_key: String,
    hostname: Option<String>,
    file_key: Option<String>,
    offset_key: Option<String>,
}

fn create_event(line: Bytes, offset: u64, file: &str, meta: &EventMetadata) -> LogEvent {
=======
    host_key: Option<OwnedValuePath>,
    hostname: Option<String>,
    file_key: Option<OwnedValuePath>,
    offset_key: Option<OwnedValuePath>,
}

fn create_event(
    line: Bytes,
    offset: u64,
    file: &str,
    meta: &EventMetadata,
    log_namespace: LogNamespace,
) -> LogEvent {
>>>>>>> cf2fee46
    emit!(FileEventsReceived {
        count: 1,
        file,
        byte_size: line.len(),
    });

    let deserializer = BytesDeserializer::new();
    let mut event = deserializer.parse_single(line, log_namespace);

    log_namespace.insert_vector_metadata(
        &mut event,
        log_schema().source_type_key(),
        path!("source_type"),
        Bytes::from_static(FileConfig::NAME.as_bytes()),
    );
    log_namespace.insert_vector_metadata(
        &mut event,
        log_schema().timestamp_key(),
        path!("ingest_timestamp"),
        Utc::now(),
    );

<<<<<<< HEAD
    if let Some(offset_key) = &meta.offset_key {
        event.insert(offset_key.as_str(), offset);
    }

    if let Some(file_key) = &meta.file_key {
        event.insert(file_key.as_str(), file);
    }

    if let Some(hostname) = &meta.hostname {
        event.insert(meta.host_key.as_str(), hostname.clone());
    }
=======
    let legacy_host_key = meta.host_key.as_ref().map(LegacyKey::Overwrite);
    // `meta.host_key` is already `unwrap_or_else`ed so we can just pass it in.
    if let Some(hostname) = &meta.hostname {
        log_namespace.insert_source_metadata(
            FileConfig::NAME,
            &mut event,
            legacy_host_key,
            path!("host"),
            hostname.clone(),
        );
    }

    let legacy_offset_key = meta.offset_key.as_ref().map(LegacyKey::Overwrite);
    log_namespace.insert_source_metadata(
        FileConfig::NAME,
        &mut event,
        legacy_offset_key,
        path!("offset"),
        offset,
    );

    let legacy_file_key = meta.file_key.as_ref().map(LegacyKey::Overwrite);
    log_namespace.insert_source_metadata(
        FileConfig::NAME,
        &mut event,
        legacy_file_key,
        path!("path"),
        file,
    );
>>>>>>> cf2fee46

    event
}

#[cfg(test)]
mod tests {
    use std::{
        collections::HashSet,
        fs::{self, File},
        future::Future,
        io::{Seek, Write},
    };

    use encoding_rs::UTF_16LE;
<<<<<<< HEAD
    use pretty_assertions::assert_eq;
=======
    use lookup::LookupBuf;
    use similar_asserts::assert_eq;
>>>>>>> cf2fee46
    use tempfile::tempdir;
    use tokio::time::{sleep, timeout, Duration};
    use value::kind::Collection;
    use vector_core::schema::Definition;

    use super::*;
    use crate::{
        config::Config,
        event::{Event, EventStatus, Value},
        shutdown::ShutdownSignal,
        sources::file,
        test_util::components::{assert_source_compliance, FILE_SOURCE_TAGS},
    };

    #[test]
    fn generate_config() {
        crate::test_util::test_generate_config::<FileConfig>();
    }

    fn test_default_file_config(dir: &tempfile::TempDir) -> file::FileConfig {
        file::FileConfig {
            fingerprint: FingerprintConfig::Checksum {
                bytes: Some(8),
                ignored_header_bytes: 0,
                lines: 1,
            },
            data_dir: Some(dir.path().to_path_buf()),
            glob_minimum_cooldown_ms: 100, // millis
            ..Default::default()
        }
    }

    async fn sleep_500_millis() {
        sleep(Duration::from_millis(500)).await;
    }

    #[test]
    fn parse_config() {
        let config: FileConfig = toml::from_str(
            r#"
            include = [ "/var/log/**/*.log" ]
            file_key = "file"
            glob_minimum_cooldown_ms = 1000
            multi_line_timeout = 1000
            max_read_bytes = 2048
            line_delimiter = "\n"
        "#,
        )
        .unwrap();
        assert_eq!(config, FileConfig::default());
        assert_eq!(
            config.fingerprint,
            FingerprintConfig::Checksum {
                bytes: None,
                ignored_header_bytes: 0,
                lines: 1
            }
        );

        let config: FileConfig = toml::from_str(
            r#"
        include = [ "/var/log/**/*.log" ]
        [fingerprint]
        strategy = "device_and_inode"
        "#,
        )
        .unwrap();
        assert_eq!(config.fingerprint, FingerprintConfig::DevInode);

        let config: FileConfig = toml::from_str(
            r#"
        include = [ "/var/log/**/*.log" ]
        [fingerprint]
        strategy = "checksum"
        bytes = 128
        ignored_header_bytes = 512
        "#,
        )
        .unwrap();
        assert_eq!(
            config.fingerprint,
            FingerprintConfig::Checksum {
                bytes: Some(128),
                ignored_header_bytes: 512,
                lines: 1
            }
        );

        let config: FileConfig = toml::from_str(
            r#"
        include = [ "/var/log/**/*.log" ]
        [encoding]
        charset = "utf-16le"
        "#,
        )
        .unwrap();
        assert_eq!(config.encoding, Some(EncodingConfig { charset: UTF_16LE }));

        let config: FileConfig = toml::from_str(
            r#"
        include = [ "/var/log/**/*.log" ]
        read_from = "beginning"
        "#,
        )
        .unwrap();
        assert_eq!(config.read_from, Some(ReadFromConfig::Beginning));

        let config: FileConfig = toml::from_str(
            r#"
        include = [ "/var/log/**/*.log" ]
        read_from = "end"
        "#,
        )
        .unwrap();
        assert_eq!(config.read_from, Some(ReadFromConfig::End));
    }

    #[test]
    fn resolve_data_dir() {
        let global_dir = tempdir().unwrap();
        let local_dir = tempdir().unwrap();

        let mut config = Config::default();
        config.global.data_dir = global_dir.into_path().into();

        // local path given -- local should win
        let res = config
            .global
            .resolve_and_validate_data_dir(test_default_file_config(&local_dir).data_dir.as_ref())
            .unwrap();
        assert_eq!(res, local_dir.path());

        // no local path given -- global fallback should be in effect
        let res = config.global.resolve_and_validate_data_dir(None).unwrap();
        assert_eq!(res, config.global.data_dir.unwrap());
    }

    #[test]
    fn output_schema_definition_vector_namespace() {
        let definition = FileConfig::default().outputs(LogNamespace::Vector)[0]
            .clone()
            .log_schema_definition
            .unwrap();

        assert_eq!(
            definition,
            Definition::new_with_default_metadata(Kind::bytes(), [LogNamespace::Vector])
                .with_meaning(LookupBuf::root(), "message")
                .with_metadata_field(&owned_value_path!("vector", "source_type"), Kind::bytes())
                .with_metadata_field(
                    &owned_value_path!("vector", "ingest_timestamp"),
                    Kind::timestamp()
                )
                .with_metadata_field(
                    &owned_value_path!("file", "host"),
                    Kind::bytes().or_undefined()
                )
                .with_metadata_field(&owned_value_path!("file", "offset"), Kind::integer())
                .with_metadata_field(&owned_value_path!("file", "path"), Kind::bytes())
        )
    }

    #[test]
    fn output_schema_definition_legacy_namespace() {
        let definition = FileConfig::default().outputs(LogNamespace::Legacy)[0]
            .clone()
            .log_schema_definition
            .unwrap();

        assert_eq!(
            definition,
            Definition::new_with_default_metadata(
                Kind::object(Collection::empty()),
                [LogNamespace::Legacy]
            )
            .with_event_field(
                &owned_value_path!("message"),
                Kind::bytes(),
                Some("message")
            )
            .with_event_field(&owned_value_path!("source_type"), Kind::bytes(), None)
            .with_event_field(&owned_value_path!("timestamp"), Kind::timestamp(), None)
            .with_event_field(
                &owned_value_path!("host"),
                Kind::bytes().or_undefined(),
                Some("host")
            )
            .with_event_field(&owned_value_path!("offset"), Kind::undefined(), None)
            .with_event_field(&owned_value_path!("file"), Kind::bytes(), None)
        )
    }

    #[test]
    fn create_event_legacy_namespace() {
        let line = Bytes::from("hello world");
        let file = "some_file.rs";
<<<<<<< HEAD

        let host_key = "host".to_string();
        let hostname = Some("Some.Machine".to_string());
        let file_key = Some("file".to_string());
        let offset_key = Some("offset".to_string());
        let offset: u64 = 0;

        let meta = EventMetadata {
            host_key,
            hostname,
            file_key,
            offset_key,
        };
        let log = create_event(line, offset, file, &meta);

=======
        let offset: u64 = 0;

        let meta = EventMetadata {
            host_key: Some(owned_value_path!("host")),
            hostname: Some("Some.Machine".to_string()),
            file_key: Some(owned_value_path!("file")),
            offset_key: Some(owned_value_path!("offset")),
        };
        let log = create_event(line, offset, file, &meta, LogNamespace::Legacy);

>>>>>>> cf2fee46
        assert_eq!(log["file"], "some_file.rs".into());
        assert_eq!(log["host"], "Some.Machine".into());
        assert_eq!(log["offset"], 0.into());
        assert_eq!(log[log_schema().message_key()], "hello world".into());
        assert_eq!(log[log_schema().source_type_key()], "file".into());
        assert!(log[log_schema().timestamp_key()].is_timestamp());
    }

    #[test]
    fn create_event_custom_fields_legacy_namespace() {
        let line = Bytes::from("hello world");
        let file = "some_file.rs";
        let offset: u64 = 0;

        let meta = EventMetadata {
            host_key: Some(owned_value_path!("hostname")),
            hostname: Some("Some.Machine".to_string()),
            file_key: Some(owned_value_path!("file_path")),
            offset_key: Some(owned_value_path!("off")),
        };
        let log = create_event(line, offset, file, &meta, LogNamespace::Legacy);

        assert_eq!(log["file_path"], "some_file.rs".into());
        assert_eq!(log["hostname"], "Some.Machine".into());
        assert_eq!(log["off"], 0.into());
        assert_eq!(log[log_schema().message_key()], "hello world".into());
        assert_eq!(log[log_schema().source_type_key()], "file".into());
        assert!(log[log_schema().timestamp_key()].is_timestamp());
    }

    #[test]
    fn create_event_vector_namespace() {
        let line = Bytes::from("hello world");
        let file = "some_file.rs";
        let offset: u64 = 0;

        let meta = EventMetadata {
            host_key: Some(owned_value_path!("ignored")),
            hostname: Some("Some.Machine".to_string()),
            file_key: Some(owned_value_path!("ignored")),
            offset_key: Some(owned_value_path!("ignored")),
        };
        let log = create_event(line, offset, file, &meta, LogNamespace::Vector);

        assert_eq!(log.value(), &vrl::value!("hello world"));

        assert_eq!(
            log.metadata()
                .value()
                .get(path!("vector", "source_type"))
                .unwrap(),
            &vrl::value!("file")
        );
        assert!(log
            .metadata()
            .value()
            .get(path!("vector", "ingest_timestamp"))
            .unwrap()
            .is_timestamp());

        assert_eq!(
            log.metadata()
                .value()
                .get(path!(FileConfig::NAME, "host"))
                .unwrap(),
            &vrl::value!("Some.Machine")
        );
        assert_eq!(
            log.metadata()
                .value()
                .get(path!(FileConfig::NAME, "offset"))
                .unwrap(),
            &vrl::value!(0)
        );
        assert_eq!(
            log.metadata()
                .value()
                .get(path!(FileConfig::NAME, "path"))
                .unwrap(),
            &vrl::value!("some_file.rs")
        );
    }

    #[tokio::test]
    async fn file_happy_path() {
        let n = 5;

        let dir = tempdir().unwrap();
        let config = file::FileConfig {
            include: vec![dir.path().join("*")],
            ..test_default_file_config(&dir)
        };

        let path1 = dir.path().join("file1");
        let path2 = dir.path().join("file2");

        let received = run_file_source(&config, false, NoAcks, LogNamespace::Legacy, async {
            let mut file1 = File::create(&path1).unwrap();
            let mut file2 = File::create(&path2).unwrap();

            sleep_500_millis().await; // The files must be observed at their original lengths before writing to them

            for i in 0..n {
                writeln!(&mut file1, "hello {}", i).unwrap();
                writeln!(&mut file2, "goodbye {}", i).unwrap();
            }

            sleep_500_millis().await;
        })
        .await;

        let mut hello_i = 0;
        let mut goodbye_i = 0;

        for event in received {
            let line = event.as_log()[log_schema().message_key()].to_string_lossy();
            if line.starts_with("hello") {
                assert_eq!(line, format!("hello {}", hello_i));
                assert_eq!(
                    event.as_log()["file"].to_string_lossy(),
                    path1.to_str().unwrap()
                );
                hello_i += 1;
            } else {
                assert_eq!(line, format!("goodbye {}", goodbye_i));
                assert_eq!(
                    event.as_log()["file"].to_string_lossy(),
                    path2.to_str().unwrap()
                );
                goodbye_i += 1;
            }
        }
        assert_eq!(hello_i, n);
        assert_eq!(goodbye_i, n);
    }

    // https://github.com/vectordotdev/vector/issues/8363
    #[tokio::test]
    async fn file_read_empty_lines() {
        let n = 5;

        let dir = tempdir().unwrap();
        let config = file::FileConfig {
            include: vec![dir.path().join("*")],
            ..test_default_file_config(&dir)
        };

        let path = dir.path().join("file");

        let received = run_file_source(&config, false, NoAcks, LogNamespace::Legacy, async {
            let mut file = File::create(&path).unwrap();

            sleep_500_millis().await; // The files must be observed at their original lengths before writing to them

            writeln!(&mut file, "line for checkpointing").unwrap();
            for _i in 0..n {
                writeln!(&mut file).unwrap();
            }

            sleep_500_millis().await;
        })
        .await;

        assert_eq!(received.len(), n + 1);
    }

    #[tokio::test]
    async fn file_truncate() {
        let n = 5;

        let dir = tempdir().unwrap();
        let config = file::FileConfig {
            include: vec![dir.path().join("*")],
            ..test_default_file_config(&dir)
        };
        let path = dir.path().join("file");
        let received = run_file_source(&config, false, NoAcks, LogNamespace::Legacy, async {
            let mut file = File::create(&path).unwrap();

            sleep_500_millis().await; // The files must be observed at its original length before writing to it

            for i in 0..n {
                writeln!(&mut file, "pretrunc {}", i).unwrap();
            }

            sleep_500_millis().await; // The writes must be observed before truncating

            file.set_len(0).unwrap();
            file.seek(std::io::SeekFrom::Start(0)).unwrap();

            sleep_500_millis().await; // The truncate must be observed before writing again

            for i in 0..n {
                writeln!(&mut file, "posttrunc {}", i).unwrap();
            }

            sleep_500_millis().await;
        })
        .await;

        let mut i = 0;
        let mut pre_trunc = true;

        for event in received {
            assert_eq!(
                event.as_log()["file"].to_string_lossy(),
                path.to_str().unwrap()
            );

            let line = event.as_log()[log_schema().message_key()].to_string_lossy();

            if pre_trunc {
                assert_eq!(line, format!("pretrunc {}", i));
            } else {
                assert_eq!(line, format!("posttrunc {}", i));
            }

            i += 1;
            if i == n {
                i = 0;
                pre_trunc = false;
            }
        }
    }

    #[tokio::test]
    async fn file_rotate() {
        let n = 5;

        let dir = tempdir().unwrap();
        let config = file::FileConfig {
            include: vec![dir.path().join("*")],
            ..test_default_file_config(&dir)
        };

        let path = dir.path().join("file");
        let archive_path = dir.path().join("file");
        let received = run_file_source(&config, false, NoAcks, LogNamespace::Legacy, async {
            let mut file = File::create(&path).unwrap();

            sleep_500_millis().await; // The files must be observed at its original length before writing to it

            for i in 0..n {
                writeln!(&mut file, "prerot {}", i).unwrap();
            }

            sleep_500_millis().await; // The writes must be observed before rotating

            fs::rename(&path, archive_path).expect("could not rename");
            let mut file = File::create(&path).unwrap();

            sleep_500_millis().await; // The rotation must be observed before writing again

            for i in 0..n {
                writeln!(&mut file, "postrot {}", i).unwrap();
            }

            sleep_500_millis().await;
        })
        .await;

        let mut i = 0;
        let mut pre_rot = true;

        for event in received {
            assert_eq!(
                event.as_log()["file"].to_string_lossy(),
                path.to_str().unwrap()
            );

            let line = event.as_log()[log_schema().message_key()].to_string_lossy();

            if pre_rot {
                assert_eq!(line, format!("prerot {}", i));
            } else {
                assert_eq!(line, format!("postrot {}", i));
            }

            i += 1;
            if i == n {
                i = 0;
                pre_rot = false;
            }
        }
    }

    #[tokio::test]
    async fn file_multiple_paths() {
        let n = 5;

        let dir = tempdir().unwrap();
        let config = file::FileConfig {
            include: vec![dir.path().join("*.txt"), dir.path().join("a.*")],
            exclude: vec![dir.path().join("a.*.txt")],
            ..test_default_file_config(&dir)
        };

        let path1 = dir.path().join("a.txt");
        let path2 = dir.path().join("b.txt");
        let path3 = dir.path().join("a.log");
        let path4 = dir.path().join("a.ignore.txt");
        let received = run_file_source(&config, false, NoAcks, LogNamespace::Legacy, async {
            let mut file1 = File::create(&path1).unwrap();
            let mut file2 = File::create(&path2).unwrap();
            let mut file3 = File::create(&path3).unwrap();
            let mut file4 = File::create(&path4).unwrap();

            sleep_500_millis().await; // The files must be observed at their original lengths before writing to them

            for i in 0..n {
                writeln!(&mut file1, "1 {}", i).unwrap();
                writeln!(&mut file2, "2 {}", i).unwrap();
                writeln!(&mut file3, "3 {}", i).unwrap();
                writeln!(&mut file4, "4 {}", i).unwrap();
            }

            sleep_500_millis().await;
        })
        .await;

        let mut is = [0; 3];

        for event in received {
            let line = event.as_log()[log_schema().message_key()].to_string_lossy();
            let mut split = line.split(' ');
            let file = split.next().unwrap().parse::<usize>().unwrap();
            assert_ne!(file, 4);
            let i = split.next().unwrap().parse::<usize>().unwrap();

            assert_eq!(is[file - 1], i);
            is[file - 1] += 1;
        }

        assert_eq!(is, [n as usize; 3]);
    }

    #[tokio::test]
    async fn file_key_acknowledged() {
        file_key(Acks).await
    }

    #[tokio::test]
    async fn file_key_nonacknowledged() {
        file_key(NoAcks).await
    }

    async fn file_key(acks: AckingMode) {
        // Default
        {
            let dir = tempdir().unwrap();
            let config = file::FileConfig {
                include: vec![dir.path().join("*")],
                ..test_default_file_config(&dir)
            };

            let path = dir.path().join("file");
            let received = run_file_source(&config, true, acks, LogNamespace::Legacy, async {
                let mut file = File::create(&path).unwrap();

                sleep_500_millis().await;

                writeln!(&mut file, "hello there").unwrap();

                sleep_500_millis().await;
            })
            .await;

            assert_eq!(received.len(), 1);
            assert_eq!(
                received[0].as_log()["file"].to_string_lossy(),
                path.to_str().unwrap()
            );
        }

        // Custom
        {
            let dir = tempdir().unwrap();
            let config = file::FileConfig {
                include: vec![dir.path().join("*")],
                file_key: Some(OptionalValuePath::from(owned_value_path!("source"))),
                ..test_default_file_config(&dir)
            };

            let path = dir.path().join("file");
            let received = run_file_source(&config, true, acks, LogNamespace::Legacy, async {
                let mut file = File::create(&path).unwrap();

                sleep_500_millis().await;

                writeln!(&mut file, "hello there").unwrap();

                sleep_500_millis().await;
            })
            .await;

            assert_eq!(received.len(), 1);
            assert_eq!(
                received[0].as_log()["source"].to_string_lossy(),
                path.to_str().unwrap()
            );
        }

        // Hidden
        {
            let dir = tempdir().unwrap();
            let config = file::FileConfig {
                include: vec![dir.path().join("*")],
                file_key: None,
                ..test_default_file_config(&dir)
            };

            let path = dir.path().join("file");
            let received = run_file_source(&config, true, acks, LogNamespace::Legacy, async {
                let mut file = File::create(&path).unwrap();

                sleep_500_millis().await;

                writeln!(&mut file, "hello there").unwrap();

                sleep_500_millis().await;
            })
            .await;

            assert_eq!(received.len(), 1);
            assert_eq!(
                received[0].as_log().keys().unwrap().collect::<HashSet<_>>(),
                vec![
                    log_schema().host_key().to_string(),
                    log_schema().message_key().to_string(),
                    log_schema().timestamp_key().to_string(),
                    log_schema().source_type_key().to_string()
                ]
                .into_iter()
                .collect::<HashSet<_>>()
            );
        }
    }

    #[cfg(target_os = "linux")] // see #7988
    #[tokio::test]
    async fn file_start_position_server_restart_acknowledged() {
        file_start_position_server_restart(Acks).await
    }

    #[cfg(target_os = "linux")] // see #7988
    #[tokio::test]
    async fn file_start_position_server_restart_nonacknowledged() {
        file_start_position_server_restart(NoAcks).await
    }

    #[cfg(target_os = "linux")] // see #7988
    async fn file_start_position_server_restart(acking: AckingMode) {
        let dir = tempdir().unwrap();
        let config = file::FileConfig {
            include: vec![dir.path().join("*")],
            ..test_default_file_config(&dir)
        };

        let path = dir.path().join("file");
        let mut file = File::create(&path).unwrap();
        writeln!(&mut file, "zeroth line").unwrap();
        sleep_500_millis().await;

        // First time server runs it picks up existing lines.
        {
            let received = run_file_source(&config, true, acking, LogNamespace::Legacy, async {
                sleep_500_millis().await;
                writeln!(&mut file, "first line").unwrap();
                sleep_500_millis().await;
            })
            .await;

            let lines = extract_messages_string(received);
            assert_eq!(lines, vec!["zeroth line", "first line"]);
        }
        // Restart server, read file from checkpoint.
        {
            let received = run_file_source(&config, true, acking, LogNamespace::Legacy, async {
                sleep_500_millis().await;
                writeln!(&mut file, "second line").unwrap();
                sleep_500_millis().await;
            })
            .await;

            let lines = extract_messages_string(received);
            assert_eq!(lines, vec!["second line"]);
        }
        // Restart server, read files from beginning.
        {
            let config = file::FileConfig {
                include: vec![dir.path().join("*")],
                ignore_checkpoints: Some(true),
                read_from: Some(ReadFromConfig::Beginning),
                ..test_default_file_config(&dir)
            };
            let received = run_file_source(&config, false, acking, LogNamespace::Legacy, async {
                sleep_500_millis().await;
                writeln!(&mut file, "third line").unwrap();
                sleep_500_millis().await;
            })
            .await;

            let lines = extract_messages_string(received);
            assert_eq!(
                lines,
                vec!["zeroth line", "first line", "second line", "third line"]
            );
        }
    }

    #[tokio::test]
    async fn file_start_position_server_restart_unfinalized() {
        let dir = tempdir().unwrap();
        let config = file::FileConfig {
            include: vec![dir.path().join("*")],
            ..test_default_file_config(&dir)
        };

        let path = dir.path().join("file");
        let mut file = File::create(&path).unwrap();
        writeln!(&mut file, "the line").unwrap();
        sleep_500_millis().await;

        // First time server runs it picks up existing lines.
        let received = run_file_source(
            &config,
            false,
            Unfinalized,
            LogNamespace::Legacy,
            sleep_500_millis(),
        )
        .await;
        let lines = extract_messages_string(received);
        assert_eq!(lines, vec!["the line"]);

        // Restart server, it re-reads file since the events were not acknowledged before shutdown
        let received = run_file_source(
            &config,
            false,
            Unfinalized,
            LogNamespace::Legacy,
            sleep_500_millis(),
        )
        .await;
        let lines = extract_messages_string(received);
        assert_eq!(lines, vec!["the line"]);
    }

    #[tokio::test]
    async fn file_start_position_server_restart_with_file_rotation_acknowledged() {
        file_start_position_server_restart_with_file_rotation(Acks).await
    }

    #[tokio::test]
    async fn file_start_position_server_restart_with_file_rotation_nonacknowledged() {
        file_start_position_server_restart_with_file_rotation(NoAcks).await
    }

    async fn file_start_position_server_restart_with_file_rotation(acking: AckingMode) {
        let dir = tempdir().unwrap();
        let config = file::FileConfig {
            include: vec![dir.path().join("*")],
            ..test_default_file_config(&dir)
        };

        let path = dir.path().join("file");
        let path_for_old_file = dir.path().join("file.old");
        // Run server first time, collect some lines.
        {
            let received = run_file_source(&config, true, acking, LogNamespace::Legacy, async {
                let mut file = File::create(&path).unwrap();
                sleep_500_millis().await;
                writeln!(&mut file, "first line").unwrap();
                sleep_500_millis().await;
            })
            .await;

            let lines = extract_messages_string(received);
            assert_eq!(lines, vec!["first line"]);
        }
        // Perform 'file rotation' to archive old lines.
        fs::rename(&path, &path_for_old_file).expect("could not rename");
        // Restart the server and make sure it does not re-read the old file
        // even though it has a new name.
        {
            let received = run_file_source(&config, false, acking, LogNamespace::Legacy, async {
                let mut file = File::create(&path).unwrap();
                sleep_500_millis().await;
                writeln!(&mut file, "second line").unwrap();
                sleep_500_millis().await;
            })
            .await;

            let lines = extract_messages_string(received);
            assert_eq!(lines, vec!["second line"]);
        }
    }

    #[cfg(unix)] // this test uses unix-specific function `futimes` during test time
    #[tokio::test]
    async fn file_start_position_ignore_old_files() {
        use std::{
            os::unix::io::AsRawFd,
            time::{Duration, SystemTime},
        };

        let dir = tempdir().unwrap();
        let config = file::FileConfig {
            include: vec![dir.path().join("*")],
            ignore_older_secs: Some(5),
            ..test_default_file_config(&dir)
        };

        let received = run_file_source(&config, false, NoAcks, LogNamespace::Legacy, async {
            let before_path = dir.path().join("before");
            let mut before_file = File::create(&before_path).unwrap();
            let after_path = dir.path().join("after");
            let mut after_file = File::create(&after_path).unwrap();

            writeln!(&mut before_file, "first line").unwrap(); // first few bytes make up unique file fingerprint
            writeln!(&mut after_file, "_first line").unwrap(); //   and therefore need to be non-identical

            {
                // Set the modified times
                let before = SystemTime::now() - Duration::from_secs(8);
                let after = SystemTime::now() - Duration::from_secs(2);

                let before_time = libc::timeval {
                    tv_sec: before
                        .duration_since(SystemTime::UNIX_EPOCH)
                        .unwrap()
                        .as_secs() as _,
                    tv_usec: 0,
                };
                let before_times = [before_time, before_time];

                let after_time = libc::timeval {
                    tv_sec: after
                        .duration_since(SystemTime::UNIX_EPOCH)
                        .unwrap()
                        .as_secs() as _,
                    tv_usec: 0,
                };
                let after_times = [after_time, after_time];

                unsafe {
                    libc::futimes(before_file.as_raw_fd(), before_times.as_ptr());
                    libc::futimes(after_file.as_raw_fd(), after_times.as_ptr());
                }
            }

            sleep_500_millis().await;
            writeln!(&mut before_file, "second line").unwrap();
            writeln!(&mut after_file, "_second line").unwrap();

            sleep_500_millis().await;
        })
        .await;

        let before_lines = received
            .iter()
            .filter(|event| event.as_log()["file"].to_string_lossy().ends_with("before"))
            .map(|event| event.as_log()[log_schema().message_key()].to_string_lossy())
            .collect::<Vec<_>>();
        let after_lines = received
            .iter()
            .filter(|event| event.as_log()["file"].to_string_lossy().ends_with("after"))
            .map(|event| event.as_log()[log_schema().message_key()].to_string_lossy())
            .collect::<Vec<_>>();
        assert_eq!(before_lines, vec!["second line"]);
        assert_eq!(after_lines, vec!["_first line", "_second line"]);
    }

    #[tokio::test]
    async fn file_max_line_bytes() {
        let dir = tempdir().unwrap();
        let config = file::FileConfig {
            include: vec![dir.path().join("*")],
            max_line_bytes: 10,
            ..test_default_file_config(&dir)
        };

        let path = dir.path().join("file");
        let received = run_file_source(&config, false, NoAcks, LogNamespace::Legacy, async {
            let mut file = File::create(&path).unwrap();

            sleep_500_millis().await; // The files must be observed at their original lengths before writing to them

            writeln!(&mut file, "short").unwrap();
            writeln!(&mut file, "this is too long").unwrap();
            writeln!(&mut file, "11 eleven11").unwrap();
            let super_long = "This line is super long and will take up more space than BufReader's internal buffer, just to make sure that everything works properly when multiple read calls are involved".repeat(10000);
            writeln!(&mut file, "{}", super_long).unwrap();
            writeln!(&mut file, "exactly 10").unwrap();
            writeln!(&mut file, "it can end on a line that's too long").unwrap();

            sleep_500_millis().await;
            sleep_500_millis().await;

            writeln!(&mut file, "and then continue").unwrap();
            writeln!(&mut file, "last short").unwrap();

            sleep_500_millis().await;
            sleep_500_millis().await;
        }).await;

        let received = extract_messages_value(received);

        assert_eq!(
            received,
            vec!["short".into(), "exactly 10".into(), "last short".into()]
        );
    }

    #[tokio::test]
    async fn test_multi_line_aggregation_legacy() {
        let dir = tempdir().unwrap();
        let config = file::FileConfig {
            include: vec![dir.path().join("*")],
            message_start_indicator: Some("INFO".into()),
            multi_line_timeout: 25, // less than 50 in sleep()
            ..test_default_file_config(&dir)
        };

        let path = dir.path().join("file");
        let received = run_file_source(&config, false, NoAcks, LogNamespace::Legacy, async {
            let mut file = File::create(&path).unwrap();

            sleep_500_millis().await; // The files must be observed at their original lengths before writing to them

            writeln!(&mut file, "leftover foo").unwrap();
            writeln!(&mut file, "INFO hello").unwrap();
            writeln!(&mut file, "INFO goodbye").unwrap();
            writeln!(&mut file, "part of goodbye").unwrap();

            sleep_500_millis().await;

            writeln!(&mut file, "INFO hi again").unwrap();
            writeln!(&mut file, "and some more").unwrap();
            writeln!(&mut file, "INFO hello").unwrap();

            sleep_500_millis().await;

            writeln!(&mut file, "too slow").unwrap();
            writeln!(&mut file, "INFO doesn't have").unwrap();
            writeln!(&mut file, "to be INFO in").unwrap();
            writeln!(&mut file, "the middle").unwrap();

            sleep_500_millis().await;
        })
        .await;

        let received = extract_messages_value(received);

        assert_eq!(
            received,
            vec![
                "leftover foo".into(),
                "INFO hello".into(),
                "INFO goodbye\npart of goodbye".into(),
                "INFO hi again\nand some more".into(),
                "INFO hello".into(),
                "too slow".into(),
                "INFO doesn't have".into(),
                "to be INFO in\nthe middle".into(),
            ]
        );
    }

    #[tokio::test]
    async fn test_multi_line_aggregation() {
        let dir = tempdir().unwrap();
        let config = file::FileConfig {
            include: vec![dir.path().join("*")],
            multiline: Some(MultilineConfig {
                start_pattern: "INFO".to_owned(),
                condition_pattern: "INFO".to_owned(),
                mode: line_agg::Mode::HaltBefore,
                timeout_ms: 25, // less than 50 in sleep()
            }),
            ..test_default_file_config(&dir)
        };

        let path = dir.path().join("file");
        let received = run_file_source(&config, false, NoAcks, LogNamespace::Legacy, async {
            let mut file = File::create(&path).unwrap();

            sleep_500_millis().await; // The files must be observed at their original lengths before writing to them

            writeln!(&mut file, "leftover foo").unwrap();
            writeln!(&mut file, "INFO hello").unwrap();
            writeln!(&mut file, "INFO goodbye").unwrap();
            writeln!(&mut file, "part of goodbye").unwrap();

            sleep_500_millis().await;

            writeln!(&mut file, "INFO hi again").unwrap();
            writeln!(&mut file, "and some more").unwrap();
            writeln!(&mut file, "INFO hello").unwrap();

            sleep_500_millis().await;

            writeln!(&mut file, "too slow").unwrap();
            writeln!(&mut file, "INFO doesn't have").unwrap();
            writeln!(&mut file, "to be INFO in").unwrap();
            writeln!(&mut file, "the middle").unwrap();

            sleep_500_millis().await;
        })
        .await;

        let received = extract_messages_value(received);

        assert_eq!(
            received,
            vec![
                "leftover foo".into(),
                "INFO hello".into(),
                "INFO goodbye\npart of goodbye".into(),
                "INFO hi again\nand some more".into(),
                "INFO hello".into(),
                "too slow".into(),
                "INFO doesn't have".into(),
                "to be INFO in\nthe middle".into(),
            ]
        );
    }

    #[tokio::test]
    async fn test_multi_line_checkpointing() {
        let dir = tempdir().unwrap();
        let config = file::FileConfig {
            include: vec![dir.path().join("*")],
            multiline: Some(MultilineConfig {
                start_pattern: "INFO".to_owned(),
                condition_pattern: "INFO".to_owned(),
                mode: line_agg::Mode::HaltBefore,
                timeout_ms: 25, // less than 50 in sleep()
            }),
            ..test_default_file_config(&dir)
        };

        let path = dir.path().join("file");
        let mut file = File::create(&path).unwrap();

        writeln!(&mut file, "INFO hello").unwrap();
        writeln!(&mut file, "part of hello").unwrap();

        // Read and aggregate existing lines
        let received = run_file_source(
            &config,
            false,
            Acks,
            LogNamespace::Legacy,
            sleep_500_millis(),
        )
        .await;
        let lines = extract_messages_string(received);
        assert_eq!(lines, vec!["INFO hello\npart of hello"]);

        // After restart, we should not see any part of the previously aggregated lines
        let received_after_restart =
            run_file_source(&config, false, Acks, LogNamespace::Legacy, async {
                writeln!(&mut file, "INFO goodbye").unwrap();
            })
            .await;
        let lines = extract_messages_string(received_after_restart);
        assert_eq!(lines, vec!["INFO goodbye"]);
    }

    #[tokio::test]
    async fn test_fair_reads() {
        let dir = tempdir().unwrap();
        let config = file::FileConfig {
            include: vec![dir.path().join("*")],
            max_read_bytes: 1,
            oldest_first: false,
            ..test_default_file_config(&dir)
        };

        let older_path = dir.path().join("z_older_file");
        let mut older = File::create(&older_path).unwrap();

        sleep_500_millis().await;

        let newer_path = dir.path().join("a_newer_file");
        let mut newer = File::create(&newer_path).unwrap();

        writeln!(&mut older, "hello i am the old file").unwrap();
        writeln!(&mut older, "i have been around a while").unwrap();
        writeln!(&mut older, "you can read newer files at the same time").unwrap();

        writeln!(&mut newer, "and i am the new file").unwrap();
        writeln!(&mut newer, "this should be interleaved with the old one").unwrap();
        writeln!(&mut newer, "which is fine because we want fairness").unwrap();

        sleep_500_millis().await;

        let received = run_file_source(
            &config,
            false,
            NoAcks,
            LogNamespace::Legacy,
            sleep_500_millis(),
        )
        .await;

        let received = extract_messages_value(received);

        assert_eq!(
            received,
            vec![
                "hello i am the old file".into(),
                "and i am the new file".into(),
                "i have been around a while".into(),
                "this should be interleaved with the old one".into(),
                "you can read newer files at the same time".into(),
                "which is fine because we want fairness".into(),
            ]
        );
    }

    #[tokio::test]
    async fn test_oldest_first() {
        let dir = tempdir().unwrap();
        let config = file::FileConfig {
            include: vec![dir.path().join("*")],
            max_read_bytes: 1,
            oldest_first: true,
            ..test_default_file_config(&dir)
        };

        let older_path = dir.path().join("z_older_file");
        let mut older = File::create(&older_path).unwrap();

        sleep_500_millis().await;

        let newer_path = dir.path().join("a_newer_file");
        let mut newer = File::create(&newer_path).unwrap();

        writeln!(&mut older, "hello i am the old file").unwrap();
        writeln!(&mut older, "i have been around a while").unwrap();
        writeln!(&mut older, "you should definitely read all of me first").unwrap();

        writeln!(&mut newer, "i'm new").unwrap();
        writeln!(&mut newer, "hopefully you read all the old stuff first").unwrap();
        writeln!(&mut newer, "because otherwise i'm not going to make sense").unwrap();

        sleep_500_millis().await;

        let received = run_file_source(
            &config,
            false,
            NoAcks,
            LogNamespace::Legacy,
            sleep_500_millis(),
        )
        .await;

        let received = extract_messages_value(received);

        assert_eq!(
            received,
            vec![
                "hello i am the old file".into(),
                "i have been around a while".into(),
                "you should definitely read all of me first".into(),
                "i'm new".into(),
                "hopefully you read all the old stuff first".into(),
                "because otherwise i'm not going to make sense".into(),
            ]
        );
    }

    // Ignoring on mac: https://github.com/vectordotdev/vector/issues/8373
    #[cfg(not(target_os = "macos"))]
    #[tokio::test]
    async fn test_split_reads() {
        let dir = tempdir().unwrap();
        let config = file::FileConfig {
            include: vec![dir.path().join("*")],
            max_read_bytes: 1,
            ..test_default_file_config(&dir)
        };

        let path = dir.path().join("file");
        let mut file = File::create(&path).unwrap();

        writeln!(&mut file, "hello i am a normal line").unwrap();

        sleep_500_millis().await;

        let received = run_file_source(&config, false, NoAcks, LogNamespace::Legacy, async {
            sleep_500_millis().await;

            write!(&mut file, "i am not a full line").unwrap();

            // Longer than the EOF timeout
            sleep_500_millis().await;

            writeln!(&mut file, " until now").unwrap();

            sleep_500_millis().await;
        })
        .await;

        let received = extract_messages_value(received);

        assert_eq!(
            received,
            vec![
                "hello i am a normal line".into(),
                "i am not a full line until now".into(),
            ]
        );
    }

    #[tokio::test]
    async fn test_gzipped_file() {
        let dir = tempdir().unwrap();
        let config = file::FileConfig {
            include: vec![PathBuf::from("tests/data/gzipped.log")],
            // TODO: remove this once files are fingerprinted after decompression
            //
            // Currently, this needs to be smaller than the total size of the compressed file
            // because the fingerprinter tries to read until a newline, which it's not going to see
            // in the compressed data, or this number of bytes. If it hits EOF before that, it
            // can't return a fingerprint because the value would change once more data is written.
            max_line_bytes: 100,
            ..test_default_file_config(&dir)
        };

        let received = run_file_source(
            &config,
            false,
            NoAcks,
            LogNamespace::Legacy,
            sleep_500_millis(),
        )
        .await;

        let received = extract_messages_value(received);

        assert_eq!(
            received,
            vec![
                "this is a simple file".into(),
                "i have been compressed".into(),
                "in order to make me smaller".into(),
                "but you can still read me".into(),
                "hooray".into(),
            ]
        );
    }

    #[tokio::test]
    async fn test_non_utf8_encoded_file() {
        let dir = tempdir().unwrap();
        let config = file::FileConfig {
            include: vec![PathBuf::from("tests/data/utf-16le.log")],
            encoding: Some(EncodingConfig { charset: UTF_16LE }),
            ..test_default_file_config(&dir)
        };

        let received = run_file_source(
            &config,
            false,
            NoAcks,
            LogNamespace::Legacy,
            sleep_500_millis(),
        )
        .await;

        let received = extract_messages_value(received);

        assert_eq!(
            received,
            vec![
                "hello i am a file".into(),
                "i can unicode".into(),
                "but i do so in 16 bits".into(),
                "and when i byte".into(),
                "i become little-endian".into(),
            ]
        );
    }

    #[tokio::test]
    async fn test_non_default_line_delimiter() {
        let dir = tempdir().unwrap();
        let config = file::FileConfig {
            include: vec![dir.path().join("*")],
            line_delimiter: "\r\n".to_string(),
            ..test_default_file_config(&dir)
        };

        let path = dir.path().join("file");
        let received = run_file_source(&config, false, NoAcks, LogNamespace::Legacy, async {
            let mut file = File::create(&path).unwrap();

            sleep_500_millis().await; // The files must be observed at their original lengths before writing to them

            write!(&mut file, "hello i am a line\r\n").unwrap();
            write!(&mut file, "and i am too\r\n").unwrap();
            write!(&mut file, "CRLF is how we end\r\n").unwrap();
            write!(&mut file, "please treat us well\r\n").unwrap();

            sleep_500_millis().await;
        })
        .await;

        let received = extract_messages_value(received);

        assert_eq!(
            received,
            vec![
                "hello i am a line".into(),
                "and i am too".into(),
                "CRLF is how we end".into(),
                "please treat us well".into()
            ]
        );
    }

    #[tokio::test]
    async fn remove_file() {
        let n = 5;
        let remove_after_secs = 1;

        let dir = tempdir().unwrap();
        let config = file::FileConfig {
            include: vec![dir.path().join("*")],
            remove_after_secs: Some(remove_after_secs),
            ..test_default_file_config(&dir)
        };

        let path = dir.path().join("file");
        let received = run_file_source(&config, false, Acks, LogNamespace::Legacy, async {
            let mut file = File::create(&path).unwrap();

            sleep_500_millis().await; // The files must be observed at their original lengths before writing to them

            for i in 0..n {
                writeln!(&mut file, "{}", i).unwrap();
            }
            std::mem::drop(file);

            for _ in 0..10 {
                // Wait for remove grace period to end.
                sleep(Duration::from_secs(remove_after_secs + 1)).await;

                if File::open(&path).is_err() {
                    break;
                }
            }
        })
        .await;

        assert_eq!(received.len(), n);

        match File::open(&path) {
            Ok(_) => panic!("File wasn't removed"),
            Err(error) => assert_eq!(error.kind(), std::io::ErrorKind::NotFound),
        }
    }

    #[derive(Clone, Copy, Eq, PartialEq)]
    enum AckingMode {
        NoAcks,      // No acknowledgement handling and no finalization
        Unfinalized, // Acknowledgement handling but no finalization
        Acks,        // Full acknowledgements and proper finalization
    }
    use AckingMode::*;

    async fn run_file_source(
        config: &FileConfig,
        wait_shutdown: bool,
        acking_mode: AckingMode,
        log_namespace: LogNamespace,
        inner: impl Future<Output = ()>,
    ) -> Vec<Event> {
        assert_source_compliance(&FILE_SOURCE_TAGS, async move {
            let (tx, rx) = if acking_mode == Acks {
                let (tx, rx) = SourceSender::new_test_finalize(EventStatus::Delivered);
                (tx, rx.boxed())
            } else {
                let (tx, rx) = SourceSender::new_test();
                (tx, rx.boxed())
            };

            let (trigger_shutdown, shutdown, shutdown_done) = ShutdownSignal::new_wired();
            let data_dir = config.data_dir.clone().unwrap();
            let acks = !matches!(acking_mode, NoAcks);

<<<<<<< HEAD
            tokio::spawn(file::file_source(config, data_dir, shutdown, tx, acks));
=======
            tokio::spawn(file::file_source(
                config,
                data_dir,
                shutdown,
                tx,
                acks,
                log_namespace,
            ));
>>>>>>> cf2fee46

            inner.await;

            drop(trigger_shutdown);

            let result = if acking_mode == Unfinalized {
                rx.take_until(tokio::time::sleep(Duration::from_secs(5)))
                    .collect::<Vec<_>>()
                    .await
            } else {
                timeout(Duration::from_secs(5), rx.collect::<Vec<_>>())
                    .await
                    .expect(
                        "Unclosed channel: may indicate file-server could not shutdown gracefully.",
                    )
            };
            if wait_shutdown {
                shutdown_done.await;
            }

            result
        })
        .await
    }

    fn extract_messages_string(received: Vec<Event>) -> Vec<String> {
        received
            .into_iter()
            .map(Event::into_log)
            .map(|log| {
                log[log_schema().message_key()]
                    .to_string_lossy()
                    .into_owned()
            })
            .collect()
    }

    fn extract_messages_value(received: Vec<Event>) -> Vec<Value> {
        received
            .into_iter()
            .map(Event::into_log)
            .map(|log| log[log_schema().message_key()].clone())
            .collect()
    }
}<|MERGE_RESOLUTION|>--- conflicted
+++ resolved
@@ -1,8 +1,4 @@
-<<<<<<< HEAD
-use std::{convert::TryInto, path::PathBuf, time::Duration};
-=======
 use std::{convert::TryInto, future, path::PathBuf, time::Duration};
->>>>>>> cf2fee46
 
 use bytes::Bytes;
 use chrono::Utc;
@@ -34,10 +30,7 @@
     event::{BatchNotifier, BatchStatus, LogEvent},
     internal_events::{
         FileBytesReceived, FileEventsReceived, FileOpen, FileSourceInternalEventsEmitter,
-<<<<<<< HEAD
-=======
         StreamClosedError,
->>>>>>> cf2fee46
     },
     line_agg::{self, LineAgg},
     serde::bool_or_struct,
@@ -146,12 +139,8 @@
     /// The value will be the byte offset of the start of the line within the file.
     ///
     /// Off by default, the offset is only added to the event if this is set.
-<<<<<<< HEAD
-    pub offset_key: Option<String>,
-=======
     #[serde(default)]
     pub offset_key: Option<OptionalValuePath>,
->>>>>>> cf2fee46
 
     /// Delay between file discovery calls, in milliseconds.
     ///
@@ -541,15 +530,6 @@
     };
 
     let event_metadata = EventMetadata {
-<<<<<<< HEAD
-        host_key: config
-            .host_key
-            .clone()
-            .unwrap_or_else(|| log_schema().host_key().to_string()),
-        hostname: crate::get_hostname().ok(),
-        file_key: config.file_key.clone(),
-        offset_key: config.offset_key.clone(),
-=======
         host_key: config.host_key.clone().map_or_else(
             || parse_value_path(log_schema().host_key()).ok(),
             |k| k.path,
@@ -557,7 +537,6 @@
         hostname: crate::get_hostname().ok(),
         file_key: config.file_key.clone().and_then(|k| k.path),
         offset_key: config.offset_key.clone().and_then(|k| k.path),
->>>>>>> cf2fee46
     };
 
     let include = config.include.clone();
@@ -645,10 +624,7 @@
                 line.start_offset,
                 &line.filename,
                 &event_metadata,
-<<<<<<< HEAD
-=======
                 log_namespace,
->>>>>>> cf2fee46
             );
 
             if let Some(finalizer) = &finalizer {
@@ -747,15 +723,6 @@
 }
 
 struct EventMetadata {
-<<<<<<< HEAD
-    host_key: String,
-    hostname: Option<String>,
-    file_key: Option<String>,
-    offset_key: Option<String>,
-}
-
-fn create_event(line: Bytes, offset: u64, file: &str, meta: &EventMetadata) -> LogEvent {
-=======
     host_key: Option<OwnedValuePath>,
     hostname: Option<String>,
     file_key: Option<OwnedValuePath>,
@@ -769,7 +736,6 @@
     meta: &EventMetadata,
     log_namespace: LogNamespace,
 ) -> LogEvent {
->>>>>>> cf2fee46
     emit!(FileEventsReceived {
         count: 1,
         file,
@@ -792,19 +758,6 @@
         Utc::now(),
     );
 
-<<<<<<< HEAD
-    if let Some(offset_key) = &meta.offset_key {
-        event.insert(offset_key.as_str(), offset);
-    }
-
-    if let Some(file_key) = &meta.file_key {
-        event.insert(file_key.as_str(), file);
-    }
-
-    if let Some(hostname) = &meta.hostname {
-        event.insert(meta.host_key.as_str(), hostname.clone());
-    }
-=======
     let legacy_host_key = meta.host_key.as_ref().map(LegacyKey::Overwrite);
     // `meta.host_key` is already `unwrap_or_else`ed so we can just pass it in.
     if let Some(hostname) = &meta.hostname {
@@ -834,7 +787,6 @@
         path!("path"),
         file,
     );
->>>>>>> cf2fee46
 
     event
 }
@@ -849,12 +801,8 @@
     };
 
     use encoding_rs::UTF_16LE;
-<<<<<<< HEAD
-    use pretty_assertions::assert_eq;
-=======
     use lookup::LookupBuf;
     use similar_asserts::assert_eq;
->>>>>>> cf2fee46
     use tempfile::tempdir;
     use tokio::time::{sleep, timeout, Duration};
     use value::kind::Collection;
@@ -1051,23 +999,6 @@
     fn create_event_legacy_namespace() {
         let line = Bytes::from("hello world");
         let file = "some_file.rs";
-<<<<<<< HEAD
-
-        let host_key = "host".to_string();
-        let hostname = Some("Some.Machine".to_string());
-        let file_key = Some("file".to_string());
-        let offset_key = Some("offset".to_string());
-        let offset: u64 = 0;
-
-        let meta = EventMetadata {
-            host_key,
-            hostname,
-            file_key,
-            offset_key,
-        };
-        let log = create_event(line, offset, file, &meta);
-
-=======
         let offset: u64 = 0;
 
         let meta = EventMetadata {
@@ -1078,7 +1009,6 @@
         };
         let log = create_event(line, offset, file, &meta, LogNamespace::Legacy);
 
->>>>>>> cf2fee46
         assert_eq!(log["file"], "some_file.rs".into());
         assert_eq!(log["host"], "Some.Machine".into());
         assert_eq!(log["offset"], 0.into());
@@ -2273,9 +2203,6 @@
             let data_dir = config.data_dir.clone().unwrap();
             let acks = !matches!(acking_mode, NoAcks);
 
-<<<<<<< HEAD
-            tokio::spawn(file::file_source(config, data_dir, shutdown, tx, acks));
-=======
             tokio::spawn(file::file_source(
                 config,
                 data_dir,
@@ -2284,7 +2211,6 @@
                 acks,
                 log_namespace,
             ));
->>>>>>> cf2fee46
 
             inner.await;
 
