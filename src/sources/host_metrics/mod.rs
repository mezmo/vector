use std::path::Path;

use chrono::{DateTime, Utc};
use futures::StreamExt;
use glob::{Pattern, PatternError};
#[cfg(not(windows))]
use heim::units::ratio::ratio;
use heim::units::time::second;
use tokio::time;
use tokio_stream::wrappers::IntervalStream;
use vector_common::internal_event::{
    ByteSize, BytesReceived, CountByteSize, InternalEventHandle as _, Protocol, Registered,
};
use vector_config::configurable_component;
use vector_core::config::LogNamespace;
use vector_core::EstimatedJsonEncodedSizeOf;

use crate::{
    config::{DataType, Output, SourceConfig, SourceContext},
    event::metric::{Metric, MetricKind, MetricTags, MetricValue},
    internal_events::{EventsReceived, HostMetricsScrapeDetailError, StreamClosedError},
    shutdown::ShutdownSignal,
    SourceSender,
};

#[cfg(target_os = "linux")]
mod cgroups;
mod cpu;
mod disk;
mod filesystem;
mod memory;
mod network;

/// Collector types.
#[configurable_component]
#[derive(Clone, Copy, Debug, Eq, PartialEq)]
#[serde(rename_all = "lowercase")]
pub enum Collector {
    /// CGroups.
    #[cfg(target_os = "linux")]
    CGroups,

    /// CPU.
    Cpu,

    /// Disk.
    Disk,

    /// Filesystem.
    Filesystem,

    /// Load average.
    Load,

    /// Host.
    Host,

    /// Memory.
    Memory,

    /// Network.
    Network,
}

/// Filtering configuration.
#[configurable_component]
#[derive(Clone, Debug, Default)]
pub(self) struct FilterList {
    /// Any patterns which should be included.
    includes: Option<Vec<PatternWrapper>>,

    /// Any patterns which should be excluded.
    excludes: Option<Vec<PatternWrapper>>,
}

/// Configuration for the `host_metrics` source.
#[configurable_component(source("host_metrics"))]
#[derive(Clone, Debug, Derivative)]
#[derivative(Default)]
#[serde(deny_unknown_fields)]
pub struct HostMetricsConfig {
    /// The interval between metric gathering, in seconds.
    #[serde(default = "default_scrape_interval")]
    pub scrape_interval_secs: f64,

    /// The list of host metric collector services to use.
    ///
    /// Defaults to all collectors.
    pub collectors: Option<Vec<Collector>>,

    /// Overrides the default namespace for the metrics emitted by the source.
    ///
    /// By default, `host` is used.
    #[derivative(Default(value = "default_namespace()"))]
    #[serde(default = "default_namespace")]
    pub namespace: Option<String>,

    #[cfg(target_os = "linux")]
    #[configurable(derived)]
    #[serde(default)]
    pub(crate) cgroups: cgroups::CGroupsConfig,

    #[configurable(derived)]
    #[serde(default)]
    pub disk: disk::DiskConfig,

    #[configurable(derived)]
    #[serde(default)]
    pub filesystem: filesystem::FilesystemConfig,

    #[configurable(derived)]
    #[serde(default)]
    pub network: network::NetworkConfig,
}

const fn default_scrape_interval() -> f64 {
    15.0
}

fn default_namespace() -> Option<String> {
    Some(String::from("host"))
}

impl_generate_config_from_default!(HostMetricsConfig);

#[async_trait::async_trait]
impl SourceConfig for HostMetricsConfig {
    async fn build(&self, cx: SourceContext) -> crate::Result<super::Source> {
        init_roots();

        let mut config = self.clone();
        config.namespace = config.namespace.filter(|namespace| !namespace.is_empty());

        Ok(Box::pin(config.run(cx.out, cx.shutdown)))
    }

    fn outputs(&self, _global_log_namespace: LogNamespace) -> Vec<Output> {
        vec![Output::default(DataType::Metric)]
    }

    fn can_acknowledge(&self) -> bool {
        false
    }
}

impl HostMetricsConfig {
    /// Set the interval to collect internal metrics.
    pub fn scrape_interval_secs(&mut self, value: f64) {
        self.scrape_interval_secs = value;
    }

    async fn run(self, mut out: SourceSender, shutdown: ShutdownSignal) -> Result<(), ()> {
        let duration = time::Duration::from_secs_f64(self.scrape_interval_secs);
        let mut interval = IntervalStream::new(time::interval(duration)).take_until(shutdown);

        let generator = HostMetrics::new(self);

        let bytes_received = register!(BytesReceived::from(Protocol::NONE));

        while interval.next().await.is_some() {
            bytes_received.emit(ByteSize(0));
            let metrics = generator.capture_metrics().await;
            let count = metrics.len();
            if let Err(error) = out.send_batch(metrics).await {
                emit!(StreamClosedError { count, error });
                return Err(());
            }
        }

        Ok(())
    }

    fn has_collector(&self, collector: Collector) -> bool {
        match &self.collectors {
            None => true,
            Some(collectors) => collectors.iter().any(|&c| c == collector),
        }
    }
}

pub struct HostMetrics {
    config: HostMetricsConfig,
    #[cfg(target_os = "linux")]
    root_cgroup: Option<cgroups::CGroupRoot>,
    events_received: Registered<EventsReceived>,
}

impl HostMetrics {
    #[cfg(not(target_os = "linux"))]
    pub fn new(config: HostMetricsConfig) -> Self {
        Self {
            config,
            events_received: register!(EventsReceived),
        }
    }

    #[cfg(target_os = "linux")]
    pub fn new(config: HostMetricsConfig) -> Self {
        let root_cgroup = cgroups::CGroupRoot::new(&config.cgroups);
        Self {
            config,
            root_cgroup,
            events_received: register!(EventsReceived),
        }
    }

    pub fn buffer(&self) -> MetricsBuffer {
        MetricsBuffer::new(self.config.namespace.clone())
    }

    async fn capture_metrics(&self) -> Vec<Metric> {
        let mut buffer = self.buffer();

        #[cfg(target_os = "linux")]
        if self.config.has_collector(Collector::CGroups) {
            self.cgroups_metrics(&mut buffer).await;
        }
        if self.config.has_collector(Collector::Cpu) {
            self.cpu_metrics(&mut buffer).await;
        }
        if self.config.has_collector(Collector::Disk) {
            self.disk_metrics(&mut buffer).await;
        }
        if self.config.has_collector(Collector::Filesystem) {
            self.filesystem_metrics(&mut buffer).await;
        }
        if self.config.has_collector(Collector::Load) {
            self.loadavg_metrics(&mut buffer).await;
        }
        if self.config.has_collector(Collector::Host) {
            self.host_metrics(&mut buffer).await;
        }
        if self.config.has_collector(Collector::Memory) {
            self.memory_metrics(&mut buffer).await;
            self.swap_metrics(&mut buffer).await;
        }
        if self.config.has_collector(Collector::Network) {
            self.network_metrics(&mut buffer).await;
        }

        let metrics = buffer.metrics;
<<<<<<< HEAD
        emit!(EventsReceived {
            count: metrics.len(),
            byte_size: metrics.estimated_json_encoded_size_of(),
        });
=======
        self.events_received.emit(CountByteSize(
            metrics.len(),
            metrics.estimated_json_encoded_size_of(),
        ));
>>>>>>> 5623d1ed
        metrics
    }

    pub async fn loadavg_metrics(&self, output: &mut MetricsBuffer) {
        output.name = "load";
        #[cfg(unix)]
        match heim::cpu::os::unix::loadavg().await {
            Ok(loadavg) => {
                output.gauge(
                    "load1",
                    loadavg.0.get::<ratio>() as f64,
                    MetricTags::default(),
                );
                output.gauge(
                    "load5",
                    loadavg.1.get::<ratio>() as f64,
                    MetricTags::default(),
                );
                output.gauge(
                    "load15",
                    loadavg.2.get::<ratio>() as f64,
                    MetricTags::default(),
                );
            }
            Err(error) => {
                emit!(HostMetricsScrapeDetailError {
                    message: "Failed to load load average info",
                    error,
                });
            }
        }
    }

    pub async fn host_metrics(&self, output: &mut MetricsBuffer) {
        output.name = "host";
        match heim::host::uptime().await {
            Ok(time) => output.gauge("uptime", time.get::<second>(), MetricTags::default()),
            Err(error) => {
                emit!(HostMetricsScrapeDetailError {
                    message: "Failed to load host uptime info",
                    error,
                });
            }
        }

        match heim::host::boot_time().await {
            Ok(time) => output.gauge("boot_time", time.get::<second>(), MetricTags::default()),
            Err(error) => {
                emit!(HostMetricsScrapeDetailError {
                    message: "Failed to load host boot time info",
                    error,
                });
            }
        }
    }
}

#[derive(Default)]
pub struct MetricsBuffer {
    pub metrics: Vec<Metric>,
    name: &'static str,
    host: Option<String>,
    timestamp: DateTime<Utc>,
    namespace: Option<String>,
}

impl MetricsBuffer {
    fn new(namespace: Option<String>) -> Self {
        Self {
            metrics: Vec::new(),
            name: "",
            host: crate::get_hostname().ok(),
            timestamp: Utc::now(),
            namespace,
        }
    }

    fn tags(&self, mut tags: MetricTags) -> MetricTags {
        tags.replace("collector".into(), self.name.to_string());
        if let Some(host) = &self.host {
            tags.replace("host".into(), host.clone());
        }
        tags
    }

    fn counter(&mut self, name: &str, value: f64, tags: MetricTags) {
        self.metrics.push(
            Metric::new(name, MetricKind::Absolute, MetricValue::Counter { value })
                .with_namespace(self.namespace.clone())
                .with_tags(Some(self.tags(tags)))
                .with_timestamp(Some(self.timestamp)),
        )
    }

    fn gauge(&mut self, name: &str, value: f64, tags: MetricTags) {
        self.metrics.push(
            Metric::new(name, MetricKind::Absolute, MetricValue::Gauge { value })
                .with_namespace(self.namespace.clone())
                .with_tags(Some(self.tags(tags)))
                .with_timestamp(Some(self.timestamp)),
        )
    }
}

pub(self) fn filter_result_sync<T, E>(result: Result<T, E>, message: &'static str) -> Option<T>
where
    E: std::error::Error,
{
    result
        .map_err(|error| emit!(HostMetricsScrapeDetailError { message, error }))
        .ok()
}

pub(self) async fn filter_result<T, E>(result: Result<T, E>, message: &'static str) -> Option<T>
where
    E: std::error::Error,
{
    filter_result_sync(result, message)
}

#[allow(clippy::missing_const_for_fn)]
fn init_roots() {
    #[cfg(target_os = "linux")]
    {
        use std::sync::Once;

        static INIT: Once = Once::new();

        INIT.call_once(|| {
            match std::env::var_os("PROCFS_ROOT") {
                Some(procfs_root) => {
                    info!(
                        message = "PROCFS_ROOT is set in envvars. Using custom for procfs.",
                        custom = ?procfs_root
                    );
                    heim::os::linux::set_procfs_root(std::path::PathBuf::from(&procfs_root));
                }
                None => info!("PROCFS_ROOT is unset. Using default '/proc' for procfs root."),
            };

            match std::env::var_os("SYSFS_ROOT") {
                Some(sysfs_root) => {
                    info!(
                        message = "SYSFS_ROOT is set in envvars. Using custom for sysfs.",
                        custom = ?sysfs_root
                    );
                    heim::os::linux::set_sysfs_root(std::path::PathBuf::from(&sysfs_root));
                }
                None => info!("SYSFS_ROOT is unset. Using default '/sys' for sysfs root."),
            }
        });
    };
}

impl FilterList {
    fn contains<T, M>(&self, value: &Option<T>, matches: M) -> bool
    where
        M: Fn(&PatternWrapper, &T) -> bool,
    {
        (match (&self.includes, value) {
            // No includes list includes everything
            (None, _) => true,
            // Includes list matched against empty value returns false
            (Some(_), None) => false,
            // Otherwise find the given value
            (Some(includes), Some(value)) => includes.iter().any(|pattern| matches(pattern, value)),
        }) && match (&self.excludes, value) {
            // No excludes, list excludes nothing
            (None, _) => true,
            // No value, never excluded
            (Some(_), None) => true,
            // Otherwise find the given value
            (Some(excludes), Some(value)) => {
                !excludes.iter().any(|pattern| matches(pattern, value))
            }
        }
    }

    fn contains_str(&self, value: Option<&str>) -> bool {
        self.contains(&value, |pattern, s| pattern.matches_str(s))
    }

    fn contains_path(&self, value: Option<&Path>) -> bool {
        self.contains(&value, |pattern, path| pattern.matches_path(path))
    }

    #[cfg(test)]
    fn contains_test(&self, value: Option<&str>) -> bool {
        let result = self.contains_str(value);
        assert_eq!(result, self.contains_path(value.map(std::path::Path::new)));
        result
    }
}

/// A compiled Unix shell-style pattern.
///
/// - `?` matches any single character.
/// - `*` matches any (possibly empty) sequence of characters.
/// - `**` matches the current directory and arbitrary subdirectories. This sequence must form a single path component,
///   so both `**a` and `b**` are invalid and will result in an error. A sequence of more than two consecutive `*`
///   characters is also invalid.
/// - `[...]` matches any character inside the brackets. Character sequences can also specify ranges of characters, as
///   ordered by Unicode, so e.g. `[0-9]` specifies any character between 0 and 9 inclusive. An unclosed bracket is
///   invalid.
/// - `[!...]` is the negation of `[...]`, i.e. it matches any characters not in the brackets.
///
/// The metacharacters `?`, `*`, `[`, `]` can be matched by using brackets (e.g. `[?]`). When a `]` occurs immediately
/// following `[` or `[!` then it is interpreted as being part of, rather then ending, the character set, so `]` and NOT
/// `]` can be matched by `[]]` and `[!]]` respectively. The `-` character can be specified inside a character sequence
/// pattern by placing it at the start or the end, e.g. `[abc-]`.
#[configurable_component]
#[derive(Clone, Debug)]
#[serde(try_from = "String", into = "String")]
struct PatternWrapper(Pattern);

impl PatternWrapper {
    fn matches_str(&self, s: &str) -> bool {
        self.0.matches(s)
    }

    fn matches_path(&self, p: &Path) -> bool {
        self.0.matches_path(p)
    }
}

impl TryFrom<String> for PatternWrapper {
    type Error = PatternError;

    fn try_from(value: String) -> Result<Self, Self::Error> {
        Pattern::new(value.as_ref()).map(PatternWrapper)
    }
}

impl From<PatternWrapper> for String {
    fn from(pattern: PatternWrapper) -> Self {
        pattern.0.to_string()
    }
}

#[cfg(test)]
pub(self) mod tests {
    use crate::test_util::components::{run_and_assert_source_compliance, SOURCE_TAGS};
    use std::{collections::HashSet, future::Future, time::Duration};

    use super::*;

    #[test]
    fn filterlist_default_includes_everything() {
        let filters = FilterList::default();
        assert!(filters.contains_test(Some("anything")));
        assert!(filters.contains_test(Some("should")));
        assert!(filters.contains_test(Some("work")));
        assert!(filters.contains_test(None));
    }

    #[test]
    fn filterlist_includes_works() {
        let filters = FilterList {
            includes: Some(vec![
                PatternWrapper::try_from("sda".to_string()).unwrap(),
                PatternWrapper::try_from("dm-*".to_string()).unwrap(),
            ]),
            excludes: None,
        };
        assert!(!filters.contains_test(Some("sd")));
        assert!(filters.contains_test(Some("sda")));
        assert!(!filters.contains_test(Some("sda1")));
        assert!(filters.contains_test(Some("dm-")));
        assert!(filters.contains_test(Some("dm-5")));
        assert!(!filters.contains_test(Some("xda")));
        assert!(!filters.contains_test(None));
    }

    #[test]
    fn filterlist_excludes_works() {
        let filters = FilterList {
            includes: None,
            excludes: Some(vec![
                PatternWrapper::try_from("sda".to_string()).unwrap(),
                PatternWrapper::try_from("dm-*".to_string()).unwrap(),
            ]),
        };
        assert!(filters.contains_test(Some("sd")));
        assert!(!filters.contains_test(Some("sda")));
        assert!(filters.contains_test(Some("sda1")));
        assert!(!filters.contains_test(Some("dm-")));
        assert!(!filters.contains_test(Some("dm-5")));
        assert!(filters.contains_test(Some("xda")));
        assert!(filters.contains_test(None));
    }

    #[test]
    fn filterlist_includes_and_excludes_works() {
        let filters = FilterList {
            includes: Some(vec![
                PatternWrapper::try_from("sda".to_string()).unwrap(),
                PatternWrapper::try_from("dm-*".to_string()).unwrap(),
            ]),
            excludes: Some(vec![PatternWrapper::try_from("dm-5".to_string()).unwrap()]),
        };
        assert!(!filters.contains_test(Some("sd")));
        assert!(filters.contains_test(Some("sda")));
        assert!(!filters.contains_test(Some("sda1")));
        assert!(filters.contains_test(Some("dm-")));
        assert!(filters.contains_test(Some("dm-1")));
        assert!(!filters.contains_test(Some("dm-5")));
        assert!(!filters.contains_test(Some("xda")));
        assert!(!filters.contains_test(None));
    }

    #[tokio::test]
    async fn filters_on_collectors() {
        let all_metrics_count = HostMetrics::new(HostMetricsConfig::default())
            .capture_metrics()
            .await
            .len();

        for collector in &[
            #[cfg(target_os = "linux")]
            Collector::CGroups,
            Collector::Cpu,
            Collector::Disk,
            Collector::Filesystem,
            Collector::Load,
            Collector::Host,
            Collector::Memory,
            Collector::Network,
        ] {
            let some_metrics = HostMetrics::new(HostMetricsConfig {
                collectors: Some(vec![*collector]),
                ..Default::default()
            })
            .capture_metrics()
            .await;

            assert!(
                all_metrics_count > some_metrics.len(),
                "collector={:?}",
                collector
            );
        }
    }

    #[tokio::test]
    async fn are_tagged_with_hostname() {
        let metrics = HostMetrics::new(HostMetricsConfig::default())
            .capture_metrics()
            .await;
        let hostname = crate::get_hostname().expect("Broken hostname");
        assert!(!metrics.into_iter().any(|event| event
            .tags()
            .expect("Missing tags")
            .get("host")
            .expect("Missing \"host\" tag")
            != hostname));
    }

    #[tokio::test]
    async fn uses_custom_namespace() {
        let metrics = HostMetrics::new(HostMetricsConfig {
            namespace: Some("other".into()),
            ..Default::default()
        })
        .capture_metrics()
        .await;

        assert!(metrics
            .into_iter()
            .all(|event| event.namespace() == Some("other")));
    }

    #[tokio::test]
    async fn uses_default_namespace() {
        let metrics = HostMetrics::new(HostMetricsConfig::default())
            .capture_metrics()
            .await;

        assert!(metrics
            .iter()
            .all(|event| event.namespace() == Some("host")));
    }

    // Windows does not produce load average metrics.
    #[cfg(not(windows))]
    #[tokio::test]
    async fn generates_loadavg_metrics() {
        let mut buffer = MetricsBuffer::new(None);
        HostMetrics::new(HostMetricsConfig::default())
            .loadavg_metrics(&mut buffer)
            .await;
        let metrics = buffer.metrics;
        assert_eq!(metrics.len(), 3);
        assert!(all_gauges(&metrics));

        // All metrics are named load*
        assert!(!metrics
            .iter()
            .any(|metric| !metric.name().starts_with("load")));
    }

    #[tokio::test]
    async fn generates_host_metrics() {
        let mut buffer = MetricsBuffer::new(None);
        HostMetrics::new(HostMetricsConfig::default())
            .host_metrics(&mut buffer)
            .await;
        let metrics = buffer.metrics;
        assert_eq!(metrics.len(), 2);
        assert!(all_gauges(&metrics));
    }

    pub(super) fn all_counters(metrics: &[Metric]) -> bool {
        !metrics
            .iter()
            .any(|metric| !matches!(metric.value(), &MetricValue::Counter { .. }))
    }

    pub(super) fn all_gauges(metrics: &[Metric]) -> bool {
        !metrics
            .iter()
            .any(|metric| !matches!(metric.value(), &MetricValue::Gauge { .. }))
    }

    fn all_tags_match(metrics: &[Metric], tag: &str, matches: impl Fn(&str) -> bool) -> bool {
        !metrics.iter().any(|metric| {
            metric
                .tags()
                .unwrap()
                .get(tag)
                .map(|value| !matches(value))
                .unwrap_or(false)
        })
    }

    pub(super) fn count_name(metrics: &[Metric], name: &str) -> usize {
        metrics
            .iter()
            .filter(|metric| metric.name() == name)
            .count()
    }

    pub(super) fn count_tag(metrics: &[Metric], tag: &str) -> usize {
        metrics
            .iter()
            .filter(|metric| {
                metric
                    .tags()
                    .expect("Metric is missing tags")
                    .contains_key(tag)
            })
            .count()
    }

    fn collect_tag_values(metrics: &[Metric], tag: &str) -> HashSet<String> {
        metrics
            .iter()
            .filter_map(|metric| metric.tags().unwrap().get(tag).map(ToOwned::to_owned))
            .collect::<HashSet<_>>()
    }

    // Run a series of tests using filters to ensure they are obeyed
    pub(super) async fn assert_filtered_metrics<Get, Fut>(tag: &str, get_metrics: Get)
    where
        Get: Fn(FilterList) -> Fut,
        Fut: Future<Output = Vec<Metric>>,
    {
        let all_metrics = get_metrics(FilterList::default()).await;

        let keys = collect_tag_values(&all_metrics, tag);
        // Pick an arbitrary key value
        if let Some(key) = keys.into_iter().next() {
            let key_prefix = &key[..key.len() - 1].to_string();
            let key_prefix_pattern = PatternWrapper::try_from(format!("{}*", key_prefix)).unwrap();
            let key_pattern = PatternWrapper::try_from(key.clone()).unwrap();

            let filter = FilterList {
                includes: Some(vec![key_pattern.clone()]),
                excludes: None,
            };
            let filtered_metrics_with = get_metrics(filter).await;

            assert!(filtered_metrics_with.len() <= all_metrics.len());
            assert!(!filtered_metrics_with.is_empty());
            assert!(all_tags_match(&filtered_metrics_with, tag, |s| s == key));

            let filter = FilterList {
                includes: Some(vec![key_prefix_pattern.clone()]),
                excludes: None,
            };
            let filtered_metrics_with_match = get_metrics(filter).await;

            assert!(filtered_metrics_with_match.len() >= filtered_metrics_with.len());
            assert!(all_tags_match(&filtered_metrics_with_match, tag, |s| {
                s.starts_with(key_prefix)
            }));

            let filter = FilterList {
                includes: None,
                excludes: Some(vec![key_pattern]),
            };
            let filtered_metrics_without = get_metrics(filter).await;

            assert!(filtered_metrics_without.len() <= all_metrics.len());
            assert!(all_tags_match(&filtered_metrics_without, tag, |s| s != key));

            let filter = FilterList {
                includes: None,
                excludes: Some(vec![key_prefix_pattern]),
            };
            let filtered_metrics_without_match = get_metrics(filter).await;

            assert!(filtered_metrics_without_match.len() <= filtered_metrics_without.len());
            assert!(all_tags_match(&filtered_metrics_without_match, tag, |s| {
                !s.starts_with(key_prefix)
            }));

            assert!(
                filtered_metrics_with.len() + filtered_metrics_without.len() <= all_metrics.len()
            );
        }
    }

    #[tokio::test]
    async fn source_compliance() {
        let config = HostMetricsConfig {
            scrape_interval_secs: 1.0,
            ..Default::default()
        };

        let events =
            run_and_assert_source_compliance(config, Duration::from_secs(2), &SOURCE_TAGS).await;

        assert!(!events.is_empty());
    }
}<|MERGE_RESOLUTION|>--- conflicted
+++ resolved
@@ -239,17 +239,10 @@
         }
 
         let metrics = buffer.metrics;
-<<<<<<< HEAD
-        emit!(EventsReceived {
-            count: metrics.len(),
-            byte_size: metrics.estimated_json_encoded_size_of(),
-        });
-=======
         self.events_received.emit(CountByteSize(
             metrics.len(),
             metrics.estimated_json_encoded_size_of(),
         ));
->>>>>>> 5623d1ed
         metrics
     }
 
