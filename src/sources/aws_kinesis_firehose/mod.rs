--- conflicted
+++ resolved
@@ -39,27 +39,14 @@
     /// An optional access key to authenticate requests against.
     ///
     /// AWS Kinesis Firehose can be configured to pass along a user-configurable access key with each request. If
-<<<<<<< HEAD
-    /// configured, `access_key` should be set to the same value. Otherwise, all requests will be allowed.
-    ///
-    /// This option has been deprecated, the `access_keys` option should be used instead.
-    #[configurable(deprecated)]
-=======
     /// configured, `access_key` should be set to the same value. Otherwise, all requests are allowed.
     #[configurable(deprecated = "This option has been deprecated, use `access_keys` instead.")]
->>>>>>> 45417121
     #[configurable(metadata(docs::examples = "A94A8FE5CCB19BA61C4C08"))]
     access_key: Option<SensitiveString>,
 
     /// An optional list of access keys to authenticate requests against.
     ///
     /// AWS Kinesis Firehose can be configured to pass along a user-configurable access key with each request. If
-<<<<<<< HEAD
-    /// configured, `access_keys` should be set to the same value. Otherwise, all requests will be allowed.
-    #[configurable(metadata(docs::examples = "access_keys_example()"))]
-    access_keys: Option<Vec<SensitiveString>>,
-
-=======
     /// configured, `access_keys` should be set to the same value. Otherwise, all requests are allowed.
     #[configurable(metadata(docs::examples = "access_keys_example()"))]
     access_keys: Option<Vec<SensitiveString>>,
@@ -71,7 +58,6 @@
     #[configurable(derived)]
     store_access_key: bool,
 
->>>>>>> 45417121
     /// The compression scheme to use for decompressing records within the Firehose message.
     ///
     /// Some services, like AWS CloudWatch Logs, [compresses the events with gzip][events_with_gzip],
@@ -173,10 +159,7 @@
 
         let svc = filters::firehose(
             access_keys.map(|key| key.inner().to_string()).collect(),
-<<<<<<< HEAD
-=======
             self.store_access_key,
->>>>>>> 45417121
             self.record_compression,
             decoder,
             acknowledgements,
@@ -238,10 +221,7 @@
             address: "0.0.0.0:443".parse().unwrap(),
             access_key: None,
             access_keys: None,
-<<<<<<< HEAD
-=======
             store_access_key: false,
->>>>>>> 45417121
             tls: None,
             record_compression: Default::default(),
             framing: default_framing_message_based(),
@@ -317,10 +297,7 @@
     async fn source(
         access_key: Option<SensitiveString>,
         access_keys: Option<Vec<SensitiveString>>,
-<<<<<<< HEAD
-=======
         store_access_key: bool,
->>>>>>> 45417121
         record_compression: Compression,
         delivered: bool,
         log_namespace: bool,
@@ -336,10 +313,7 @@
                 tls: None,
                 access_key,
                 access_keys,
-<<<<<<< HEAD
-=======
                 store_access_key,
->>>>>>> 45417121
                 record_compression,
                 framing: default_framing_message_based(),
                 decoding: default_decoding(),
@@ -505,12 +479,8 @@
                 Vec::new(),
             ),
         ] {
-<<<<<<< HEAD
-            let (rx, addr) = source(None, None, source_record_compression, true, false).await;
-=======
             let (rx, addr) =
                 source(None, None, false, source_record_compression, true, false).await;
->>>>>>> 45417121
 
             let timestamp: DateTime<Utc> = Utc::now();
 
@@ -610,11 +580,7 @@
                 Vec::new(),
             ),
         ] {
-<<<<<<< HEAD
-            let (rx, addr) = source(None, None, source_record_compression, true, true).await;
-=======
             let (rx, addr) = source(None, None, false, source_record_compression, true, true).await;
->>>>>>> 45417121
 
             let timestamp: DateTime<Utc> = Utc::now();
 
@@ -685,11 +651,7 @@
     #[tokio::test]
     async fn aws_kinesis_firehose_forwards_events_gzip_request() {
         assert_source_compliance(&SOURCE_TAGS, async move {
-<<<<<<< HEAD
-            let (rx, addr) = source(None, None, Default::default(), true, false).await;
-=======
             let (rx, addr) = source(None, None, false, Default::default(), true, false).await;
->>>>>>> 45417121
 
             let timestamp: DateTime<Utc> = Utc::now();
 
@@ -730,10 +692,7 @@
             Some("an access key".to_string().into()),
             Some(vec!["an access key in list".to_string().into()]),
             Default::default(),
-<<<<<<< HEAD
-=======
             Default::default(),
->>>>>>> 45417121
             true,
             false,
         )
@@ -760,10 +719,7 @@
         let (_rx, addr) = source(
             None,
             Some(vec!["an access key in list".to_string().into()]),
-<<<<<<< HEAD
-=======
             Default::default(),
->>>>>>> 45417121
             Default::default(),
             true,
             false,
@@ -794,10 +750,7 @@
             Some(valid_access_key.clone()),
             Some(vec!["valid access key 2".to_string().into()]),
             Default::default(),
-<<<<<<< HEAD
-=======
             Default::default(),
->>>>>>> 45417121
             true,
             false,
         )
@@ -831,10 +784,7 @@
                 "valid access key 2".to_string().into(),
             ]),
             Default::default(),
-<<<<<<< HEAD
-=======
             Default::default(),
->>>>>>> 45417121
             true,
             false,
         )
@@ -861,11 +811,7 @@
     async fn handles_acknowledgement_failure() {
         let expected = RECORD.as_bytes().to_owned();
 
-<<<<<<< HEAD
-        let (rx, addr) = source(None, None, Compression::None, false, false).await;
-=======
         let (rx, addr) = source(None, None, false, Compression::None, false, false).await;
->>>>>>> 45417121
 
         let timestamp: DateTime<Utc> = Utc::now();
 
