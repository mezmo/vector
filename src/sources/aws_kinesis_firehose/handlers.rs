--- conflicted
+++ resolved
@@ -70,17 +70,10 @@
         loop {
             match stream.next().await {
                 Some(Ok((mut events, _byte_size))) => {
-<<<<<<< HEAD
-                    emit!(EventsReceived {
-                        count: events.len(),
-                        byte_size: events.estimated_json_encoded_size_of(),
-                    });
-=======
                     events_received.emit(CountByteSize(
                         events.len(),
                         events.estimated_json_encoded_size_of(),
                     ));
->>>>>>> 5623d1ed
 
                     let (batch, receiver) = context
                         .acknowledgements
