<<<<<<< HEAD
use std::{
    borrow::BorrowMut,
    collections::HashMap,
    io::{Error, ErrorKind},
    path::PathBuf,
    process::ExitStatus,
};
=======
use std::{collections::HashMap, io::Error, path::PathBuf, process::ExitStatus};
>>>>>>> dc7e7927

use chrono::Utc;
use futures::StreamExt;
use smallvec::SmallVec;
use snafu::Snafu;
use tokio::{
    io::{AsyncRead, BufReader},
    process::Command,
    sync::mpsc::{channel, Sender},
    time::{self, sleep, Duration, Instant},
};
use tokio_stream::wrappers::IntervalStream;
use tokio_util::codec::FramedRead;
use vector_lib::configurable::configurable_component;
use vector_lib::internal_event::{ByteSize, BytesReceived, InternalEventHandle as _, Protocol};
use vector_lib::{
    codecs::{
        decoding::{DeserializerConfig, FramingConfig},
        StreamDecodingError,
    },
    config::LegacyKey,
    event::{LogEvent, TargetEvents},
    schema, ByteSizeOf, EstimatedJsonEncodedSizeOf, TimeZone,
};
use vrl::value::Kind;
use vrl::{
    compiler::{runtime::Runtime, Program},
    path::OwnedValuePath,
};

use crate::{
    codecs::{Decoder, DecodingConfig},
    config::{SourceConfig, SourceContext, SourceOutput},
    event::{Event, VrlTarget},
    internal_events::{
        ExecChannelClosedError, ExecCommandExecuted, ExecEventsReceived, ExecFailedError,
        ExecFailedToSignalChild, ExecFailedToSignalChildError, ExecTimeoutError,
        ExecVrlEventsReceived, StreamClosedError,
    },
    serde::default_decoding,
    shutdown::ShutdownSignal,
    transforms::remap::RemapConfig,
    SourceSender,
};
use async_trait::async_trait;
use futures::FutureExt;
use vector_lib::config::{log_schema, LogNamespace};
use vector_lib::lookup::{owned_value_path, path};

#[cfg(test)]
mod tests;

/// Configuration for the `exec` source.
#[configurable_component(source("exec", "Collect output from a process running on the host."))]
#[derive(Clone, Debug)]
#[serde(deny_unknown_fields)]
pub struct ExecConfig {
    #[configurable(derived)]
    pub mode: Mode,

    #[configurable(derived)]
    pub scheduled: Option<ScheduledConfig>,

    #[configurable(derived)]
    pub streaming: Option<StreamingConfig>,

    /// The command to run, plus any arguments required.
    #[configurable(metadata(docs::examples = "echo", docs::examples = "Hello World!"))]
    pub command: Option<Vec<String>>,

    /// The VRL program to execute
    #[configurable(derived)]
    source: Option<String>,

    /// Custom environment variables to set or update when running the command.
    /// If a variable name already exists in the environment, its value is replaced.
    #[serde(default)]
    #[configurable(metadata(docs::additional_props_description = "An environment variable."))]
    #[configurable(metadata(docs::examples = "environment_examples()"))]
    pub environment: Option<HashMap<String, String>>,

    /// Whether or not to clear the environment before setting custom environment variables.
    #[serde(default = "default_clear_environment")]
    pub clear_environment: bool,

    /// The directory in which to run the command.
    pub working_directory: Option<PathBuf>,

    /// Whether or not the output from stderr should be included when generating events.
    #[serde(default = "default_include_stderr")]
    pub include_stderr: bool,

    /// The maximum buffer size allowed before a log event is generated.
    #[serde(default = "default_maximum_buffer_size")]
    pub maximum_buffer_size_bytes: usize,

    #[configurable(derived)]
    framing: Option<FramingConfig>,

    #[configurable(derived)]
    #[serde(default = "default_decoding")]
    decoding: DeserializerConfig,

    /// The namespace to use for logs. This overrides the global setting.
    #[configurable(metadata(docs::hidden))]
    #[serde(default)]
    log_namespace: Option<bool>,
}

/// Mode of operation for running the command.
#[configurable_component]
#[derive(Clone, Copy, Debug)]
#[serde(rename_all = "snake_case", deny_unknown_fields)]
pub enum Mode {
    /// The command is run on a schedule.
    Scheduled,

    /// The command is run until it exits, potentially being restarted.
    Streaming,
}

/// Configuration options for scheduled commands.
#[configurable_component]
#[derive(Clone, Debug)]
#[serde(deny_unknown_fields)]
pub struct ScheduledConfig {
    /// The interval, in seconds, between scheduled command runs.
    ///
    /// If the command takes longer than `exec_interval_secs` to run, it is killed.
    #[serde(default = "default_exec_interval_secs")]
    exec_interval_secs: u64,
}

/// Configuration options for streaming commands.
#[configurable_component]
#[derive(Clone, Debug)]
#[serde(deny_unknown_fields)]
pub struct StreamingConfig {
    /// Whether or not the command should be rerun if the command exits.
    #[serde(default = "default_respawn_on_exit")]
    respawn_on_exit: bool,

    /// The amount of time, in seconds, before rerunning a streaming command that exited.
    #[serde(default = "default_respawn_interval_secs")]
    #[configurable(metadata(docs::human_name = "Respawn Interval"))]
    respawn_interval_secs: u64,
}

#[derive(Debug, PartialEq, Eq, Snafu)]
pub enum ExecConfigError {
    #[snafu(display("A non-empty list for command must be provided"))]
    CommandEmpty,
    #[snafu(display("The maximum buffer size must be greater than zero"))]
    ZeroBuffer,
    #[snafu(display("A non-empty VRL source must be provided"))]
    VrlSourceEmpty,
    #[snafu(display("A command or VRL source to execute must be provided"))]
    CommandAndSourceEmpty,
    #[snafu(display("One of command or VRL source must be provided"))]
    CommandAndVrlProvided,
}

impl Default for ExecConfig {
    fn default() -> Self {
        ExecConfig {
            mode: Mode::Scheduled,
            scheduled: Some(ScheduledConfig {
                exec_interval_secs: default_exec_interval_secs(),
            }),
            streaming: None,
            command: Some(vec!["echo".to_owned(), "Hello World!".to_owned()]),
            source: None,
            environment: None,
            clear_environment: default_clear_environment(),
            working_directory: None,
            include_stderr: default_include_stderr(),
            maximum_buffer_size_bytes: default_maximum_buffer_size(),
            framing: None,
            decoding: default_decoding(),
            log_namespace: None,
        }
    }
}

const fn default_maximum_buffer_size() -> usize {
    // 1MB
    1000000
}

const fn default_exec_interval_secs() -> u64 {
    60
}

const fn default_respawn_interval_secs() -> u64 {
    5
}

const fn default_respawn_on_exit() -> bool {
    true
}

const fn default_clear_environment() -> bool {
    false
}

const fn default_include_stderr() -> bool {
    true
}

fn environment_examples() -> HashMap<String, String> {
    HashMap::<_, _>::from_iter([
        ("LANG".to_owned(), "es_ES.UTF-8".to_owned()),
        ("TZ".to_owned(), "Etc/UTC".to_owned()),
        ("PATH".to_owned(), "/bin:/usr/bin:/usr/local/bin".to_owned()),
    ])
}

fn get_hostname() -> Option<String> {
    crate::get_hostname().ok()
}

const STDOUT: &str = "stdout";
const STDERR: &str = "stderr";
const STREAM_KEY: &str = "stream";
const PID_KEY: &str = "pid";
const COMMAND_KEY: &str = "command";
const EXEC_TYPE_KEY: &str = "exec_type";

impl_generate_config_from_default!(ExecConfig);

impl ExecConfig {
    fn validate(&self) -> Result<(), ExecConfigError> {
        let script_mode = self.is_script_mode();

        if script_mode && self.command.is_some() {
            return Err(ExecConfigError::CommandAndVrlProvided);
        }
        if script_mode && self.source.as_ref().unwrap().is_empty() {
            return Err(ExecConfigError::VrlSourceEmpty);
        }
        if !script_mode && (self.command.is_none() || self.command.as_ref().unwrap().is_empty()) {
            return Err(ExecConfigError::CommandEmpty);
        }
        if self.maximum_buffer_size_bytes == 0 {
            return Err(ExecConfigError::ZeroBuffer);
        }
        Ok(())
    }

    fn command_line(&self) -> String {
        self.command.as_ref().unwrap().join(" ")
    }

    const fn exec_interval_secs_or_default(&self) -> u64 {
        match &self.scheduled {
            None => default_exec_interval_secs(),
            Some(config) => config.exec_interval_secs,
        }
    }

    const fn respawn_on_exit_or_default(&self) -> bool {
        match &self.streaming {
            None => default_respawn_on_exit(),
            Some(config) => config.respawn_on_exit,
        }
    }

    const fn respawn_interval_secs_or_default(&self) -> u64 {
        match &self.streaming {
            None => default_respawn_interval_secs(),
            Some(config) => config.respawn_interval_secs,
        }
    }

    const fn is_script_mode(&self) -> bool {
        self.source.is_some()
    }
}

#[async_trait::async_trait]
#[typetag::serde(name = "exec")]
impl SourceConfig for ExecConfig {
    async fn build(&self, cx: SourceContext) -> crate::Result<super::Source> {
        self.validate()?;
        let hostname = get_hostname();
        let log_namespace = cx.log_namespace(self.log_namespace);

        let framing = self
            .framing
            .clone()
            .unwrap_or_else(|| self.decoding.default_stream_framing());
        let decoder =
            DecodingConfig::new(framing, self.decoding.clone(), LogNamespace::Legacy).build()?;
        let program = maybe_compile_vrl_script(self, &cx)?;

        match &self.mode {
            Mode::Scheduled => Ok(Box::pin(run_scheduled(
                self.clone(),
                hostname,
                decoder,
                cx.shutdown,
                cx.out,
                log_namespace,
                program.clone(),
            ))),
            Mode::Streaming => {
                let respawn_on_exit = self.respawn_on_exit_or_default();
                let respawn_interval_secs = self.respawn_interval_secs_or_default();

                Ok(Box::pin(run_streaming(
                    self.clone(),
                    hostname,
                    respawn_on_exit,
                    respawn_interval_secs,
                    decoder,
                    cx.shutdown,
                    cx.out,
                    log_namespace,
                    program.clone(),
                )))
            }
        }
    }

    fn outputs(&self, global_log_namespace: LogNamespace) -> Vec<SourceOutput> {
        let log_namespace = global_log_namespace.merge(Some(self.log_namespace.unwrap_or(false)));

        let schema_definition = self
            .decoding
            .schema_definition(log_namespace)
            .with_standard_vector_source_metadata()
            .with_source_metadata(
                Self::NAME,
                Some(LegacyKey::InsertIfEmpty(
                    log_schema()
                        .host_key()
                        .map_or(OwnedValuePath::root(), |key| key.clone()),
                )),
                &owned_value_path!("host"),
                Kind::bytes().or_undefined(),
                Some("host"),
            )
            .with_source_metadata(
                Self::NAME,
                Some(LegacyKey::InsertIfEmpty(owned_value_path!(STREAM_KEY))),
                &owned_value_path!(STREAM_KEY),
                Kind::bytes().or_undefined(),
                None,
            )
            .with_source_metadata(
                Self::NAME,
                Some(LegacyKey::InsertIfEmpty(owned_value_path!(PID_KEY))),
                &owned_value_path!(PID_KEY),
                Kind::integer().or_undefined(),
                None,
            )
            .with_source_metadata(
                Self::NAME,
                Some(LegacyKey::InsertIfEmpty(owned_value_path!(COMMAND_KEY))),
                &owned_value_path!(COMMAND_KEY),
                Kind::bytes(),
                None,
            )
            .with_source_metadata(
                Self::NAME,
                Some(LegacyKey::InsertIfEmpty(owned_value_path!(EXEC_TYPE_KEY))),
                &owned_value_path!(EXEC_TYPE_KEY),
                Kind::bytes(),
                None,
            );

        vec![SourceOutput::new_maybe_logs(
            self.decoding.output_type(),
            schema_definition,
        )]
    }

    fn can_acknowledge(&self) -> bool {
        false
    }
}

async fn run_scheduled(
    config: ExecConfig,
    hostname: Option<String>,
    decoder: Decoder,
    shutdown: ShutdownSignal,
    out: SourceSender,
    log_namespace: LogNamespace,
    program: Option<Program>,
) -> Result<(), ()> {
    debug!("Starting scheduled exec runs.");
    let exec_interval_secs = config.exec_interval_secs_or_default();
    let schedule = Duration::from_secs(exec_interval_secs);

    let mut interval = IntervalStream::new(time::interval(schedule)).take_until(shutdown.clone());

    while interval.next().await.is_some() {
        let mut executor = create_executor(
            config.clone(),
            hostname.clone(),
            decoder.clone(),
            shutdown.clone(),
            out.clone(),
            log_namespace,
            program.clone(),
        );

        // Wait for our task to finish, wrapping it in a timeout
        let timeout: Result<Result<Option<ExitStatus>, Error>, time::error::Elapsed> =
            tokio::time::timeout(schedule, executor.run()).await;

        match timeout {
            Ok(output) => {
                if let Err(command_error) = output {
                    emit!(ExecFailedError {
                        command: config.command_line().as_str(),
                        error: command_error,
                    });
                }
            }
            Err(error) => {
                emit!(ExecTimeoutError {
                    command: config.command_line().as_str(),
                    elapsed_seconds: schedule.as_secs(),
                    error,
                });
            }
        }
    }

    debug!("Finished scheduled exec runs.");
    Ok(())
}

#[allow(clippy::too_many_arguments)]
async fn run_streaming(
    config: ExecConfig,
    hostname: Option<String>,
    respawn_on_exit: bool,
    respawn_interval_secs: u64,
    decoder: Decoder,
    mut shutdown: ShutdownSignal,
    out: SourceSender,
    log_namespace: LogNamespace,
    program: Option<Program>,
) -> Result<(), ()> {
    // respawn only applies to command execution
    let mut executor = create_executor(
        config.clone(),
        hostname.clone(),
        decoder.clone(),
        shutdown.clone(),
        out.clone(),
        log_namespace,
        program.clone(),
    );
    if !config.is_script_mode() && respawn_on_exit {
        let duration = Duration::from_secs(respawn_interval_secs);

        // Continue to loop while not shutdown
        loop {
            let output = executor.run().await;

            // handle command finished
            if let Err(command_error) = output {
                emit!(ExecFailedError {
                    command: config.command_line().as_str(),
                    error: command_error,
                });
            }

            tokio::select! {
                _ = &mut shutdown => break, // will break early if a shutdown is started
                _ = sleep(duration) => debug!("Restarting streaming process."),
            }
        }
    } else {
        let output = executor.run().await;

        if let Err(command_error) = output {
            emit!(ExecFailedError {
                command: config.command_line().as_str(),
                error: command_error,
            });
        }
    }

    Ok(())
}

fn create_executor(
    config: ExecConfig,
    hostname: Option<String>,
    decoder: Decoder,
    shutdown: ShutdownSignal,
    out: SourceSender,
    log_namespace: LogNamespace,
    program: Option<Program>,
) -> Box<dyn ExecInner + Send> {
    if config.is_script_mode() {
        Box::new(VrlExecInner {
            config,
            log_namespace,
            out,
            program: program.unwrap(),
        })
    } else {
        Box::new(CommandExecInner {
            config,
            decoder,
            hostname,
            log_namespace,
            out,
            shutdown,
        })
    }
}

#[async_trait]
trait ExecInner {
    async fn run(&mut self) -> Result<Option<ExitStatus>, Error>;
}

#[derive(Clone)]
struct CommandExecInner {
    config: ExecConfig,
    hostname: Option<String>,
    decoder: Decoder,
    shutdown: ShutdownSignal,
    out: SourceSender,
    log_namespace: LogNamespace,
}
#[async_trait]
impl ExecInner for CommandExecInner {
    async fn run(&mut self) -> Result<Option<ExitStatus>, Error> {
        debug!("Starting command run.");
        let mut command = build_command(&self.config);

        // Mark the start time just before spawning the process as
        // this seems to be the best approximation of exec duration
        let start = Instant::now();

<<<<<<< HEAD
        let mut child = command.spawn()?;
=======
    // Optionally include stderr
    if config.include_stderr {
        let stderr = child
            .stderr
            .take()
            .ok_or_else(|| Error::other("Unable to take stderr of spawned process"))?;
>>>>>>> dc7e7927

        // Set up communication channels
        let (sender, mut receiver) = channel(1024);

        // Optionally include stderr
        if self.config.include_stderr {
            let stderr = child.stderr.take().ok_or_else(|| {
                Error::new(ErrorKind::Other, "Unable to take stderr of spawned process")
            })?;

<<<<<<< HEAD
            // Create stderr async reader
            let stderr_reader = BufReader::new(stderr);
=======
    let stdout = child
        .stdout
        .take()
        .ok_or_else(|| Error::other("Unable to take stdout of spawned process"))?;
>>>>>>> dc7e7927

            spawn_reader_thread(stderr_reader, self.decoder.clone(), STDERR, sender.clone());
        }

        let stdout = child.stdout.take().ok_or_else(|| {
            Error::new(ErrorKind::Other, "Unable to take stdout of spawned process")
        })?;

        // Create stdout async reader
        let stdout_reader = BufReader::new(stdout);

        let pid = child.id();

        spawn_reader_thread(stdout_reader, self.decoder.clone(), STDOUT, sender);

        let bytes_received = register!(BytesReceived::from(Protocol::NONE));

        // LOG-17649: Due to the `shutdown_child` call in the shutdown arm in the select! macro,
        // we need to fuse shutdown so shutdown.poll() won't be called after it produces a ready
        // response. Without the fuse call, the test sources::exec::tests::test_graceful_shutdown
        // will fail.
        let mut shutdown = self.shutdown.borrow_mut().fuse();
        'outer: loop {
            tokio::select! {
                _ = &mut shutdown => {
                    if !shutdown_child(&mut child, &command).await {
                            break 'outer; // couldn't signal, exit early
                    }
                }
                v = receiver.recv() => {
                    match v {
                        None => break 'outer,
                        Some(((mut events, byte_size), stream)) => {
                            bytes_received.emit(ByteSize(byte_size));

                            let count = events.len();
                            emit!(ExecEventsReceived {
                                count,
                                command: self.config.command_line().as_str(),
                                byte_size: events.estimated_json_encoded_size_of(),
                            });

                            for event in &mut events {
                                handle_event(&self.config, &self.hostname, &Some(stream.to_string()), pid, event, self.log_namespace);
                            }
                            if (self.out.send_batch(events).await).is_err() {
                                emit!(StreamClosedError { count });
                                break;
                            }
                        },
                    }
                }
            }
        }

        let elapsed = start.elapsed();

        let result = match child.try_wait() {
            Ok(Some(exit_status)) => {
                handle_exit_status(&self.config, exit_status.code(), elapsed);
                Ok(Some(exit_status))
            }
            Ok(None) => {
                handle_exit_status(&self.config, None, elapsed);
                Ok(None)
            }
            Err(error) => {
                error!(message = "Unable to obtain exit status.", %error);

                handle_exit_status(&self.config, None, elapsed);
                Ok(None)
            }
        };

        debug!("Finished command run.");

        result
    }
}

struct VrlExecInner {
    config: ExecConfig,
    out: SourceSender,
    log_namespace: LogNamespace,
    program: Program,
}

#[async_trait]
impl ExecInner for VrlExecInner {
    async fn run(&mut self) -> Result<Option<ExitStatus>, Error> {
        debug!("Starting vrl execution.");

        let event = LogEvent::default();
        let timezone = TimeZone::parse("UTC").unwrap();
        let mut target = VrlTarget::new(Event::Log(event), self.program.info(), false);
        let result = Runtime::default().resolve(&mut target, &self.program, &timezone);

        let bytes_received = register!(BytesReceived::from(Protocol::NONE));
        let source = self.config.source.as_ref().unwrap();

        // handle the result error
        if let Err(err) = result {
            error!("VRL execution terminated: {}", err)
        } else {
            match target.into_events(self.log_namespace) {
                TargetEvents::One(mut event) => {
                    bytes_received.emit(ByteSize(event.allocated_bytes()));
                    emit!(ExecVrlEventsReceived {
                        count: 1,
                        byte_size: event.estimated_json_encoded_size_of(),
                        source: source.as_str(),
                    });
                    handle_event(
                        &self.config,
                        &None,
                        &None,
                        None,
                        &mut event,
                        self.log_namespace,
                    );

                    if (self.out.send_event(event).await).is_err() {
                        emit!(StreamClosedError { count: 1 });
                    }
                }
                TargetEvents::Logs(mut events) => {
                    let mut count = 0;
                    for mut event in &mut events {
                        emit!(ExecVrlEventsReceived {
                            count: 1,
                            byte_size: event.estimated_json_encoded_size_of(),
                            source: source.as_str(),
                        });
                        handle_event(
                            &self.config,
                            &None,
                            &None,
                            None,
                            &mut event,
                            self.log_namespace,
                        );

                        if (self.out.send_event(event).await).is_err() {
                            count += 1;
                            emit!(StreamClosedError { count });
                        }
                    }
                }
                // for traces do nothing
                _ => panic!("VRL execution must return logs, not traces"),
            }
        }

        debug!("Finished vrl execution.");
        Ok(None)
    }
}

fn maybe_compile_vrl_script(
    config: &ExecConfig,
    ctx: &SourceContext,
) -> Result<Option<Program>, Error> {
    if !config.is_script_mode() {
        return Ok(None);
    }
    let remap_config = RemapConfig {
        source: config.source.clone(),
        ..Default::default()
    };
    let result = remap_config.compile_vrl_program(
        Default::default(),
        schema::Definition::any(),
        ctx.mezmo_ctx.clone(),
    );
    match result {
        Ok((program, _, _)) => Ok(Some(program)),
        Err(err) => Err(Error::new(
            ErrorKind::Other,
            format!("Error compiling VRL program. Reason: {}", err),
        )),
    }
}

fn handle_exit_status(config: &ExecConfig, exit_status: Option<i32>, exec_duration: Duration) {
    emit!(ExecCommandExecuted {
        command: config.command_line().as_str(),
        exit_status,
        exec_duration,
    });
}

#[cfg(unix)]
async fn shutdown_child(
    child: &mut tokio::process::Child,
    command: &tokio::process::Command,
) -> bool {
    match child.id().map(i32::try_from) {
        Some(Ok(pid)) => {
            // shutting down, send a SIGTERM to the child
            if let Err(error) = nix::sys::signal::kill(
                nix::unistd::Pid::from_raw(pid),
                nix::sys::signal::Signal::SIGTERM,
            ) {
                emit!(ExecFailedToSignalChildError {
                    command,
                    error: ExecFailedToSignalChild::SignalError(error)
                });
                false
            } else {
                true
            }
        }
        Some(Err(err)) => {
            emit!(ExecFailedToSignalChildError {
                command,
                error: ExecFailedToSignalChild::FailedToMarshalPid(err)
            });
            false
        }
        None => {
            emit!(ExecFailedToSignalChildError {
                command,
                error: ExecFailedToSignalChild::NoPid
            });
            false
        }
    }
}

#[cfg(windows)]
async fn shutdown_child(
    child: &mut tokio::process::Child,
    command: &tokio::process::Command,
) -> bool {
    // TODO Graceful shutdown of Windows processes
    match child.kill().await {
        Ok(()) => true,
        Err(err) => {
            emit!(ExecFailedToSignalChildError {
                command: &command,
                error: ExecFailedToSignalChild::IoError(err)
            });
            false
        }
    }
}

fn build_command(config: &ExecConfig) -> Command {
    let command = config
        .command
        .clone()
        .expect("Expected command to be present");
    let command_args = if command.len() > 1 {
        Some(&command[1..])
    } else {
        None
    };

    let mut command = Command::new(&command[0]);

    if let Some(args) = command_args {
        command.args(args);
    };

    command.kill_on_drop(true);

    // Clear environment variables if needed
    if config.clear_environment {
        command.env_clear();
    }

    // Configure environment variables if needed
    if let Some(envs) = &config.environment {
        command.envs(envs);
    }

    // Explicitly set the current dir if needed
    if let Some(current_dir) = &config.working_directory {
        command.current_dir(current_dir);
    }

    // Pipe our stdout to the process
    command.stdout(std::process::Stdio::piped());

    // Pipe stderr to the process if needed
    if config.include_stderr {
        command.stderr(std::process::Stdio::piped());
    } else {
        command.stderr(std::process::Stdio::null());
    }

    // Stdin is not needed
    command.stdin(std::process::Stdio::null());

    command
}

fn handle_event(
    config: &ExecConfig,
    hostname: &Option<String>,
    data_stream: &Option<String>,
    pid: Option<u32>,
    event: &mut Event,
    log_namespace: LogNamespace,
) {
    if let Event::Log(log) = event {
        log_namespace.insert_standard_vector_source_metadata(log, ExecConfig::NAME, Utc::now());

        // Add data stream of stdin or stderr (if needed)
        if let Some(data_stream) = data_stream {
            log_namespace.insert_source_metadata(
                ExecConfig::NAME,
                log,
                Some(LegacyKey::InsertIfEmpty(path!(STREAM_KEY))),
                path!(STREAM_KEY),
                data_stream.clone(),
            );
        }

        // Add pid (if needed)
        if let Some(pid) = pid {
            log_namespace.insert_source_metadata(
                ExecConfig::NAME,
                log,
                Some(LegacyKey::InsertIfEmpty(path!(PID_KEY))),
                path!(PID_KEY),
                pid as i64,
            );
        }

        // Add hostname (if needed)
        if let Some(hostname) = hostname {
            log_namespace.insert_source_metadata(
                ExecConfig::NAME,
                log,
                log_schema().host_key().map(LegacyKey::InsertIfEmpty),
                path!("host"),
                hostname.clone(),
            );
        }

        // Add command
        if config.command.is_some() {
            log_namespace.insert_source_metadata(
                ExecConfig::NAME,
                log,
                Some(LegacyKey::InsertIfEmpty(path!(COMMAND_KEY))),
                path!(COMMAND_KEY),
                config.command.clone(),
            );
        }

        let exec_type = if config.is_script_mode() {
            "vrl".to_owned()
        } else {
            "shell".to_owned()
        };
        log_namespace.insert_source_metadata(
            ExecConfig::NAME,
            log,
            Some(LegacyKey::InsertIfEmpty(path!(EXEC_TYPE_KEY))),
            path!(EXEC_TYPE_KEY),
            exec_type,
        );
    }
}

fn spawn_reader_thread<R: 'static + AsyncRead + Unpin + std::marker::Send>(
    reader: BufReader<R>,
    decoder: Decoder,
    origin: &'static str,
    sender: Sender<((SmallVec<[Event; 1]>, usize), &'static str)>,
) {
    // Start the green background thread for collecting
    drop(tokio::spawn(async move {
        debug!("Start capturing {} command output.", origin);

        let mut stream = FramedRead::new(reader, decoder);
        while let Some(result) = stream.next().await {
            match result {
                Ok(next) => {
                    if sender.send((next, origin)).await.is_err() {
                        // If the receive half of the channel is closed, either due to close being
                        // called or the Receiver handle dropping, the function returns an error.
                        emit!(ExecChannelClosedError);
                        break;
                    }
                }
                Err(error) => {
                    // Error is logged by `crate::codecs::Decoder`, no further
                    // handling is needed here.
                    if !error.can_continue() {
                        break;
                    }
                }
            }
        }

        debug!("Finished capturing {} command output.", origin);
    }));
}<|MERGE_RESOLUTION|>--- conflicted
+++ resolved
@@ -1,14 +1,4 @@
-<<<<<<< HEAD
-use std::{
-    borrow::BorrowMut,
-    collections::HashMap,
-    io::{Error, ErrorKind},
-    path::PathBuf,
-    process::ExitStatus,
-};
-=======
-use std::{collections::HashMap, io::Error, path::PathBuf, process::ExitStatus};
->>>>>>> dc7e7927
+use std::{borrow::BorrowMut, collections::HashMap, io::Error, path::PathBuf, process::ExitStatus};
 
 use chrono::Utc;
 use futures::StreamExt;
@@ -552,42 +542,28 @@
         // this seems to be the best approximation of exec duration
         let start = Instant::now();
 
-<<<<<<< HEAD
         let mut child = command.spawn()?;
-=======
-    // Optionally include stderr
-    if config.include_stderr {
-        let stderr = child
-            .stderr
-            .take()
-            .ok_or_else(|| Error::other("Unable to take stderr of spawned process"))?;
->>>>>>> dc7e7927
 
         // Set up communication channels
         let (sender, mut receiver) = channel(1024);
 
         // Optionally include stderr
         if self.config.include_stderr {
-            let stderr = child.stderr.take().ok_or_else(|| {
-                Error::new(ErrorKind::Other, "Unable to take stderr of spawned process")
-            })?;
-
-<<<<<<< HEAD
+            let stderr = child
+                .stderr
+                .take()
+                .ok_or_else(|| Error::other("Unable to take stderr of spawned process"))?;
+
             // Create stderr async reader
             let stderr_reader = BufReader::new(stderr);
-=======
-    let stdout = child
-        .stdout
-        .take()
-        .ok_or_else(|| Error::other("Unable to take stdout of spawned process"))?;
->>>>>>> dc7e7927
 
             spawn_reader_thread(stderr_reader, self.decoder.clone(), STDERR, sender.clone());
         }
 
-        let stdout = child.stdout.take().ok_or_else(|| {
-            Error::new(ErrorKind::Other, "Unable to take stdout of spawned process")
-        })?;
+        let stdout = child
+            .stdout
+            .take()
+            .ok_or_else(|| Error::other("Unable to take stdout of spawned process"))?;
 
         // Create stdout async reader
         let stdout_reader = BufReader::new(stdout);
@@ -757,10 +733,9 @@
     );
     match result {
         Ok((program, _, _)) => Ok(Some(program)),
-        Err(err) => Err(Error::new(
-            ErrorKind::Other,
-            format!("Error compiling VRL program. Reason: {}", err),
-        )),
+        Err(err) => Err(Error::other(format!(
+            "Error compiling VRL program. Reason: {err}"
+        ))),
     }
 }
 
