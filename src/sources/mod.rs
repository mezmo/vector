#![allow(missing_docs)]
use snafu::Snafu;

#[cfg(feature = "sources-amqp")]
pub mod amqp;
#[cfg(feature = "sources-apache_metrics")]
pub mod apache_metrics;
#[cfg(feature = "sources-aws_ecs_metrics")]
pub mod aws_ecs_metrics;
#[cfg(feature = "sources-aws_kinesis_firehose")]
pub mod aws_kinesis_firehose;
#[cfg(feature = "sources-aws_s3")]
pub mod aws_s3;
#[cfg(feature = "sources-aws_sqs")]
pub mod aws_sqs;
#[cfg(any(feature = "sources-datadog_agent"))]
pub mod datadog_agent;
#[cfg(feature = "sources-demo_logs")]
pub mod demo_logs;
#[cfg(all(unix, feature = "sources-dnstap"))]
pub mod dnstap;
#[cfg(feature = "sources-docker_logs")]
pub mod docker_logs;
#[cfg(feature = "sources-eventstoredb_metrics")]
pub mod eventstoredb_metrics;
#[cfg(feature = "sources-exec")]
pub mod exec;
#[cfg(feature = "sources-file")]
pub mod file;
#[cfg(any(
    feature = "sources-stdin",
    all(unix, feature = "sources-file-descriptor")
))]
pub mod file_descriptors;
#[cfg(feature = "sources-fluent")]
pub mod fluent;
#[cfg(feature = "sources-gcp_pubsub")]
pub mod gcp_pubsub;
#[cfg(feature = "sources-heroku_logs")]
pub mod heroku_logs;
#[cfg(feature = "sources-host_metrics")]
pub mod host_metrics;
#[cfg(feature = "sources-http_client")]
pub mod http_client;
#[cfg(feature = "sources-http_server")]
pub mod http_server;
#[cfg(feature = "sources-internal_logs")]
pub mod internal_logs;
#[cfg(feature = "sources-internal_metrics")]
pub mod internal_metrics;
#[cfg(all(unix, feature = "sources-journald"))]
pub mod journald;
#[cfg(feature = "sources-kafka")]
pub mod kafka;
#[cfg(feature = "sources-kubernetes_logs")]
pub mod kubernetes_logs;
#[cfg(all(feature = "sources-logstash"))]
pub mod logstash;
#[cfg(feature = "sources-mezmo_demo_logs")]
pub mod mezmo_demo_logs;
#[cfg(feature = "sources-mezmo_user_logs")]
pub mod mezmo_user_logs;
#[cfg(feature = "sources-mongodb_metrics")]
pub mod mongodb_metrics;
#[cfg(all(feature = "sources-nats"))]
pub mod nats;
#[cfg(feature = "sources-nginx_metrics")]
pub mod nginx_metrics;
#[cfg(feature = "sources-opentelemetry")]
pub mod opentelemetry;
#[cfg(feature = "sources-postgresql_metrics")]
pub mod postgresql_metrics;
#[cfg(feature = "sources-prometheus")]
pub mod prometheus;
#[cfg(feature = "sources-redis")]
pub mod redis;
#[cfg(feature = "sources-socket")]
pub mod socket;
#[cfg(feature = "sources-splunk_hec")]
pub mod splunk_hec;
#[cfg(feature = "sources-statsd")]
pub mod statsd;
#[cfg(feature = "sources-syslog")]
pub mod syslog;
#[cfg(feature = "sources-vector")]
pub mod vector;

pub mod util;

pub use vector_core::source::Source;

/// Common build errors
#[derive(Debug, Snafu)]
enum BuildError {
    #[snafu(display("URI parse error: {}", source))]
    UriParseError { source: ::http::uri::InvalidUri },
<<<<<<< HEAD
}

/// Configurable sources in Vector.
#[allow(clippy::large_enum_variant)]
#[configurable_component]
#[derive(Clone, Debug)]
#[serde(tag = "type", rename_all = "snake_case")]
#[enum_dispatch(SourceConfig)]
pub enum Sources {
    /// AMQP.
    #[cfg(feature = "sources-amqp")]
    Amqp(#[configurable(derived)] amqp::AmqpSourceConfig),

    /// Apache HTTP Server (HTTPD) Metrics.
    #[cfg(feature = "sources-apache_metrics")]
    ApacheMetrics(#[configurable(derived)] apache_metrics::ApacheMetricsConfig),

    /// AWS ECS Metrics.
    #[cfg(feature = "sources-aws_ecs_metrics")]
    AwsEcsMetrics(#[configurable(derived)] aws_ecs_metrics::AwsEcsMetricsSourceConfig),

    /// AWS Kinesis Firehose.
    #[cfg(feature = "sources-aws_kinesis_firehose")]
    AwsKinesisFirehose(#[configurable(derived)] aws_kinesis_firehose::AwsKinesisFirehoseConfig),

    /// AWS S3.
    #[cfg(feature = "sources-aws_s3")]
    AwsS3(#[configurable(derived)] aws_s3::AwsS3Config),

    /// AWS SQS.
    #[cfg(feature = "sources-aws_sqs")]
    AwsSqs(#[configurable(derived)] aws_sqs::AwsSqsConfig),

    /// Datadog Agent.
    #[cfg(feature = "sources-datadog_agent")]
    DatadogAgent(#[configurable(derived)] datadog_agent::DatadogAgentConfig),

    /// Demo logs.
    #[cfg(feature = "sources-demo_logs")]
    DemoLogs(#[configurable(derived)] demo_logs::DemoLogsConfig),

    /// Mezmo specfic demo logs.
    #[cfg(feature = "sources-mezmo_demo_logs")]
    MezmoDemoLogs(#[configurable(derived)] mezmo_demo_logs::MezmoDemoLogsConfig),

    /// DNSTAP.
    #[cfg(all(unix, feature = "sources-dnstap"))]
    Dnstap(#[configurable(derived)] dnstap::DnstapConfig),

    /// Docker Logs.
    #[cfg(feature = "sources-docker_logs")]
    DockerLogs(#[configurable(derived)] docker_logs::DockerLogsConfig),

    /// EventStoreDB Metrics.
    #[cfg(feature = "sources-eventstoredb_metrics")]
    EventstoredbMetrics(#[configurable(derived)] eventstoredb_metrics::EventStoreDbConfig),

    /// Exec.
    #[cfg(feature = "sources-exec")]
    Exec(#[configurable(derived)] exec::ExecConfig),

    /// File.
    #[cfg(feature = "sources-file")]
    File(#[configurable(derived)] file::FileConfig),

    /// File descriptor.
    #[cfg(all(unix, feature = "sources-file-descriptor"))]
    FileDescriptor(
        #[configurable(derived)] file_descriptors::file_descriptor::FileDescriptorSourceConfig,
    ),

    /// Fluent.
    #[cfg(feature = "sources-fluent")]
    Fluent(#[configurable(derived)] fluent::FluentConfig),

    /// GCP Pub/Sub.
    #[cfg(feature = "sources-gcp_pubsub")]
    GcpPubsub(#[configurable(derived)] gcp_pubsub::PubsubConfig),

    /// Heroku Logs.
    #[cfg(feature = "sources-heroku_logs")]
    HerokuLogs(#[configurable(derived)] heroku_logs::LogplexConfig),

    /// Host Metrics.
    #[cfg(feature = "sources-host_metrics")]
    HostMetrics(#[configurable(derived)] host_metrics::HostMetricsConfig),

    /// HTTP.
    #[cfg(feature = "sources-http_server")]
    Http(#[configurable(derived)] http_server::HttpConfig),

    /// HTTP Client.
    #[cfg(feature = "sources-http_client")]
    HttpClient(#[configurable(derived)] http_client::HttpClientConfig),

    /// HTTP Server.
    #[cfg(feature = "sources-http_server")]
    HttpServer(#[configurable(derived)] http_server::SimpleHttpConfig),

    /// Internal Logs.
    #[cfg(feature = "sources-internal_logs")]
    InternalLogs(#[configurable(derived)] internal_logs::InternalLogsConfig),

    /// Mezmo User logs.
    #[cfg(feature = "sources-mezmo_user_logs")]
    MezmoUserLogs(#[configurable(derived)] mezmo_user_logs::MezmoUserLogsConfig),

    /// Internal Metrics.
    #[cfg(feature = "sources-internal_metrics")]
    InternalMetrics(#[configurable(derived)] internal_metrics::InternalMetricsConfig),

    /// Journald.
    #[cfg(all(unix, feature = "sources-journald"))]
    Journald(#[configurable(derived)] journald::JournaldConfig),

    /// Kafka.
    #[cfg(feature = "sources-kafka")]
    Kafka(#[configurable(derived)] kafka::KafkaSourceConfig),

    /// Kubernetes Logs.
    #[cfg(feature = "sources-kubernetes_logs")]
    KubernetesLogs(#[configurable(derived)] kubernetes_logs::Config),

    /// Logstash.
    #[cfg(all(feature = "sources-logstash"))]
    Logstash(#[configurable(derived)] logstash::LogstashConfig),

    /// MongoDB Metrics.
    #[cfg(feature = "sources-mongodb_metrics")]
    MongodbMetrics(#[configurable(derived)] mongodb_metrics::MongoDbMetricsConfig),

    /// NATS.
    #[cfg(all(feature = "sources-nats"))]
    Nats(#[configurable(derived)] nats::NatsSourceConfig),

    /// NGINX Metrics.
    #[cfg(feature = "sources-nginx_metrics")]
    NginxMetrics(#[configurable(derived)] nginx_metrics::NginxMetricsConfig),

    /// OpenTelemetry.
    #[cfg(feature = "sources-opentelemetry")]
    Opentelemetry(#[configurable(derived)] opentelemetry::OpentelemetryConfig),

    /// PostgreSQL Metrics.
    #[cfg(feature = "sources-postgresql_metrics")]
    PostgresqlMetrics(#[configurable(derived)] postgresql_metrics::PostgresqlMetricsConfig),

    /// Prometheus Scrape.
    #[cfg(feature = "sources-prometheus")]
    PrometheusScrape(#[configurable(derived)] prometheus::PrometheusScrapeConfig),

    /// Prometheus Remote Write.
    #[cfg(feature = "sources-prometheus")]
    PrometheusRemoteWrite(#[configurable(derived)] prometheus::PrometheusRemoteWriteConfig),

    /// Redis.
    #[cfg(feature = "sources-redis")]
    Redis(#[configurable(derived)] redis::RedisSourceConfig),

    /// Test (backpressure).
    #[cfg(test)]
    TestBackpressure(
        #[configurable(derived)] crate::test_util::mock::sources::BackpressureSourceConfig,
    ),

    /// Test (basic).
    #[cfg(test)]
    TestBasic(#[configurable(derived)] crate::test_util::mock::sources::BasicSourceConfig),

    /// Test (error).
    #[cfg(test)]
    TestError(#[configurable(derived)] crate::test_util::mock::sources::ErrorSourceConfig),

    /// Test (panic).
    #[cfg(test)]
    TestPanic(#[configurable(derived)] crate::test_util::mock::sources::PanicSourceConfig),

    /// Test (tripwire).
    #[cfg(test)]
    TestTripwire(#[configurable(derived)] crate::test_util::mock::sources::TripwireSourceConfig),

    /// Socket.
    #[cfg(feature = "sources-socket")]
    Socket(#[configurable(derived)] socket::SocketConfig),

    /// Splunk HEC.
    #[cfg(feature = "sources-splunk_hec")]
    SplunkHec(#[configurable(derived)] splunk_hec::SplunkConfig),

    /// Statsd.
    #[cfg(feature = "sources-statsd")]
    Statsd(#[configurable(derived)] statsd::StatsdConfig),

    /// Stdin.
    #[cfg(feature = "sources-stdin")]
    Stdin(#[configurable(derived)] file_descriptors::stdin::StdinConfig),

    /// Syslog.
    #[cfg(feature = "sources-syslog")]
    Syslog(#[configurable(derived)] syslog::SyslogConfig),

    /// Unit test.
    UnitTest(#[configurable(derived)] UnitTestSourceConfig),

    /// Unit test stream.
    UnitTestStream(#[configurable(derived)] UnitTestStreamSourceConfig),

    /// Vector.
    #[cfg(feature = "sources-vector")]
    Vector(#[configurable(derived)] vector::VectorConfig),
}

// We can't use `enum_dispatch` here because it doesn't support associated constants.
impl NamedComponent for Sources {
    const NAME: &'static str = "_invalid_usage";

    fn get_component_name(&self) -> &'static str {
        match self {
            #[cfg(feature = "sources-amqp")]
            Self::Amqp(config) => config.get_component_name(),
            #[cfg(feature = "sources-apache_metrics")]
            Self::ApacheMetrics(config) => config.get_component_name(),
            #[cfg(feature = "sources-aws_ecs_metrics")]
            Self::AwsEcsMetrics(config) => config.get_component_name(),
            #[cfg(feature = "sources-aws_kinesis_firehose")]
            Self::AwsKinesisFirehose(config) => config.get_component_name(),
            #[cfg(feature = "sources-aws_s3")]
            Self::AwsS3(config) => config.get_component_name(),
            #[cfg(feature = "sources-aws_sqs")]
            Self::AwsSqs(config) => config.get_component_name(),
            #[cfg(feature = "sources-datadog_agent")]
            Self::DatadogAgent(config) => config.get_component_name(),
            #[cfg(feature = "sources-demo_logs")]
            Self::DemoLogs(config) => config.get_component_name(),
            #[cfg(feature = "sources-mezmo_demo_logs")]
            Self::MezmoDemoLogs(config) => config.get_component_name(),
            #[cfg(all(unix, feature = "sources-dnstap"))]
            Self::Dnstap(config) => config.get_component_name(),
            #[cfg(feature = "sources-docker_logs")]
            Self::DockerLogs(config) => config.get_component_name(),
            #[cfg(feature = "sources-eventstoredb_metrics")]
            Self::EventstoredbMetrics(config) => config.get_component_name(),
            #[cfg(feature = "sources-exec")]
            Self::Exec(config) => config.get_component_name(),
            #[cfg(feature = "sources-file")]
            Self::File(config) => config.get_component_name(),
            #[cfg(all(unix, feature = "sources-file-descriptor"))]
            Self::FileDescriptor(config) => config.get_component_name(),
            #[cfg(feature = "sources-fluent")]
            Self::Fluent(config) => config.get_component_name(),
            #[cfg(feature = "sources-gcp_pubsub")]
            Self::GcpPubsub(config) => config.get_component_name(),
            #[cfg(feature = "sources-heroku_logs")]
            Self::HerokuLogs(config) => config.get_component_name(),
            #[cfg(feature = "sources-host_metrics")]
            Self::HostMetrics(config) => config.get_component_name(),
            #[cfg(feature = "sources-http_server")]
            Self::Http(config) => config.get_component_name(),
            #[cfg(feature = "sources-http_client")]
            Self::HttpClient(config) => config.get_component_name(),
            #[cfg(feature = "sources-http_server")]
            Self::HttpServer(config) => config.get_component_name(),
            #[cfg(feature = "sources-internal_logs")]
            Self::InternalLogs(config) => config.get_component_name(),
            #[cfg(feature = "sources-mezmo_user_logs")]
            Self::MezmoUserLogs(config) => config.get_component_name(),
            #[cfg(feature = "sources-internal_metrics")]
            Self::InternalMetrics(config) => config.get_component_name(),
            #[cfg(all(unix, feature = "sources-journald"))]
            Self::Journald(config) => config.get_component_name(),
            #[cfg(feature = "sources-kafka")]
            Self::Kafka(config) => config.get_component_name(),
            #[cfg(feature = "sources-kubernetes_logs")]
            Self::KubernetesLogs(config) => config.get_component_name(),
            #[cfg(all(feature = "sources-logstash"))]
            Self::Logstash(config) => config.get_component_name(),
            #[cfg(feature = "sources-mongodb_metrics")]
            Self::MongodbMetrics(config) => config.get_component_name(),
            #[cfg(all(feature = "sources-nats"))]
            Self::Nats(config) => config.get_component_name(),
            #[cfg(feature = "sources-nginx_metrics")]
            Self::NginxMetrics(config) => config.get_component_name(),
            #[cfg(feature = "sources-opentelemetry")]
            Self::Opentelemetry(config) => config.get_component_name(),
            #[cfg(feature = "sources-postgresql_metrics")]
            Self::PostgresqlMetrics(config) => config.get_component_name(),
            #[cfg(feature = "sources-prometheus")]
            Self::PrometheusScrape(config) => config.get_component_name(),
            #[cfg(feature = "sources-prometheus")]
            Self::PrometheusRemoteWrite(config) => config.get_component_name(),
            #[cfg(feature = "sources-redis")]
            Self::Redis(config) => config.get_component_name(),
            #[cfg(test)]
            Self::TestBackpressure(config) => config.get_component_name(),
            #[cfg(test)]
            Self::TestBasic(config) => config.get_component_name(),
            #[cfg(test)]
            Self::TestError(config) => config.get_component_name(),
            #[cfg(test)]
            Self::TestPanic(config) => config.get_component_name(),
            #[cfg(test)]
            Self::TestTripwire(config) => config.get_component_name(),
            #[cfg(feature = "sources-socket")]
            Self::Socket(config) => config.get_component_name(),
            #[cfg(feature = "sources-splunk_hec")]
            Self::SplunkHec(config) => config.get_component_name(),
            #[cfg(feature = "sources-statsd")]
            Self::Statsd(config) => config.get_component_name(),
            #[cfg(feature = "sources-stdin")]
            Self::Stdin(config) => config.get_component_name(),
            #[cfg(feature = "sources-syslog")]
            Self::Syslog(config) => config.get_component_name(),
            Self::UnitTest(config) => config.get_component_name(),
            Self::UnitTestStream(config) => config.get_component_name(),
            #[cfg(feature = "sources-vector")]
            Self::Vector(config) => config.get_component_name(),
        }
    }
=======
>>>>>>> 45417121
}<|MERGE_RESOLUTION|>--- conflicted
+++ resolved
@@ -94,325 +94,4 @@
 enum BuildError {
     #[snafu(display("URI parse error: {}", source))]
     UriParseError { source: ::http::uri::InvalidUri },
-<<<<<<< HEAD
-}
-
-/// Configurable sources in Vector.
-#[allow(clippy::large_enum_variant)]
-#[configurable_component]
-#[derive(Clone, Debug)]
-#[serde(tag = "type", rename_all = "snake_case")]
-#[enum_dispatch(SourceConfig)]
-pub enum Sources {
-    /// AMQP.
-    #[cfg(feature = "sources-amqp")]
-    Amqp(#[configurable(derived)] amqp::AmqpSourceConfig),
-
-    /// Apache HTTP Server (HTTPD) Metrics.
-    #[cfg(feature = "sources-apache_metrics")]
-    ApacheMetrics(#[configurable(derived)] apache_metrics::ApacheMetricsConfig),
-
-    /// AWS ECS Metrics.
-    #[cfg(feature = "sources-aws_ecs_metrics")]
-    AwsEcsMetrics(#[configurable(derived)] aws_ecs_metrics::AwsEcsMetricsSourceConfig),
-
-    /// AWS Kinesis Firehose.
-    #[cfg(feature = "sources-aws_kinesis_firehose")]
-    AwsKinesisFirehose(#[configurable(derived)] aws_kinesis_firehose::AwsKinesisFirehoseConfig),
-
-    /// AWS S3.
-    #[cfg(feature = "sources-aws_s3")]
-    AwsS3(#[configurable(derived)] aws_s3::AwsS3Config),
-
-    /// AWS SQS.
-    #[cfg(feature = "sources-aws_sqs")]
-    AwsSqs(#[configurable(derived)] aws_sqs::AwsSqsConfig),
-
-    /// Datadog Agent.
-    #[cfg(feature = "sources-datadog_agent")]
-    DatadogAgent(#[configurable(derived)] datadog_agent::DatadogAgentConfig),
-
-    /// Demo logs.
-    #[cfg(feature = "sources-demo_logs")]
-    DemoLogs(#[configurable(derived)] demo_logs::DemoLogsConfig),
-
-    /// Mezmo specfic demo logs.
-    #[cfg(feature = "sources-mezmo_demo_logs")]
-    MezmoDemoLogs(#[configurable(derived)] mezmo_demo_logs::MezmoDemoLogsConfig),
-
-    /// DNSTAP.
-    #[cfg(all(unix, feature = "sources-dnstap"))]
-    Dnstap(#[configurable(derived)] dnstap::DnstapConfig),
-
-    /// Docker Logs.
-    #[cfg(feature = "sources-docker_logs")]
-    DockerLogs(#[configurable(derived)] docker_logs::DockerLogsConfig),
-
-    /// EventStoreDB Metrics.
-    #[cfg(feature = "sources-eventstoredb_metrics")]
-    EventstoredbMetrics(#[configurable(derived)] eventstoredb_metrics::EventStoreDbConfig),
-
-    /// Exec.
-    #[cfg(feature = "sources-exec")]
-    Exec(#[configurable(derived)] exec::ExecConfig),
-
-    /// File.
-    #[cfg(feature = "sources-file")]
-    File(#[configurable(derived)] file::FileConfig),
-
-    /// File descriptor.
-    #[cfg(all(unix, feature = "sources-file-descriptor"))]
-    FileDescriptor(
-        #[configurable(derived)] file_descriptors::file_descriptor::FileDescriptorSourceConfig,
-    ),
-
-    /// Fluent.
-    #[cfg(feature = "sources-fluent")]
-    Fluent(#[configurable(derived)] fluent::FluentConfig),
-
-    /// GCP Pub/Sub.
-    #[cfg(feature = "sources-gcp_pubsub")]
-    GcpPubsub(#[configurable(derived)] gcp_pubsub::PubsubConfig),
-
-    /// Heroku Logs.
-    #[cfg(feature = "sources-heroku_logs")]
-    HerokuLogs(#[configurable(derived)] heroku_logs::LogplexConfig),
-
-    /// Host Metrics.
-    #[cfg(feature = "sources-host_metrics")]
-    HostMetrics(#[configurable(derived)] host_metrics::HostMetricsConfig),
-
-    /// HTTP.
-    #[cfg(feature = "sources-http_server")]
-    Http(#[configurable(derived)] http_server::HttpConfig),
-
-    /// HTTP Client.
-    #[cfg(feature = "sources-http_client")]
-    HttpClient(#[configurable(derived)] http_client::HttpClientConfig),
-
-    /// HTTP Server.
-    #[cfg(feature = "sources-http_server")]
-    HttpServer(#[configurable(derived)] http_server::SimpleHttpConfig),
-
-    /// Internal Logs.
-    #[cfg(feature = "sources-internal_logs")]
-    InternalLogs(#[configurable(derived)] internal_logs::InternalLogsConfig),
-
-    /// Mezmo User logs.
-    #[cfg(feature = "sources-mezmo_user_logs")]
-    MezmoUserLogs(#[configurable(derived)] mezmo_user_logs::MezmoUserLogsConfig),
-
-    /// Internal Metrics.
-    #[cfg(feature = "sources-internal_metrics")]
-    InternalMetrics(#[configurable(derived)] internal_metrics::InternalMetricsConfig),
-
-    /// Journald.
-    #[cfg(all(unix, feature = "sources-journald"))]
-    Journald(#[configurable(derived)] journald::JournaldConfig),
-
-    /// Kafka.
-    #[cfg(feature = "sources-kafka")]
-    Kafka(#[configurable(derived)] kafka::KafkaSourceConfig),
-
-    /// Kubernetes Logs.
-    #[cfg(feature = "sources-kubernetes_logs")]
-    KubernetesLogs(#[configurable(derived)] kubernetes_logs::Config),
-
-    /// Logstash.
-    #[cfg(all(feature = "sources-logstash"))]
-    Logstash(#[configurable(derived)] logstash::LogstashConfig),
-
-    /// MongoDB Metrics.
-    #[cfg(feature = "sources-mongodb_metrics")]
-    MongodbMetrics(#[configurable(derived)] mongodb_metrics::MongoDbMetricsConfig),
-
-    /// NATS.
-    #[cfg(all(feature = "sources-nats"))]
-    Nats(#[configurable(derived)] nats::NatsSourceConfig),
-
-    /// NGINX Metrics.
-    #[cfg(feature = "sources-nginx_metrics")]
-    NginxMetrics(#[configurable(derived)] nginx_metrics::NginxMetricsConfig),
-
-    /// OpenTelemetry.
-    #[cfg(feature = "sources-opentelemetry")]
-    Opentelemetry(#[configurable(derived)] opentelemetry::OpentelemetryConfig),
-
-    /// PostgreSQL Metrics.
-    #[cfg(feature = "sources-postgresql_metrics")]
-    PostgresqlMetrics(#[configurable(derived)] postgresql_metrics::PostgresqlMetricsConfig),
-
-    /// Prometheus Scrape.
-    #[cfg(feature = "sources-prometheus")]
-    PrometheusScrape(#[configurable(derived)] prometheus::PrometheusScrapeConfig),
-
-    /// Prometheus Remote Write.
-    #[cfg(feature = "sources-prometheus")]
-    PrometheusRemoteWrite(#[configurable(derived)] prometheus::PrometheusRemoteWriteConfig),
-
-    /// Redis.
-    #[cfg(feature = "sources-redis")]
-    Redis(#[configurable(derived)] redis::RedisSourceConfig),
-
-    /// Test (backpressure).
-    #[cfg(test)]
-    TestBackpressure(
-        #[configurable(derived)] crate::test_util::mock::sources::BackpressureSourceConfig,
-    ),
-
-    /// Test (basic).
-    #[cfg(test)]
-    TestBasic(#[configurable(derived)] crate::test_util::mock::sources::BasicSourceConfig),
-
-    /// Test (error).
-    #[cfg(test)]
-    TestError(#[configurable(derived)] crate::test_util::mock::sources::ErrorSourceConfig),
-
-    /// Test (panic).
-    #[cfg(test)]
-    TestPanic(#[configurable(derived)] crate::test_util::mock::sources::PanicSourceConfig),
-
-    /// Test (tripwire).
-    #[cfg(test)]
-    TestTripwire(#[configurable(derived)] crate::test_util::mock::sources::TripwireSourceConfig),
-
-    /// Socket.
-    #[cfg(feature = "sources-socket")]
-    Socket(#[configurable(derived)] socket::SocketConfig),
-
-    /// Splunk HEC.
-    #[cfg(feature = "sources-splunk_hec")]
-    SplunkHec(#[configurable(derived)] splunk_hec::SplunkConfig),
-
-    /// Statsd.
-    #[cfg(feature = "sources-statsd")]
-    Statsd(#[configurable(derived)] statsd::StatsdConfig),
-
-    /// Stdin.
-    #[cfg(feature = "sources-stdin")]
-    Stdin(#[configurable(derived)] file_descriptors::stdin::StdinConfig),
-
-    /// Syslog.
-    #[cfg(feature = "sources-syslog")]
-    Syslog(#[configurable(derived)] syslog::SyslogConfig),
-
-    /// Unit test.
-    UnitTest(#[configurable(derived)] UnitTestSourceConfig),
-
-    /// Unit test stream.
-    UnitTestStream(#[configurable(derived)] UnitTestStreamSourceConfig),
-
-    /// Vector.
-    #[cfg(feature = "sources-vector")]
-    Vector(#[configurable(derived)] vector::VectorConfig),
-}
-
-// We can't use `enum_dispatch` here because it doesn't support associated constants.
-impl NamedComponent for Sources {
-    const NAME: &'static str = "_invalid_usage";
-
-    fn get_component_name(&self) -> &'static str {
-        match self {
-            #[cfg(feature = "sources-amqp")]
-            Self::Amqp(config) => config.get_component_name(),
-            #[cfg(feature = "sources-apache_metrics")]
-            Self::ApacheMetrics(config) => config.get_component_name(),
-            #[cfg(feature = "sources-aws_ecs_metrics")]
-            Self::AwsEcsMetrics(config) => config.get_component_name(),
-            #[cfg(feature = "sources-aws_kinesis_firehose")]
-            Self::AwsKinesisFirehose(config) => config.get_component_name(),
-            #[cfg(feature = "sources-aws_s3")]
-            Self::AwsS3(config) => config.get_component_name(),
-            #[cfg(feature = "sources-aws_sqs")]
-            Self::AwsSqs(config) => config.get_component_name(),
-            #[cfg(feature = "sources-datadog_agent")]
-            Self::DatadogAgent(config) => config.get_component_name(),
-            #[cfg(feature = "sources-demo_logs")]
-            Self::DemoLogs(config) => config.get_component_name(),
-            #[cfg(feature = "sources-mezmo_demo_logs")]
-            Self::MezmoDemoLogs(config) => config.get_component_name(),
-            #[cfg(all(unix, feature = "sources-dnstap"))]
-            Self::Dnstap(config) => config.get_component_name(),
-            #[cfg(feature = "sources-docker_logs")]
-            Self::DockerLogs(config) => config.get_component_name(),
-            #[cfg(feature = "sources-eventstoredb_metrics")]
-            Self::EventstoredbMetrics(config) => config.get_component_name(),
-            #[cfg(feature = "sources-exec")]
-            Self::Exec(config) => config.get_component_name(),
-            #[cfg(feature = "sources-file")]
-            Self::File(config) => config.get_component_name(),
-            #[cfg(all(unix, feature = "sources-file-descriptor"))]
-            Self::FileDescriptor(config) => config.get_component_name(),
-            #[cfg(feature = "sources-fluent")]
-            Self::Fluent(config) => config.get_component_name(),
-            #[cfg(feature = "sources-gcp_pubsub")]
-            Self::GcpPubsub(config) => config.get_component_name(),
-            #[cfg(feature = "sources-heroku_logs")]
-            Self::HerokuLogs(config) => config.get_component_name(),
-            #[cfg(feature = "sources-host_metrics")]
-            Self::HostMetrics(config) => config.get_component_name(),
-            #[cfg(feature = "sources-http_server")]
-            Self::Http(config) => config.get_component_name(),
-            #[cfg(feature = "sources-http_client")]
-            Self::HttpClient(config) => config.get_component_name(),
-            #[cfg(feature = "sources-http_server")]
-            Self::HttpServer(config) => config.get_component_name(),
-            #[cfg(feature = "sources-internal_logs")]
-            Self::InternalLogs(config) => config.get_component_name(),
-            #[cfg(feature = "sources-mezmo_user_logs")]
-            Self::MezmoUserLogs(config) => config.get_component_name(),
-            #[cfg(feature = "sources-internal_metrics")]
-            Self::InternalMetrics(config) => config.get_component_name(),
-            #[cfg(all(unix, feature = "sources-journald"))]
-            Self::Journald(config) => config.get_component_name(),
-            #[cfg(feature = "sources-kafka")]
-            Self::Kafka(config) => config.get_component_name(),
-            #[cfg(feature = "sources-kubernetes_logs")]
-            Self::KubernetesLogs(config) => config.get_component_name(),
-            #[cfg(all(feature = "sources-logstash"))]
-            Self::Logstash(config) => config.get_component_name(),
-            #[cfg(feature = "sources-mongodb_metrics")]
-            Self::MongodbMetrics(config) => config.get_component_name(),
-            #[cfg(all(feature = "sources-nats"))]
-            Self::Nats(config) => config.get_component_name(),
-            #[cfg(feature = "sources-nginx_metrics")]
-            Self::NginxMetrics(config) => config.get_component_name(),
-            #[cfg(feature = "sources-opentelemetry")]
-            Self::Opentelemetry(config) => config.get_component_name(),
-            #[cfg(feature = "sources-postgresql_metrics")]
-            Self::PostgresqlMetrics(config) => config.get_component_name(),
-            #[cfg(feature = "sources-prometheus")]
-            Self::PrometheusScrape(config) => config.get_component_name(),
-            #[cfg(feature = "sources-prometheus")]
-            Self::PrometheusRemoteWrite(config) => config.get_component_name(),
-            #[cfg(feature = "sources-redis")]
-            Self::Redis(config) => config.get_component_name(),
-            #[cfg(test)]
-            Self::TestBackpressure(config) => config.get_component_name(),
-            #[cfg(test)]
-            Self::TestBasic(config) => config.get_component_name(),
-            #[cfg(test)]
-            Self::TestError(config) => config.get_component_name(),
-            #[cfg(test)]
-            Self::TestPanic(config) => config.get_component_name(),
-            #[cfg(test)]
-            Self::TestTripwire(config) => config.get_component_name(),
-            #[cfg(feature = "sources-socket")]
-            Self::Socket(config) => config.get_component_name(),
-            #[cfg(feature = "sources-splunk_hec")]
-            Self::SplunkHec(config) => config.get_component_name(),
-            #[cfg(feature = "sources-statsd")]
-            Self::Statsd(config) => config.get_component_name(),
-            #[cfg(feature = "sources-stdin")]
-            Self::Stdin(config) => config.get_component_name(),
-            #[cfg(feature = "sources-syslog")]
-            Self::Syslog(config) => config.get_component_name(),
-            Self::UnitTest(config) => config.get_component_name(),
-            Self::UnitTestStream(config) => config.get_component_name(),
-            #[cfg(feature = "sources-vector")]
-            Self::Vector(config) => config.get_component_name(),
-        }
-    }
-=======
->>>>>>> 45417121
 }