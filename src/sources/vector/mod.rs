use std::net::SocketAddr;

use chrono::Utc;
use codecs::NativeDeserializerConfig;
use futures::TryFutureExt;
use tonic::{Request, Response, Status};
use vector_common::internal_event::{CountByteSize, InternalEventHandle as _};
use vector_config::{configurable_component, NamedComponent};
use vector_core::{
    config::LogNamespace,
    event::{BatchNotifier, BatchStatus, BatchStatusReceiver, Event},
    EstimatedJsonEncodedSizeOf,
};

use crate::{
    config::{
        DataType, GenerateConfig, Output, Resource, SourceAcknowledgementsConfig, SourceConfig,
        SourceContext,
    },
    internal_events::{EventsReceived, StreamClosedError},
    proto::vector as proto,
    serde::bool_or_struct,
    sources::{util::grpc::run_grpc_server, Source},
    tls::{MaybeTlsSettings, TlsEnableableConfig},
    SourceSender,
};

/// Marker type for the version two of the configuration for the `vector` source.
#[configurable_component]
#[derive(Clone, Debug)]
enum VectorConfigVersion {
    /// Marker value for version two.
    #[serde(rename = "2")]
    V2,
}

#[derive(Debug, Clone)]
pub struct Service {
    pipeline: SourceSender,
    acknowledgements: bool,
    log_namespace: LogNamespace,
}

#[tonic::async_trait]
impl proto::Service for Service {
    async fn push_events(
        &self,
        request: Request<proto::PushEventsRequest>,
    ) -> Result<Response<proto::PushEventsResponse>, Status> {
        let mut events: Vec<Event> = request
            .into_inner()
            .events
            .into_iter()
            .map(Event::from)
            .collect();

<<<<<<< HEAD
        let count = events.len();
        let byte_size = events.estimated_json_encoded_size_of();
=======
        let now = Utc::now();
        for event in &mut events {
            if let Event::Log(ref mut log) = event {
                self.log_namespace.insert_standard_vector_source_metadata(
                    log,
                    VectorConfig::NAME,
                    now,
                );
            }
        }
>>>>>>> 5623d1ed

        let count = events.len();
        let byte_size = events.estimated_json_encoded_size_of();
        let events_received = register!(EventsReceived);
        events_received.emit(CountByteSize(count, byte_size));

        let receiver = BatchNotifier::maybe_apply_to(self.acknowledgements, &mut events);

        self.pipeline
            .clone()
            .send_batch(events)
            .map_err(|error| {
                let message = error.to_string();
                emit!(StreamClosedError { error, count });
                Status::unavailable(message)
            })
            .and_then(|_| handle_batch_status(receiver))
            .await?;

        Ok(Response::new(proto::PushEventsResponse {}))
    }

    // TODO: figure out a way to determine if the current Vector instance is "healthy".
    async fn health_check(
        &self,
        _: Request<proto::HealthCheckRequest>,
    ) -> Result<Response<proto::HealthCheckResponse>, Status> {
        let message = proto::HealthCheckResponse {
            status: proto::ServingStatus::Serving.into(),
        };

        Ok(Response::new(message))
    }
}

async fn handle_batch_status(receiver: Option<BatchStatusReceiver>) -> Result<(), Status> {
    let status = match receiver {
        Some(receiver) => receiver.await,
        None => BatchStatus::Delivered,
    };

    match status {
        BatchStatus::Errored => Err(Status::internal("Delivery error")),
        BatchStatus::Rejected => Err(Status::data_loss("Delivery failed")),
        BatchStatus::Delivered => Ok(()),
    }
}

/// Configuration for the `vector` source.
#[configurable_component(source("vector"))]
#[derive(Clone, Debug)]
#[serde(deny_unknown_fields)]
pub struct VectorConfig {
    /// Version of the configuration.
    version: Option<VectorConfigVersion>,

    /// The address to listen for connections on.
    ///
    /// It _must_ include a port.
    pub address: SocketAddr,

    #[configurable(derived)]
    #[serde(default)]
    tls: Option<TlsEnableableConfig>,

    #[configurable(derived)]
    #[serde(default, deserialize_with = "bool_or_struct")]
    acknowledgements: SourceAcknowledgementsConfig,

    /// The namespace to use for logs. This overrides the global setting.
    #[serde(default)]
    #[configurable(metadata(docs::hidden))]
    log_namespace: Option<bool>,
}

impl VectorConfig {
    /// Creates a `VectorConfig` with the given address.
    pub fn from_address(addr: SocketAddr) -> Self {
        Self {
            address: addr,
            ..Default::default()
        }
    }
}

impl Default for VectorConfig {
    fn default() -> Self {
        Self {
            version: None,
            address: "0.0.0.0:6000".parse().unwrap(),
            tls: None,
            acknowledgements: Default::default(),
            log_namespace: None,
        }
    }
}

impl GenerateConfig for VectorConfig {
    fn generate_config() -> toml::Value {
        toml::Value::try_from(VectorConfig::default()).unwrap()
    }
}

#[async_trait::async_trait]
impl SourceConfig for VectorConfig {
    async fn build(&self, cx: SourceContext) -> crate::Result<Source> {
        let tls_settings = MaybeTlsSettings::from_config(&self.tls, true)?;
        let acknowledgements = cx.do_acknowledgements(self.acknowledgements);
        let log_namespace = cx.log_namespace(self.log_namespace);

        let service = proto::Server::new(Service {
            pipeline: cx.out,
            acknowledgements,
            log_namespace,
        })
        .accept_compressed(tonic::codec::CompressionEncoding::Gzip);

        let source =
            run_grpc_server(self.address, tls_settings, service, cx.shutdown).map_err(|error| {
                error!(message = "Source future failed.", %error);
            });

        Ok(Box::pin(source))
    }

    fn outputs(&self, global_log_namespace: LogNamespace) -> Vec<Output> {
        let log_namespace = global_log_namespace.merge(self.log_namespace);

        let schema_definition = NativeDeserializerConfig
            .schema_definition(log_namespace)
            .with_standard_vector_source_metadata();

        vec![Output::default(DataType::all()).with_schema_definition(schema_definition)]
    }

    fn resources(&self) -> Vec<Resource> {
        vec![Resource::tcp(self.address)]
    }

    fn can_acknowledge(&self) -> bool {
        true
    }
}

#[cfg(test)]
mod test {
    use lookup::owned_value_path;
    use value::{kind::Collection, Kind};
    use vector_core::{config::LogNamespace, schema::Definition};

    use crate::config::SourceConfig;

    use super::VectorConfig;

    #[test]
    fn generate_config() {
        crate::test_util::test_generate_config::<super::VectorConfig>();
    }

    #[test]
    fn output_schema_definition_vector_namespace() {
        let config = VectorConfig::default();

        let definition = config.outputs(LogNamespace::Vector)[0]
            .clone()
            .log_schema_definition
            .unwrap();

        let expected_definition =
            Definition::new_with_default_metadata(Kind::any(), [LogNamespace::Vector])
                .with_metadata_field(&owned_value_path!("vector", "source_type"), Kind::bytes())
                .with_metadata_field(
                    &owned_value_path!("vector", "ingest_timestamp"),
                    Kind::timestamp(),
                );

        assert_eq!(definition, expected_definition)
    }

    #[test]
    fn output_schema_definition_legacy_namespace() {
        let config = VectorConfig::default();

        let definition = config.outputs(LogNamespace::Legacy)[0]
            .clone()
            .log_schema_definition
            .unwrap();

        let expected_definition = Definition::new_with_default_metadata(
            Kind::object(Collection::empty()),
            [LogNamespace::Legacy],
        )
        .with_event_field(&owned_value_path!("source_type"), Kind::bytes(), None)
        .with_event_field(&owned_value_path!("timestamp"), Kind::timestamp(), None);

        assert_eq!(definition, expected_definition)
    }
}

#[cfg(feature = "sinks-vector")]
#[cfg(test)]
mod tests {
    use vector_common::assert_event_data_eq;
    use vector_core::config::log_schema;

    use super::*;
    use crate::{
        config::{SinkConfig as _, SinkContext},
        sinks::vector::VectorConfig as SinkConfig,
        test_util::{
            self,
            components::{assert_source_compliance, SOURCE_TAGS},
        },
        SourceSender,
    };

    async fn run_test(vector_source_config_str: &str, addr: SocketAddr) {
        let config = format!(r#"address = "{}""#, addr);
        let source: VectorConfig = toml::from_str(&config).unwrap();

        let (tx, rx) = SourceSender::new_test();
        let server = source
            .build(SourceContext::new_test(tx, None))
            .await
            .unwrap();
        tokio::spawn(server);
        test_util::wait_for_tcp(addr).await;

        // Ideally, this would be a fully custom agent to send the data,
        // but the sink side already does such a test and this is good
        // to ensure interoperability.
        let sink: SinkConfig = toml::from_str(vector_source_config_str).unwrap();
        let cx = SinkContext::new_test();
        let (sink, _) = sink.build(cx).await.unwrap();

        let (mut events, stream) = test_util::random_events_with_stream(100, 100, None);
        sink.run(stream).await.unwrap();

        for event in &mut events {
            event
                .as_mut_log()
                .insert(log_schema().source_type_key(), "vector");
        }

        let output = test_util::collect_ready(rx).await;
        assert_event_data_eq!(events, output);
    }

    #[tokio::test]
    async fn receive_message() {
        let addr = test_util::next_addr();

        assert_source_compliance(&SOURCE_TAGS, async {
            let config = format!(r#"address = "{}""#, addr);
            run_test(&config, addr).await;
        })
        .await;
    }

    #[tokio::test]
    async fn receive_compressed_message() {
        let addr = test_util::next_addr();

        assert_source_compliance(&SOURCE_TAGS, async {
            let config = format!(
                r#"address = "{}"
            compression=true"#,
                addr
            );
            run_test(&config, addr).await;
        })
        .await;
    }
}<|MERGE_RESOLUTION|>--- conflicted
+++ resolved
@@ -54,10 +54,6 @@
             .map(Event::from)
             .collect();
 
-<<<<<<< HEAD
-        let count = events.len();
-        let byte_size = events.estimated_json_encoded_size_of();
-=======
         let now = Utc::now();
         for event in &mut events {
             if let Event::Log(ref mut log) = event {
@@ -68,7 +64,6 @@
                 );
             }
         }
->>>>>>> 5623d1ed
 
         let count = events.len();
         let byte_size = events.estimated_json_encoded_size_of();
