--- conflicted
+++ resolved
@@ -32,14 +32,11 @@
 
 use crate::codecs::Decoder;
 use crate::event::{Event, LogEvent};
-<<<<<<< HEAD
-use crate::sources::util::backoff::LogBackoff;
-use crate::tls::TlsConfig;
-=======
 use crate::internal_events::{
     SqsMessageSendBatchError, SqsMessageSentPartialError, SqsMessageSentSucceeded,
 };
->>>>>>> 3d5af22a
+use crate::sources::util::backoff::LogBackoff;
+use crate::tls::TlsConfig;
 use crate::{
     aws::AwsTimeout,
     config::{SourceAcknowledgementsConfig, SourceContext},
@@ -490,15 +487,6 @@
                     }
                 }
                 Err(err) => {
-<<<<<<< HEAD
-                    emit!(SqsMessageProcessingError {
-                        message_id: &message_id,
-                        error: &err,
-                        should_log: self.log.should_log(),
-                    });
-
-                    user_log_error!(self.mezmo_ctx, Value::from(err.to_string()));
-=======
                     match err {
                         ProcessingError::FileTooOld { .. } => {
                             emit!(SqsMessageProcessingSucceeded {
@@ -540,10 +528,12 @@
                             emit!(SqsMessageProcessingError {
                                 message_id: &message_id,
                                 error: &err,
+                                should_log: self.log.should_log(),
                             });
+
+                            user_log_error!(self.mezmo_ctx, Value::from(err.to_string()));
                         }
                     }
->>>>>>> 3d5af22a
                 }
             }
         }
