use std::collections::HashMap;
use std::{future::ready, num::NonZeroUsize, panic, sync::Arc, sync::LazyLock};

use aws_sdk_s3::operation::get_object::GetObjectError;
use aws_sdk_s3::Client as S3Client;
use aws_sdk_sqs::operation::delete_message_batch::{
    DeleteMessageBatchError, DeleteMessageBatchOutput,
};
use aws_sdk_sqs::operation::receive_message::ReceiveMessageError;
use aws_sdk_sqs::types::{DeleteMessageBatchRequestEntry, Message};
use aws_sdk_sqs::Client as SqsClient;
use aws_smithy_runtime_api::client::orchestrator::HttpResponse;
use aws_smithy_runtime_api::client::result::SdkError;
use aws_types::region::Region;
use bytes::Bytes;
use chrono::{DateTime, TimeZone, Utc};
use futures::{FutureExt, Stream, StreamExt, TryFutureExt};
use serde::{Deserialize, Deserializer, Serialize, Serializer};
use serde_with::serde_as;
use smallvec::SmallVec;
use snafu::{ResultExt, Snafu};
use tokio::{pin, select, time::sleep};
use tokio_util::codec::FramedRead;
use tracing::Instrument;
use vector_lib::codecs::decoding::FramingError;
use vector_lib::configurable::configurable_component;
use vector_lib::internal_event::{
    ByteSize, BytesReceived, CountByteSize, InternalEventHandle as _, Protocol, Registered,
};
use vrl::core::Value;

use crate::codecs::Decoder;
use crate::event::{Event, LogEvent};
use crate::sources::util::backoff::LogBackoff;
use crate::tls::TlsConfig;
use crate::{
    aws::AwsTimeout,
    config::{SourceAcknowledgementsConfig, SourceContext},
    event::{BatchNotifier, BatchStatus, EstimatedJsonEncodedSizeOf},
    internal_events::{
        EventsReceived, SqsMessageDeleteBatchError, SqsMessageDeletePartialError,
        SqsMessageDeleteSucceeded, SqsMessageProcessingError, SqsMessageProcessingSucceeded,
        SqsMessageReceiveError, SqsMessageReceiveSucceeded, SqsS3EventRecordInvalidEventIgnored,
        StreamClosedError,
    },
    line_agg::{self, LineAgg},
    shutdown::ShutdownSignal,
    sources::aws_s3::AwsS3Config,
    sources::util::backoff::Backoff,
    SourceSender,
};
use mezmo::{user_log_error, user_trace::MezmoUserLog, MezmoContext};
use vector_lib::config::{log_schema, LegacyKey, LogNamespace};
use vector_lib::event::MaybeAsLogMut;
use vector_lib::lookup::{metadata_path, path, PathPrefix};

static SUPPORTED_S3_EVENT_VERSION: LazyLock<semver::VersionReq> =
    LazyLock::new(|| semver::VersionReq::parse("~2").unwrap());

/// SQS configuration options.
//
// TODO: It seems awfully likely that we could re-use the existing configuration type for the `aws_sqs` source in some
// way, given the near 100% overlap in configurable values.
#[serde_as]
#[configurable_component]
#[derive(Clone, Debug, Derivative)]
#[derivative(Default)]
#[serde(deny_unknown_fields)]
pub(super) struct Config {
    /// The URL of the SQS queue to poll for bucket notifications.
    #[configurable(metadata(
        docs::examples = "https://sqs.us-east-2.amazonaws.com/123456789012/MyQueue"
    ))]
    #[configurable(validation(format = "uri"))]
    pub(super) queue_url: String,

    /// How long to wait while polling the queue for new messages, in seconds.
    ///
    /// Generally, this should not be changed unless instructed to do so, as if messages are available,
    /// they are always consumed, regardless of the value of `poll_secs`.
    // NOTE: We restrict this to u32 for safe conversion to i32 later.
    // NOTE: This value isn't used as a `Duration` downstream, so we don't bother using `serde_with`
    #[serde(default = "default_poll_secs")]
    #[derivative(Default(value = "default_poll_secs()"))]
    #[configurable(metadata(docs::type_unit = "seconds"))]
    pub(super) poll_secs: u32,

    /// The visibility timeout to use for messages, in seconds.
    ///
    /// This controls how long a message is left unavailable after it is received. If a message is received, and
    /// takes longer than `visibility_timeout_secs` to process and delete the message from the queue, it is made available again for another consumer.
    ///
    /// This can happen if there is an issue between consuming a message and deleting it.
    // NOTE: We restrict this to u32 for safe conversion to i32 later.
    // NOTE: This value isn't used as a `Duration` downstream, so we don't bother using `serde_with`
    #[serde(default = "default_visibility_timeout_secs")]
    #[derivative(Default(value = "default_visibility_timeout_secs()"))]
    #[configurable(metadata(docs::type_unit = "seconds"))]
    #[configurable(metadata(docs::human_name = "Visibility Timeout"))]
    pub(super) visibility_timeout_secs: u32,

    /// Whether to delete the message once it is processed.
    ///
    /// It can be useful to set this to `false` for debugging or during the initial setup.
    #[serde(default = "default_true")]
    #[derivative(Default(value = "default_true()"))]
    pub(super) delete_message: bool,

    /// Whether to delete non-retryable messages.
    ///
    /// If a message is rejected by the sink and not retryable, it is deleted from the queue.
    #[serde(default = "default_true")]
    #[derivative(Default(value = "default_true()"))]
    pub(super) delete_failed_message: bool,

    /// Number of concurrent tasks to create for polling the queue for messages.
    ///
    /// Defaults to the number of available CPUs on the system.
    ///
    /// Should not typically need to be changed, but it can sometimes be beneficial to raise this
    /// value when there is a high rate of messages being pushed into the queue and the objects
    /// being fetched are small. In these cases, system resources may not be fully utilized without
    /// fetching more messages per second, as the SQS message consumption rate affects the S3 object
    /// retrieval rate.
    #[configurable(metadata(docs::type_unit = "tasks"))]
    #[configurable(metadata(docs::examples = 5))]
    pub(super) client_concurrency: Option<NonZeroUsize>,

    /// Maximum number of messages to poll from SQS in a batch
    ///
    /// Defaults to 10
    ///
    /// Should be set to a smaller value when the files are large to help prevent the ingestion of
    /// one file from causing the other files to exceed the visibility_timeout. Valid values are 1 - 10
    // NOTE: We restrict this to u32 for safe conversion to i32 later.
    #[serde(default = "default_max_number_of_messages")]
    #[derivative(Default(value = "default_max_number_of_messages()"))]
    #[configurable(metadata(docs::human_name = "Max Messages"))]
    #[configurable(metadata(docs::examples = 1))]
    pub(super) max_number_of_messages: u32,

    #[configurable(derived)]
    #[serde(default)]
    #[derivative(Default)]
    pub(super) tls_options: Option<TlsConfig>,

    // Client timeout configuration for SQS operations. Take care when configuring these settings
    // to allow enough time for the polling interval configured in `poll_secs`.
    #[configurable(derived)]
    #[derivative(Default)]
    #[serde(default)]
    #[serde(flatten)]
    pub(super) timeout: Option<AwsTimeout>,
}

const fn default_poll_secs() -> u32 {
    15
}

const fn default_visibility_timeout_secs() -> u32 {
    300
}

const fn default_max_number_of_messages() -> u32 {
    10
}

const fn default_true() -> bool {
    true
}

#[derive(Debug, Snafu)]
pub(super) enum IngestorNewError {
    #[snafu(display("Invalid value for max_number_of_messages {}", messages))]
    InvalidNumberOfMessages { messages: u32 },
}

#[allow(clippy::large_enum_variant)]
#[derive(Debug, Snafu)]
pub enum ProcessingError {
    #[snafu(display(
        "Could not parse SQS message with id {} as S3 notification: {}",
        message_id,
        source
    ))]
    InvalidSqsMessage {
        source: serde_json::Error,
        message_id: String,
    },
    #[snafu(display("Failed to fetch s3://{}/{}: {}", bucket, key, source))]
    GetObject {
        source: SdkError<GetObjectError, HttpResponse>,
        bucket: String,
        key: String,
    },
    #[snafu(display("Failed to read all of s3://{}/{}: {}", bucket, key, source))]
    ReadObject {
        source: Box<dyn FramingError>,
        bucket: String,
        key: String,
    },
    #[snafu(display("Failed to flush all of s3://{}/{}: {}", bucket, key, source))]
    PipelineSend {
        source: crate::source_sender::ClosedError,
        bucket: String,
        key: String,
    },
    #[snafu(display(
        "Object notification for s3://{}/{} is a bucket in another region: {}",
        bucket,
        key,
        region
    ))]
    WrongRegion {
        region: String,
        bucket: String,
        key: String,
    },
    #[snafu(display("Unsupported S3 event version: {}.", version,))]
    UnsupportedS3EventVersion { version: semver::Version },
    #[snafu(display("Destination reported an error sending events"))]
    ErrorAcknowledgement,
}

pub struct State {
    region: Region,

    s3_client: S3Client,
    sqs_client: SqsClient,

    multiline: Option<line_agg::Config>,
    compression: super::Compression,

    queue_url: String,
    poll_secs: i32,
    max_number_of_messages: i32,
    client_concurrency: usize,
    visibility_timeout_secs: i32,
    delete_message: bool,
    delete_failed_message: bool,
    decoder: Decoder,
}

pub(super) struct Ingestor {
    state: Arc<State>,
}

impl Ingestor {
    pub(super) async fn new(
        region: Region,
        sqs_client: SqsClient,
        s3_client: S3Client,
        config: Config,
        compression: super::Compression,
        multiline: Option<line_agg::Config>,
        decoder: Decoder,
    ) -> Result<Ingestor, IngestorNewError> {
        if config.max_number_of_messages < 1 || config.max_number_of_messages > 10 {
            return Err(IngestorNewError::InvalidNumberOfMessages {
                messages: config.max_number_of_messages,
            });
        }
        let state = Arc::new(State {
            region,

            s3_client,
            sqs_client,

            compression,
            multiline,

            queue_url: config.queue_url,
            poll_secs: config.poll_secs as i32,
            max_number_of_messages: config.max_number_of_messages as i32,
            client_concurrency: config
                .client_concurrency
                .map(|n| n.get())
                .unwrap_or_else(crate::num_threads),
            visibility_timeout_secs: config.visibility_timeout_secs as i32,
            delete_message: config.delete_message,
            delete_failed_message: config.delete_failed_message,
            decoder,
        });

        Ok(Ingestor { state })
    }

    pub(super) async fn run(
        self,
        cx: SourceContext,
        acknowledgements: SourceAcknowledgementsConfig,
        log_namespace: LogNamespace,
    ) -> Result<(), ()> {
        let acknowledgements = cx.do_acknowledgements(acknowledgements);
        let mut handles = Vec::new();
        for _ in 0..self.state.client_concurrency {
            let process = IngestorProcess::new(
                Arc::clone(&self.state),
                cx.out.clone(),
                cx.shutdown.clone(),
                log_namespace,
                acknowledgements,
                cx.mezmo_ctx.clone(),
            );
            let fut = process.run();
            let handle = tokio::spawn(fut.in_current_span());
            handles.push(handle);
        }

        // Wait for all of the processes to finish.  If any one of them panics, we resume
        // that panic here to properly shutdown Vector.
        for handle in handles.drain(..) {
            if let Err(e) = handle.await {
                if e.is_panic() {
                    panic::resume_unwind(e.into_panic());
                }
            }
        }

        Ok(())
    }
}

pub struct IngestorProcess {
    state: Arc<State>,
    out: SourceSender,
    backoff: Backoff,
    log: LogBackoff,
    shutdown: ShutdownSignal,
    acknowledgements: bool,
    log_namespace: LogNamespace,
    bytes_received: Registered<BytesReceived>,
    events_received: Registered<EventsReceived>,
    mezmo_ctx: Option<MezmoContext>,
}

impl IngestorProcess {
    pub fn new(
        state: Arc<State>,
        out: SourceSender,
        shutdown: ShutdownSignal,
        log_namespace: LogNamespace,
        acknowledgements: bool,
        mezmo_ctx: Option<MezmoContext>,
    ) -> Self {
        Self {
            state,
            out,
            shutdown,
            acknowledgements,
            backoff: Backoff::new(),
            log: LogBackoff::new(),
            log_namespace,
            bytes_received: register!(BytesReceived::from(Protocol::HTTP)),
            events_received: register!(EventsReceived),
            mezmo_ctx,
        }
    }

    async fn run(mut self) {
        let shutdown = self.shutdown.clone().fuse();
        pin!(shutdown);

        loop {
            select! {
                _ = &mut shutdown => break,
                _ = self.run_once() => {},
            }
        }
    }

    async fn run_once(&mut self) {
        let messages = self.receive_messages().await;

        if let Err(ref e) = messages {
            emit!(SqsMessageReceiveError { error: e });
            user_log_error!(
                self.mezmo_ctx,
                Value::from(
                    SqsMessageReceiveError::<SdkError<ReceiveMessageError, HttpResponse>>::MESSAGE
                )
            );
            // Sleep for a while before returning
            sleep(self.backoff.next()).await;
            return;
        }

        self.backoff.reset();

        let messages = messages
            .inspect(|messages| {
                emit!(SqsMessageReceiveSucceeded {
                    count: messages.len(),
                });
            })
<<<<<<< HEAD
            .unwrap();
=======
            .inspect_err(|err| {
                emit!(SqsMessageReceiveError { error: err });
            })
            .unwrap_or_default();
>>>>>>> 88e017ff

        let mut delete_entries = Vec::new();
        for message in messages {
            let receipt_handle = match message.receipt_handle {
                None => {
                    // I don't think this will ever actually happen, but is just an artifact of the
                    // AWS's API predilection for returning nullable values for all response
                    // attributes
                    warn!(message = "Refusing to process message with no receipt_handle.", ?message.message_id);
                    continue;
                }
                Some(ref handle) => handle.to_owned(),
            };

            let message_id = message
                .message_id
                .clone()
                .unwrap_or_else(|| "<unknown>".to_owned());
            match self.handle_sqs_message(message).await {
                Ok(()) => {
                    emit!(SqsMessageProcessingSucceeded {
                        message_id: &message_id
                    });
                    if self.state.delete_message {
                        delete_entries.push(
                            DeleteMessageBatchRequestEntry::builder()
                                .id(message_id)
                                .receipt_handle(receipt_handle)
                                .build()
                                .expect("all required builder params specified"),
                        );
                    }
                }
                Err(err) => {
                    emit!(SqsMessageProcessingError {
                        message_id: &message_id,
                        error: &err,
                        should_log: self.log.should_log(),
                    });

                    user_log_error!(self.mezmo_ctx, Value::from(err.to_string()));
                }
            }
        }

        if !delete_entries.is_empty() {
            // We need these for a correct error message if the batch fails overall.
            let cloned_entries = delete_entries.clone();
            match self.delete_messages(delete_entries).await {
                Ok(result) => {
                    // Batch deletes can have partial successes/failures, so we have to check
                    // for both cases and emit accordingly.
                    if !result.successful.is_empty() {
                        emit!(SqsMessageDeleteSucceeded {
                            message_ids: result.successful,
                        });
                    }

                    if !result.failed.is_empty() {
                        emit!(SqsMessageDeletePartialError {
                            entries: result.failed,
                            should_log: self.log.should_log(),
                        });
                        user_log_error!(
                            self.mezmo_ctx,
                            Value::from(SqsMessageDeletePartialError::MESSAGE)
                        );
                    }
                }
                Err(err) => {
                    emit!(SqsMessageDeleteBatchError {
                        entries: cloned_entries,
                        error: err,
                        should_log: self.log.should_log(),
                    });
                    user_log_error!(
                        self.mezmo_ctx,
                        Value::from(
                            SqsMessageDeleteBatchError::<
                                SdkError<DeleteMessageBatchError, HttpResponse>,
                            >::MESSAGE
                        )
                    );
                }
            }
        }
    }

    async fn handle_sqs_message(&mut self, message: Message) -> Result<(), ProcessingError> {
        let sqs_body = message.body.unwrap_or_default();
        let sqs_body = serde_json::from_str::<SnsNotification>(sqs_body.as_ref())
            .map(|notification| notification.message)
            .unwrap_or(sqs_body);
        let s3_event: SqsEvent =
            serde_json::from_str(sqs_body.as_ref()).context(InvalidSqsMessageSnafu {
                message_id: message
                    .message_id
                    .clone()
                    .unwrap_or_else(|| "<empty>".to_owned()),
            })?;

        match s3_event {
            SqsEvent::TestEvent(_s3_test_event) => {
                debug!(?message.message_id, message = "Found S3 Test Event.");
                Ok(())
            }
            SqsEvent::Event(s3_event) => self.handle_s3_event(s3_event).await,
        }
    }

    async fn handle_s3_event(&mut self, s3_event: S3Event) -> Result<(), ProcessingError> {
        for record in s3_event.records {
            self.handle_s3_event_record(record, self.log_namespace)
                .await?
        }
        Ok(())
    }

    async fn handle_s3_event_record(
        &mut self,
        s3_event: S3EventRecord,
        log_namespace: LogNamespace,
    ) -> Result<(), ProcessingError> {
        let event_version: semver::Version = s3_event.event_version.clone().into();
        if !SUPPORTED_S3_EVENT_VERSION.matches(&event_version) {
            return Err(ProcessingError::UnsupportedS3EventVersion {
                version: event_version.clone(),
            });
        }

        if s3_event.event_name.kind != "ObjectCreated" {
            emit!(SqsS3EventRecordInvalidEventIgnored {
                bucket: &s3_event.s3.bucket.name,
                key: &s3_event.s3.object.key,
                kind: &s3_event.event_name.kind,
                name: &s3_event.event_name.name,
            });
            return Ok(());
        }

        // S3 has to send notifications to a queue in the same region so I don't think this will
        // actually ever be hit unless messages are being forwarded from one queue to another
        if self.state.region.as_ref() != s3_event.aws_region.as_str() {
            return Err(ProcessingError::WrongRegion {
                bucket: s3_event.s3.bucket.name.clone(),
                key: s3_event.s3.object.key.clone(),
                region: s3_event.aws_region,
            });
        }

        let object_result = self
            .state
            .s3_client
            .get_object()
            .bucket(s3_event.s3.bucket.name.clone())
            .key(s3_event.s3.object.key.clone())
            .send()
            .await
            .context(GetObjectSnafu {
                bucket: s3_event.s3.bucket.name.clone(),
                key: s3_event.s3.object.key.clone(),
            });

        let object = object_result?;

        let metadata = object.metadata;

        let timestamp = object.last_modified.map(|ts| {
            Utc.timestamp_opt(ts.secs(), ts.subsec_nanos())
                .single()
                .expect("invalid timestamp")
        });

        let (batch, receiver) = BatchNotifier::maybe_new_with_receiver(self.acknowledgements);
        let object_reader = super::s3_object_decoder(
            self.state.compression,
            &s3_event.s3.object.key,
            object.content_encoding.as_deref(),
            object.content_type.as_deref(),
            object.body,
        )
        .await;

        // Record the read error seen to propagate up later so we avoid ack'ing the SQS
        // message
        //
        // String is used as we cannot clone std::io::Error to take ownership in closure
        //
        // FramedRead likely stops when it gets an i/o error but I found it more clear to
        // show that we `take_while` there hasn't been an error
        //
        // This can result in objects being partially processed before an error, but we
        // prefer duplicate lines over message loss. Future work could include recording
        // the offset of the object that has been read, but this would only be relevant in
        // the case that the same vector instance processes the same message.
        let mut read_error = None;
        let bytes_received = self.bytes_received.clone();
        let events_received = self.events_received.clone();
        let lines: Box<dyn Stream<Item = Bytes> + Send + Unpin> = Box::new(
            FramedRead::new(object_reader, self.state.decoder.framer.clone())
                .map(|res| {
                    res.inspect(|bytes| {
                        bytes_received.emit(ByteSize(bytes.len()));
                    })
                    .map_err(|err| {
                        read_error = Some(err);
                    })
                    .ok()
                })
                .take_while(|res| ready(res.is_some()))
                .map(|r| r.expect("validated by take_while")),
        );

        let lines: Box<dyn Stream<Item = Bytes> + Send + Unpin> = match &self.state.multiline {
            Some(config) => Box::new(
                LineAgg::new(
                    lines.map(|line| ((), line, ())),
                    line_agg::Logic::new(config.clone()),
                )
                .map(|(_src, line, _context, _lastline_context)| line),
            ),
            None => lines,
        };

        let mut stream = lines.flat_map(|line| {
            let events = match self.state.decoder.deserializer_parse(line) {
                Ok((events, _events_size)) => events,
                Err(_error) => {
                    // Error is handled by `codecs::Decoder`, no further handling
                    // is needed here.
                    SmallVec::new()
                }
            };

            let events = events
                .into_iter()
                .map(|mut event: Event| {
                    event = event.with_batch_notifier_option(&batch);
                    if let Some(log_event) = event.maybe_as_log_mut() {
                        handle_single_log(
                            log_event,
                            log_namespace,
                            &s3_event,
                            &metadata,
                            timestamp,
                        );
                    }
                    events_received.emit(CountByteSize(1, event.estimated_json_encoded_size_of()));
                    event
                })
                .collect::<Vec<Event>>();
            futures::stream::iter(events)
        });

        let send_error = match self.out.send_event_stream(&mut stream).await {
            Ok(_) => None,
            Err(_) => {
                let (count, _) = stream.size_hint();
                emit!(StreamClosedError { count });
                Some(crate::source_sender::ClosedError)
            }
        };

        // Up above, `lines` captures `read_error`, and eventually is captured by `stream`,
        // so we explicitly drop it so that we can again utilize `read_error` below.
        drop(stream);

        // The BatchNotifier is cloned for each LogEvent in the batch stream, but the last
        // reference must be dropped before the status of the batch is sent to the channel.
        drop(batch);

        if let Some(error) = read_error {
            Err(ProcessingError::ReadObject {
                source: error,
                bucket: s3_event.s3.bucket.name.clone(),
                key: s3_event.s3.object.key.clone(),
            })
        } else if let Some(error) = send_error {
            Err(ProcessingError::PipelineSend {
                source: error,
                bucket: s3_event.s3.bucket.name.clone(),
                key: s3_event.s3.object.key.clone(),
            })
        } else {
            match receiver {
                None => Ok(()),
                Some(receiver) => {
                    let result = receiver.await;
                    match result {
                        BatchStatus::Delivered => Ok(()),
                        BatchStatus::Errored => Err(ProcessingError::ErrorAcknowledgement),
                        BatchStatus::Rejected => {
                            if self.state.delete_failed_message {
                                Ok(())
                            } else {
                                Err(ProcessingError::ErrorAcknowledgement)
                            }
                        }
                    }
                }
            }
        }
    }

    async fn receive_messages(
        &mut self,
    ) -> Result<Vec<Message>, SdkError<ReceiveMessageError, HttpResponse>> {
        self.state
            .sqs_client
            .receive_message()
            .queue_url(self.state.queue_url.clone())
            .max_number_of_messages(self.state.max_number_of_messages)
            .visibility_timeout(self.state.visibility_timeout_secs)
            .wait_time_seconds(self.state.poll_secs)
            .send()
            .map_ok(|res| res.messages.unwrap_or_default())
            .await
    }

    async fn delete_messages(
        &mut self,
        entries: Vec<DeleteMessageBatchRequestEntry>,
    ) -> Result<DeleteMessageBatchOutput, SdkError<DeleteMessageBatchError, HttpResponse>> {
        self.state
            .sqs_client
            .delete_message_batch()
            .queue_url(self.state.queue_url.clone())
            .set_entries(Some(entries))
            .send()
            .await
    }
}

fn handle_single_log(
    log: &mut LogEvent,
    log_namespace: LogNamespace,
    s3_event: &S3EventRecord,
    metadata: &Option<HashMap<String, String>>,
    timestamp: Option<DateTime<Utc>>,
) {
    log_namespace.insert_source_metadata(
        AwsS3Config::NAME,
        log,
        Some(LegacyKey::Overwrite(path!("bucket"))),
        path!("bucket"),
        Bytes::from(s3_event.s3.bucket.name.as_bytes().to_vec()),
    );

    log_namespace.insert_source_metadata(
        AwsS3Config::NAME,
        log,
        Some(LegacyKey::Overwrite(path!("object"))),
        path!("object"),
        Bytes::from(s3_event.s3.object.key.as_bytes().to_vec()),
    );
    log_namespace.insert_source_metadata(
        AwsS3Config::NAME,
        log,
        Some(LegacyKey::Overwrite(path!("region"))),
        path!("region"),
        Bytes::from(s3_event.aws_region.as_bytes().to_vec()),
    );

    if let Some(metadata) = metadata {
        for (key, value) in metadata {
            log_namespace.insert_source_metadata(
                AwsS3Config::NAME,
                log,
                Some(LegacyKey::Overwrite(path!(key))),
                path!("metadata", key.as_str()),
                value.clone(),
            );
        }
    }

    log_namespace.insert_vector_metadata(
        log,
        log_schema().source_type_key(),
        path!("source_type"),
        Bytes::from_static(AwsS3Config::NAME.as_bytes()),
    );

    // This handles the transition from the original timestamp logic. Originally the
    // `timestamp_key` was populated by the `last_modified` time on the object, falling
    // back to calling `now()`.
    match log_namespace {
        LogNamespace::Vector => {
            if let Some(timestamp) = timestamp {
                log.insert(metadata_path!(AwsS3Config::NAME, "timestamp"), timestamp);
            }

            log.insert(metadata_path!("vector", "ingest_timestamp"), Utc::now());
        }
        LogNamespace::Legacy => {
            if let Some(timestamp_key) = log_schema().timestamp_key() {
                log.try_insert(
                    (PathPrefix::Event, timestamp_key),
                    timestamp.unwrap_or_else(Utc::now),
                );
            }
        }
    };
}

// https://docs.aws.amazon.com/sns/latest/dg/sns-sqs-as-subscriber.html
#[derive(Clone, Debug, Deserialize)]
#[serde(rename_all = "PascalCase")]
pub struct SnsNotification {
    pub message: String,
}

// https://docs.aws.amazon.com/AmazonS3/latest/userguide/how-to-enable-disable-notification-intro.html
#[derive(Clone, Debug, Deserialize)]
#[serde(untagged)]
enum SqsEvent {
    Event(S3Event),
    TestEvent(S3TestEvent),
}

#[derive(Clone, Debug, Deserialize)]
#[serde(rename_all = "PascalCase")]
pub struct S3TestEvent {
    pub service: String,
    pub event: S3EventName,
    pub bucket: String,
}

// https://docs.aws.amazon.com/AmazonS3/latest/dev/notification-content-structure.html
#[derive(Clone, Debug, Deserialize, Serialize)]
#[serde(rename_all = "PascalCase")]
pub struct S3Event {
    pub records: Vec<S3EventRecord>,
}

#[derive(Clone, Debug, Deserialize, Serialize)]
#[serde(rename_all = "camelCase")]
pub struct S3EventRecord {
    pub event_version: S3EventVersion,
    pub event_source: String,
    pub aws_region: String,
    pub event_name: S3EventName,

    pub s3: S3Message,
}

#[derive(Clone, Debug)]
pub struct S3EventVersion {
    pub major: u64,
    pub minor: u64,
}

impl From<S3EventVersion> for semver::Version {
    fn from(v: S3EventVersion) -> semver::Version {
        semver::Version::new(v.major, v.minor, 0)
    }
}

// https://docs.aws.amazon.com/AmazonS3/latest/dev/notification-content-structure.html
// <major>.<minor>
impl<'de> Deserialize<'de> for S3EventVersion {
    fn deserialize<D>(deserializer: D) -> Result<Self, D::Error>
    where
        D: Deserializer<'de>,
    {
        use serde::de::Error;

        let s = String::deserialize(deserializer)?;

        let mut parts = s.splitn(2, '.');

        let major = parts
            .next()
            .ok_or_else(|| D::Error::custom("Missing major version number"))?
            .parse::<u64>()
            .map_err(D::Error::custom)?;

        let minor = parts
            .next()
            .ok_or_else(|| D::Error::custom("Missing minor version number"))?
            .parse::<u64>()
            .map_err(D::Error::custom)?;

        Ok(S3EventVersion { major, minor })
    }
}

impl Serialize for S3EventVersion {
    fn serialize<S>(&self, serializer: S) -> Result<S::Ok, S::Error>
    where
        S: Serializer,
    {
        serializer.serialize_str(&format!("{}.{}", self.major, self.minor))
    }
}

#[derive(Clone, Debug)]
pub struct S3EventName {
    pub kind: String,
    pub name: String,
}

// https://docs.aws.amazon.com/AmazonS3/latest/dev/NotificationHowTo.html#supported-notification-event-types
//
// we could use enums here, but that seems overly brittle as deserialization would break if they
// add new event types or names
impl<'de> Deserialize<'de> for S3EventName {
    fn deserialize<D>(deserializer: D) -> Result<Self, D::Error>
    where
        D: Deserializer<'de>,
    {
        use serde::de::Error;

        let s = String::deserialize(deserializer)?;

        let mut parts = s.splitn(2, ':');

        let kind = parts
            .next()
            .ok_or_else(|| D::Error::custom("Missing event kind"))?
            .parse::<String>()
            .map_err(D::Error::custom)?;

        let name = parts
            .next()
            .ok_or_else(|| D::Error::custom("Missing event name"))?
            .parse::<String>()
            .map_err(D::Error::custom)?;

        Ok(S3EventName { kind, name })
    }
}

impl Serialize for S3EventName {
    fn serialize<S>(&self, serializer: S) -> Result<S::Ok, S::Error>
    where
        S: Serializer,
    {
        serializer.serialize_str(&format!("{}:{}", self.kind, self.name))
    }
}

#[derive(Clone, Debug, Deserialize, Serialize)]
#[serde(rename_all = "camelCase")]
pub struct S3Message {
    pub bucket: S3Bucket,
    pub object: S3Object,
}

#[derive(Clone, Debug, Deserialize, Serialize)]
#[serde(rename_all = "camelCase")]
pub struct S3Bucket {
    pub name: String,
}

#[derive(Clone, Debug, Deserialize, PartialEq, Eq, Serialize)]
#[serde(rename_all = "camelCase")]
pub struct S3Object {
    // S3ObjectKeys are URL encoded
    // https://docs.aws.amazon.com/AmazonS3/latest/userguide/notification-content-structure.html
    #[serde(with = "urlencoded_string")]
    pub key: String,
}

mod urlencoded_string {
    use percent_encoding::{percent_decode, utf8_percent_encode};

    pub fn deserialize<'de, D>(deserializer: D) -> Result<String, D::Error>
    where
        D: serde::de::Deserializer<'de>,
    {
        use serde::de::Error;

        serde::de::Deserialize::deserialize(deserializer).and_then(|s: &[u8]| {
            let decoded = if s.iter().any(|c| *c == b'+') {
                // AWS encodes spaces as `+` rather than `%20`, so we first need to handle this.
                let s = s
                    .iter()
                    .map(|c| if *c == b'+' { b' ' } else { *c })
                    .collect::<Vec<_>>();
                percent_decode(&s).decode_utf8().map(Into::into)
            } else {
                percent_decode(s).decode_utf8().map(Into::into)
            };

            decoded.map_err(|err| {
                D::Error::custom(format!("error url decoding S3 object key: {}", err))
            })
        })
    }

    pub fn serialize<S>(s: &str, serializer: S) -> Result<S::Ok, S::Error>
    where
        S: serde::ser::Serializer,
    {
        serializer.serialize_str(
            &utf8_percent_encode(s, percent_encoding::NON_ALPHANUMERIC).collect::<String>(),
        )
    }
}

#[test]
fn test_key_deserialize() {
    let value = serde_json::from_str(r#"{"key": "noog+nork"}"#).unwrap();
    assert_eq!(
        S3Object {
            key: "noog nork".to_string(),
        },
        value
    );

    let value = serde_json::from_str(r#"{"key": "noog%2bnork"}"#).unwrap();
    assert_eq!(
        S3Object {
            key: "noog+nork".to_string(),
        },
        value
    );
}

#[test]
fn test_s3_testevent() {
    let value: S3TestEvent = serde_json::from_str(
        r#"{
        "Service":"Amazon S3",
        "Event":"s3:TestEvent",
        "Time":"2014-10-13T15:57:02.089Z",
        "Bucket":"bucketname",
        "RequestId":"5582815E1AEA5ADF",
        "HostId":"8cLeGAmw098X5cv4Zkwcmo8vvZa3eH3eKxsPzbB9wrR+YstdA6Knx4Ip8EXAMPLE"
     }"#,
    )
    .unwrap();

    assert_eq!(value.service, "Amazon S3".to_string());
    assert_eq!(value.bucket, "bucketname".to_string());
    assert_eq!(value.event.kind, "s3".to_string());
    assert_eq!(value.event.name, "TestEvent".to_string());
}

#[test]
fn test_s3_sns_testevent() {
    let sns_value: SnsNotification = serde_json::from_str(
        r#"{
        "Type" : "Notification",
        "MessageId" : "63a3f6b6-d533-4a47-aef9-fcf5cf758c76",
        "TopicArn" : "arn:aws:sns:us-west-2:123456789012:MyTopic",
        "Subject" : "Testing publish to subscribed queues",
        "Message" : "{\"Bucket\":\"bucketname\",\"Event\":\"s3:TestEvent\",\"HostId\":\"8cLeGAmw098X5cv4Zkwcmo8vvZa3eH3eKxsPzbB9wrR+YstdA6Knx4Ip8EXAMPLE\",\"RequestId\":\"5582815E1AEA5ADF\",\"Service\":\"Amazon S3\",\"Time\":\"2014-10-13T15:57:02.089Z\"}",
        "Timestamp" : "2012-03-29T05:12:16.901Z",
        "SignatureVersion" : "1",
        "Signature" : "EXAMPLEnTrFPa3...",
        "SigningCertURL" : "https://sns.us-west-2.amazonaws.com/SimpleNotificationService-f3ecfb7224c7233fe7bb5f59f96de52f.pem",
        "UnsubscribeURL" : "https://sns.us-west-2.amazonaws.com/?Action=Unsubscribe&SubscriptionArn=arn:aws:sns:us-west-2:123456789012:MyTopic:c7fe3a54-ab0e-4ec2-88e0-db410a0f2bee"
     }"#,
    ).unwrap();

    let value: S3TestEvent = serde_json::from_str(sns_value.message.as_ref()).unwrap();

    assert_eq!(value.service, "Amazon S3".to_string());
    assert_eq!(value.bucket, "bucketname".to_string());
    assert_eq!(value.event.kind, "s3".to_string());
    assert_eq!(value.event.name, "TestEvent".to_string());
}<|MERGE_RESOLUTION|>--- conflicted
+++ resolved
@@ -393,14 +393,7 @@
                     count: messages.len(),
                 });
             })
-<<<<<<< HEAD
             .unwrap();
-=======
-            .inspect_err(|err| {
-                emit!(SqsMessageReceiveError { error: err });
-            })
-            .unwrap_or_default();
->>>>>>> 88e017ff
 
         let mut delete_entries = Vec::new();
         for message in messages {
