use std::{future::ready, num::NonZeroUsize, panic, sync::Arc};

use aws_sdk_s3::{error::GetObjectError, Client as S3Client};
use aws_sdk_sqs::{
    error::{DeleteMessageBatchError, ReceiveMessageError},
    model::{DeleteMessageBatchRequestEntry, Message},
    output::DeleteMessageBatchOutput,
    Client as SqsClient,
};
use aws_smithy_client::SdkError;
use aws_types::region::Region;
use bytes::Bytes;
use chrono::{TimeZone, Utc};
use codecs::{decoding::FramingError, BytesDeserializer, CharacterDelimitedDecoder};
use futures::{FutureExt, Stream, StreamExt, TryFutureExt};
use once_cell::sync::Lazy;
use serde::{Deserialize, Deserializer, Serialize, Serializer};
use snafu::{ResultExt, Snafu};
use tokio::{pin, select, time::sleep};
use tokio_util::codec::FramedRead;
use tracing::Instrument;
use vector_common::internal_event::{
    ByteSize, BytesReceived, CountByteSize, InternalEventHandle as _, Protocol, Registered,
};
use vector_config::{configurable_component, NamedComponent};

use crate::sources::util::backoff::LogBackoff;
use crate::tls::TlsConfig;
use crate::{
    config::{SourceAcknowledgementsConfig, SourceContext},
    event::{BatchNotifier, BatchStatus, EstimatedJsonEncodedSizeOf},
    internal_events::{
        EventsReceived, SqsMessageDeleteBatchError, SqsMessageDeletePartialError,
        SqsMessageDeleteSucceeded, SqsMessageProcessingError, SqsMessageProcessingSucceeded,
        SqsMessageReceiveError, SqsMessageReceiveSucceeded, SqsS3EventRecordInvalidEventIgnored,
        StreamClosedError,
    },
    line_agg::{self, LineAgg},
    shutdown::ShutdownSignal,
    sources::aws_s3::AwsS3Config,
    sources::util::backoff::Backoff,
    SourceSender,
};
use lookup::{metadata_path, path, PathPrefix};
use vector_core::config::{log_schema, LegacyKey, LogNamespace};

static SUPPORTED_S3_EVENT_VERSION: Lazy<semver::VersionReq> =
    Lazy::new(|| semver::VersionReq::parse("~2").unwrap());

/// SQS configuration options.
//
// TODO: It seems awfully likely that we could re-use the existing configuration type for the `aws_sqs` source in some
// way, given the near 100% overlap in configurable values.
#[configurable_component]
#[derive(Clone, Debug, Derivative)]
#[derivative(Default)]
#[serde(deny_unknown_fields)]
pub(super) struct Config {
    /// The URL of the SQS queue to poll for bucket notifications.
    pub(super) queue_url: String,

    /// How long to wait while polling the queue for new messages, in seconds.
    ///
    /// Generally should not be changed unless instructed to do so, as if messages are available, they will always be
    /// consumed, regardless of the value of `poll_secs`.
    // NOTE: We restrict this to u32 for safe conversion to i64 later.
    #[serde(default = "default_poll_secs")]
    #[derivative(Default(value = "default_poll_secs()"))]
    pub(super) poll_secs: u32,

    /// The visibility timeout to use for messages, in seconds.
    ///
    /// This controls how long a message is left unavailable after it is received. If a message is received, and
    /// takes longer than `visibility_timeout_secs` to process and delete the message from the queue, it is made available again for another consumer.
    ///
    /// This can happen if there is an issue between consuming a message and deleting it.
    // NOTE: We restrict this to u32 for safe conversion to i64 later.
    #[serde(default = "default_visibility_timeout_secs")]
    #[derivative(Default(value = "default_visibility_timeout_secs()"))]
    pub(super) visibility_timeout_secs: u32,

    /// Whether to delete the message once it is processed.
    ///
    /// It can be useful to set this to `false` for debugging or during the initial setup.
    #[serde(default = "default_true")]
    #[derivative(Default(value = "default_true()"))]
    pub(super) delete_message: bool,

    /// Number of concurrent tasks to create for polling the queue for messages.
    ///
    /// Defaults to the number of available CPUs on the system.
    ///
    /// Should not typically need to be changed, but it can sometimes be beneficial to raise this value when there is a
    /// high rate of messages being pushed into the queue and the objects being fetched are small. In these cases,
    /// System resources may not be fully utilized without fetching more messages per second, as the SQS message
    /// consumption rate affects the S3 object retrieval rate.
    pub(super) client_concurrency: Option<NonZeroUsize>,

    #[configurable(derived)]
    #[serde(default)]
    #[derivative(Default)]
    pub(super) tls_options: Option<TlsConfig>,
}

const fn default_poll_secs() -> u32 {
    15
}

const fn default_visibility_timeout_secs() -> u32 {
    300
}

const fn default_true() -> bool {
    true
}

#[derive(Debug, Snafu)]
pub(super) enum IngestorNewError {
    #[snafu(display("Invalid visibility timeout {}: {}", timeout, source))]
    InvalidVisibilityTimeout {
        source: std::num::TryFromIntError,
        timeout: u64,
    },
}

#[allow(clippy::large_enum_variant)]
#[derive(Debug, Snafu)]
pub enum ProcessingError {
    #[snafu(display(
        "Could not parse SQS message with id {} as S3 notification: {}",
        message_id,
        source
    ))]
    InvalidSqsMessage {
        source: serde_json::Error,
        message_id: String,
    },
    #[snafu(display("Failed to fetch s3://{}/{}: {}", bucket, key, source))]
    GetObject {
        source: SdkError<GetObjectError>,
        bucket: String,
        key: String,
    },
    #[snafu(display("Failed to read all of s3://{}/{}: {}", bucket, key, source))]
    ReadObject {
        source: Box<dyn FramingError>,
        bucket: String,
        key: String,
    },
    #[snafu(display("Failed to flush all of s3://{}/{}: {}", bucket, key, source))]
    PipelineSend {
        source: crate::source_sender::ClosedError,
        bucket: String,
        key: String,
    },
    #[snafu(display(
        "Object notification for s3://{}/{} is a bucket in another region: {}",
        bucket,
        key,
        region
    ))]
    WrongRegion {
        region: String,
        bucket: String,
        key: String,
    },
    #[snafu(display("Unsupported S3 event version: {}.", version,))]
    UnsupportedS3EventVersion { version: semver::Version },
    #[snafu(display("Sink reported an error sending events"))]
    ErrorAcknowledgement,
}

pub struct State {
    region: Region,

    s3_client: S3Client,
    sqs_client: SqsClient,

    multiline: Option<line_agg::Config>,
    compression: super::Compression,

    queue_url: String,
    poll_secs: i32,
    client_concurrency: usize,
    visibility_timeout_secs: i32,
    delete_message: bool,
}

pub(super) struct Ingestor {
    state: Arc<State>,
}

impl Ingestor {
    pub(super) async fn new(
        region: Region,
        sqs_client: SqsClient,
        s3_client: S3Client,
        config: Config,
        compression: super::Compression,
        multiline: Option<line_agg::Config>,
    ) -> Result<Ingestor, IngestorNewError> {
        let state = Arc::new(State {
            region,

            s3_client,
            sqs_client,

            compression,
            multiline,

            queue_url: config.queue_url,
            poll_secs: config.poll_secs as i32,
            client_concurrency: config
                .client_concurrency
                .map(|n| n.get())
                .unwrap_or_else(crate::num_threads),
            visibility_timeout_secs: config.visibility_timeout_secs as i32,
            delete_message: config.delete_message,
        });

        Ok(Ingestor { state })
    }

    pub(super) async fn run(
        self,
        cx: SourceContext,
        acknowledgements: SourceAcknowledgementsConfig,
        log_namespace: LogNamespace,
    ) -> Result<(), ()> {
        let acknowledgements = cx.do_acknowledgements(acknowledgements);
        let mut handles = Vec::new();
        for _ in 0..self.state.client_concurrency {
            let process = IngestorProcess::new(
                Arc::clone(&self.state),
                cx.out.clone(),
                cx.shutdown.clone(),
                log_namespace,
                acknowledgements,
            );
            let fut = process.run();
            let handle = tokio::spawn(fut.in_current_span());
            handles.push(handle);
        }

        // Wait for all of the processes to finish.  If any one of them panics, we resume
        // that panic here to properly shutdown Vector.
        for handle in handles.drain(..) {
            if let Err(e) = handle.await {
                if e.is_panic() {
                    panic::resume_unwind(e.into_panic());
                }
            }
        }

        Ok(())
    }
}

pub struct IngestorProcess {
    state: Arc<State>,
    out: SourceSender,
    backoff: Backoff,
    log: LogBackoff,
    shutdown: ShutdownSignal,
    acknowledgements: bool,
    log_namespace: LogNamespace,
    bytes_received: Registered<BytesReceived>,
    events_received: Registered<EventsReceived>,
}

impl IngestorProcess {
    pub fn new(
        state: Arc<State>,
        out: SourceSender,
        shutdown: ShutdownSignal,
        log_namespace: LogNamespace,
        acknowledgements: bool,
    ) -> Self {
        Self {
            state,
            out,
            shutdown,
            acknowledgements,
            backoff: Backoff::new(),
            log: LogBackoff::new(),
            log_namespace,
            bytes_received: register!(BytesReceived::from(Protocol::HTTP)),
            events_received: register!(EventsReceived),
        }
    }

    async fn run(mut self) {
        let shutdown = self.shutdown.clone().fuse();
        pin!(shutdown);

        loop {
            select! {
                _ = &mut shutdown => break,
                _ = self.run_once() => {},
            }
        }
    }

    async fn run_once(&mut self) {
        let messages = self.receive_messages().await;

        if let Err(ref e) = messages {
            emit!(SqsMessageReceiveError { error: e });
            // Sleep for a while before returning
            sleep(self.backoff.next()).await;
            return;
        }

        self.backoff.reset();

        let messages = messages
            .map(|messages| {
                emit!(SqsMessageReceiveSucceeded {
                    count: messages.len(),
                });
                messages
            })
            .unwrap();

        let mut delete_entries = Vec::new();
        for message in messages {
            let receipt_handle = match message.receipt_handle {
                None => {
                    // I don't think this will ever actually happen, but is just an artifact of the
                    // AWS's API predilection for returning nullable values for all response
                    // attributes
                    warn!(message = "Refusing to process message with no receipt_handle.", ?message.message_id);
                    continue;
                }
                Some(ref handle) => handle.to_owned(),
            };

            let message_id = message
                .message_id
                .clone()
                .unwrap_or_else(|| "<unknown>".to_owned());

            match self.handle_sqs_message(message).await {
                Ok(()) => {
                    emit!(SqsMessageProcessingSucceeded {
                        message_id: &message_id
                    });
                    if self.state.delete_message {
                        delete_entries.push(
                            DeleteMessageBatchRequestEntry::builder()
                                .id(message_id)
                                .receipt_handle(receipt_handle)
                                .build(),
                        );
                    }
                }
                Err(err) => {
                    emit!(SqsMessageProcessingError {
                        message_id: &message_id,
                        error: &err,
                        should_log: self.log.should_log(),
                    });
                }
            }
        }

        if !delete_entries.is_empty() {
            // We need these for a correct error message if the batch fails overall.
            let cloned_entries = delete_entries.clone();
            match self.delete_messages(delete_entries).await {
                Ok(result) => {
                    // Batch deletes can have partial successes/failures, so we have to check
                    // for both cases and emit accordingly.
                    if let Some(successful_entries) = &result.successful {
                        if !successful_entries.is_empty() {
                            emit!(SqsMessageDeleteSucceeded {
                                message_ids: result.successful.unwrap_or_default(),
                            });
                        }
                    }

                    if let Some(failed_entries) = &result.failed {
                        if !failed_entries.is_empty() {
                            emit!(SqsMessageDeletePartialError {
                                entries: result.failed.unwrap_or_default(),
                                should_log: self.log.should_log(),
                            });
                        }
                    }
                }
                Err(err) => {
                    emit!(SqsMessageDeleteBatchError {
                        entries: cloned_entries,
                        error: err,
                        should_log: self.log.should_log(),
                    });
                }
            }
        }
    }

    async fn handle_sqs_message(&mut self, message: Message) -> Result<(), ProcessingError> {
        let s3_event: Event = serde_json::from_str(message.body.unwrap_or_default().as_ref())
            .context(InvalidSqsMessageSnafu {
                message_id: message
                    .message_id
                    .clone()
                    .unwrap_or_else(|| "<empty>".to_owned()),
            })?;

        match s3_event {
            Event::TestEvent(_s3_test_event) => {
                debug!(?message.message_id, message = "Found S3 Test Event.");
                Ok(())
            }
            Event::Event(s3_event) => self.handle_s3_event(s3_event).await,
        }
    }

    async fn handle_s3_event(&mut self, s3_event: S3Event) -> Result<(), ProcessingError> {
        for record in s3_event.records {
            self.handle_s3_event_record(record, self.log_namespace)
                .await?
        }
        Ok(())
    }

    async fn handle_s3_event_record(
        &mut self,
        s3_event: S3EventRecord,
        log_namespace: LogNamespace,
    ) -> Result<(), ProcessingError> {
        let event_version: semver::Version = s3_event.event_version.clone().into();
        if !SUPPORTED_S3_EVENT_VERSION.matches(&event_version) {
            return Err(ProcessingError::UnsupportedS3EventVersion {
                version: event_version.clone(),
            });
        }

        if s3_event.event_name.kind != "ObjectCreated" {
            emit!(SqsS3EventRecordInvalidEventIgnored {
                bucket: &s3_event.s3.bucket.name,
                key: &s3_event.s3.object.key,
                kind: &s3_event.event_name.kind,
                name: &s3_event.event_name.name,
            });
            return Ok(());
        }

        // S3 has to send notifications to a queue in the same region so I don't think this will
        // actually ever be hit unless messages are being forwarded from one queue to another
        if self.state.region.as_ref() != s3_event.aws_region.as_str() {
            return Err(ProcessingError::WrongRegion {
                bucket: s3_event.s3.bucket.name.clone(),
                key: s3_event.s3.object.key.clone(),
                region: s3_event.aws_region,
            });
        }

        let object_result = self
            .state
            .s3_client
            .get_object()
            .bucket(s3_event.s3.bucket.name.clone())
            .key(s3_event.s3.object.key.clone())
            .send()
            .await
            .context(GetObjectSnafu {
                bucket: s3_event.s3.bucket.name.clone(),
                key: s3_event.s3.object.key.clone(),
            });

        let object = object_result?;

        let metadata = object.metadata;

        let timestamp = object
            .last_modified
            .map(|ts| Utc.timestamp(ts.secs(), ts.subsec_nanos()));

        let (batch, receiver) = BatchNotifier::maybe_new_with_receiver(self.acknowledgements);
        let object_reader = super::s3_object_decoder(
            self.state.compression,
            &s3_event.s3.object.key,
            object.content_encoding.as_deref(),
            object.content_type.as_deref(),
            object.body,
        )
        .await;

        // Record the read error seen to propagate up later so we avoid ack'ing the SQS
        // message
        //
        // String is used as we cannot clone std::io::Error to take ownership in closure
        //
        // FramedRead likely stops when it gets an i/o error but I found it more clear to
        // show that we `take_while` there hasn't been an error
        //
        // This can result in objects being partially processed before an error, but we
        // prefer duplicate lines over message loss. Future work could include recording
        // the offset of the object that has been read, but this would only be relevant in
        // the case that the same vector instance processes the same message.
        let mut read_error = None;
        let bytes_received = self.bytes_received.clone();
        let events_received = self.events_received.clone();
        let lines: Box<dyn Stream<Item = Bytes> + Send + Unpin> = Box::new(
            FramedRead::new(object_reader, CharacterDelimitedDecoder::new(b'\n'))
                .map(|res| {
                    res.map(|bytes| {
                        bytes_received.emit(ByteSize(bytes.len()));
                        bytes
                    })
                    .map_err(|err| {
                        read_error = Some(err);
                    })
                    .ok()
                })
                .take_while(|res| ready(res.is_some()))
                .map(|r| r.expect("validated by take_while")),
        );

        let lines = match &self.state.multiline {
            Some(config) => Box::new(
                LineAgg::new(
                    lines.map(|line| ((), line, ())),
                    line_agg::Logic::new(config.clone()),
                )
                .map(|(_src, line, _context)| line),
            ),
            None => lines,
        };

        let mut stream = lines.map(|line| {
            let deserializer = BytesDeserializer::new();
            let mut log = deserializer
                .parse_single(line, log_namespace)
                .with_batch_notifier_option(&batch);

            log_namespace.insert_source_metadata(
                AwsS3Config::NAME,
                &mut log,
                Some(LegacyKey::Overwrite(path!("bucket"))),
                path!("bucket"),
                Bytes::from(s3_event.s3.bucket.name.as_bytes().to_vec()),
            );
            log_namespace.insert_source_metadata(
                AwsS3Config::NAME,
                &mut log,
                Some(LegacyKey::Overwrite(path!("object"))),
                path!("object"),
                Bytes::from(s3_event.s3.object.key.as_bytes().to_vec()),
            );
            log_namespace.insert_source_metadata(
                AwsS3Config::NAME,
                &mut log,
                Some(LegacyKey::Overwrite(path!("region"))),
                path!("region"),
                Bytes::from(s3_event.aws_region.as_bytes().to_vec()),
            );

            if let Some(metadata) = &metadata {
                for (key, value) in metadata {
                    log_namespace.insert_source_metadata(
                        AwsS3Config::NAME,
                        &mut log,
                        Some(LegacyKey::Overwrite(key.as_str())),
                        path!("metadata", key.as_str()),
                        value.clone(),
                    );
                }
            }

            log_namespace.insert_vector_metadata(
                &mut log,
                path!(log_schema().source_type_key()),
                path!("source_type"),
                Bytes::from_static(AwsS3Config::NAME.as_bytes()),
            );

            // This handles the transition from the original timestamp logic. Originally the
            // `timestamp_key` was populated by the `last_modified` time on the object, falling
            // back to calling `now()`.
            match log_namespace {
                LogNamespace::Vector => {
                    if let Some(timestamp) = timestamp {
                        log.insert(metadata_path!(AwsS3Config::NAME, "timestamp"), timestamp);
                    }

                    log.insert(metadata_path!("vector", "ingest_timestamp"), Utc::now());
                }
                LogNamespace::Legacy => {
                    log.try_insert(
                        (PathPrefix::Event, log_schema().timestamp_key()),
                        timestamp.unwrap_or_else(Utc::now),
                    );
                }
            };

<<<<<<< HEAD
            emit!(EventsReceived {
                count: 1,
                byte_size: log.estimated_json_encoded_size_of()
            });
=======
            events_received.emit(CountByteSize(1, log.estimated_json_encoded_size_of()));
>>>>>>> 5623d1ed

            log
        });

        let send_error = match self.out.send_event_stream(&mut stream).await {
            Ok(_) => None,
            Err(error) => {
                let (count, _) = stream.size_hint();
                emit!(StreamClosedError { error, count });
                Some(crate::source_sender::ClosedError)
            }
        };

        // Up above, `lines` captures `read_error`, and eventually is captured by `stream`,
        // so we explicitly drop it so that we can again utilize `read_error` below.
        drop(stream);

        if let Some(error) = read_error {
            Err(ProcessingError::ReadObject {
                source: error,
                bucket: s3_event.s3.bucket.name.clone(),
                key: s3_event.s3.object.key.clone(),
            })
        } else if let Some(error) = send_error {
            Err(ProcessingError::PipelineSend {
                source: error,
                bucket: s3_event.s3.bucket.name.clone(),
                key: s3_event.s3.object.key.clone(),
            })
        } else {
            match receiver {
                None => Ok(()),
                Some(receiver) => match receiver.await {
                    BatchStatus::Delivered => Ok(()),
                    BatchStatus::Errored => Err(ProcessingError::ErrorAcknowledgement),
                    BatchStatus::Rejected => {
                        // Sinks are responsible for emitting ComponentEventsDropped.
                        // Failed events cannot be retried, so continue to delete the SQS source message.
                        Ok(())
                    }
                },
            }
        }
    }

    async fn receive_messages(&mut self) -> Result<Vec<Message>, SdkError<ReceiveMessageError>> {
        self.state
            .sqs_client
            .receive_message()
            .queue_url(self.state.queue_url.clone())
            .max_number_of_messages(10)
            .visibility_timeout(self.state.visibility_timeout_secs)
            .wait_time_seconds(self.state.poll_secs)
            .send()
            .map_ok(|res| res.messages.unwrap_or_default())
            .await
    }

    async fn delete_messages(
        &mut self,
        entries: Vec<DeleteMessageBatchRequestEntry>,
    ) -> Result<DeleteMessageBatchOutput, SdkError<DeleteMessageBatchError>> {
        self.state
            .sqs_client
            .delete_message_batch()
            .queue_url(self.state.queue_url.clone())
            .set_entries(Some(entries))
            .send()
            .await
    }
}

// https://docs.aws.amazon.com/AmazonS3/latest/userguide/how-to-enable-disable-notification-intro.html
#[derive(Clone, Debug, Deserialize)]
#[serde(untagged)]
enum Event {
    Event(S3Event),
    TestEvent(S3TestEvent),
}

#[derive(Clone, Debug, Deserialize)]
#[serde(rename_all = "PascalCase")]
pub struct S3TestEvent {
    pub service: String,
    pub event: S3EventName,
    pub bucket: String,
}

// https://docs.aws.amazon.com/AmazonS3/latest/dev/notification-content-structure.html
#[derive(Clone, Debug, Deserialize, Serialize)]
#[serde(rename_all = "PascalCase")]
pub struct S3Event {
    pub records: Vec<S3EventRecord>,
}

#[derive(Clone, Debug, Deserialize, Serialize)]
#[serde(rename_all = "camelCase")]
pub struct S3EventRecord {
    pub event_version: S3EventVersion,
    pub event_source: String,
    pub aws_region: String,
    pub event_name: S3EventName,

    pub s3: S3Message,
}

#[derive(Clone, Debug)]
pub struct S3EventVersion {
    pub major: u64,
    pub minor: u64,
}

impl From<S3EventVersion> for semver::Version {
    fn from(v: S3EventVersion) -> semver::Version {
        semver::Version::new(v.major, v.minor, 0)
    }
}

// https://docs.aws.amazon.com/AmazonS3/latest/dev/notification-content-structure.html
// <major>.<minor>
impl<'de> Deserialize<'de> for S3EventVersion {
    fn deserialize<D>(deserializer: D) -> Result<Self, D::Error>
    where
        D: Deserializer<'de>,
    {
        use serde::de::Error;

        let s = String::deserialize(deserializer)?;

        let mut parts = s.splitn(2, '.');

        let major = parts
            .next()
            .ok_or_else(|| D::Error::custom("Missing major version number"))?
            .parse::<u64>()
            .map_err(D::Error::custom)?;

        let minor = parts
            .next()
            .ok_or_else(|| D::Error::custom("Missing minor version number"))?
            .parse::<u64>()
            .map_err(D::Error::custom)?;

        Ok(S3EventVersion { major, minor })
    }
}

impl Serialize for S3EventVersion {
    fn serialize<S>(&self, serializer: S) -> Result<S::Ok, S::Error>
    where
        S: Serializer,
    {
        serializer.serialize_str(&format!("{}.{}", self.major, self.minor))
    }
}

#[derive(Clone, Debug)]
pub struct S3EventName {
    pub kind: String,
    pub name: String,
}

// https://docs.aws.amazon.com/AmazonS3/latest/dev/NotificationHowTo.html#supported-notification-event-types
//
// we could use enums here, but that seems overly brittle as deserialization would break if they
// add new event types or names
impl<'de> Deserialize<'de> for S3EventName {
    fn deserialize<D>(deserializer: D) -> Result<Self, D::Error>
    where
        D: Deserializer<'de>,
    {
        use serde::de::Error;

        let s = String::deserialize(deserializer)?;

        let mut parts = s.splitn(2, ':');

        let kind = parts
            .next()
            .ok_or_else(|| D::Error::custom("Missing event kind"))?
            .parse::<String>()
            .map_err(D::Error::custom)?;

        let name = parts
            .next()
            .ok_or_else(|| D::Error::custom("Missing event name"))?
            .parse::<String>()
            .map_err(D::Error::custom)?;

        Ok(S3EventName { kind, name })
    }
}

impl Serialize for S3EventName {
    fn serialize<S>(&self, serializer: S) -> Result<S::Ok, S::Error>
    where
        S: Serializer,
    {
        serializer.serialize_str(&format!("{}:{}", self.kind, self.name))
    }
}

#[derive(Clone, Debug, Deserialize, Serialize)]
#[serde(rename_all = "camelCase")]
pub struct S3Message {
    pub bucket: S3Bucket,
    pub object: S3Object,
}

#[derive(Clone, Debug, Deserialize, Serialize)]
#[serde(rename_all = "camelCase")]
pub struct S3Bucket {
    pub name: String,
}

#[derive(Clone, Debug, Deserialize, PartialEq, Eq, Serialize)]
#[serde(rename_all = "camelCase")]
pub struct S3Object {
    // S3ObjectKeys are URL encoded
    // https://docs.aws.amazon.com/AmazonS3/latest/userguide/notification-content-structure.html
    #[serde(with = "urlencoded_string")]
    pub key: String,
}

mod urlencoded_string {
    use percent_encoding::{percent_decode, utf8_percent_encode};

    pub fn deserialize<'de, D>(deserializer: D) -> Result<String, D::Error>
    where
        D: serde::de::Deserializer<'de>,
    {
        use serde::de::Error;

        serde::de::Deserialize::deserialize(deserializer).and_then(|s: &[u8]| {
            let decoded = if s.iter().any(|c| *c == b'+') {
                // AWS encodes spaces as `+` rather than `%20`, so we first need to handle this.
                let s = s
                    .iter()
                    .map(|c| if *c == b'+' { b' ' } else { *c })
                    .collect::<Vec<_>>();
                percent_decode(&s).decode_utf8().map(Into::into)
            } else {
                percent_decode(s).decode_utf8().map(Into::into)
            };

            decoded.map_err(|err| {
                D::Error::custom(format!("error url decoding S3 object key: {}", err))
            })
        })
    }

    pub fn serialize<S>(s: &str, serializer: S) -> Result<S::Ok, S::Error>
    where
        S: serde::ser::Serializer,
    {
        serializer.serialize_str(
            &utf8_percent_encode(s, percent_encoding::NON_ALPHANUMERIC).collect::<String>(),
        )
    }
}

#[test]
fn test_key_deserialize() {
    let value = serde_json::from_str(r#"{"key": "noog+nork"}"#).unwrap();
    assert_eq!(
        S3Object {
            key: "noog nork".to_string(),
        },
        value
    );

    let value = serde_json::from_str(r#"{"key": "noog%2bnork"}"#).unwrap();
    assert_eq!(
        S3Object {
            key: "noog+nork".to_string(),
        },
        value
    );
}

#[test]
fn test_s3_testevent() {
    let value: S3TestEvent = serde_json::from_str(
        r#"{
        "Service":"Amazon S3",
        "Event":"s3:TestEvent",
        "Time":"2014-10-13T15:57:02.089Z",
        "Bucket":"bucketname",
        "RequestId":"5582815E1AEA5ADF",
        "HostId":"8cLeGAmw098X5cv4Zkwcmo8vvZa3eH3eKxsPzbB9wrR+YstdA6Knx4Ip8EXAMPLE"
     }"#,
    )
    .unwrap();

    assert_eq!(value.service, "Amazon S3".to_string());
    assert_eq!(value.bucket, "bucketname".to_string());
    assert_eq!(value.event.kind, "s3".to_string());
    assert_eq!(value.event.name, "TestEvent".to_string());
}<|MERGE_RESOLUTION|>--- conflicted
+++ resolved
@@ -596,14 +596,7 @@
                 }
             };
 
-<<<<<<< HEAD
-            emit!(EventsReceived {
-                count: 1,
-                byte_size: log.estimated_json_encoded_size_of()
-            });
-=======
             events_received.emit(CountByteSize(1, log.estimated_json_encoded_size_of()));
->>>>>>> 5623d1ed
 
             log
         });
