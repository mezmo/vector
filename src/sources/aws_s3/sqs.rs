--- conflicted
+++ resolved
@@ -347,7 +347,9 @@
             emit!(SqsMessageReceiveError { error: e });
             user_log_error!(
                 self.mezmo_ctx,
-                Value::from(SqsMessageReceiveError::<SdkError<ReceiveMessageError>>::MESSAGE)
+                Value::from(
+                    SqsMessageReceiveError::<SdkError<ReceiveMessageError, HttpResponse>>::MESSAGE
+                )
             );
             // Sleep for a while before returning
             sleep(self.backoff.next()).await;
@@ -422,24 +424,15 @@
                         });
                     }
 
-<<<<<<< HEAD
-                    if let Some(failed_entries) = &result.failed {
-                        if !failed_entries.is_empty() {
-                            emit!(SqsMessageDeletePartialError {
-                                entries: result.failed.unwrap_or_default(),
-                                should_log: self.log.should_log(),
-                            });
-                            user_log_error!(
-                                self.mezmo_ctx,
-                                Value::from(SqsMessageDeletePartialError::MESSAGE)
-                            );
-                        }
-=======
                     if !result.failed.is_empty() {
                         emit!(SqsMessageDeletePartialError {
-                            entries: result.failed
+                            entries: result.failed,
+                            should_log: self.log.should_log(),
                         });
->>>>>>> b58c8646
+                        user_log_error!(
+                            self.mezmo_ctx,
+                            Value::from(SqsMessageDeletePartialError::MESSAGE)
+                        );
                     }
                 }
                 Err(err) => {
@@ -450,7 +443,11 @@
                     });
                     user_log_error!(
                         self.mezmo_ctx,
-                        Value::from(SqsMessageDeleteBatchError::<SdkError<DeleteMessageBatchError>>::MESSAGE)
+                        Value::from(
+                            SqsMessageDeleteBatchError::<
+                                SdkError<DeleteMessageBatchError, HttpResponse>,
+                            >::MESSAGE
+                        )
                     );
                 }
             }
