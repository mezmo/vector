--- conflicted
+++ resolved
@@ -356,14 +356,10 @@
 
         let source = SimpleHttpSource {
             headers: build_param_matcher(&remove_duplicates(self.headers.clone(), "headers"))?,
-<<<<<<< HEAD
             query_parameters: build_param_matcher(&remove_duplicates(
                 self.query_parameters.clone(),
                 "query_parameters",
             ))?,
-=======
-            query_parameters: remove_duplicates(self.query_parameters.clone(), "query_parameters"),
->>>>>>> 3ff039a6
             path_key: self.path_key.clone(),
             decoder,
             log_namespace,
@@ -410,11 +406,7 @@
 #[derive(Clone)]
 struct SimpleHttpSource {
     headers: Vec<HttpConfigParamKind>,
-<<<<<<< HEAD
     query_parameters: Vec<HttpConfigParamKind>,
-=======
-    query_parameters: Vec<String>,
->>>>>>> 3ff039a6
     path_key: OptionalValuePath,
     decoder: Decoder,
     log_namespace: LogNamespace,
@@ -457,11 +449,7 @@
                                 let value =
                                     headers_config.get(header_name).map(HeaderValue::as_bytes);
 
-<<<<<<< HEAD
                                 self.log_namespace.insert_source_metadata_mezmo(
-=======
-                                self.log_namespace.insert_source_metadata(
->>>>>>> 3ff039a6
                                     SimpleHttpConfig::NAME,
                                     log,
                                     Some(LegacyKey::InsertIfEmpty(path!(header_name))),
@@ -481,11 +469,7 @@
                                             .get(header_name)
                                             .map(HeaderValue::as_bytes);
 
-<<<<<<< HEAD
                                         self.log_namespace.insert_source_metadata_mezmo(
-=======
-                                        self.log_namespace.insert_source_metadata(
->>>>>>> 3ff039a6
                                             SimpleHttpConfig::NAME,
                                             log,
                                             Some(LegacyKey::InsertIfEmpty(path!(
@@ -498,7 +482,6 @@
                                 }
                             }
                         };
-<<<<<<< HEAD
                     }
 
                     for q in &self.query_parameters {
@@ -539,8 +522,6 @@
                                 }
                             }
                         };
-=======
->>>>>>> 3ff039a6
                     }
 
                     self.log_namespace.insert_standard_vector_source_metadata(
@@ -620,24 +601,8 @@
     use vector_lib::lookup::lookup_v2::OptionalValuePath;
     use vector_lib::lookup::{event_path, owned_value_path, OwnedTargetPath, PathPrefix};
     use vector_lib::schema::Definition;
-<<<<<<< HEAD
     use vrl::path;
-    use vrl::value::kind::Collection;
-    use vrl::value::Kind;
-=======
     use vrl::value::{kind::Collection, Kind, ObjectMap};
-
-    use crate::sources::http_server::HttpMethod;
-    use crate::{
-        config::{log_schema, SourceConfig, SourceContext},
-        event::{Event, EventStatus, Value},
-        test_util::{
-            components::{self, assert_source_compliance, HTTP_PUSH_SOURCE_TAGS},
-            next_addr, spawn_collect_n, wait_for_tcp,
-        },
-        SourceSender,
-    };
->>>>>>> 3ff039a6
 
     use super::{remove_duplicates, SimpleHttpConfig};
 
@@ -1147,7 +1112,6 @@
             let event = events.remove(0);
             let log = event.as_log();
             assert_eq!(log["key1"], "value1".into());
-<<<<<<< HEAD
             assert_event_metadata(log, "http_path").await;
 
             let headers = log.metadata().value().get("headers").unwrap();
@@ -1213,54 +1177,6 @@
                 headers.get(path!("x-case-sensitive-value")).unwrap(),
                 &Value::from("CaseSensitive")
             );
-=======
-            assert_eq!(log["\"User-Agent\""], "test_client".into());
-            assert_eq!(log["\"Upgrade-Insecure-Requests\""], "false".into());
-            assert_eq!(log["\"x-test-header\""], "true".into());
-            assert_eq!(log["AbsentHeader"], Value::Null);
-            assert_event_metadata(log).await;
->>>>>>> 3ff039a6
-        }
-    }
-
-    #[tokio::test]
-    async fn http_headers_wildcard() {
-        let mut events = assert_source_compliance(&HTTP_PUSH_SOURCE_TAGS, async {
-            let mut headers = HeaderMap::new();
-            headers.insert("User-Agent", "test_client".parse().unwrap());
-            headers.insert("X-Case-Sensitive-Value", "CaseSensitive".parse().unwrap());
-
-            let (rx, addr) = source(
-                vec!["*".to_string()],
-                vec![],
-                "http_path",
-                "/",
-                "POST",
-                StatusCode::OK,
-                true,
-                EventStatus::Delivered,
-                true,
-                None,
-                Some(JsonDeserializerConfig::default().into()),
-            )
-            .await;
-
-            spawn_ok_collect_n(
-                send_with_headers(addr, "{\"key1\":\"value1\"}", headers),
-                rx,
-                1,
-            )
-            .await
-        })
-        .await;
-
-        {
-            let event = events.remove(0);
-            let log = event.as_log();
-            assert_eq!(log["key1"], "value1".into());
-            assert_eq!(log["\"user-agent\""], "test_client".into());
-            assert_eq!(log["\"x-case-sensitive-value\""], "CaseSensitive".into());
-            assert_event_metadata(log).await;
         }
     }
 
