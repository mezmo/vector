use crate::common::http::{server_auth::HttpServerAuthConfig, ErrorMessage};
use std::{collections::HashMap, net::SocketAddr};

use crate::event::Value;
use bytes::{Bytes, BytesMut};
use chrono::Utc;
use http::StatusCode;
use http_serde;
use tokio_util::codec::Decoder as _;
use vrl::value::{kind::Collection, Kind};
use warp::http::HeaderMap;
use warp::http::HeaderValue;

use vector_lib::codecs::{
    decoding::{DeserializerConfig, FramingConfig},
    BytesDecoderConfig, BytesDeserializerConfig, JsonDeserializerConfig,
    NewlineDelimitedDecoderConfig,
};
use vector_lib::configurable::configurable_component;
use vector_lib::lookup::{lookup_v2::OptionalValuePath, owned_value_path, path};
use vector_lib::{
    config::{DataType, LegacyKey, LogNamespace},
    schema::Definition,
};

use crate::{
    codecs::{Decoder, DecodingConfig},
    config::{
        GenerateConfig, Resource, SourceAcknowledgementsConfig, SourceConfig, SourceContext,
        SourceOutput,
    },
    event::Event,
    http::KeepaliveConfig,
    serde::{bool_or_struct, default_decoding},
<<<<<<< HEAD
    sources::util::{http::HttpMethod, Encoding, ErrorMessage, HttpSource, HttpSourceAuthConfig},
=======
    sources::util::{
        http::{add_headers, add_query_parameters, HttpMethod},
        Encoding, HttpSource,
    },
>>>>>>> 9a19e8a7
    tls::TlsEnableableConfig,
};

/// Configuration for the `http` source.
#[configurable_component(source("http", "Host an HTTP endpoint to receive logs."))]
#[configurable(metadata(deprecated))]
#[derive(Clone, Debug)]
pub struct HttpConfig(SimpleHttpConfig);

impl GenerateConfig for HttpConfig {
    fn generate_config() -> toml::Value {
        <SimpleHttpConfig as GenerateConfig>::generate_config()
    }
}

#[async_trait::async_trait]
#[typetag::serde(name = "http")]
impl SourceConfig for HttpConfig {
    async fn build(&self, cx: SourceContext) -> vector_lib::Result<super::Source> {
        self.0.build(cx).await
    }

    fn outputs(&self, global_log_namespace: LogNamespace) -> Vec<SourceOutput> {
        self.0.outputs(global_log_namespace)
    }

    fn resources(&self) -> Vec<Resource> {
        self.0.resources()
    }

    fn can_acknowledge(&self) -> bool {
        self.0.can_acknowledge()
    }
}

/// Configuration for the `http_server` source.
#[configurable_component(source("http_server", "Host an HTTP endpoint to receive logs."))]
#[derive(Clone, Debug)]
pub struct SimpleHttpConfig {
    /// The socket address to listen for connections on.
    ///
    /// It _must_ include a port.
    #[configurable(metadata(docs::examples = "0.0.0.0:80"))]
    #[configurable(metadata(docs::examples = "localhost:80"))]
    address: SocketAddr,

    /// The expected encoding of received data.
    ///
    /// For `json` and `ndjson` encodings, the fields of the JSON objects are output as separate fields.
    #[serde(default)]
    encoding: Option<Encoding>,

    /// A list of HTTP headers to include in the log event.
    ///
    /// Accepts the wildcard (`*`) character for headers matching a specified pattern.
    ///
    /// Specifying "*" results in all headers included in the log event.
    ///
    /// These headers are not included in the JSON payload if a field with a conflicting name exists.
    #[serde(default)]
    #[configurable(metadata(docs::examples = "User-Agent"))]
    #[configurable(metadata(docs::examples = "X-My-Custom-Header"))]
    #[configurable(metadata(docs::examples = "X-*"))]
    #[configurable(metadata(docs::examples = "*"))]
    headers: Vec<String>,

    /// A list of URL query parameters to include in the log event.
    ///
    /// Accepts the wildcard (`*`) character for query parameters matching a specified pattern.
    ///
    /// Specifying "*" results in all query parameters included in the log event.
    ///
    /// These override any values included in the body with conflicting names.
    #[serde(default)]
    #[configurable(metadata(docs::examples = "application"))]
    #[configurable(metadata(docs::examples = "source"))]
    #[configurable(metadata(docs::examples = "param*"))]
    #[configurable(metadata(docs::examples = "*"))]
    query_parameters: Vec<String>,

    #[configurable(derived)]
    auth: Option<HttpServerAuthConfig>,

    /// Whether or not to treat the configured `path` as an absolute path.
    ///
    /// If set to `true`, only requests using the exact URL path specified in `path` are accepted. Otherwise,
    /// requests sent to a URL path that starts with the value of `path` are accepted.
    ///
    /// With `strict_path` set to `false` and `path` set to `""`, the configured HTTP source accepts requests from
    /// any URL path.
    #[serde(default = "crate::serde::default_true")]
    strict_path: bool,

    /// The URL path on which log event POST requests are sent.
    #[serde(default = "default_path")]
    #[configurable(metadata(docs::examples = "/event/path"))]
    #[configurable(metadata(docs::examples = "/logs"))]
    path: String,

    /// The event key in which the requested URL path used to send the request is stored.
    #[serde(default = "default_path_key")]
    #[configurable(metadata(docs::examples = "vector_http_path"))]
    path_key: OptionalValuePath,

    /// If set, the name of the log field used to add the remote IP to each event
    #[serde(default = "default_host_key")]
    #[configurable(metadata(docs::examples = "hostname"))]
    host_key: OptionalValuePath,

    /// Specifies the action of the HTTP request.
    #[serde(default = "default_http_method")]
    method: HttpMethod,

    /// Specifies the HTTP response status code that will be returned on successful requests.
    #[configurable(metadata(docs::examples = 202))]
    #[configurable(metadata(docs::numeric_type = "uint"))]
    #[serde(with = "http_serde::status_code")]
    #[serde(default = "default_http_response_code")]
    response_code: StatusCode,

    #[configurable(derived)]
    tls: Option<TlsEnableableConfig>,

    #[configurable(derived)]
    framing: Option<FramingConfig>,

    #[configurable(derived)]
    decoding: Option<DeserializerConfig>,

    #[configurable(derived)]
    #[serde(default, deserialize_with = "bool_or_struct")]
    acknowledgements: SourceAcknowledgementsConfig,

    /// The namespace to use for logs. This overrides the global setting.
    #[configurable(metadata(docs::hidden))]
    #[serde(default)]
    log_namespace: Option<bool>,

    #[configurable(derived)]
    #[serde(default)]
    keepalive: KeepaliveConfig,
}

impl SimpleHttpConfig {
    /// Builds the `schema::Definition` for this source using the provided `LogNamespace`.
    fn schema_definition(&self, log_namespace: LogNamespace) -> Definition {
        let mut schema_definition = self
            .decoding
            .as_ref()
            .unwrap_or(&default_decoding())
            .schema_definition(log_namespace)
            .with_source_metadata(
                SimpleHttpConfig::NAME,
                self.path_key.path.clone().map(LegacyKey::InsertIfEmpty),
                &owned_value_path!("path"),
                Kind::bytes(),
                None,
            )
            // for metadata that is added to the events dynamically from the self.headers
            .with_source_metadata(
                SimpleHttpConfig::NAME,
                None,
                &owned_value_path!("headers"),
                Kind::object(Collection::empty().with_unknown(Kind::bytes())).or_undefined(),
                None,
            )
            // for metadata that is added to the events dynamically from the self.query_parameters
            .with_source_metadata(
                SimpleHttpConfig::NAME,
                None,
                &owned_value_path!("query_parameters"),
                Kind::object(Collection::empty().with_unknown(Kind::bytes())).or_undefined(),
                None,
            )
            .with_source_metadata(
                SimpleHttpConfig::NAME,
                self.host_key.path.clone().map(LegacyKey::Overwrite),
                &owned_value_path!("host"),
                Kind::bytes().or_undefined(),
                None,
            )
            .with_standard_vector_source_metadata();

        // for metadata that is added to the events dynamically from config options
        if log_namespace == LogNamespace::Legacy {
            schema_definition = schema_definition.unknown_fields(Kind::bytes());
        }

        schema_definition
    }

    fn get_decoding_config(&self) -> crate::Result<DecodingConfig> {
        if self.encoding.is_some() && (self.framing.is_some() || self.decoding.is_some()) {
            return Err("Using `encoding` is deprecated and does not have any effect when `decoding` or `framing` is provided. Configure `framing` and `decoding` instead.".into());
        }

        let (framing, decoding) = if let Some(encoding) = self.encoding {
            match encoding {
                Encoding::Text => (
                    NewlineDelimitedDecoderConfig::new().into(),
                    BytesDeserializerConfig::new().into(),
                ),
                Encoding::Json => (
                    BytesDecoderConfig::new().into(),
                    JsonDeserializerConfig::default().into(),
                ),
                Encoding::Ndjson => (
                    NewlineDelimitedDecoderConfig::new().into(),
                    JsonDeserializerConfig::default().into(),
                ),
                Encoding::Binary => (
                    BytesDecoderConfig::new().into(),
                    BytesDeserializerConfig::new().into(),
                ),
            }
        } else {
            let decoding = self.decoding.clone().unwrap_or_else(default_decoding);
            let framing = self
                .framing
                .clone()
                .unwrap_or_else(|| decoding.default_stream_framing());
            (framing, decoding)
        };

        Ok(DecodingConfig::new(
            framing,
            decoding,
            self.log_namespace.unwrap_or(false).into(),
        ))
    }
}

impl Default for SimpleHttpConfig {
    fn default() -> Self {
        Self {
            address: "0.0.0.0:8080".parse().unwrap(),
            encoding: None,
            headers: Vec::new(),
            query_parameters: Vec::new(),
            tls: None,
            auth: None,
            path: default_path(),
            path_key: default_path_key(),
            host_key: default_host_key(),
            method: default_http_method(),
            response_code: default_http_response_code(),
            strict_path: true,
            framing: None,
            decoding: Some(default_decoding()),
            acknowledgements: SourceAcknowledgementsConfig::default(),
            log_namespace: None,
            keepalive: KeepaliveConfig::default(),
        }
    }
}

impl_generate_config_from_default!(SimpleHttpConfig);

const fn default_http_method() -> HttpMethod {
    HttpMethod::Post
}

fn default_path() -> String {
    "/".to_string()
}

fn default_path_key() -> OptionalValuePath {
    OptionalValuePath::from(owned_value_path!("path"))
}

fn default_host_key() -> OptionalValuePath {
    OptionalValuePath::none()
}

const fn default_http_response_code() -> StatusCode {
    StatusCode::OK
}

/// Removes duplicates from the list, and logs a `warn!()` for each duplicate removed.
pub fn remove_duplicates(mut list: Vec<String>, list_name: &str) -> Vec<String> {
    list.sort();

    let mut dedup = false;
    for (idx, name) in list.iter().enumerate() {
        if idx < list.len() - 1 && list[idx] == list[idx + 1] {
            warn!(
                "`{}` configuration contains duplicate entry for `{}`. Removing duplicate.",
                list_name, name
            );
            dedup = true;
        }
    }

    if dedup {
        list.dedup();
    }
    list
}

/// Convert [`SocketAddr`] into a string, returning only the IP address.
fn socket_addr_to_ip_string(addr: &SocketAddr) -> String {
    addr.ip().to_string()
}

#[derive(Clone)]
pub enum HttpConfigParamKind {
    Glob(glob::Pattern),
    Exact(String),
}

pub fn build_param_matcher(list: &[String]) -> crate::Result<Vec<HttpConfigParamKind>> {
    list.iter()
        .map(|s| match s.contains('*') {
            true => Ok(HttpConfigParamKind::Glob(glob::Pattern::new(s)?)),
            false => Ok(HttpConfigParamKind::Exact(s.to_string())),
        })
        .collect::<crate::Result<Vec<HttpConfigParamKind>>>()
}

#[async_trait::async_trait]
#[typetag::serde(name = "http_server")]
impl SourceConfig for SimpleHttpConfig {
    async fn build(&self, cx: SourceContext) -> crate::Result<super::Source> {
        let log_namespace = cx.log_namespace(self.log_namespace);
        let decoder = self
            .get_decoding_config()?
            .build()?
            .with_log_namespace(log_namespace);

        let source = SimpleHttpSource {
            headers: build_param_matcher(&remove_duplicates(self.headers.clone(), "headers"))?,
            query_parameters: build_param_matcher(&remove_duplicates(
                self.query_parameters.clone(),
                "query_parameters",
            ))?,
            path_key: self.path_key.clone(),
            host_key: self.host_key.clone(),
            decoder,
            log_namespace,
        };
        source.run(
            self.address,
            self.path.as_str(),
            self.method,
            self.response_code,
            self.strict_path,
            self.tls.as_ref(),
            self.auth.as_ref(),
            cx,
            self.acknowledgements,
            self.keepalive.clone(),
        )
    }

    fn outputs(&self, global_log_namespace: LogNamespace) -> Vec<SourceOutput> {
        // There is a global and per-source `log_namespace` config.
        // The source config overrides the global setting and is merged here.
        let log_namespace = global_log_namespace.merge(self.log_namespace);

        let schema_definition = self.schema_definition(log_namespace);

        vec![SourceOutput::new_maybe_logs(
            self.decoding
                .as_ref()
                .map(|d| d.output_type())
                .unwrap_or(DataType::Log),
            schema_definition,
        )]
    }

    fn resources(&self) -> Vec<Resource> {
        vec![Resource::tcp(self.address)]
    }

    fn can_acknowledge(&self) -> bool {
        true
    }
}

#[derive(Clone)]
struct SimpleHttpSource {
    headers: Vec<HttpConfigParamKind>,
    query_parameters: Vec<HttpConfigParamKind>,
    path_key: OptionalValuePath,
    host_key: OptionalValuePath,
    decoder: Decoder,
    log_namespace: LogNamespace,
}

impl HttpSource for SimpleHttpSource {
    /// Enriches the log events with metadata for the `request_path` and for each of the headers.
    /// Non-log events are skipped.
    fn enrich_events(
        &self,
        events: &mut [Event],
        request_path: &str,
        headers: &HeaderMap,
        query_parameters: &HashMap<String, String>,
        source_ip: Option<&SocketAddr>,
    ) {
        let now = Utc::now();
        let unused_metadata_path_value = owned_value_path!("not used");
        for event in events.iter_mut() {
            match event {
                Event::Log(log) => {
                    // add request_path to each event
                    self.log_namespace.insert_source_metadata_mezmo(
                        SimpleHttpConfig::NAME,
                        log,
                        self.path_key.path.as_ref().map(LegacyKey::InsertIfEmpty),
                        // if `legacy_key` is blank, then it won't write to Mezmo metadata, but a value is still needed here to satisfy types
                        self.path_key
                            .path
                            .as_ref()
                            .unwrap_or(&unused_metadata_path_value),
                        request_path.to_owned(),
                    );

                    // Mezmo - this differs from Vector's `add_headers` because we use `insert_source_metadata_mezmo`
                    for h in &self.headers {
                        match h {
                            // Add each non-wildcard containing header that was specified
                            // in the `headers` config option to the event if an exact match
                            // is found.
                            HttpConfigParamKind::Exact(header_name) => {
                                let value = headers.get(header_name).map(HeaderValue::as_bytes);

                                self.log_namespace.insert_source_metadata_mezmo(
                                    SimpleHttpConfig::NAME,
                                    log,
                                    Some(LegacyKey::InsertIfEmpty(path!(header_name))),
                                    path!("headers", header_name),
                                    Value::from(value.map(Bytes::copy_from_slice)),
                                );
                            }
                            // Add all headers that match against wildcard pattens specified
                            // in the `headers` config option to the event.
                            HttpConfigParamKind::Glob(header_pattern) => {
                                for header_name in headers.keys() {
                                    if header_pattern.matches_with(
                                        header_name.as_str(),
                                        glob::MatchOptions::default(),
                                    ) {
                                        let value =
                                            headers.get(header_name).map(HeaderValue::as_bytes);

                                        self.log_namespace.insert_source_metadata_mezmo(
                                            SimpleHttpConfig::NAME,
                                            log,
                                            Some(LegacyKey::InsertIfEmpty(path!(
                                                header_name.as_str()
                                            ))),
                                            path!("headers", header_name.as_str()),
                                            Value::from(value.map(Bytes::copy_from_slice)),
                                        );
                                    }
                                }
                            }
                        };
                    }

                    for q in &self.query_parameters {
                        match q {
                            // Same as headers, add non-wildcard query parameters if they are found
                            HttpConfigParamKind::Exact(query_parameter_name) => {
                                let value = query_parameters.get(query_parameter_name);
                                self.log_namespace.insert_source_metadata_mezmo(
                                    SimpleHttpConfig::NAME,
                                    log,
                                    Some(LegacyKey::InsertIfEmpty(path!(query_parameter_name))),
                                    path!("query_parameters", query_parameter_name),
                                    Value::from(value.map(String::to_owned)),
                                );
                            }
                            // Add all query parameters that match against wildcard pattens specified
                            HttpConfigParamKind::Glob(query_parameter_pattern) => {
                                for query_parameter_name in query_parameters.keys() {
                                    if query_parameter_pattern.matches_with(
                                        query_parameter_name.as_str(),
                                        glob::MatchOptions::default(),
                                    ) {
                                        let value = query_parameters.get(query_parameter_name);

                                        self.log_namespace.insert_source_metadata_mezmo(
                                            SimpleHttpConfig::NAME,
                                            log,
                                            Some(LegacyKey::InsertIfEmpty(path!(
                                                query_parameter_name.as_str()
                                            ))),
                                            path!(
                                                "query_parameters",
                                                query_parameter_name.as_str()
                                            ),
                                            Value::from(value.map(String::to_owned)),
                                        );
                                    }
                                }
                            }
                        };
                    }

                    self.log_namespace.insert_standard_vector_source_metadata(
                        log,
                        SimpleHttpConfig::NAME,
                        now,
                    );

                    if let Some(addr) = source_ip {
                        self.log_namespace.insert_source_metadata(
                            SimpleHttpConfig::NAME,
                            log,
                            self.host_key.path.as_ref().map(LegacyKey::Overwrite),
                            path!("host"),
                            socket_addr_to_ip_string(addr),
                        );
                    }
                }
                _ => {
                    continue;
                }
            }
        }

        // Mezmo's implementation differs because of the use of `insert_source_metadata_mezmo` which writes
        // to the Vector `metadata` namespace, even for `Legacy`.
        //
        // add_headers(
        //     events,
        //     &self.headers,
        //     headers,
        //     self.log_namespace,
        //     SimpleHttpConfig::NAME,
        // );

        // add_query_parameters(
        //     events,
        //     &self.query_parameters,
        //     query_parameters,
        //     self.log_namespace,
        //     SimpleHttpConfig::NAME,
        // );
    }

    fn build_events(
        &self,
        body: Bytes,
        _header_map: &HeaderMap,
        _query_parameters: &HashMap<String, String>,
        _request_path: &str,
    ) -> Result<Vec<Event>, ErrorMessage> {
        let mut decoder = self.decoder.clone();
        let mut events = Vec::new();
        let mut bytes = BytesMut::new();
        bytes.extend_from_slice(&body);

        loop {
            match decoder.decode_eof(&mut bytes) {
                Ok(Some((next, _))) => {
                    events.extend(next);
                }
                Ok(None) => break,
                Err(error) => {
                    // Error is logged / emitted by `crate::codecs::Decoder`, no further
                    // handling is needed here
                    return Err(ErrorMessage::new(
                        StatusCode::BAD_REQUEST,
                        format!("Failed decoding body: {}", error),
                    ));
                }
            }
        }

        Ok(events)
    }

    fn enable_source_ip(&self) -> bool {
        self.host_key.path.is_some()
    }
}

#[cfg(test)]
mod tests {
    use std::str::FromStr;
    use std::{io::Write, net::SocketAddr};

    use crate::sources::http_server::HttpMethod;
    use crate::{
        components::validation::prelude::*,
        config::{log_schema, SourceConfig, SourceContext},
        event::{Event, EventStatus, Value},
        test_util::{
            components::{self, assert_source_compliance, HTTP_PUSH_SOURCE_TAGS},
            next_addr, spawn_collect_n, wait_for_tcp,
        },
        SourceSender,
    };
    use flate2::{
        write::{GzEncoder, ZlibEncoder},
        Compression,
    };
    use futures::Stream;
    use headers::authorization::Credentials;
    use headers::Authorization;
    use http::header::AUTHORIZATION;
    use http::{HeaderMap, Method, StatusCode, Uri};
    use similar_asserts::assert_eq;
    use vector_lib::codecs::{
        decoding::{DeserializerConfig, FramingConfig},
        BytesDecoderConfig, JsonDeserializerConfig,
    };
    use vector_lib::config::LogNamespace;
    use vector_lib::event::LogEvent;
    use vector_lib::lookup::lookup_v2::OptionalValuePath;
    use vector_lib::lookup::{event_path, owned_value_path, OwnedTargetPath, PathPrefix};
    use vector_lib::schema::Definition;
    use vrl::path;
    use vrl::value::{kind::Collection, Kind, ObjectMap};

<<<<<<< HEAD
=======
    use crate::common::http::server_auth::HttpServerAuthConfig;
    use crate::sources::http_server::HttpMethod;
    use crate::{
        components::validation::prelude::*,
        config::{log_schema, SourceConfig, SourceContext},
        event::{Event, EventStatus, Value},
        test_util::{
            components::{self, assert_source_compliance, HTTP_PUSH_SOURCE_TAGS},
            next_addr, spawn_collect_n, wait_for_tcp,
        },
        SourceSender,
    };

>>>>>>> 9a19e8a7
    use super::{remove_duplicates, SimpleHttpConfig};

    #[test]
    fn generate_config() {
        crate::test_util::test_generate_config::<SimpleHttpConfig>();
    }

    #[allow(clippy::too_many_arguments)]
    async fn source<'a>(
        headers: Vec<String>,
        query_parameters: Vec<String>,
        path_key: &'a str,
        host_key: &'a str,
        path: &'a str,
        method: &'a str,
        response_code: StatusCode,
        auth: Option<HttpServerAuthConfig>,
        strict_path: bool,
        status: EventStatus,
        acknowledgements: bool,
        framing: Option<FramingConfig>,
        decoding: Option<DeserializerConfig>,
    ) -> (impl Stream<Item = Event> + 'a, SocketAddr) {
        let (sender, recv) = SourceSender::new_test_finalize(status);
        let address = next_addr();
        let path = path.to_owned();
        let host_key = OptionalValuePath::from(owned_value_path!(host_key));
        let path_key = if !path_key.is_empty() {
            OptionalValuePath::from(owned_value_path!(path_key))
        } else {
            OptionalValuePath::none()
        };
        let context = SourceContext::new_test(sender, None);
        let method = match Method::from_str(method).unwrap() {
            Method::GET => HttpMethod::Get,
            Method::POST => HttpMethod::Post,
            _ => HttpMethod::Post,
        };

        tokio::spawn(async move {
            SimpleHttpConfig {
                address,
                headers,
                encoding: None,
                query_parameters,
                response_code,
                tls: None,
                auth,
                strict_path,
                path_key,
                host_key,
                path,
                method,
                framing,
                decoding,
                acknowledgements: acknowledgements.into(),
                log_namespace: None,
                keepalive: Default::default(),
            }
            .build(context)
            .await
            .unwrap()
            .await
            .unwrap();
        });
        wait_for_tcp(address).await;
        (recv, address)
    }

    async fn send(address: SocketAddr, body: &str) -> u16 {
        reqwest::Client::new()
            .post(format!("http://{}/", address))
            .body(body.to_owned())
            .send()
            .await
            .unwrap()
            .status()
            .as_u16()
    }

    async fn send_with_headers(address: SocketAddr, body: &str, headers: HeaderMap) -> u16 {
        reqwest::Client::new()
            .post(format!("http://{}/", address))
            .headers(headers)
            .body(body.to_owned())
            .send()
            .await
            .unwrap()
            .status()
            .as_u16()
    }

    async fn send_with_query(address: SocketAddr, body: &str, query: &str) -> u16 {
        reqwest::Client::new()
            .post(format!("http://{}?{}", address, query))
            .body(body.to_owned())
            .send()
            .await
            .unwrap()
            .status()
            .as_u16()
    }

    async fn send_with_path(address: SocketAddr, body: &str, path: &str) -> u16 {
        reqwest::Client::new()
            .post(format!("http://{}{}", address, path))
            .body(body.to_owned())
            .send()
            .await
            .unwrap()
            .status()
            .as_u16()
    }

    async fn send_request(address: SocketAddr, method: &str, body: &str, path: &str) -> u16 {
        let method = Method::from_bytes(method.to_owned().as_bytes()).unwrap();
        reqwest::Client::new()
            .request(method, format!("http://{address}{path}"))
            .body(body.to_owned())
            .send()
            .await
            .unwrap()
            .status()
            .as_u16()
    }

    async fn send_bytes(address: SocketAddr, body: Vec<u8>, headers: HeaderMap) -> u16 {
        reqwest::Client::new()
            .post(format!("http://{address}/"))
            .headers(headers)
            .body(body)
            .send()
            .await
            .unwrap()
            .status()
            .as_u16()
    }

    async fn spawn_ok_collect_n(
        send: impl std::future::Future<Output = u16> + Send + 'static,
        rx: impl Stream<Item = Event> + Unpin,
        n: usize,
    ) -> Vec<Event> {
        spawn_collect_n(async move { assert_eq!(200, send.await) }, rx, n).await
    }

    #[tokio::test]
    async fn http_multiline_text() {
        let mut events = assert_source_compliance(&HTTP_PUSH_SOURCE_TAGS, async move {
            let body = "test body\ntest body 2";

            let (rx, addr) = source(
                vec![],
                vec![],
                "http_path",
                "remote_ip",
                "/",
                "POST",
                StatusCode::OK,
                None,
                true,
                EventStatus::Delivered,
                true,
                None,
                None,
            )
            .await;

            spawn_ok_collect_n(send(addr, body), rx, 2).await
        })
        .await;

        {
            let event = events.remove(0);
            let log = event.as_log();
            assert_eq!(*log.get_message().unwrap(), "test body".into());
            assert!(log.get_timestamp().is_some());
            assert_eq!(
                *log.get_source_type().unwrap(),
                SimpleHttpConfig::NAME.into()
            );
            assert_event_metadata(log, "http_path").await;
        }
        {
            let event = events.remove(0);
            let log = event.as_log();
            assert_eq!(*log.get_message().unwrap(), "test body 2".into());
            assert_event_metadata(log, "http_path").await;
        }
    }

    #[tokio::test]
    async fn http_multiline_text2() {
        //same as above test but with a newline at the end
        let body = "test body\ntest body 2\n";

        let mut events = assert_source_compliance(&HTTP_PUSH_SOURCE_TAGS, async move {
            let (rx, addr) = source(
                vec![],
                vec![],
                "http_path",
                "remote_ip",
                "/",
                "POST",
                StatusCode::OK,
                None,
                true,
                EventStatus::Delivered,
                true,
                None,
                None,
            )
            .await;

            spawn_ok_collect_n(send(addr, body), rx, 2).await
        })
        .await;

        {
            let event = events.remove(0);
            let log = event.as_log();
            assert_eq!(*log.get_message().unwrap(), "test body".into());
            assert_event_metadata(log, "http_path").await;
        }
        {
            let event = events.remove(0);
            let log = event.as_log();
            assert_eq!(*log.get_message().unwrap(), "test body 2".into());
            assert_event_metadata(log, "http_path").await;
        }
    }

    #[tokio::test]
    async fn http_bytes_codec_preserves_newlines() {
        let body = "foo\nbar";

        let mut events = assert_source_compliance(&HTTP_PUSH_SOURCE_TAGS, async move {
            let (rx, addr) = source(
                vec![],
                vec![],
                "http_path",
                "remote_ip",
                "/",
                "POST",
                StatusCode::OK,
                None,
                true,
                EventStatus::Delivered,
                true,
                Some(BytesDecoderConfig::new().into()),
                None,
            )
            .await;

            spawn_ok_collect_n(send(addr, body), rx, 1).await
        })
        .await;

        assert_eq!(events.len(), 1);

        {
            let event = events.remove(0);
            let log = event.as_log();
            assert_eq!(*log.get_message().unwrap(), "foo\nbar".into());
            assert_event_metadata(log, "http_path").await;
        }
    }

    #[tokio::test]
    async fn http_json_parsing() {
        let mut events = assert_source_compliance(&HTTP_PUSH_SOURCE_TAGS, async {
            let (rx, addr) = source(
                vec![],
                vec![],
                "http_path",
                "remote_ip",
                "/",
                "POST",
                StatusCode::OK,
                None,
                true,
                EventStatus::Delivered,
                true,
                None,
                Some(JsonDeserializerConfig::default().into()),
            )
            .await;

            spawn_collect_n(
                async move {
                    assert_eq!(400, send(addr, "{").await); //malformed
                    assert_eq!(400, send(addr, r#"{"key"}"#).await); //key without value

                    assert_eq!(200, send(addr, "{}").await); //can be one object or array of objects
                    assert_eq!(200, send(addr, "[{},{},{}]").await);
                },
                rx,
                2,
            )
            .await
        })
        .await;

        assert!(events.remove(1).as_log().get_timestamp().is_some());
        assert!(events.remove(0).as_log().get_timestamp().is_some());
    }

    #[tokio::test]
    async fn http_json_values() {
        let mut events = assert_source_compliance(&HTTP_PUSH_SOURCE_TAGS, async {
            let (rx, addr) = source(
                vec![],
                vec![],
                "http_path",
                "remote_ip",
                "/",
                "POST",
                StatusCode::OK,
                None,
                true,
                EventStatus::Delivered,
                true,
                None,
                Some(JsonDeserializerConfig::default().into()),
            )
            .await;

            spawn_collect_n(
                async move {
                    assert_eq!(200, send(addr, r#"[{"key":"value"}]"#).await);
                    assert_eq!(200, send(addr, r#"{"key2":"value2"}"#).await);
                },
                rx,
                2,
            )
            .await
        })
        .await;

        {
            let event = events.remove(0);
            let log = event.as_log();
            assert_eq!(log["key"], "value".into());
            assert_event_metadata(log, "http_path").await;
        }
        {
            let event = events.remove(0);
            let log = event.as_log();
            assert_eq!(log["key2"], "value2".into());
            assert_event_metadata(log, "http_path").await;
        }
    }

    #[tokio::test]
    async fn http_json_dotted_keys() {
        let mut events = assert_source_compliance(&HTTP_PUSH_SOURCE_TAGS, async {
            let (rx, addr) = source(
                vec![],
                vec![],
                "http_path",
                "remote_ip",
                "/",
                "POST",
                StatusCode::OK,
                None,
                true,
                EventStatus::Delivered,
                true,
                None,
                Some(JsonDeserializerConfig::default().into()),
            )
            .await;

            spawn_collect_n(
                async move {
                    assert_eq!(200, send(addr, r#"[{"dotted.key":"value"}]"#).await);
                    assert_eq!(
                        200,
                        send(addr, r#"{"nested":{"dotted.key2":"value2"}}"#).await
                    );
                },
                rx,
                2,
            )
            .await
        })
        .await;

        {
            let event = events.remove(0);
            let log = event.as_log();
            assert_eq!(
                log.get(event_path!("dotted.key")).unwrap(),
                &Value::from("value")
            );
        }
        {
            let event = events.remove(0);
            let log = event.as_log();
            let mut map = ObjectMap::new();
            map.insert("dotted.key2".into(), Value::from("value2"));
            assert_eq!(log["nested"], map.into());
        }
    }

    #[tokio::test]
    async fn http_ndjson() {
        let mut events = assert_source_compliance(&HTTP_PUSH_SOURCE_TAGS, async {
            let (rx, addr) = source(
                vec![],
                vec![],
                "http_path",
                "remote_ip",
                "/",
                "POST",
                StatusCode::OK,
                None,
                true,
                EventStatus::Delivered,
                true,
                None,
                Some(JsonDeserializerConfig::default().into()),
            )
            .await;

            spawn_collect_n(
                async move {
                    assert_eq!(
                        200,
                        send(addr, r#"[{"key1":"value1"},{"key2":"value2"}]"#).await
                    );

                    assert_eq!(
                        200,
                        send(addr, "{\"key1\":\"value1\"}\n\n{\"key2\":\"value2\"}").await
                    );
                },
                rx,
                4,
            )
            .await
        })
        .await;

        {
            let event = events.remove(0);
            let log = event.as_log();
            assert_eq!(log["key1"], "value1".into());
            assert_event_metadata(log, "http_path").await;
        }
        {
            let event = events.remove(0);
            let log = event.as_log();
            assert_eq!(log["key2"], "value2".into());
            assert_event_metadata(log, "http_path").await;
        }
        {
            let event = events.remove(0);
            let log = event.as_log();
            assert_eq!(log["key1"], "value1".into());
            assert_event_metadata(log, "http_path").await;
        }
        {
            let event = events.remove(0);
            let log = event.as_log();
            assert_eq!(log["key2"], "value2".into());
            assert_event_metadata(log, "http_path").await;
        }
    }

    async fn assert_event_metadata(log: &LogEvent, path_key: &str) {
        assert!(log.get_timestamp().is_some());

        let source_type_key_value = log
            .get((PathPrefix::Event, log_schema().source_type_key().unwrap()))
            .unwrap()
            .as_str()
            .unwrap();
        assert_eq!(source_type_key_value, SimpleHttpConfig::NAME);

        let metadata_path = log.metadata().value().get(path_key).unwrap();
        assert_eq!(metadata_path, &Value::from("/"));
    }

    #[tokio::test]
    async fn http_headers() {
        let mut events = assert_source_compliance(&HTTP_PUSH_SOURCE_TAGS, async {
            let mut headers = HeaderMap::new();
            headers.insert("User-Agent", "test_client".parse().unwrap());
            headers.insert("Upgrade-Insecure-Requests", "false".parse().unwrap());
            headers.insert("X-Test-Header", "true".parse().unwrap());

            let (rx, addr) = source(
                vec![
                    "User-Agent".to_string(),
                    "Upgrade-Insecure-Requests".to_string(),
                    "X-*".to_string(),
                    "AbsentHeader".to_string(),
                ],
                vec![],
                "http_path",
                "remote_ip",
                "/",
                "POST",
                StatusCode::OK,
                None,
                true,
                EventStatus::Delivered,
                true,
                None,
                Some(JsonDeserializerConfig::default().into()),
            )
            .await;

            spawn_ok_collect_n(
                send_with_headers(addr, "{\"key1\":\"value1\"}", headers),
                rx,
                1,
            )
            .await
        })
        .await;

        {
            let event = events.remove(0);
            let log = event.as_log();
            assert_eq!(log["key1"], "value1".into());
            assert_event_metadata(log, "http_path").await;

            let headers = log.metadata().value().get("headers").unwrap();
            assert_eq!(
                headers.get(path!("User-Agent")).unwrap(),
                &Value::from("test_client")
            );
            assert_eq!(
                headers.get(path!("Upgrade-Insecure-Requests")).unwrap(),
                &Value::from("false")
            );
            assert_eq!(
                headers.get(path!("x-test-header")).unwrap(),
                &Value::from("true")
            );
            assert_eq!(headers.get(path!("AbsentHeader")).unwrap(), &Value::Null);
        }
    }

    #[tokio::test]
    async fn http_headers_wildcard() {
        let mut events = assert_source_compliance(&HTTP_PUSH_SOURCE_TAGS, async {
            let mut headers = HeaderMap::new();
            headers.insert("User-Agent", "test_client".parse().unwrap());
            headers.insert("X-Case-Sensitive-Value", "CaseSensitive".parse().unwrap());
            // Header that conflicts with an existing field.
            headers.insert("key1", "value_from_header".parse().unwrap());

            let (rx, addr) = source(
                vec!["*".to_string()],
                vec![],
                "http_path",
                "remote_ip",
                "/",
                "POST",
                StatusCode::OK,
                None,
                true,
                EventStatus::Delivered,
                true,
                None,
                Some(JsonDeserializerConfig::default().into()),
            )
            .await;

            spawn_ok_collect_n(
                send_with_headers(addr, "{\"key1\":\"value1\"}", headers),
                rx,
                1,
            )
            .await
        })
        .await;

        {
            let event = events.remove(0);
            let log = event.as_log();
            assert_eq!(log["key1"], "value1".into());
            assert_event_metadata(log, "http_path").await;

            let headers = log.metadata().value().get("headers").unwrap();
            assert_eq!(
                headers.get(path!("user-agent")).unwrap(),
                &Value::from("test_client")
            );
            assert_eq!(
                headers.get(path!("x-case-sensitive-value")).unwrap(),
                &Value::from("CaseSensitive")
            );
        }
    }

    #[tokio::test]
    async fn http_query() {
        let mut events = assert_source_compliance(&HTTP_PUSH_SOURCE_TAGS, async {
            let (rx, addr) = source(
                vec![],
                vec![
                    "source".to_string(),
                    "region".to_string(),
                    "absent".to_string(),
                ],
                "http_path",
                "remote_ip",
                "/",
                "POST",
                StatusCode::OK,
                None,
                true,
                EventStatus::Delivered,
                true,
                None,
                Some(JsonDeserializerConfig::default().into()),
            )
            .await;

            spawn_ok_collect_n(
                send_with_query(addr, "{\"key1\":\"value1\"}", "source=staging&region=gb"),
                rx,
                1,
            )
            .await
        })
        .await;

        {
            let event = events.remove(0);
            let log = event.as_log();
            assert_eq!(log["key1"], "value1".into());
            assert_event_metadata(log, "http_path").await;

            let query = log.metadata().value().get("query_parameters").unwrap();
            assert_eq!(query.get("source").unwrap(), &Value::from("staging"));
            assert_eq!(query.get("region").unwrap(), &Value::from("gb"));
            assert_eq!(query.get("absent").unwrap(), &Value::Null);
        }
    }

    #[tokio::test]
    async fn http_query_parameters_wildcard_all() {
        let mut events = assert_source_compliance(&HTTP_PUSH_SOURCE_TAGS, async {
            let (rx, addr) = source(
                vec![],
                vec!["*".to_string()],
                "http_path",
                "host",
                "/",
                "POST",
                StatusCode::OK,
                true,
                EventStatus::Delivered,
                true,
                None,
                Some(JsonDeserializerConfig::default().into()),
            )
            .await;

            spawn_ok_collect_n(
                send_with_query(
                    addr,
                    "{\"key1\":\"value1\"}",
                    "source=staging&region=gb&status=200",
                ),
                rx,
                1,
            )
            .await
        })
        .await;

        {
            let event = events.remove(0);
            let log = event.as_log();
            assert_eq!(log["key1"], "value1".into());
            assert_event_metadata(log, "http_path").await;

            let query = log.metadata().value().get("query_parameters").unwrap();
            assert_eq!(query.get("source").unwrap(), &Value::from("staging"));
            assert_eq!(query.get("region").unwrap(), &Value::from("gb"));
            assert_eq!(query.get("status").unwrap(), &Value::from("200"));
        }
    }

    #[tokio::test]
    async fn http_query_parameters_wildcard_some() {
        let mut events = assert_source_compliance(&HTTP_PUSH_SOURCE_TAGS, async {
            let (rx, addr) = source(
                vec![],
                vec!["s*".to_string()],
                "http_path",
                "host",
                "/",
                "POST",
                StatusCode::OK,
                true,
                EventStatus::Delivered,
                true,
                None,
                Some(JsonDeserializerConfig::default().into()),
            )
            .await;

            spawn_ok_collect_n(
                send_with_query(
                    addr,
                    "{\"key1\":\"value1\"}",
                    "source=staging&region=gb&status=200",
                ),
                rx,
                1,
            )
            .await
        })
        .await;

        {
            let event = events.remove(0);
            let log = event.as_log();
            assert_eq!(log["key1"], "value1".into());
            assert_event_metadata(log, "http_path").await;

            let query = log.metadata().value().get("query_parameters").unwrap();
            assert_eq!(query.get("source").unwrap(), &Value::from("staging"));
            assert_eq!(query.get("status").unwrap(), &Value::from("200"));
        }
    }

    #[tokio::test]
    async fn http_query_wildcard() {
        let mut events = assert_source_compliance(&HTTP_PUSH_SOURCE_TAGS, async {
            let (rx, addr) = source(
                vec![],
                vec!["*".to_string()],
                "http_path",
                "remote_ip",
                "/",
                "POST",
                StatusCode::OK,
                None,
                true,
                EventStatus::Delivered,
                true,
                None,
                Some(JsonDeserializerConfig::default().into()),
            )
            .await;

            spawn_ok_collect_n(
                send_with_query(
                    addr,
                    "{\"key1\":\"value1\",\"key2\":\"value2\"}",
                    "source=staging&region=gb&key1=value_from_query",
                ),
                rx,
                1,
            )
            .await
        })
        .await;

        {
            let event = events.remove(0);
            let log = event.as_log();
            let query = log.metadata().value().get("query_parameters").unwrap();

            assert_eq!(log["key1"], "value1".into());
            assert_eq!(log["key2"], "value2".into());
            assert_eq!(query.get("source").unwrap(), &Value::from("staging"));
            assert_eq!(query.get("region").unwrap(), &Value::from("gb"));
            assert_eq!(query.get("key1").unwrap(), &Value::from("value_from_query"));
            assert_event_metadata(log, "http_path").await;
        }
    }

    #[tokio::test]
    async fn http_gzip_deflate() {
        let mut events = assert_source_compliance(&HTTP_PUSH_SOURCE_TAGS, async {
            let body = "test body";

            let mut encoder = GzEncoder::new(Vec::new(), Compression::default());
            encoder.write_all(body.as_bytes()).unwrap();
            let body = encoder.finish().unwrap();

            let mut encoder = ZlibEncoder::new(Vec::new(), Compression::default());
            encoder.write_all(body.as_slice()).unwrap();
            let body = encoder.finish().unwrap();

            let mut headers = HeaderMap::new();
            headers.insert("Content-Encoding", "gzip, deflate".parse().unwrap());

            let (rx, addr) = source(
                vec![],
                vec![],
                "http_path",
                "remote_ip",
                "/",
                "POST",
                StatusCode::OK,
                None,
                true,
                EventStatus::Delivered,
                true,
                None,
                None,
            )
            .await;

            spawn_ok_collect_n(send_bytes(addr, body, headers), rx, 1).await
        })
        .await;

        {
            let event = events.remove(0);
            let log = event.as_log();
            assert_eq!(*log.get_message().unwrap(), "test body".into());
            assert_event_metadata(log, "http_path").await;
        }
    }

    #[tokio::test]
    async fn http_path() {
        let mut events = assert_source_compliance(&HTTP_PUSH_SOURCE_TAGS, async {
            let (rx, addr) = source(
                vec![],
                vec![],
                "vector_http_path",
                "vector_remote_ip",
                "/event/path",
                "POST",
                StatusCode::OK,
                None,
                true,
                EventStatus::Delivered,
                true,
                None,
                Some(JsonDeserializerConfig::default().into()),
            )
            .await;

            spawn_ok_collect_n(
                send_with_path(addr, "{\"key1\":\"value1\"}", "/event/path"),
                rx,
                1,
            )
            .await
        })
        .await;

        {
            let event = events.remove(0);
            let log = event.as_log();
            assert_eq!(log["key1"], "value1".into());
            assert!(log.get_timestamp().is_some());
            assert_eq!(
                *log.get_source_type().unwrap(),
                SimpleHttpConfig::NAME.into()
            );

            let metadata_path = log.metadata().value().get("vector_http_path").unwrap();
            assert_eq!(metadata_path, &Value::from("/event/path"));
        }
    }

    #[tokio::test]
    async fn http_path_is_not_saved_if_blank() {
        let mut events = assert_source_compliance(&HTTP_PUSH_SOURCE_TAGS, async {
            let (rx, addr) = source(
                vec![],
                vec![],
                "",
                "host",
                "/event/path",
                "POST",
                StatusCode::OK,
                true,
                EventStatus::Delivered,
                true,
                None,
                Some(JsonDeserializerConfig::default().into()),
            )
            .await;

            spawn_ok_collect_n(
                send_with_path(addr, "{\"key1\":\"value1\"}", "/event/path"),
                rx,
                1,
            )
            .await
        })
        .await;

        {
            let event = events.remove(0);
            let log = event.as_log();
            assert_eq!(log["key1"], "value1".into());
            assert!(log.get_timestamp().is_some());
            assert_eq!(
                *log.get_source_type().unwrap(),
                SimpleHttpConfig::NAME.into()
            );

            assert!(log.metadata().value().get("path").is_none());
        }
    }

    #[tokio::test]
    async fn http_path_no_restriction() {
        let mut events = assert_source_compliance(&HTTP_PUSH_SOURCE_TAGS, async {
            let (rx, addr) = source(
                vec![],
                vec![],
                "vector_http_path",
                "vector_remote_ip",
                "/event",
                "POST",
                StatusCode::OK,
                None,
                false,
                EventStatus::Delivered,
                true,
                None,
                Some(JsonDeserializerConfig::default().into()),
            )
            .await;

            spawn_collect_n(
                async move {
                    assert_eq!(
                        200,
                        send_with_path(addr, "{\"key1\":\"value1\"}", "/event/path1").await
                    );
                    assert_eq!(
                        200,
                        send_with_path(addr, "{\"key2\":\"value2\"}", "/event/path2").await
                    );
                },
                rx,
                2,
            )
            .await
        })
        .await;

        {
            let event = events.remove(0);
            let log = event.as_log();
            assert_eq!(log["key1"], "value1".into());
            assert!(log.get_timestamp().is_some());
            assert_eq!(
                *log.get_source_type().unwrap(),
                SimpleHttpConfig::NAME.into()
            );
            let metadata_path = log.metadata().value().get("vector_http_path").unwrap();
            assert_eq!(metadata_path, &Value::from("/event/path1"));
        }
        {
            let event = events.remove(0);
            let log = event.as_log();
            assert_eq!(log["key2"], "value2".into());
            assert!(log.get_timestamp().is_some());
            assert_eq!(
                *log.get_source_type().unwrap(),
                SimpleHttpConfig::NAME.into()
            );
            let metadata_path = log.metadata().value().get("vector_http_path").unwrap();
            assert_eq!(metadata_path, &Value::from("/event/path2"));
        }
    }

    #[tokio::test]
    async fn http_wrong_path() {
        components::init_test();
        let (_rx, addr) = source(
            vec![],
            vec![],
            "vector_http_path",
            "vector_remote_ip",
            "/",
            "POST",
            StatusCode::OK,
            None,
            true,
            EventStatus::Delivered,
            true,
            None,
            Some(JsonDeserializerConfig::default().into()),
        )
        .await;

        assert_eq!(
            404,
            send_with_path(addr, "{\"key1\":\"value1\"}", "/event/path").await
        );
    }

    #[tokio::test]
    async fn http_status_code() {
        assert_source_compliance(&HTTP_PUSH_SOURCE_TAGS, async move {
            let (rx, addr) = source(
                vec![],
                vec![],
                "http_path",
                "remote_ip",
                "/",
                "POST",
                StatusCode::ACCEPTED,
                None,
                true,
                EventStatus::Delivered,
                true,
                None,
                None,
            )
            .await;

            spawn_collect_n(
                async move {
                    assert_eq!(
                        StatusCode::ACCEPTED,
                        send(addr, "{\"key1\":\"value1\"}").await
                    );
                },
                rx,
                1,
            )
            .await;
        })
        .await;
    }

    #[tokio::test]
    async fn http_delivery_failure() {
        assert_source_compliance(&HTTP_PUSH_SOURCE_TAGS, async {
            let (rx, addr) = source(
                vec![],
                vec![],
                "http_path",
                "remote_ip",
                "/",
                "POST",
                StatusCode::OK,
                None,
                true,
                EventStatus::Rejected,
                true,
                None,
                None,
            )
            .await;

            spawn_collect_n(
                async move {
                    assert_eq!(400, send(addr, "test body\n").await);
                },
                rx,
                1,
            )
            .await;
        })
        .await;
    }

    #[tokio::test]
    async fn ignores_disabled_acknowledgements() {
        let events = assert_source_compliance(&HTTP_PUSH_SOURCE_TAGS, async {
            let (rx, addr) = source(
                vec![],
                vec![],
                "http_path",
                "remote_ip",
                "/",
                "POST",
                StatusCode::OK,
                None,
                true,
                EventStatus::Rejected,
                false,
                None,
                None,
            )
            .await;

            spawn_collect_n(
                async move {
                    assert_eq!(200, send(addr, "test body\n").await);
                },
                rx,
                1,
            )
            .await
        })
        .await;

        assert_eq!(events.len(), 1);
    }

    #[tokio::test]
    async fn http_get_method() {
        components::init_test();
        let (_rx, addr) = source(
            vec![],
            vec![],
            "http_path",
            "remote_ip",
            "/",
            "GET",
            StatusCode::OK,
            None,
            true,
            EventStatus::Delivered,
            true,
            None,
            None,
        )
        .await;

        assert_eq!(200, send_request(addr, "GET", "", "/").await);
    }

    #[tokio::test]
    async fn returns_401_when_required_auth_is_missing() {
        components::init_test();
        let (_rx, addr) = source(
            vec![],
            vec![],
            "http_path",
            "remote_ip",
            "/",
            "GET",
            StatusCode::OK,
            Some(HttpServerAuthConfig::Basic {
                username: "test".to_string(),
                password: "test".to_string().into(),
            }),
            true,
            EventStatus::Delivered,
            true,
            None,
            None,
        )
        .await;

        assert_eq!(401, send_request(addr, "GET", "", "/").await);
    }

    #[tokio::test]
    async fn returns_401_when_required_auth_is_wrong() {
        components::init_test();
        let (_rx, addr) = source(
            vec![],
            vec![],
            "http_path",
            "remote_ip",
            "/",
            "POST",
            StatusCode::OK,
            Some(HttpServerAuthConfig::Basic {
                username: "test".to_string(),
                password: "test".to_string().into(),
            }),
            true,
            EventStatus::Delivered,
            true,
            None,
            None,
        )
        .await;

        let mut headers = HeaderMap::new();
        headers.insert(
            AUTHORIZATION,
            Authorization::basic("wrong", "test").0.encode(),
        );
        assert_eq!(401, send_with_headers(addr, "", headers).await);
    }

    #[tokio::test]
    async fn http_get_with_correct_auth() {
        components::init_test();
        let (_rx, addr) = source(
            vec![],
            vec![],
            "http_path",
            "remote_ip",
            "/",
            "POST",
            StatusCode::OK,
            Some(HttpServerAuthConfig::Basic {
                username: "test".to_string(),
                password: "test".to_string().into(),
            }),
            true,
            EventStatus::Delivered,
            true,
            None,
            None,
        )
        .await;

        let mut headers = HeaderMap::new();
        headers.insert(
            AUTHORIZATION,
            Authorization::basic("test", "test").0.encode(),
        );
        assert_eq!(200, send_with_headers(addr, "", headers).await);
    }

    #[test]
    fn output_schema_definition_vector_namespace() {
        let config = SimpleHttpConfig {
            log_namespace: Some(true),
            ..Default::default()
        };

        let definitions = config
            .outputs(LogNamespace::Vector)
            .remove(0)
            .schema_definition(true);

        let expected_definition =
            Definition::new_with_default_metadata(Kind::bytes(), [LogNamespace::Vector])
                .with_meaning(OwnedTargetPath::event_root(), "message")
                .with_metadata_field(
                    &owned_value_path!("vector", "source_type"),
                    Kind::bytes(),
                    None,
                )
                .with_metadata_field(
                    &owned_value_path!(SimpleHttpConfig::NAME, "path"),
                    Kind::bytes(),
                    None,
                )
                .with_metadata_field(
                    &owned_value_path!(SimpleHttpConfig::NAME, "headers"),
                    Kind::object(Collection::empty().with_unknown(Kind::bytes())).or_undefined(),
                    None,
                )
                .with_metadata_field(
                    &owned_value_path!(SimpleHttpConfig::NAME, "query_parameters"),
                    Kind::object(Collection::empty().with_unknown(Kind::bytes())).or_undefined(),
                    None,
                )
                .with_metadata_field(
                    &owned_value_path!(SimpleHttpConfig::NAME, "host"),
                    Kind::bytes().or_undefined(),
                    None,
                )
                .with_metadata_field(
                    &owned_value_path!("vector", "ingest_timestamp"),
                    Kind::timestamp(),
                    None,
                );

        assert_eq!(definitions, Some(expected_definition))
    }

    #[test]
    fn output_schema_definition_legacy_namespace() {
        let config = SimpleHttpConfig::default();

        let definitions = config
            .outputs(LogNamespace::Legacy)
            .remove(0)
            .schema_definition(true);

        let expected_definition = Definition::new_with_default_metadata(
            Kind::object(Collection::empty()),
            [LogNamespace::Legacy],
        )
        .with_event_field(
            &owned_value_path!("message"),
            Kind::bytes(),
            Some("message"),
        )
        .with_event_field(&owned_value_path!("source_type"), Kind::bytes(), None)
        .with_event_field(&owned_value_path!("timestamp"), Kind::timestamp(), None)
        .with_event_field(&owned_value_path!("path"), Kind::bytes(), None)
        .with_event_field(
            &owned_value_path!("host"),
            Kind::bytes().or_undefined(),
            None,
        )
        .unknown_fields(Kind::bytes());

        assert_eq!(definitions, Some(expected_definition))
    }

    #[test]
    fn validate_remove_duplicates() {
        let mut list = vec![
            "a".to_owned(),
            "b".to_owned(),
            "c".to_owned(),
            "d".to_owned(),
        ];

        // no duplicates should be identical
        {
            let list_dedup = remove_duplicates(list.clone(), "foo");

            assert_eq!(list, list_dedup);
        }

        list.push("b".to_owned());

        // remove duplicate "b"
        {
            let list_dedup = remove_duplicates(list.clone(), "foo");
            assert_eq!(
                vec![
                    "a".to_owned(),
                    "b".to_owned(),
                    "c".to_owned(),
                    "d".to_owned()
                ],
                list_dedup
            );
        }
    }

    impl ValidatableComponent for SimpleHttpConfig {
        fn validation_configuration() -> ValidationConfiguration {
            let config = Self {
                decoding: Some(DeserializerConfig::Json(Default::default())),
                ..Default::default()
            };

            let log_namespace: LogNamespace = config.log_namespace.unwrap_or(false).into();

            let listen_addr_http = format!("http://{}/", config.address);
            let uri = Uri::try_from(&listen_addr_http).expect("should not fail to parse URI");

            let external_resource = ExternalResource::new(
                ResourceDirection::Push,
                HttpResourceConfig::from_parts(uri, Some(config.method.into())),
                config
                    .get_decoding_config()
                    .expect("should not fail to get decoding config"),
            );

            ValidationConfiguration::from_source(
                Self::NAME,
                log_namespace,
                vec![ComponentTestCaseConfig::from_source(
                    config,
                    None,
                    Some(external_resource),
                )],
            )
        }
    }

    register_validatable_component!(SimpleHttpConfig);
}<|MERGE_RESOLUTION|>--- conflicted
+++ resolved
@@ -32,14 +32,7 @@
     event::Event,
     http::KeepaliveConfig,
     serde::{bool_or_struct, default_decoding},
-<<<<<<< HEAD
-    sources::util::{http::HttpMethod, Encoding, ErrorMessage, HttpSource, HttpSourceAuthConfig},
-=======
-    sources::util::{
-        http::{add_headers, add_query_parameters, HttpMethod},
-        Encoding, HttpSource,
-    },
->>>>>>> 9a19e8a7
+    sources::util::{http::HttpMethod, Encoding, HttpSource},
     tls::TlsEnableableConfig,
 };
 
@@ -625,17 +618,6 @@
     use std::str::FromStr;
     use std::{io::Write, net::SocketAddr};
 
-    use crate::sources::http_server::HttpMethod;
-    use crate::{
-        components::validation::prelude::*,
-        config::{log_schema, SourceConfig, SourceContext},
-        event::{Event, EventStatus, Value},
-        test_util::{
-            components::{self, assert_source_compliance, HTTP_PUSH_SOURCE_TAGS},
-            next_addr, spawn_collect_n, wait_for_tcp,
-        },
-        SourceSender,
-    };
     use flate2::{
         write::{GzEncoder, ZlibEncoder},
         Compression,
@@ -658,8 +640,6 @@
     use vrl::path;
     use vrl::value::{kind::Collection, Kind, ObjectMap};
 
-<<<<<<< HEAD
-=======
     use crate::common::http::server_auth::HttpServerAuthConfig;
     use crate::sources::http_server::HttpMethod;
     use crate::{
@@ -673,7 +653,6 @@
         SourceSender,
     };
 
->>>>>>> 9a19e8a7
     use super::{remove_duplicates, SimpleHttpConfig};
 
     #[test]
@@ -1330,6 +1309,7 @@
                 "/",
                 "POST",
                 StatusCode::OK,
+                None,
                 true,
                 EventStatus::Delivered,
                 true,
@@ -1375,6 +1355,7 @@
                 "/",
                 "POST",
                 StatusCode::OK,
+                None,
                 true,
                 EventStatus::Delivered,
                 true,
@@ -1555,6 +1536,7 @@
                 "/event/path",
                 "POST",
                 StatusCode::OK,
+                None,
                 true,
                 EventStatus::Delivered,
                 true,
