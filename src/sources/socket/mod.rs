pub mod tcp;
pub mod udp;
#[cfg(unix)]
mod unix;

use vector_lib::codecs::decoding::DeserializerConfig;
use vector_lib::config::{log_schema, LegacyKey, LogNamespace};
use vector_lib::configurable::configurable_component;
use vector_lib::lookup::{lookup_v2::OptionalValuePath, owned_value_path};
use vrl::value::{kind::Collection, Kind};

#[cfg(unix)]
use crate::serde::default_framing_message_based;
use crate::{
    codecs::DecodingConfig,
    config::{GenerateConfig, Output, Resource, SourceConfig, SourceContext},
    sources::util::net::TcpSource,
    tls::MaybeTlsSettings,
};

/// Configuration for the `socket` source.
#[configurable_component(source("socket", "Collect logs over a socket."))]
#[derive(Clone, Debug)]
pub struct SocketConfig {
    #[serde(flatten)]
    pub mode: Mode,
}

/// Listening mode for the `socket` source.
#[configurable_component]
#[derive(Clone, Debug)]
#[serde(tag = "mode", rename_all = "snake_case")]
#[configurable(metadata(docs::enum_tag_description = "The type of socket to use."))]
#[allow(clippy::large_enum_variant)] // just used for configuration
pub enum Mode {
    /// Listen on TCP.
    Tcp(tcp::TcpConfig),

    /// Listen on UDP.
    Udp(udp::UdpConfig),

    /// Listen on a Unix domain socket (UDS), in datagram mode.
    #[cfg(unix)]
    UnixDatagram(unix::UnixConfig),

    /// Listen on a Unix domain socket (UDS), in stream mode.
    #[cfg(unix)]
    #[serde(alias = "unix")]
    UnixStream(unix::UnixConfig),
}

impl SocketConfig {
    pub fn new_tcp(tcp_config: tcp::TcpConfig) -> Self {
        tcp_config.into()
    }

    pub fn make_basic_tcp_config(addr: std::net::SocketAddr) -> Self {
        tcp::TcpConfig::from_address(addr.into()).into()
    }

    fn decoding(&self) -> DeserializerConfig {
        match &self.mode {
            Mode::Tcp(config) => config.decoding().clone(),
            Mode::Udp(config) => config.decoding().clone(),
            #[cfg(unix)]
            Mode::UnixDatagram(config) => config.decoding().clone(),
            #[cfg(unix)]
            Mode::UnixStream(config) => config.decoding().clone(),
        }
    }

    fn log_namespace(&self) -> LogNamespace {
        match &self.mode {
            Mode::Tcp(config) => config.log_namespace.unwrap_or(false).into(),
            Mode::Udp(config) => config.log_namespace.unwrap_or(false).into(),
            #[cfg(unix)]
            Mode::UnixDatagram(config) => config.log_namespace.unwrap_or(false).into(),
            #[cfg(unix)]
            Mode::UnixStream(config) => config.log_namespace.unwrap_or(false).into(),
        }
    }
}

impl From<tcp::TcpConfig> for SocketConfig {
    fn from(config: tcp::TcpConfig) -> Self {
        SocketConfig {
            mode: Mode::Tcp(config),
        }
    }
}

impl From<udp::UdpConfig> for SocketConfig {
    fn from(config: udp::UdpConfig) -> Self {
        SocketConfig {
            mode: Mode::Udp(config),
        }
    }
}

impl GenerateConfig for SocketConfig {
    fn generate_config() -> toml::Value {
        toml::from_str(
            r#"mode = "tcp"
            address = "0.0.0.0:9000""#,
        )
        .unwrap()
    }
}

#[async_trait::async_trait]
#[typetag::serde(name = "socket")]
impl SourceConfig for SocketConfig {
    async fn build(&self, cx: SourceContext) -> crate::Result<super::Source> {
        match self.mode.clone() {
            Mode::Tcp(config) => {
                let log_namespace = cx.log_namespace(config.log_namespace);

                let decoding = config.decoding().clone();
                let decoder = DecodingConfig::new(
                    config
                        .framing
                        .clone()
                        .unwrap_or_else(|| decoding.default_stream_framing()),
                    decoding,
                    log_namespace,
                )
                .build()?;

                let tcp = tcp::RawTcpSource::new(config.clone(), decoder, log_namespace);
                let tls_config = config.tls().as_ref().map(|tls| tls.tls_config.clone());
                let tls_client_metadata_key = config
                    .tls()
                    .as_ref()
                    .and_then(|tls| tls.client_metadata_key.clone())
                    .and_then(|k| k.path);
                let tls = MaybeTlsSettings::from_config(&tls_config, true)?;
                tcp.run(
                    config.address(),
                    config.keepalive(),
                    config.shutdown_timeout_secs(),
                    tls,
                    tls_client_metadata_key,
                    config.receive_buffer_bytes(),
                    config.max_connection_duration_secs(),
                    cx,
                    false.into(),
                    config.connection_limit,
                    SocketConfig::NAME,
                    log_namespace,
                )
            }
            Mode::Udp(config) => {
                let log_namespace = cx.log_namespace(config.log_namespace);
                let decoder = DecodingConfig::new(
                    config.framing().clone(),
                    config.decoding().clone(),
                    log_namespace,
                )
                .build()?;
                Ok(udp::udp(
                    config,
                    decoder,
                    cx.shutdown,
                    cx.out,
                    log_namespace,
                ))
            }
            #[cfg(unix)]
            Mode::UnixDatagram(config) => {
                let log_namespace = cx.log_namespace(config.log_namespace);
                let decoder = DecodingConfig::new(
                    config
                        .framing
                        .clone()
                        .unwrap_or_else(default_framing_message_based),
                    config.decoding.clone(),
                    log_namespace,
                )
                .build()?;

                unix::unix_datagram(config, decoder, cx.shutdown, cx.out, log_namespace)
            }
            #[cfg(unix)]
            Mode::UnixStream(config) => {
                let log_namespace = cx.log_namespace(config.log_namespace);

                let decoding = config.decoding().clone();
                let decoder = DecodingConfig::new(
                    config
                        .framing
                        .clone()
                        .unwrap_or_else(|| decoding.default_stream_framing()),
                    decoding,
                    log_namespace,
                )
                .build()?;

                unix::unix_stream(config, decoder, cx.shutdown, cx.out, log_namespace)
            }
        }
    }

    fn outputs(&self, global_log_namespace: LogNamespace) -> Vec<Output> {
        let log_namespace = global_log_namespace.merge(Some(self.log_namespace()));

        let schema_definition = self
            .decoding()
            .schema_definition(log_namespace)
            .with_standard_vector_source_metadata();

        let schema_definition = match &self.mode {
            Mode::Tcp(config) => {
                let legacy_host_key = config.host_key().clone().path.map(LegacyKey::InsertIfEmpty);

                let legacy_port_key = config.port_key().clone().path.map(LegacyKey::InsertIfEmpty);

                let tls_client_metadata_path = config
                    .tls()
                    .as_ref()
                    .and_then(|tls| tls.client_metadata_key.as_ref())
                    .and_then(|k| k.path.clone())
                    .map(LegacyKey::Overwrite);

                schema_definition
                    .with_source_metadata(
                        Self::NAME,
                        legacy_host_key,
                        &owned_value_path!("host"),
                        Kind::bytes(),
                        Some("host"),
                    )
                    .with_source_metadata(
                        Self::NAME,
                        legacy_port_key,
                        &owned_value_path!("port"),
                        Kind::integer(),
                        None,
                    )
                    .with_source_metadata(
                        Self::NAME,
                        tls_client_metadata_path,
                        &owned_value_path!("tls_client_metadata"),
                        Kind::object(Collection::empty().with_unknown(Kind::bytes()))
                            .or_undefined(),
                        None,
                    )
            }
            Mode::Udp(config) => {
                let legacy_host_key = config.host_key().clone().path.map(LegacyKey::InsertIfEmpty);

                let legacy_port_key = config.port_key().clone().path.map(LegacyKey::InsertIfEmpty);

                schema_definition
                    .with_source_metadata(
                        Self::NAME,
                        legacy_host_key,
                        &owned_value_path!("host"),
                        Kind::bytes(),
                        None,
                    )
                    .with_source_metadata(
                        Self::NAME,
                        legacy_port_key,
                        &owned_value_path!("port"),
                        Kind::integer(),
                        None,
                    )
            }
            #[cfg(unix)]
            Mode::UnixDatagram(config) => {
                let legacy_host_key = config.host_key().clone().path.map(LegacyKey::InsertIfEmpty);

                schema_definition.with_source_metadata(
                    Self::NAME,
                    legacy_host_key,
                    &owned_value_path!("host"),
                    Kind::bytes(),
                    None,
                )
            }
            #[cfg(unix)]
            Mode::UnixStream(config) => {
                let legacy_host_key = config.host_key().clone().path.map(LegacyKey::InsertIfEmpty);

                schema_definition.with_source_metadata(
                    Self::NAME,
                    legacy_host_key,
                    &owned_value_path!("host"),
                    Kind::bytes(),
                    None,
                )
            }
        };

        vec![Output::default(self.decoding().output_type())
            .with_schema_definition(schema_definition)]
    }

    fn resources(&self) -> Vec<Resource> {
        match self.mode.clone() {
            Mode::Tcp(tcp) => vec![tcp.address().as_tcp_resource()],
            Mode::Udp(udp) => vec![udp.address().as_udp_resource()],
            #[cfg(unix)]
            Mode::UnixDatagram(_) => vec![],
            #[cfg(unix)]
            Mode::UnixStream(_) => vec![],
        }
    }

    fn can_acknowledge(&self) -> bool {
        false
    }
}

pub(crate) fn default_host_key() -> OptionalValuePath {
    log_schema().host_key().cloned().into()
}

#[cfg(test)]
mod test {
    use approx::assert_relative_eq;
    use std::{
        collections::HashMap,
        net::{SocketAddr, UdpSocket},
        sync::{
            atomic::{AtomicBool, Ordering},
            Arc,
        },
        thread,
    };

    use bytes::{BufMut, Bytes, BytesMut};
    use futures::{stream, StreamExt};
    use tokio::io::AsyncReadExt;
    use tokio::net::TcpStream;
    use tokio::{
        task::JoinHandle,
        time::{timeout, Duration, Instant},
    };
    use vector_lib::codecs::NewlineDelimitedDecoderConfig;
    #[cfg(unix)]
    use vector_lib::codecs::{
        decoding::CharacterDelimitedDecoderOptions, CharacterDelimitedDecoderConfig,
    };
    use vector_lib::event::EventContainer;
    use vector_lib::lookup::{lookup_v2::OptionalValuePath, owned_value_path, path};
    use vrl::value::ObjectMap;
    use vrl::{btreemap, value};

    #[cfg(unix)]
    use {
        super::{unix::UnixConfig, Mode},
        crate::sources::util::unix::UNNAMED_SOCKET_HOST,
        crate::test_util::wait_for,
        futures::{SinkExt, Stream},
        std::future::ready,
        std::os::unix::fs::PermissionsExt,
        std::path::PathBuf,
        tokio::{
            io::AsyncWriteExt,
            net::{UnixDatagram, UnixStream},
            task::yield_now,
        },
        tokio_util::codec::{FramedWrite, LinesCodec},
    };

    use super::{tcp::TcpConfig, udp::UdpConfig, SocketConfig};
    use crate::{
        config::{log_schema, ComponentKey, GlobalOptions, SourceConfig, SourceContext},
        event::{Event, LogEvent},
        shutdown::{ShutdownSignal, SourceShutdownCoordinator},
        sinks::util::tcp::TcpSinkConfig,
        sources::util::net::SocketListenAddr,
        test_util::{
            collect_n, collect_n_limited,
            components::{assert_source_compliance, SOCKET_PUSH_SOURCE_TAGS},
            next_addr, random_string, send_lines, send_lines_tls, wait_for_tcp,
        },
        tls::{self, TlsConfig, TlsEnableableConfig, TlsSourceConfig},
        SourceSender,
    };

    #[test]
    fn generate_config() {
        crate::test_util::test_generate_config::<SocketConfig>();
    }

    //////// TCP TESTS ////////
    #[tokio::test]
    async fn tcp_it_includes_host() {
        assert_source_compliance(&SOCKET_PUSH_SOURCE_TAGS, async {
            let (tx, mut rx) = SourceSender::new_test();
            let addr = next_addr();

            let server = SocketConfig::from(TcpConfig::from_address(addr.into()))
                .build(SourceContext::new_test(tx, None))
                .await
                .unwrap();
            tokio::spawn(server);

            wait_for_tcp(addr).await;
            let addr = send_lines(addr, vec!["test".to_owned()].into_iter())
                .await
                .unwrap();

            let event = rx.next().await.unwrap();

            assert_eq!(event.as_log()["host"], addr.ip().to_string().into());
            assert_eq!(event.as_log()["port"], addr.port().into());
        })
        .await;
    }

    #[tokio::test]
    async fn tcp_it_includes_vector_namespaced_fields() {
        assert_source_compliance(&SOCKET_PUSH_SOURCE_TAGS, async {
            let (tx, mut rx) = SourceSender::new_test();
            let addr = next_addr();
            let mut conf = TcpConfig::from_address(addr.into());
            conf.set_log_namespace(Some(true));

            let server = SocketConfig::from(conf)
                .build(SourceContext::new_test(tx, None))
                .await
                .unwrap();
            tokio::spawn(server);

            wait_for_tcp(addr).await;
            let addr = send_lines(addr, vec!["test".to_owned()].into_iter())
                .await
                .unwrap();

            let event = rx.next().await.unwrap();
            let log = event.as_log();
            let event_meta = log.metadata().value();

            assert_eq!(log.value(), &"test".into());
            assert_eq!(
                event_meta.get(path!("vector", "source_type")).unwrap(),
                &value!(SocketConfig::NAME)
            );
            assert_eq!(
                event_meta.get(path!(SocketConfig::NAME, "host")).unwrap(),
                &value!(addr.ip().to_string())
            );
            assert_eq!(
                event_meta.get(path!(SocketConfig::NAME, "port")).unwrap(),
                &value!(addr.port())
            );
        })
        .await;
    }

    #[tokio::test]
    async fn tcp_splits_on_newline() {
        assert_source_compliance(&SOCKET_PUSH_SOURCE_TAGS, async {
            let (tx, rx) = SourceSender::new_test();
            let addr = next_addr();

            let server = SocketConfig::from(TcpConfig::from_address(addr.into()))
                .build(SourceContext::new_test(tx, None))
                .await
                .unwrap();
            tokio::spawn(server);

            wait_for_tcp(addr).await;
            send_lines(addr, vec!["foo\nbar".to_owned()].into_iter())
                .await
                .unwrap();

            let events = collect_n(rx, 2).await;

            assert_eq!(events.len(), 2);
            assert_eq!(
                events[0].as_log()[log_schema().message_key().unwrap().to_string()],
                "foo".into()
            );
            assert_eq!(
                events[1].as_log()[log_schema().message_key().unwrap().to_string()],
                "bar".into()
            );
        })
        .await;
    }

    #[tokio::test]
    async fn tcp_it_includes_source_type() {
        assert_source_compliance(&SOCKET_PUSH_SOURCE_TAGS, async {
            let (tx, mut rx) = SourceSender::new_test();
            let addr = next_addr();

            let server = SocketConfig::from(TcpConfig::from_address(addr.into()))
                .build(SourceContext::new_test(tx, None))
                .await
                .unwrap();
            tokio::spawn(server);

            wait_for_tcp(addr).await;
            send_lines(addr, vec!["test".to_owned()].into_iter())
                .await
                .unwrap();

            let event = rx.next().await.unwrap();
            assert_eq!(
                event.as_log()[log_schema().source_type_key().unwrap().to_string()],
                "socket".into()
            );
        })
        .await;
    }

    #[tokio::test]
    async fn tcp_continue_after_long_line() {
        assert_source_compliance(&SOCKET_PUSH_SOURCE_TAGS, async {
            let (tx, mut rx) = SourceSender::new_test();
            let addr = next_addr();

            let mut config = TcpConfig::from_address(addr.into());
            config.set_framing(Some(
                NewlineDelimitedDecoderConfig::new_with_max_length(10).into(),
            ));

            let server = SocketConfig::from(config)
                .build(SourceContext::new_test(tx, None))
                .await
                .unwrap();
            tokio::spawn(server);

            let lines = vec![
                "short".to_owned(),
                "this is too long".to_owned(),
                "more short".to_owned(),
            ];

            wait_for_tcp(addr).await;
            send_lines(addr, lines.into_iter()).await.unwrap();

            let event = rx.next().await.unwrap();
            assert_eq!(
                event.as_log()[log_schema().message_key().unwrap().to_string()],
                "short".into()
            );

            let event = rx.next().await.unwrap();
            assert_eq!(
                event.as_log()[log_schema().message_key().unwrap().to_string()],
                "more short".into()
            );
        })
        .await;
    }

    #[tokio::test]
    async fn tcp_with_tls() {
        assert_source_compliance(&SOCKET_PUSH_SOURCE_TAGS, async {
            let (tx, mut rx) = SourceSender::new_test();
            let addr = next_addr();

            let mut config = TcpConfig::from_address(addr.into());
            config.set_tls(Some(TlsSourceConfig {
                tls_config: TlsEnableableConfig {
                    enabled: Some(true),
                    options: TlsConfig {
                        verify_certificate: Some(true),
                        crt_file: Some(tls::TEST_PEM_CRT_PATH.into()),
                        key_file: Some(tls::TEST_PEM_KEY_PATH.into()),
                        ca_file: Some(tls::TEST_PEM_CA_PATH.into()),
                        ..Default::default()
                    },
                },
                client_metadata_key: Some(OptionalValuePath::from(owned_value_path!("tls_peer"))),
            }));

            let server = SocketConfig::from(config)
                .build(SourceContext::new_test(tx, None))
                .await
                .unwrap();
            tokio::spawn(server);

            let lines = vec!["one line".to_owned(), "another line".to_owned()];

            wait_for_tcp(addr).await;
            send_lines_tls(
                addr,
                "localhost".into(),
                lines.into_iter(),
                std::path::Path::new(tls::TEST_PEM_CA_PATH),
                std::path::Path::new(tls::TEST_PEM_CLIENT_CRT_PATH),
                std::path::Path::new(tls::TEST_PEM_CLIENT_KEY_PATH),
            )
            .await
            .unwrap();

            let event = rx.next().await.unwrap();
            assert_eq!(
                event.as_log()[log_schema().message_key().unwrap().to_string()],
                "one line".into()
            );

            let tls_meta: ObjectMap = btreemap!(
                "subject" => "CN=localhost,OU=Vector,O=Datadog,L=New York,ST=New York,C=US"
            );

            assert_eq!(event.as_log()["tls_peer"], tls_meta.clone().into(),);

            let event = rx.next().await.unwrap();
            assert_eq!(
                event.as_log()[log_schema().message_key().unwrap().to_string()],
                "another line".into()
            );

            assert_eq!(event.as_log()["tls_peer"], tls_meta.clone().into(),);
        })
        .await;
    }

    #[tokio::test]
    async fn tcp_with_tls_vector_namespace() {
        assert_source_compliance(&SOCKET_PUSH_SOURCE_TAGS, async {
            let (tx, mut rx) = SourceSender::new_test();
            let addr = next_addr();

            let mut config = TcpConfig::from_address(addr.into());
            config.set_tls(Some(TlsSourceConfig {
                tls_config: TlsEnableableConfig {
                    enabled: Some(true),
                    options: TlsConfig {
                        verify_certificate: Some(true),
                        crt_file: Some(tls::TEST_PEM_CRT_PATH.into()),
                        key_file: Some(tls::TEST_PEM_KEY_PATH.into()),
                        ca_file: Some(tls::TEST_PEM_CA_PATH.into()),
                        ..Default::default()
                    },
                },
                client_metadata_key: None,
            }));
            config.log_namespace = Some(true);

            let server = SocketConfig::from(config)
                .build(SourceContext::new_test(tx, None))
                .await
                .unwrap();
            tokio::spawn(server);

            let lines = vec!["one line".to_owned(), "another line".to_owned()];

            wait_for_tcp(addr).await;
            send_lines_tls(
                addr,
                "localhost".into(),
                lines.into_iter(),
                std::path::Path::new(tls::TEST_PEM_CA_PATH),
                std::path::Path::new(tls::TEST_PEM_CLIENT_CRT_PATH),
                std::path::Path::new(tls::TEST_PEM_CLIENT_KEY_PATH),
            )
            .await
            .unwrap();

            let event = rx.next().await.unwrap();
            let log = event.as_log();
            let event_meta = log.metadata().value();

            assert_eq!(log.value(), &"one line".into());

            let tls_meta: ObjectMap = btreemap!(
                "subject" => "CN=localhost,OU=Vector,O=Datadog,L=New York,ST=New York,C=US"
            );

            assert_eq!(
                event_meta
                    .get(path!(SocketConfig::NAME, "tls_client_metadata"))
                    .unwrap(),
                &value!(tls_meta.clone())
            );

            let event = rx.next().await.unwrap();
            let log = event.as_log();
            let event_meta = log.metadata().value();

            assert_eq!(log.value(), &"another line".into());

            assert_eq!(
                event_meta
                    .get(path!(SocketConfig::NAME, "tls_client_metadata"))
                    .unwrap(),
                &value!(tls_meta.clone())
            );
        })
        .await;
    }

    #[tokio::test]
    async fn tcp_shutdown_simple() {
        assert_source_compliance(&SOCKET_PUSH_SOURCE_TAGS, async {
            let source_id = ComponentKey::from("tcp_shutdown_simple");
            let (tx, mut rx) = SourceSender::new_test();
            let addr = next_addr();
            let (cx, mut shutdown) = SourceContext::new_shutdown(&source_id, tx);

            // Start TCP Source
            let server = SocketConfig::from(TcpConfig::from_address(addr.into()))
                .build(cx)
                .await
                .unwrap();
            let source_handle = tokio::spawn(server);

            // Send data to Source.
            wait_for_tcp(addr).await;
            send_lines(addr, vec!["test".to_owned()].into_iter())
                .await
                .unwrap();

            let event = rx.next().await.unwrap();
            assert_eq!(
                event.as_log()[log_schema().message_key().unwrap().to_string()],
                "test".into()
            );

            // Now signal to the Source to shut down.
            let deadline = Instant::now() + Duration::from_secs(10);
            let shutdown_complete = shutdown.shutdown_source(&source_id, deadline);
            let shutdown_success = shutdown_complete.await;
            assert!(shutdown_success);

            // Ensure source actually shut down successfully.
            _ = source_handle.await.unwrap();
        })
        .await;
    }

    // Intentially not using assert_source_compliance here because this is a round-trip test which
    // means source and sink will both emit `EventsSent` , triggering multi-emission check.
    #[tokio::test]
    async fn tcp_shutdown_infinite_stream() {
        // We create our TCP source with a larger-than-normal send buffer, which helps ensure that
        // the source doesn't block on sending the events downstream, otherwise if it was blocked on
        // doing so, it wouldn't be able to wake up and loop to see that it had been signalled to
        // shutdown.
        let addr = next_addr();

        let (source_tx, source_rx) = SourceSender::new_test_sender_with_buffer(10_000);
        let source_key = ComponentKey::from("tcp_shutdown_infinite_stream");
        let (source_cx, mut shutdown) = SourceContext::new_shutdown(&source_key, source_tx);

        let mut source_config = TcpConfig::from_address(addr.into());
        source_config.set_shutdown_timeout_secs(1);
        let source_task = SocketConfig::from(source_config)
            .build(source_cx)
            .await
            .unwrap();

        // Spawn the source task and wait until we're sure it's listening:
        let source_handle = tokio::spawn(source_task);
        wait_for_tcp(addr).await;

        // Now we create a TCP _sink_ which we'll feed with an infinite stream of events to ship to
        // our TCP source.  This will ensure that our TCP source is fully-loaded as we try to shut
        // it down, exercising the logic we have to ensure timely shutdown even under load:
        let message = random_string(512);
        let message_bytes = Bytes::from(message.clone());

        #[derive(Clone, Debug)]
        struct Serializer {
            bytes: Bytes,
        }
        impl tokio_util::codec::Encoder<Event> for Serializer {
            type Error = vector_lib::codecs::encoding::Error;

            fn encode(&mut self, _: Event, buffer: &mut BytesMut) -> Result<(), Self::Error> {
                buffer.put(self.bytes.as_ref());
                buffer.put_u8(b'\n');
                Ok(())
            }
        }
        let sink_config = TcpSinkConfig::from_address(format!("localhost:{}", addr.port()));
        let encoder = Serializer {
            bytes: message_bytes,
        };
        let (sink, _healthcheck) = sink_config.build(Default::default(), encoder).unwrap();

        tokio::spawn(async move {
            let input = stream::repeat_with(|| LogEvent::default().into()).boxed();
            sink.run(input).await.unwrap();
        });

        // Now with our sink running, feeding events to the source, collect 100 event arrays from
        // the source and make sure each event within them matches the single message we repeatedly
        // sent via the sink:
        let events = collect_n_limited(source_rx, 100)
            .await
            .into_iter()
            .collect::<Vec<_>>();
        assert_eq!(100, events.len());

        let message_key = log_schema().message_key().unwrap().to_string();
        let expected_message = message.clone().into();
        for event in events.into_iter().flat_map(EventContainer::into_events) {
            assert_eq!(event.as_log()[message_key.as_str()], expected_message);
        }

        // Now trigger shutdown on the source and ensure that it shuts down before or at the
        // deadline, and make sure the source task actually finished as well:
        let shutdown_timeout_limit = Duration::from_secs(10);
        let deadline = Instant::now() + shutdown_timeout_limit;
        let shutdown_complete = shutdown.shutdown_source(&source_key, deadline);

        let shutdown_result = timeout(shutdown_timeout_limit, shutdown_complete).await;
        assert_eq!(shutdown_result, Ok(true));

        let source_result = source_handle.await.expect("source task should not panic");
        assert_eq!(source_result, Ok(()));
    }

    #[tokio::test]
    async fn tcp_connection_close_after_max_duration() {
        let (tx, _) = SourceSender::new_test();
        let addr = next_addr();

        let mut source_config = TcpConfig::from_address(addr.into());
        source_config.set_max_connection_duration_secs(Some(1));
        let source_task = SocketConfig::from(source_config)
            .build(SourceContext::new_test(tx, None))
            .await
            .unwrap();

        // Spawn the source task and wait until we're sure it's listening:
        drop(tokio::spawn(source_task));
        wait_for_tcp(addr).await;

        let mut stream: TcpStream = TcpStream::connect(addr)
            .await
            .expect("stream should be able to connect");
        let start = Instant::now();

        let timeout = tokio::time::sleep(Duration::from_millis(1200));
        let mut buffer = [0u8; 10];

        tokio::select! {
             _ = timeout => {
                 panic!("timed out waiting for stream to close")
             },
             read_result = stream.read(&mut buffer) => {
                 match read_result {
                    // read resulting with 0 bytes -> the connection was closed
                    Ok(0) => assert_relative_eq!(start.elapsed().as_secs_f64(), 1.0, epsilon = 0.3),
                    Ok(_) => panic!("unexpectedly read data from stream"),
                    Err(e) => panic!("{:}", e)
                 }
             }
        }
    }

    //////// UDP TESTS ////////
    fn send_lines_udp(addr: SocketAddr, lines: impl IntoIterator<Item = String>) -> SocketAddr {
        let bind = next_addr();
        let socket = UdpSocket::bind(bind)
            .map_err(|error| panic!("{:}", error))
            .ok()
            .unwrap();

        for line in lines {
            assert_eq!(
                socket
                    .send_to(line.as_bytes(), addr)
                    .map_err(|error| panic!("{:}", error))
                    .ok()
                    .unwrap(),
                line.as_bytes().len()
            );
            // Space things out slightly to try to avoid dropped packets
            thread::sleep(Duration::from_millis(1));
        }

        // Give packets some time to flow through
        thread::sleep(Duration::from_millis(10));

        // Done
        bind
    }

    async fn init_udp_with_shutdown(
        sender: SourceSender,
        source_id: &ComponentKey,
        shutdown: &mut SourceShutdownCoordinator,
    ) -> (SocketAddr, JoinHandle<Result<(), ()>>) {
        let (shutdown_signal, _) = shutdown.register_source(source_id, false);
        init_udp_inner(sender, source_id, shutdown_signal, None, false).await
    }

    async fn init_udp(sender: SourceSender, use_log_namespace: bool) -> SocketAddr {
        let (addr, _handle) = init_udp_inner(
            sender,
            &ComponentKey::from("default"),
            ShutdownSignal::noop(),
            None,
            use_log_namespace,
        )
        .await;
        addr
    }

    async fn init_udp_with_config(sender: SourceSender, config: UdpConfig) -> SocketAddr {
        let (addr, _handle) = init_udp_inner(
            sender,
            &ComponentKey::from("default"),
            ShutdownSignal::noop(),
            Some(config),
            false,
        )
        .await;
        addr
    }

    async fn init_udp_inner(
        sender: SourceSender,
        source_key: &ComponentKey,
        shutdown_signal: ShutdownSignal,
        config: Option<UdpConfig>,
        use_vector_namespace: bool,
    ) -> (SocketAddr, JoinHandle<Result<(), ()>>) {
        let (address, mut config) = match config {
            Some(config) => match config.address() {
                SocketListenAddr::SocketAddr(addr) => (addr, config),
                _ => panic!("listen address should not be systemd FD offset in tests"),
            },
            None => {
                let address = next_addr();
                (address, UdpConfig::from_address(address.into()))
            }
        };

        let config = if use_vector_namespace {
            config.set_log_namespace(Some(true));
            config
        } else {
            config
        };

        let server = SocketConfig::from(config)
            .build(SourceContext {
                key: source_key.clone(),
                globals: GlobalOptions::default(),
                shutdown: shutdown_signal,
                out: sender,
                proxy: Default::default(),
                acknowledgements: false,
                schema: Default::default(),
                schema_definitions: HashMap::default(),
<<<<<<< HEAD
                mezmo_ctx: Default::default(),
=======
                extra_context: Default::default(),
>>>>>>> b58c8646
            })
            .await
            .unwrap();
        let source_handle = tokio::spawn(server);

        // Wait for UDP to start listening
        tokio::time::sleep(tokio::time::Duration::from_millis(100)).await;

        (address, source_handle)
    }

    #[tokio::test]
    async fn udp_message() {
        assert_source_compliance(&SOCKET_PUSH_SOURCE_TAGS, async {
            let (tx, rx) = SourceSender::new_test();
            let address = init_udp(tx, false).await;

            send_lines_udp(address, vec!["test".to_string()]);
            let events = collect_n(rx, 1).await;

            assert_eq!(
                events[0].as_log()[log_schema().message_key().unwrap().to_string()],
                "test".into()
            );
        })
        .await;
    }

    #[tokio::test]
    async fn udp_message_preserves_newline() {
        assert_source_compliance(&SOCKET_PUSH_SOURCE_TAGS, async {
            let (tx, rx) = SourceSender::new_test();
            let address = init_udp(tx, false).await;

            send_lines_udp(address, vec!["foo\nbar".to_string()]);
            let events = collect_n(rx, 1).await;

            assert_eq!(
                events[0].as_log()[log_schema().message_key().unwrap().to_string()],
                "foo\nbar".into()
            );
        })
        .await;
    }

    #[tokio::test]
    async fn udp_multiple_packets() {
        assert_source_compliance(&SOCKET_PUSH_SOURCE_TAGS, async {
            let (tx, rx) = SourceSender::new_test();
            let address = init_udp(tx, false).await;

            send_lines_udp(address, vec!["test".to_string(), "test2".to_string()]);
            let events = collect_n(rx, 2).await;

            assert_eq!(
                events[0].as_log()[log_schema().message_key().unwrap().to_string()],
                "test".into()
            );
            assert_eq!(
                events[1].as_log()[log_schema().message_key().unwrap().to_string()],
                "test2".into()
            );
        })
        .await;
    }

    #[tokio::test]
    async fn udp_max_length() {
        assert_source_compliance(&SOCKET_PUSH_SOURCE_TAGS, async {
            let (tx, rx) = SourceSender::new_test();
            let address = next_addr();
            let mut config = UdpConfig::from_address(address.into());
            config.max_length = 11;
            let address = init_udp_with_config(tx, config).await;

            send_lines_udp(
                address,
                vec![
                    "short line".to_string(),
                    "test with a long line".to_string(),
                    "a short un".to_string(),
                ],
            );

            let events = collect_n(rx, 2).await;
            assert_eq!(
                events[0].as_log()[log_schema().message_key().unwrap().to_string()],
                "short line".into()
            );
            assert_eq!(
                events[1].as_log()[log_schema().message_key().unwrap().to_string()],
                "a short un".into()
            );
        })
        .await;
    }

    #[cfg(unix)]
    #[tokio::test]
    /// This test only works on Unix.
    /// Unix truncates at max_length giving us the bytes to get the first n delimited messages.
    /// Windows will drop the entire packet if we exceed the max_length so we are unable to
    /// extract anything.
    async fn udp_max_length_delimited() {
        assert_source_compliance(&SOCKET_PUSH_SOURCE_TAGS, async {
            let (tx, rx) = SourceSender::new_test();
            let address = next_addr();
            let mut config = UdpConfig::from_address(address.into());
            config.max_length = 10;
            config.framing = CharacterDelimitedDecoderConfig {
                character_delimited: CharacterDelimitedDecoderOptions::new(b',', None),
            }
            .into();
            let address = init_udp_with_config(tx, config).await;

            send_lines_udp(
                address,
                vec!["test with, long line".to_string(), "short one".to_string()],
            );

            let events = collect_n(rx, 2).await;
            assert_eq!(
                events[0].as_log()[log_schema().message_key().unwrap().to_string()],
                "test with".into()
            );
            assert_eq!(
                events[1].as_log()[log_schema().message_key().unwrap().to_string()],
                "short one".into()
            );
        })
        .await;
    }

    #[tokio::test]
    async fn udp_it_includes_host() {
        assert_source_compliance(&SOCKET_PUSH_SOURCE_TAGS, async {
            let (tx, rx) = SourceSender::new_test();
            let address = init_udp(tx, false).await;

            let from = send_lines_udp(address, vec!["test".to_string()]);
            let events = collect_n(rx, 1).await;

            assert_eq!(events[0].as_log()["host"], from.ip().to_string().into());
            assert_eq!(events[0].as_log()["port"], from.port().into());
        })
        .await;
    }

    #[tokio::test]
    async fn udp_it_includes_vector_namespaced_fields() {
        assert_source_compliance(&SOCKET_PUSH_SOURCE_TAGS, async {
            let (tx, rx) = SourceSender::new_test();
            let address = init_udp(tx, true).await;

            let from = send_lines_udp(address, vec!["test".to_string()]);
            let events = collect_n(rx, 1).await;
            let log = events[0].as_log();
            let event_meta = log.metadata().value();

            assert_eq!(log.value(), &"test".into());
            assert_eq!(
                event_meta.get(path!("vector", "source_type")).unwrap(),
                &value!(SocketConfig::NAME)
            );
            assert_eq!(
                event_meta.get(path!(SocketConfig::NAME, "host")).unwrap(),
                &value!(from.ip().to_string())
            );
            assert_eq!(
                event_meta.get(path!(SocketConfig::NAME, "port")).unwrap(),
                &value!(from.port())
            );
        })
        .await;
    }

    #[tokio::test]
    async fn udp_it_includes_source_type() {
        assert_source_compliance(&SOCKET_PUSH_SOURCE_TAGS, async {
            let (tx, rx) = SourceSender::new_test();
            let address = init_udp(tx, false).await;

            _ = send_lines_udp(address, vec!["test".to_string()]);
            let events = collect_n(rx, 1).await;

            assert_eq!(
                events[0].as_log()[log_schema().source_type_key().unwrap().to_string()],
                "socket".into()
            );
        })
        .await;
    }

    #[tokio::test]
    async fn udp_shutdown_simple() {
        assert_source_compliance(&SOCKET_PUSH_SOURCE_TAGS, async {
            let (tx, rx) = SourceSender::new_test();
            let source_id = ComponentKey::from("udp_shutdown_simple");

            let mut shutdown = SourceShutdownCoordinator::default();
            let (address, source_handle) =
                init_udp_with_shutdown(tx, &source_id, &mut shutdown).await;

            send_lines_udp(address, vec!["test".to_string()]);
            let events = collect_n(rx, 1).await;

            assert_eq!(
                events[0].as_log()[log_schema().message_key().unwrap().to_string()],
                "test".into()
            );

            // Now signal to the Source to shut down.
            let deadline = Instant::now() + Duration::from_secs(10);
            let shutdown_complete = shutdown.shutdown_source(&source_id, deadline);
            let shutdown_success = shutdown_complete.await;
            assert!(shutdown_success);

            // Ensure source actually shut down successfully.
            _ = source_handle.await.unwrap();
        })
        .await;
    }

    #[tokio::test]
    async fn udp_shutdown_infinite_stream() {
        assert_source_compliance(&SOCKET_PUSH_SOURCE_TAGS, async {
            let (tx, rx) = SourceSender::new_test();
            let source_id = ComponentKey::from("udp_shutdown_infinite_stream");

            let mut shutdown = SourceShutdownCoordinator::default();
            let (address, source_handle) =
                init_udp_with_shutdown(tx, &source_id, &mut shutdown).await;

            // Stream that keeps sending lines to the UDP source forever.
            let run_pump_atomic_sender = Arc::new(AtomicBool::new(true));
            let run_pump_atomic_receiver = Arc::clone(&run_pump_atomic_sender);
            let pump_handle = std::thread::spawn(move || {
                send_lines_udp(
                    address,
                    std::iter::repeat("test".to_string())
                        .take_while(move |_| run_pump_atomic_receiver.load(Ordering::Relaxed)),
                );
            });

            // Important that 'rx' doesn't get dropped until the pump has finished sending items to it.
            let events = collect_n(rx, 100).await;
            assert_eq!(100, events.len());
            for event in events {
                assert_eq!(
                    event.as_log()[log_schema().message_key().unwrap().to_string()],
                    "test".into()
                );
            }

            let deadline = Instant::now() + Duration::from_secs(10);
            let shutdown_complete = shutdown.shutdown_source(&source_id, deadline);
            let shutdown_success = shutdown_complete.await;
            assert!(shutdown_success);

            // Ensure that the source has actually shut down.
            _ = source_handle.await.unwrap();

            // Stop the pump from sending lines forever.
            run_pump_atomic_sender.store(false, Ordering::Relaxed);
            assert!(pump_handle.join().is_ok());
        })
        .await;
    }

    ////////////// UNIX TEST LIBS //////////////
    #[cfg(unix)]
    async fn init_unix(sender: SourceSender, stream: bool, use_vector_namespace: bool) -> PathBuf {
        let in_path = tempfile::tempdir().unwrap().into_path().join("unix_test");

        let mut config = UnixConfig::new(in_path.clone());
        if use_vector_namespace {
            config.log_namespace = Some(true);
        }

        let mode = if stream {
            Mode::UnixStream(config)
        } else {
            Mode::UnixDatagram(config)
        };
        let server = SocketConfig { mode }
            .build(SourceContext::new_test(sender, None))
            .await
            .unwrap();
        tokio::spawn(server);

        // Wait for server to accept traffic
        while if stream {
            std::os::unix::net::UnixStream::connect(&in_path).is_err()
        } else {
            let socket = std::os::unix::net::UnixDatagram::unbound().unwrap();
            socket.connect(&in_path).is_err()
        } {
            yield_now().await;
        }

        in_path
    }

    #[cfg(unix)]
    async fn unix_send_lines(stream: bool, path: PathBuf, lines: &[&str]) {
        match stream {
            false => send_lines_unix_datagram(path, lines).await,
            true => send_lines_unix_stream(path, lines).await,
        }
    }

    #[cfg(unix)]
    async fn unix_message(
        message: &str,
        stream: bool,
        use_vector_namespace: bool,
    ) -> (PathBuf, impl Stream<Item = Event>) {
        let (tx, rx) = SourceSender::new_test();
        let path = init_unix(tx, stream, use_vector_namespace).await;
        let path_clone = path.clone();

        unix_send_lines(stream, path, &[message]).await;

        (path_clone, rx)
    }

    #[cfg(unix)]
    async fn unix_multiple_packets(stream: bool) {
        let (tx, rx) = SourceSender::new_test();
        let path = init_unix(tx, stream, false).await;

        unix_send_lines(stream, path, &["test", "test2"]).await;
        let events = collect_n(rx, 2).await;

        assert_eq!(2, events.len());
        assert_eq!(
            events[0].as_log()[log_schema().message_key().unwrap().to_string()],
            "test".into()
        );
        assert_eq!(
            events[1].as_log()[log_schema().message_key().unwrap().to_string()],
            "test2".into()
        );
    }

    #[cfg(unix)]
    fn parses_unix_config(mode: &str) -> SocketConfig {
        toml::from_str::<SocketConfig>(&format!(
            r#"
               mode = "{}"
               path = "/does/not/exist"
            "#,
            mode
        ))
        .unwrap()
    }

    #[cfg(unix)]
    fn parses_unix_config_file_mode(mode: &str) -> SocketConfig {
        toml::from_str::<SocketConfig>(&format!(
            r#"
               mode = "{}"
               path = "/does/not/exist"
               socket_file_mode = 0o777
            "#,
            mode
        ))
        .unwrap()
    }

    ////////////// UNIX DATAGRAM TESTS //////////////
    #[cfg(unix)]
    async fn send_lines_unix_datagram(path: PathBuf, lines: &[&str]) {
        let socket = UnixDatagram::unbound().unwrap();
        socket.connect(path).unwrap();

        for line in lines {
            socket.send(line.as_bytes()).await.unwrap();
        }
        socket.shutdown(std::net::Shutdown::Both).unwrap();
    }

    #[cfg(unix)]
    #[tokio::test]
    async fn unix_datagram_message() {
        assert_source_compliance(&SOCKET_PUSH_SOURCE_TAGS, async {
            let (_, rx) = unix_message("test", false, false).await;
            let events = collect_n(rx, 1).await;

            assert_eq!(events.len(), 1);
            assert_eq!(
                events[0].as_log()[log_schema().message_key().unwrap().to_string()],
                "test".into()
            );
            assert_eq!(
                events[0].as_log()[log_schema().source_type_key().unwrap().to_string()],
                "socket".into()
            );
            assert_eq!(events[0].as_log()["host"], UNNAMED_SOCKET_HOST.into());
        })
        .await;
    }

    #[ignore]
    #[cfg(unix)]
    #[tokio::test]
    async fn unix_datagram_socket_test() {
        // This test is useful for testing the behavior of datagram
        // sockets.

        use tempfile::tempdir;
        use tokio::net::UnixDatagram;

        let tmp = tempdir().unwrap();

        let tx_path = tmp.path().join("tx");

        // Switch this var between "bound" and "unbound" to test
        // different types of socket behavior.
        let tx_type = "bound";

        let tx = if tx_type == "bound" {
            UnixDatagram::bind(&tx_path).unwrap()
        } else {
            UnixDatagram::unbound().unwrap()
        };

        // The following debug statements showcase some useful info:
        // dbg!(tx.local_addr().unwrap());
        // dbg!(std::os::unix::prelude::AsRawFd::as_raw_fd(&tx));

        // Create another, bound socket
        let rx_path = tmp.path().join("rx");
        let rx = UnixDatagram::bind(&rx_path).unwrap();

        // Connect to the bound socket
        tx.connect(&rx_path).unwrap();

        // Send to the bound socket
        let bytes = b"hello world";
        tx.send(bytes).await.unwrap();

        let mut buf = vec![0u8; 24];
        let (size, _) = rx.recv_from(&mut buf).await.unwrap();

        let dgram = &buf[..size];
        assert_eq!(dgram, bytes);
    }

    #[cfg(unix)]
    #[tokio::test]
    async fn unix_datagram_message_with_vector_namespace() {
        assert_source_compliance(&SOCKET_PUSH_SOURCE_TAGS, async {
            let (_, rx) = unix_message("test", false, true).await;
            let events = collect_n(rx, 1).await;
            let log = events[0].as_log();
            let event_meta = log.metadata().value();

            assert_eq!(log.value(), &"test".into());
            assert_eq!(events.len(), 1);

            assert_eq!(
                event_meta.get(path!("vector", "source_type")).unwrap(),
                &value!(SocketConfig::NAME)
            );

            assert_eq!(
                event_meta.get(path!(SocketConfig::NAME, "host")).unwrap(),
                &value!(UNNAMED_SOCKET_HOST)
            );
        })
        .await;
    }

    #[cfg(unix)]
    #[tokio::test]
    async fn unix_datagram_message_preserves_newline() {
        assert_source_compliance(&SOCKET_PUSH_SOURCE_TAGS, async {
            let (_, rx) = unix_message("foo\nbar", false, false).await;
            let events = collect_n(rx, 1).await;

            assert_eq!(events.len(), 1);
            assert_eq!(
                events[0].as_log()[log_schema().message_key().unwrap().to_string()],
                "foo\nbar".into()
            );
            assert_eq!(
                events[0].as_log()[log_schema().source_type_key().unwrap().to_string()],
                "socket".into()
            );
        })
        .await;
    }

    #[cfg(unix)]
    #[tokio::test]
    async fn unix_datagram_multiple_packets() {
        assert_source_compliance(&SOCKET_PUSH_SOURCE_TAGS, async {
            unix_multiple_packets(false).await
        })
        .await;
    }

    #[cfg(unix)]
    #[test]
    fn parses_unix_datagram_config() {
        let config = parses_unix_config("unix_datagram");
        assert!(matches!(config.mode, Mode::UnixDatagram { .. }));
    }

    #[cfg(unix)]
    #[test]
    fn parses_unix_datagram_perms() {
        let config = parses_unix_config_file_mode("unix_datagram");
        assert!(matches!(config.mode, Mode::UnixDatagram { .. }));
    }

    #[cfg(unix)]
    #[tokio::test]
    async fn unix_datagram_permissions() {
        let in_path = tempfile::tempdir().unwrap().into_path().join("unix_test");
        let (tx, _) = SourceSender::new_test();

        let mut config = UnixConfig::new(in_path.clone());
        config.socket_file_mode = Some(0o555);
        let mode = Mode::UnixDatagram(config);
        let server = SocketConfig { mode }
            .build(SourceContext::new_test(tx, None))
            .await
            .unwrap();
        tokio::spawn(server);

        wait_for(|| {
            match std::fs::metadata(&in_path) {
                Ok(meta) => {
                    match meta.permissions().mode() {
                        // S_IFSOCK   0140000   socket
                        0o140555 => ready(true),
                        _ => ready(false),
                    }
                }
                Err(_) => ready(false),
            }
        })
        .await;
    }

    ////////////// UNIX STREAM TESTS //////////////
    #[cfg(unix)]
    async fn send_lines_unix_stream(path: PathBuf, lines: &[&str]) {
        let socket = UnixStream::connect(path).await.unwrap();
        let mut sink = FramedWrite::new(socket, LinesCodec::new());

        let lines = lines.iter().map(|s| Ok(s.to_string()));
        let lines = lines.collect::<Vec<_>>();
        sink.send_all(&mut stream::iter(lines)).await.unwrap();

        let mut socket = sink.into_inner();
        socket.shutdown().await.unwrap();
    }

    #[cfg(unix)]
    #[tokio::test]
    async fn unix_stream_message() {
        assert_source_compliance(&SOCKET_PUSH_SOURCE_TAGS, async {
            let (_, rx) = unix_message("test", true, false).await;
            let events = collect_n(rx, 1).await;

            assert_eq!(1, events.len());
            assert_eq!(
                events[0].as_log()[log_schema().message_key().unwrap().to_string()],
                "test".into()
            );
            assert_eq!(
                events[0].as_log()[log_schema().source_type_key().unwrap().to_string()],
                "socket".into()
            );
        })
        .await;
    }

    #[cfg(unix)]
    #[tokio::test]
    async fn unix_stream_message_with_vector_namespace() {
        assert_source_compliance(&SOCKET_PUSH_SOURCE_TAGS, async {
            let (_, rx) = unix_message("test", true, true).await;
            let events = collect_n(rx, 1).await;
            let log = events[0].as_log();
            let event_meta = log.metadata().value();

            assert_eq!(log.value(), &"test".into());
            assert_eq!(1, events.len());
            assert_eq!(
                event_meta.get(path!("vector", "source_type")).unwrap(),
                &value!(SocketConfig::NAME)
            );
            assert_eq!(
                event_meta.get(path!(SocketConfig::NAME, "host")).unwrap(),
                &value!(UNNAMED_SOCKET_HOST)
            );
        })
        .await;
    }

    #[cfg(unix)]
    #[tokio::test]
    async fn unix_stream_message_splits_on_newline() {
        assert_source_compliance(&SOCKET_PUSH_SOURCE_TAGS, async {
            let (_, rx) = unix_message("foo\nbar", true, false).await;
            let events = collect_n(rx, 2).await;

            assert_eq!(events.len(), 2);
            assert_eq!(
                events[0].as_log()[log_schema().message_key().unwrap().to_string()],
                "foo".into()
            );
            assert_eq!(
                events[0].as_log()[log_schema().source_type_key().unwrap().to_string()],
                "socket".into()
            );
            assert_eq!(
                events[1].as_log()[log_schema().message_key().unwrap().to_string()],
                "bar".into()
            );
            assert_eq!(
                events[1].as_log()[log_schema().source_type_key().unwrap().to_string()],
                "socket".into()
            );
        })
        .await;
    }

    #[cfg(unix)]
    #[tokio::test]
    async fn unix_stream_multiple_packets() {
        assert_source_compliance(&SOCKET_PUSH_SOURCE_TAGS, async {
            unix_multiple_packets(true).await
        })
        .await;
    }

    #[cfg(unix)]
    #[test]
    fn parses_new_unix_stream_config() {
        let config = parses_unix_config("unix_stream");
        assert!(matches!(config.mode, Mode::UnixStream { .. }));
    }

    #[cfg(unix)]
    #[test]
    fn parses_new_unix_datagram_perms() {
        let config = parses_unix_config_file_mode("unix_stream");
        assert!(matches!(config.mode, Mode::UnixStream { .. }));
    }

    #[cfg(unix)]
    #[test]
    fn parses_old_unix_stream_config() {
        let config = parses_unix_config("unix");
        assert!(matches!(config.mode, Mode::UnixStream { .. }));
    }

    #[cfg(unix)]
    #[tokio::test]
    async fn unix_stream_permissions() {
        let in_path = tempfile::tempdir().unwrap().into_path().join("unix_test");
        let (tx, _) = SourceSender::new_test();

        let mut config = UnixConfig::new(in_path.clone());
        config.socket_file_mode = Some(0o421);
        let mode = Mode::UnixStream(config);
        let server = SocketConfig { mode }
            .build(SourceContext::new_test(tx, None))
            .await
            .unwrap();
        tokio::spawn(server);

        wait_for(|| {
            match std::fs::metadata(&in_path) {
                Ok(meta) => {
                    match meta.permissions().mode() {
                        // S_IFSOCK   0140000   socket
                        0o140421 => ready(true),
                        _ => ready(false),
                    }
                }
                Err(_) => ready(false),
            }
        })
        .await;
    }
}<|MERGE_RESOLUTION|>--- conflicted
+++ resolved
@@ -946,11 +946,8 @@
                 acknowledgements: false,
                 schema: Default::default(),
                 schema_definitions: HashMap::default(),
-<<<<<<< HEAD
                 mezmo_ctx: Default::default(),
-=======
                 extra_context: Default::default(),
->>>>>>> b58c8646
             })
             .await
             .unwrap();
