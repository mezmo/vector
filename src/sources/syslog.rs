--- conflicted
+++ resolved
@@ -750,13 +750,8 @@
             expected.insert("appname", "liblogging-stdlog");
             expected.insert("origin.software", "rsyslogd");
             expected.insert("origin.swVersion", "8.24.0");
-<<<<<<< HEAD
-            expected.insert(r#"origin."x-pid""#, "8979");
-            expected.insert(r#"origin."x-info""#, "http://www.rsyslog.com");
-=======
             expected.insert(path!("origin", "x-pid"), "8979");
             expected.insert(path!("origin", "x-info"), "http://www.rsyslog.com");
->>>>>>> 92a5082f
         }
 
         assert_event_data_eq!(event, expected);
@@ -787,13 +782,8 @@
             expected.insert("appname", "liblogging-stdlog");
             expected.insert("origin.software", "rsyslogd");
             expected.insert("origin.swVersion", "8.24.0");
-<<<<<<< HEAD
-            expected.insert(r#"origin."x-pid""#, "9043");
-            expected.insert(r#"origin."x-info""#, "http://www.rsyslog.com");
-=======
             expected.insert(path!("origin", "x-pid"), "9043");
             expected.insert(path!("origin", "x-info"), "http://www.rsyslog.com");
->>>>>>> 92a5082f
         }
 
         assert_event_data_eq!(
