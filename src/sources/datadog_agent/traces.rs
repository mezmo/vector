--- conflicted
+++ resolved
@@ -6,10 +6,7 @@
 use http::StatusCode;
 use ordered_float::NotNan;
 use prost::Message;
-<<<<<<< HEAD
-=======
 use vector_common::internal_event::{CountByteSize, InternalEventHandle as _};
->>>>>>> 5623d1ed
 use vector_core::EstimatedJsonEncodedSizeOf;
 use warp::{filters::BoxedFilter, path, path::FullPath, reply::Response, Filter, Rejection, Reply};
 
@@ -131,17 +128,10 @@
         .flat_map(convert_dd_tracer_payload)
         .collect();
 
-<<<<<<< HEAD
-    emit!(EventsReceived {
-        byte_size: trace_events.estimated_json_encoded_size_of(),
-        count: trace_events.len(),
-    });
-=======
     source.events_received.emit(CountByteSize(
         trace_events.len(),
         trace_events.estimated_json_encoded_size_of(),
     ));
->>>>>>> 5623d1ed
 
     let enriched_events = trace_events
         .into_iter()
@@ -248,17 +238,10 @@
             trace_event
         })).collect();
 
-<<<<<<< HEAD
-    emit!(EventsReceived {
-        byte_size: trace_events.estimated_json_encoded_size_of(),
-        count: trace_events.len(),
-    });
-=======
     source.events_received.emit(CountByteSize(
         trace_events.len(),
         trace_events.estimated_json_encoded_size_of(),
     ));
->>>>>>> 5623d1ed
 
     let enriched_events = trace_events
         .into_iter()
