use std::sync::Arc;

use bytes::{BufMut, Bytes, BytesMut};
use chrono::Utc;
use codecs::StreamDecodingError;
use http::StatusCode;
use lookup::path;
use tokio_util::codec::Decoder;
use vector_common::internal_event::{CountByteSize, InternalEventHandle as _};
use vector_config::NamedComponent;
use vector_core::{config::LegacyKey, EstimatedJsonEncodedSizeOf};
use warp::{filters::BoxedFilter, path as warp_path, path::FullPath, reply::Response, Filter};

use crate::{
    event::Event,
    sources::{
        datadog_agent::{
            handle_request, ApiKeyQueryParams, DatadogAgentConfig, DatadogAgentSource, LogMsg,
        },
        util::ErrorMessage,
    },
    SourceSender,
};

pub(crate) fn build_warp_filter(
    acknowledgements: bool,
    multiple_outputs: bool,
    out: SourceSender,
    source: DatadogAgentSource,
) -> BoxedFilter<(Response,)> {
    warp::post()
        .and(warp_path!("v1" / "input" / ..).or(warp_path!("api" / "v2" / "logs" / ..)))
        .and(warp::path::full())
        .and(warp::header::optional::<String>("content-encoding"))
        .and(warp::header::optional::<String>("dd-api-key"))
        .and(warp::query::<ApiKeyQueryParams>())
        .and(warp::body::bytes())
        .and_then(
            move |_,
                  path: FullPath,
                  encoding_header: Option<String>,
                  api_token: Option<String>,
                  query_params: ApiKeyQueryParams,
                  body: Bytes| {
                let events = source
                    .decode(&encoding_header, body, path.as_str())
                    .and_then(|body| {
                        decode_log_body(
                            body,
                            source.api_key_extractor.extract(
                                path.as_str(),
                                api_token,
                                query_params.dd_api_key,
                            ),
                            &source,
                        )
                    });

                let output = multiple_outputs.then_some(super::LOGS);
                handle_request(events, acknowledgements, out.clone(), output)
            },
        )
        .boxed()
}

pub(crate) fn decode_log_body(
    body: Bytes,
    api_key: Option<Arc<str>>,
    source: &DatadogAgentSource,
) -> Result<Vec<Event>, ErrorMessage> {
    if body.is_empty() {
        // The datadog agent may send an empty payload as a keep alive
        debug!(
            message = "Empty payload ignored.",
            internal_log_rate_limit = true
        );
        return Ok(Vec::new());
    }

    let messages: Vec<LogMsg> = serde_json::from_slice(&body).map_err(|error| {
        ErrorMessage::new(
            StatusCode::BAD_REQUEST,
            format!("Error parsing JSON: {:?}", error),
        )
    })?;

    let now = Utc::now();
    let mut decoded = Vec::new();

    for LogMsg {
        message,
        status,
        timestamp,
        hostname,
        service,
        ddsource,
        ddtags,
    } in messages
    {
        let mut decoder = source.decoder.clone();
        let mut buffer = BytesMut::new();
        buffer.put(message);
        loop {
            match decoder.decode_eof(&mut buffer) {
                Ok(Some((events, _byte_size))) => {
                    for mut event in events {
                        if let Event::Log(ref mut log) = event {
                            let namespace = &source.log_namespace;
                            let source_name = "datadog_agent";

                            namespace.insert_source_metadata(
                                source_name,
                                log,
                                Some(LegacyKey::InsertIfEmpty(path!("status"))),
                                path!("status"),
                                status.clone(),
                            );
                            namespace.insert_source_metadata(
                                source_name,
                                log,
                                Some(LegacyKey::InsertIfEmpty(path!("timestamp"))),
                                path!("timestamp"),
                                timestamp,
                            );
                            namespace.insert_source_metadata(
                                source_name,
                                log,
                                Some(LegacyKey::InsertIfEmpty(path!("hostname"))),
                                path!("hostname"),
                                hostname.clone(),
                            );
                            namespace.insert_source_metadata(
                                source_name,
                                log,
                                Some(LegacyKey::InsertIfEmpty(path!("service"))),
                                path!("service"),
                                service.clone(),
                            );
                            namespace.insert_source_metadata(
                                source_name,
                                log,
                                Some(LegacyKey::InsertIfEmpty(path!("ddsource"))),
                                path!("ddsource"),
                                ddsource.clone(),
                            );
                            namespace.insert_source_metadata(
                                source_name,
                                log,
                                Some(LegacyKey::InsertIfEmpty(path!("ddtags"))),
                                path!("ddtags"),
                                ddtags.clone(),
                            );

                            namespace.insert_standard_vector_source_metadata(
                                log,
                                DatadogAgentConfig::NAME,
                                now,
                            );

                            if let Some(k) = &api_key {
                                log.metadata_mut().set_datadog_api_key(Arc::clone(k));
                            }

                            log.metadata_mut()
                                .set_schema_definition(&source.logs_schema_definition);
                        }

                        decoded.push(event);
                    }
                }
                Ok(None) => break,
                Err(error) => {
                    // Error is logged by `crate::codecs::Decoder`, no further
                    // handling is needed here.
                    if !error.can_continue() {
                        break;
                    }
                }
            }
        }
    }

<<<<<<< HEAD
    emit!(EventsReceived {
        byte_size: decoded.estimated_json_encoded_size_of(),
        count: decoded.len(),
    });
=======
    source.events_received.emit(CountByteSize(
        decoded.len(),
        decoded.estimated_json_encoded_size_of(),
    ));
>>>>>>> 5623d1ed

    Ok(decoded)
}<|MERGE_RESOLUTION|>--- conflicted
+++ resolved
@@ -180,17 +180,10 @@
         }
     }
 
-<<<<<<< HEAD
-    emit!(EventsReceived {
-        byte_size: decoded.estimated_json_encoded_size_of(),
-        count: decoded.len(),
-    });
-=======
     source.events_received.emit(CountByteSize(
         decoded.len(),
         decoded.estimated_json_encoded_size_of(),
     ));
->>>>>>> 5623d1ed
 
     Ok(decoded)
 }