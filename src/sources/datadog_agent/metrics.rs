--- conflicted
+++ resolved
@@ -5,10 +5,7 @@
 use http::StatusCode;
 use prost::Message;
 use serde::{Deserialize, Serialize};
-<<<<<<< HEAD
-=======
 use vector_common::internal_event::{CountByteSize, InternalEventHandle as _, Registered};
->>>>>>> 5623d1ed
 use vector_core::{metrics::AgentDDSketch, EstimatedJsonEncodedSizeOf};
 use warp::{filters::BoxedFilter, path, path::FullPath, reply::Response, Filter};
 
@@ -194,17 +191,10 @@
         )
     })?;
 
-<<<<<<< HEAD
-    emit!(EventsReceived {
-        byte_size: metrics.estimated_json_encoded_size_of(),
-        count: metrics.len(),
-    });
-=======
     events_received.emit(CountByteSize(
         metrics.len(),
         metrics.estimated_json_encoded_size_of(),
     ));
->>>>>>> 5623d1ed
 
     Ok(metrics)
 }
@@ -233,17 +223,10 @@
         },
     )?;
 
-<<<<<<< HEAD
-    emit!(EventsReceived {
-        byte_size: metrics.estimated_json_encoded_size_of(),
-        count: metrics.len(),
-    });
-=======
     events_received.emit(CountByteSize(
         metrics.len(),
         metrics.estimated_json_encoded_size_of(),
     ));
->>>>>>> 5623d1ed
 
     Ok(metrics)
 }
@@ -349,17 +332,10 @@
         })
         .collect();
 
-<<<<<<< HEAD
-    emit!(EventsReceived {
-        byte_size: decoded_metrics.estimated_json_encoded_size_of(),
-        count: decoded_metrics.len(),
-    });
-=======
     events_received.emit(CountByteSize(
         decoded_metrics.len(),
         decoded_metrics.estimated_json_encoded_size_of(),
     ));
->>>>>>> 5623d1ed
 
     Ok(decoded_metrics)
 }
@@ -392,17 +368,10 @@
         .flat_map(|m| into_vector_metric(m, api_key.clone(), schema_definition))
         .collect();
 
-<<<<<<< HEAD
-    emit!(EventsReceived {
-        byte_size: decoded_metrics.estimated_json_encoded_size_of(),
-        count: decoded_metrics.len(),
-    });
-=======
     events_received.emit(CountByteSize(
         decoded_metrics.len(),
         decoded_metrics.estimated_json_encoded_size_of(),
     ));
->>>>>>> 5623d1ed
 
     Ok(decoded_metrics)
 }
