use std::{
    collections::{HashMap, HashSet},
    io::Cursor,
    pin::Pin,
    sync::{
        mpsc::{sync_channel, SyncSender},
        Arc, OnceLock, Weak,
    },
    time::Duration,
};

use async_stream::stream;
use bytes::Bytes;
use chrono::{DateTime, TimeZone, Utc};
use futures::{Stream, StreamExt};
use futures_util::future::OptionFuture;
use rdkafka::{
    consumer::{
        stream_consumer::StreamPartitionQueue, CommitMode, Consumer, ConsumerContext, Rebalance,
        StreamConsumer,
    },
    error::KafkaError,
    message::{BorrowedMessage, Headers as _, Message},
    types::RDKafkaErrorCode,
    ClientConfig, ClientContext, Statistics, TopicPartitionList,
};
use serde_with::serde_as;
use snafu::{ResultExt, Snafu};
use tokio::{
    runtime::Handle,
    sync::{
        mpsc::{self, UnboundedReceiver, UnboundedSender},
        oneshot,
    },
    task::JoinSet,
    time::Sleep,
};
use tokio_util::codec::FramedRead;
<<<<<<< HEAD
use tracing::Span;
=======
use tracing::{Instrument, Span};
>>>>>>> c88741c1
use vector_lib::codecs::{
    decoding::{DeserializerConfig, FramingConfig},
    StreamDecodingError,
};
use vector_lib::lookup::{lookup_v2::OptionalValuePath, owned_value_path, path, OwnedValuePath};

use vector_lib::configurable::configurable_component;
use vector_lib::finalizer::OrderedFinalizer;
use vector_lib::{
    config::{LegacyKey, LogNamespace},
    EstimatedJsonEncodedSizeOf,
};
use vrl::value::{kind::Collection, Kind, ObjectMap};

use crate::{
    codecs::{Decoder, DecodingConfig},
    config::{
        log_schema, LogSchema, SourceAcknowledgementsConfig, SourceConfig, SourceContext,
        SourceOutput,
    },
    event::{BatchNotifier, BatchStatus, Event, Value},
    internal_events::{
        KafkaBytesReceived, KafkaEventsReceived, KafkaOffsetUpdateError, KafkaReadError,
        StreamClosedError,
    },
    kafka,
    serde::{bool_or_struct, default_decoding, default_framing_message_based},
    shutdown::ShutdownSignal,
    SourceSender,
};

#[derive(Debug, Snafu)]
enum BuildError {
    #[snafu(display("The drain_timeout_ms ({}) must be less than session_timeout_ms ({})", value, session_timeout_ms.as_millis()))]
    InvalidDrainTimeout {
        value: u64,
        session_timeout_ms: Duration,
    },
    #[snafu(display("Could not create Kafka consumer: {}", source))]
    CreateError { source: rdkafka::error::KafkaError },
    #[snafu(display("Could not subscribe to Kafka topics: {}", source))]
    SubscribeError { source: rdkafka::error::KafkaError },
}

/// Metrics (beta) configuration.
#[configurable_component]
#[derive(Clone, Debug, Default)]
struct Metrics {
    /// Expose topic lag metrics for all topics and partitions. Metric names are `kafka_consumer_lag`.
    pub topic_lag_metric: bool,
}

/// Configuration for the `kafka` source.
#[serde_as]
#[configurable_component(source("kafka", "Collect logs from Apache Kafka."))]
#[derive(Clone, Debug, Derivative)]
#[derivative(Default)]
#[serde(deny_unknown_fields)]
pub struct KafkaSourceConfig {
    /// A comma-separated list of Kafka bootstrap servers.
    ///
    /// These are the servers in a Kafka cluster that a client should use to bootstrap its connection to the cluster,
    /// allowing discovery of all the other hosts in the cluster.
    ///
    /// Must be in the form of `host:port`, and comma-separated.
    #[configurable(metadata(docs::examples = "10.14.22.123:9092,10.14.23.332:9092"))]
    bootstrap_servers: String,

    /// The Kafka topics names to read events from.
    ///
    /// Regular expression syntax is supported if the topic begins with `^`.
    #[configurable(metadata(
        docs::examples = "^(prefix1|prefix2)-.+",
        docs::examples = "topic-1",
        docs::examples = "topic-2"
    ))]
    topics: Vec<String>,

    /// The consumer group name to be used to consume events from Kafka.
    #[configurable(metadata(docs::examples = "consumer-group-name"))]
    group_id: String,

    /// The consumer group instance (member) id to use in static membership configurations.
    /// Leave unset for dynamic membership and broker assignment.
    group_instance_id: Option<String>,

    /// Used in conjunction with `group_instance_id` (and `group_id`). This sets
    /// the group instance ID to a uniformly distributed, but desterministic
    /// value. This randomization avoids assigning parititions to only a small
    /// group of consumers when using the default ("range") or "roundrobin"
    /// assignment strategies. This is because these strategies
    /// lexicographically sort the consumers (members) by group instance ID
    /// (then member ID) before distributing them to the consumers.
    use_hashed_group_instance_id: Option<bool>,

    /// If offsets for consumer group do not exist, set them using this strategy.
    ///
    /// See the [librdkafka documentation](https://github.com/edenhill/librdkafka/blob/master/CONFIGURATION.md) for the `auto.offset.reset` option for further clarification.
    #[serde(default = "default_auto_offset_reset")]
    #[configurable(metadata(docs::examples = "example_auto_offset_reset_values()"))]
    auto_offset_reset: String,

    /// The Kafka session timeout.
    #[serde_as(as = "serde_with::DurationMilliSeconds<u64>")]
    #[configurable(metadata(docs::examples = 5000, docs::examples = 10000))]
    #[configurable(metadata(docs::advanced))]
    #[serde(default = "default_session_timeout_ms")]
    #[configurable(metadata(docs::human_name = "Session Timeout"))]
    session_timeout_ms: Duration,

    /// Timeout to drain pending acknowledgements during shutdown or a Kafka
    /// consumer group rebalance.
    ///
    /// When Vector shuts down or the Kafka consumer group revokes partitions from this
    /// consumer, wait a maximum of `drain_timeout_ms` for the source to
    /// process pending acknowledgements. Must be less than `session_timeout_ms`
    /// to ensure the consumer is not excluded from the group during a rebalance.
    ///
    /// Default value is half of `session_timeout_ms`.
    #[serde(skip_serializing_if = "Option::is_none")]
    #[configurable(metadata(docs::examples = 2500, docs::examples = 5000))]
    #[configurable(metadata(docs::advanced))]
    #[configurable(metadata(docs::human_name = "Drain Timeout"))]
    drain_timeout_ms: Option<u64>,

    /// Timeout for network requests.
    #[serde_as(as = "serde_with::DurationMilliSeconds<u64>")]
    #[configurable(metadata(docs::examples = 30000, docs::examples = 60000))]
    #[configurable(metadata(docs::advanced))]
    #[serde(default = "default_socket_timeout_ms")]
    #[configurable(metadata(docs::human_name = "Socket Timeout"))]
    socket_timeout_ms: Duration,

    /// Maximum time the broker may wait to fill the response.
    #[serde_as(as = "serde_with::DurationMilliSeconds<u64>")]
    #[configurable(metadata(docs::examples = 50, docs::examples = 100))]
    #[configurable(metadata(docs::advanced))]
    #[serde(default = "default_fetch_wait_max_ms")]
    #[configurable(metadata(docs::human_name = "Max Fetch Wait Time"))]
    fetch_wait_max_ms: Duration,

    /// The frequency that the consumer offsets are committed (written) to offset storage.
    #[serde_as(as = "serde_with::DurationMilliSeconds<u64>")]
    #[serde(default = "default_commit_interval_ms")]
    #[configurable(metadata(docs::examples = 5000, docs::examples = 10000))]
    #[configurable(metadata(docs::human_name = "Commit Interval"))]
    commit_interval_ms: Duration,

    /// Overrides the name of the log field used to add the message key to each event.
    ///
    /// The value is the message key of the Kafka message itself.
    ///
    /// By default, `"message_key"` is used.
    #[serde(default = "default_key_field")]
    #[configurable(metadata(docs::examples = "message_key"))]
    key_field: OptionalValuePath,

    /// Overrides the name of the log field used to add the topic to each event.
    ///
    /// The value is the topic from which the Kafka message was consumed from.
    ///
    /// By default, `"topic"` is used.
    #[serde(default = "default_topic_key")]
    #[configurable(metadata(docs::examples = "topic"))]
    topic_key: OptionalValuePath,

    /// Overrides the name of the log field used to add the partition to each event.
    ///
    /// The value is the partition from which the Kafka message was consumed from.
    ///
    /// By default, `"partition"` is used.
    #[serde(default = "default_partition_key")]
    #[configurable(metadata(docs::examples = "partition"))]
    partition_key: OptionalValuePath,

    /// Overrides the name of the log field used to add the offset to each event.
    ///
    /// The value is the offset of the Kafka message itself.
    ///
    /// By default, `"offset"` is used.
    #[serde(default = "default_offset_key")]
    #[configurable(metadata(docs::examples = "offset"))]
    offset_key: OptionalValuePath,

    /// Overrides the name of the log field used to add the headers to each event.
    ///
    /// The value is the headers of the Kafka message itself.
    ///
    /// By default, `"headers"` is used.
    #[serde(default = "default_headers_key")]
    #[configurable(metadata(docs::examples = "headers"))]
    headers_key: OptionalValuePath,

    /// Advanced options set directly on the underlying `librdkafka` client.
    ///
    /// See the [librdkafka documentation](https://github.com/edenhill/librdkafka/blob/master/CONFIGURATION.md) for details.
    #[configurable(metadata(docs::examples = "example_librdkafka_options()"))]
    #[configurable(metadata(docs::advanced))]
    #[configurable(metadata(
        docs::additional_props_description = "A librdkafka configuration option."
    ))]
    librdkafka_options: Option<HashMap<String, String>>,

    #[serde(flatten)]
    auth: kafka::KafkaAuthConfig,

    #[configurable(derived)]
    #[configurable(metadata(docs::advanced))]
    #[serde(default = "default_framing_message_based")]
    #[derivative(Default(value = "default_framing_message_based()"))]
    framing: FramingConfig,

    #[configurable(derived)]
    #[serde(default = "default_decoding")]
    #[derivative(Default(value = "default_decoding()"))]
    decoding: DeserializerConfig,

    #[configurable(derived)]
    #[serde(default, deserialize_with = "bool_or_struct")]
    acknowledgements: SourceAcknowledgementsConfig,

    /// The namespace to use for logs. This overrides the global setting.
    #[configurable(metadata(docs::hidden))]
    #[serde(default)]
    log_namespace: Option<bool>,

    #[configurable(derived)]
    #[serde(default)]
    metrics: Metrics,
}

impl KafkaSourceConfig {
    fn keys(&self) -> Keys {
        Keys::from(log_schema(), self)
    }
}

const fn default_session_timeout_ms() -> Duration {
    Duration::from_millis(30000) // mezmo
}

const fn default_socket_timeout_ms() -> Duration {
    Duration::from_millis(60000) // default in librdkafka
}

const fn default_fetch_wait_max_ms() -> Duration {
    Duration::from_millis(100) // default in librdkafka
}

const fn default_commit_interval_ms() -> Duration {
    Duration::from_millis(1000) // mezmo
}

fn default_auto_offset_reset() -> String {
    "largest".into() // default in librdkafka
}

fn default_key_field() -> OptionalValuePath {
    OptionalValuePath::from(owned_value_path!("message_key"))
}

fn default_topic_key() -> OptionalValuePath {
    OptionalValuePath::from(owned_value_path!("topic"))
}

fn default_partition_key() -> OptionalValuePath {
    OptionalValuePath::from(owned_value_path!("partition"))
}

fn default_offset_key() -> OptionalValuePath {
    OptionalValuePath::from(owned_value_path!("offset"))
}

fn default_headers_key() -> OptionalValuePath {
    OptionalValuePath::from(owned_value_path!("headers"))
}

const fn example_auto_offset_reset_values() -> [&'static str; 7] {
    [
        "smallest",
        "earliest",
        "beginning",
        "largest",
        "latest",
        "end",
        "error",
    ]
}

fn example_librdkafka_options() -> HashMap<String, String> {
    HashMap::<_, _>::from_iter([
        ("client.id".to_string(), "${ENV_VAR}".to_string()),
        ("fetch.error.backoff.ms".to_string(), "1000".to_string()),
        ("socket.send.buffer.bytes".to_string(), "100".to_string()),
    ])
}

impl_generate_config_from_default!(KafkaSourceConfig);

#[async_trait::async_trait]
#[typetag::serde(name = "kafka")]
impl SourceConfig for KafkaSourceConfig {
    async fn build(&self, cx: SourceContext) -> crate::Result<super::Source> {
        let log_namespace = cx.log_namespace(self.log_namespace);

        let decoder =
            DecodingConfig::new(self.framing.clone(), self.decoding.clone(), log_namespace)
                .build()?;
        let acknowledgements = cx.do_acknowledgements(self.acknowledgements);

        if let Some(d) = self.drain_timeout_ms {
            snafu::ensure!(
                Duration::from_millis(d) <= self.session_timeout_ms,
                InvalidDrainTimeoutSnafu {
                    value: d,
                    session_timeout_ms: self.session_timeout_ms
                }
            );
        }

        let (consumer, callback_rx) = create_consumer(self, acknowledgements)?;

        Ok(Box::pin(kafka_source(
            self.clone(),
            consumer,
            callback_rx,
            decoder,
            cx.out,
            cx.shutdown,
            false,
            log_namespace,
        )))
    }

    fn outputs(&self, global_log_namespace: LogNamespace) -> Vec<SourceOutput> {
        let log_namespace = global_log_namespace.merge(self.log_namespace);
        let keys = self.keys();

        let schema_definition = self
            .decoding
            .schema_definition(log_namespace)
            .with_standard_vector_source_metadata()
            .with_source_metadata(
                Self::NAME,
                keys.timestamp.map(LegacyKey::Overwrite),
                &owned_value_path!("timestamp"),
                Kind::timestamp(),
                Some("timestamp"),
            )
            .with_source_metadata(
                Self::NAME,
                keys.topic.clone().map(LegacyKey::Overwrite),
                &owned_value_path!("topic"),
                Kind::bytes(),
                None,
            )
            .with_source_metadata(
                Self::NAME,
                keys.partition.clone().map(LegacyKey::Overwrite),
                &owned_value_path!("partition"),
                Kind::bytes(),
                None,
            )
            .with_source_metadata(
                Self::NAME,
                keys.offset.clone().map(LegacyKey::Overwrite),
                &owned_value_path!("offset"),
                Kind::bytes(),
                None,
            )
            .with_source_metadata(
                Self::NAME,
                keys.headers.clone().map(LegacyKey::Overwrite),
                &owned_value_path!("headers"),
                Kind::object(Collection::empty().with_unknown(Kind::bytes())),
                None,
            )
            .with_source_metadata(
                Self::NAME,
                keys.key_field.clone().map(LegacyKey::Overwrite),
                &owned_value_path!("message_key"),
                Kind::bytes(),
                None,
            );

        vec![SourceOutput::new_logs(
            self.decoding.output_type(),
            schema_definition,
        )]
    }

    fn can_acknowledge(&self) -> bool {
        true
    }
}

#[allow(clippy::too_many_arguments)]
async fn kafka_source(
    config: KafkaSourceConfig,
    consumer: StreamConsumer<KafkaSourceContext>,
    callback_rx: UnboundedReceiver<KafkaCallback>,
    decoder: Decoder,
    out: SourceSender,
    shutdown: ShutdownSignal,
    eof: bool,
    log_namespace: LogNamespace,
) -> Result<(), ()> {
    let span = info_span!("kafka_source");
    let consumer = Arc::new(consumer);

    consumer
        .context()
        .consumer
        .set(Arc::downgrade(&consumer))
        .expect("Error setting up consumer context.");

    // EOF signal allowing the coordination task to tell the kafka client task when all partitions have reached EOF
    let (eof_tx, eof_rx) = eof.then(oneshot::channel::<()>).unzip();

    let coordination_task = {
        let span = span.clone();
        let consumer = Arc::clone(&consumer);
        let drain_timeout_ms = config
            .drain_timeout_ms
            .map_or(config.session_timeout_ms / 2, Duration::from_millis);
        let consumer_state =
            ConsumerStateInner::<Consuming>::new(config, decoder, out, log_namespace, span);
        tokio::spawn(async move {
            coordinate_kafka_callbacks(
                consumer,
                callback_rx,
                consumer_state,
                drain_timeout_ms,
                eof_tx,
            )
            .await;
        })
    };

    let client_task = {
        let consumer = Arc::clone(&consumer);
        tokio::task::spawn_blocking(move || {
            let _enter = span.enter();
            drive_kafka_consumer(consumer, shutdown, eof_rx);
        })
    };

    _ = tokio::join!(client_task, coordination_task);
    consumer.context().commit_consumer_state();

    Ok(())
}

/// ConsumerStateInner implements a small struct/enum-based state machine.
///
/// With a ConsumerStateInner<Consuming>, the client is able to spawn new tasks
/// when partitions are assigned. When a shutdown signal is received, or
/// partitions are being revoked, the Consuming state is traded for a Draining
/// state (and associated drain deadline future) via the `begin_drain` method
///
/// A ConsumerStateInner<Draining> keeps track of partitions that are expected
/// to complete, and also owns the signal that, when dropped, indicates to the
/// client driver task that it is safe to proceed with the rebalance or shutdown.
/// When draining is complete, or the deadline is reached, Draining is traded in for
/// either a Consuming (after a revoke) or Complete (in the case of shutdown) state,
/// via the `finish_drain` method.
///
/// A ConsumerStateInner<Complete> is the final state, reached after a shutdown
/// signal is received. This can not be traded for another state, and the
/// coordination task should exit when this state is reached.
struct ConsumerStateInner<S> {
    config: KafkaSourceConfig,
    decoder: Decoder,
    out: SourceSender,
    log_namespace: LogNamespace,
    consumer_state: S,
}
struct Consuming {
    /// The source's tracing Span used to instrument metrics emitted by consumer tasks
    span: Span,
}
struct Draining {
    /// The rendezvous channel sender from the revoke or shutdown callback. Sending on this channel
    /// indicates to the kafka client task that one or more partitions have been drained, while
    /// closing this channel indicates that all expected partitions have drained, or the drain
    /// timeout has been reached.
    signal: SyncSender<()>,

    /// The set of topic-partition tasks that are required to complete during
    /// the draining phase, populated at the beginning of a rebalance or shutdown.
    /// Partitions that are being revoked, but not being actively consumed
    /// (e.g. due to the consumer task exiting early) should not be included.
    /// The draining phase is considered complete when this set is empty.
    expect_drain: HashSet<TopicPartition>,

    /// Whether the client is shutting down after draining. If set to true,
    /// the `finish_drain` method will return a Complete state, otherwise
    /// a Consuming state.
    shutdown: bool,

    /// The source's tracing Span used to instrument metrics emitted by consumer tasks
    span: Span,
}
type OptionDeadline = OptionFuture<Pin<Box<Sleep>>>;
enum ConsumerState {
    Consuming(ConsumerStateInner<Consuming>),
    Draining(ConsumerStateInner<Draining>),
    Complete,
}
impl Draining {
    fn new(signal: SyncSender<()>, shutdown: bool, span: Span) -> Self {
        Self {
            signal,
            shutdown,
            expect_drain: HashSet::new(),
            span,
        }
    }

    fn is_complete(&self) -> bool {
        self.expect_drain.is_empty()
    }
}

impl<C> ConsumerStateInner<C> {
    fn complete(self, _deadline: OptionDeadline) -> (OptionDeadline, ConsumerState) {
        (None.into(), ConsumerState::Complete)
    }
}

impl ConsumerStateInner<Consuming> {
    const fn new(
        config: KafkaSourceConfig,
        decoder: Decoder,
        out: SourceSender,
        log_namespace: LogNamespace,
        span: Span,
    ) -> Self {
        Self {
            config,
            decoder,
            out,
            log_namespace,
            consumer_state: Consuming { span },
        }
    }

    /// Spawn a task on the provided JoinSet to consume the kafka StreamPartitionQueue, and handle acknowledgements for the messages consumed
    /// Returns a channel sender that can be used to signal that the consumer should stop and drain pending acknowledgements,
    /// and an AbortHandle that can be used to forcefully end the task.
    fn consume_partition(
        &self,
        join_set: &mut JoinSet<(TopicPartition, PartitionConsumerStatus)>,
        tp: TopicPartition,
        consumer: Arc<StreamConsumer<KafkaSourceContext>>,
        p: StreamPartitionQueue<KafkaSourceContext>,
        acknowledgements: bool,
        exit_eof: bool,
    ) -> (oneshot::Sender<()>, tokio::task::AbortHandle) {
        let keys = self.config.keys();
        let decoder = self.decoder.clone();
        let log_namespace = self.log_namespace;
        let mut out = self.out.clone();

        let (end_tx, mut end_signal) = oneshot::channel::<()>();

        let handle = join_set.spawn(async move {
            let mut messages = p.stream();
            let (finalizer, mut ack_stream) = OrderedFinalizer::<FinalizerEntry>::new(None);

            // finalizer is the entry point for new pending acknowledgements;
            // when it is dropped, no new messages will be consumed, and the
            // task will end when it reaches the end of ack_stream
            let mut finalizer = Some(finalizer);

            let mut status = PartitionConsumerStatus::NormalExit;

            loop {
                tokio::select!(
                    // is_some() checks prevent polling end_signal after it completes
                    _ = &mut end_signal, if finalizer.is_some() => {
                        finalizer.take();
                    },
                    message = messages.next(), if finalizer.is_some() => match message {
                        None => unreachable!("MessageStream never calls Ready(None)"),
                        Some(Err(error)) => match error {
                            rdkafka::error::KafkaError::PartitionEOF(partition) if exit_eof => {
                                debug!("EOF for partition {}.", partition);
                                status = PartitionConsumerStatus::PartitionEOF;
                                finalizer.take();
                            },
                            _ => emit!(KafkaReadError { error }),
                        },
                        Some(Ok(msg)) => {
                            emit!(KafkaBytesReceived {
                                byte_size: msg.payload_len(),
                                protocol: "tcp",
                                topic: msg.topic(),
                                partition: msg.partition(),
                            });
                            parse_message(msg, decoder.clone(), &keys, &mut out, acknowledgements, &finalizer, log_namespace).await;
                        }
                    },

                    ack = ack_stream.next() => match ack {
                        Some((status, entry)) => {
                            if status == BatchStatus::Delivered {
                                if let Err(error) =  consumer.store_offset(&entry.topic, entry.partition, entry.offset) {
                                    emit!(KafkaOffsetUpdateError { error });
                                }
                            }
                        }
                        None if finalizer.is_none() => {
                            debug!("Acknowledgement stream complete for partition {}:{}.", &tp.0, tp.1);
                            break
                        }
                        None => {
                            debug!("Acknowledgement stream empty for {}:{}", &tp.0, tp.1);
                        }
                    }
                )
            }
            (tp, status)
        }.instrument(self.consumer_state.span.clone()));
        (end_tx, handle)
    }

    /// Consume self, and return a "Draining" ConsumerState, along with a Future
    /// representing a drain deadline, based on max_drain_ms
    fn begin_drain(
        self,
        max_drain_ms: Duration,
        sig: SyncSender<()>,
        shutdown: bool,
    ) -> (OptionDeadline, ConsumerStateInner<Draining>) {
        let deadline = Box::pin(tokio::time::sleep(max_drain_ms));

        let draining = ConsumerStateInner {
            config: self.config,
            decoder: self.decoder,
            out: self.out,
            log_namespace: self.log_namespace,
            consumer_state: Draining::new(sig, shutdown, self.consumer_state.span),
        };

        (Some(deadline).into(), draining)
    }

    pub const fn keep_consuming(self, deadline: OptionDeadline) -> (OptionDeadline, ConsumerState) {
        (deadline, ConsumerState::Consuming(self))
    }
}

impl ConsumerStateInner<Draining> {
    /// Mark the given TopicPartition as being revoked, adding it to the set of
    /// partitions expected to drain
    fn revoke_partition(&mut self, tp: TopicPartition, end_signal: oneshot::Sender<()>) {
        // Note that if this send() returns Err, it means the task has already
        // ended, but the completion has not been processed yet (otherwise we wouldn't have access to the end_signal),
        // so we should still add it to the "expect to drain" set
        _ = end_signal.send(());
        self.consumer_state.expect_drain.insert(tp);
    }

    /// Add the given TopicPartition to the set of known "drained" partitions,
    /// i.e. the consumer has drained the acknowledgement channel. A signal is
    /// sent on the signal channel, indicating to the client that offsets may be committed
    fn partition_drained(&mut self, tp: TopicPartition) {
        // This send() will only return Err if the receiver has already been disconnected (i.e. the
        // kafka client task is no longer running)
        _ = self.consumer_state.signal.send(());
        self.consumer_state.expect_drain.remove(&tp);
    }

    /// Return true if all expected partitions have drained
    fn is_drain_complete(&self) -> bool {
        self.consumer_state.is_complete()
    }

    /// Finish partition drain mode. Consumes self and the drain deadline
    /// future, and returns a "Consuming" or "Complete" ConsumerState
    fn finish_drain(self, deadline: OptionDeadline) -> (OptionDeadline, ConsumerState) {
        if self.consumer_state.shutdown {
            self.complete(deadline)
        } else {
            (
                None.into(),
                ConsumerState::Consuming(ConsumerStateInner {
                    config: self.config,
                    decoder: self.decoder,
                    out: self.out,
                    log_namespace: self.log_namespace,
                    consumer_state: Consuming {
                        span: self.consumer_state.span,
                    },
                }),
            )
        }
    }

    pub const fn keep_draining(self, deadline: OptionDeadline) -> (OptionDeadline, ConsumerState) {
        (deadline, ConsumerState::Draining(self))
    }
}

async fn coordinate_kafka_callbacks(
    consumer: Arc<StreamConsumer<KafkaSourceContext>>,
    mut callbacks: UnboundedReceiver<KafkaCallback>,
    consumer_state: ConsumerStateInner<Consuming>,
    max_drain_ms: Duration,
    mut eof: Option<oneshot::Sender<()>>,
) {
    let mut drain_deadline: OptionFuture<_> = None.into();
    let mut consumer_state = ConsumerState::Consuming(consumer_state);

    // A oneshot channel is used for each consumed partition, so that we can
    // signal to that task to stop consuming, drain pending acks, and exit
    let mut end_signals: HashMap<TopicPartition, oneshot::Sender<()>> = HashMap::new();

    // The set of consumer tasks, each consuming a specific partition. The task
    // is both consuming the messages (passing them to the output stream) _and_
    // processing the corresponding acknowledgement stream. A consumer task
    // should completely drain its acknowledgement stream after receiving an end signal
    let mut partition_consumers: JoinSet<(TopicPartition, PartitionConsumerStatus)> =
        Default::default();

    // Handles that will let us end any consumer task that exceeds a drain deadline
    let mut abort_handles: HashMap<TopicPartition, tokio::task::AbortHandle> = HashMap::new();

    let exit_eof = eof.is_some();

    while let ConsumerState::Consuming(_) | ConsumerState::Draining(_) = consumer_state {
        tokio::select! {
            Some(Ok((finished_partition, status))) = partition_consumers.join_next(), if !partition_consumers.is_empty() => {
                debug!("Partition consumer finished for {}:{}", &finished_partition.0, finished_partition.1);
                // If this task ended on its own, the end_signal for it will still be in here.
                end_signals.remove(&finished_partition);
                abort_handles.remove(&finished_partition);

                (drain_deadline, consumer_state) = match consumer_state {
                    ConsumerState::Complete => unreachable!("Partition consumer finished after completion."),
                    ConsumerState::Draining(mut state) => {
                        state.partition_drained(finished_partition);

                        if state.is_drain_complete() {
                            debug!("All expected partitions have drained.");
                            state.finish_drain(drain_deadline)
                        } else {
                            state.keep_draining(drain_deadline)
                        }
                    },
                    ConsumerState::Consuming(state) => {
                        // If we are here, it is likely because the consumer
                        // tasks are set up to exit upon reaching the end of the
                        // partition.
                        if !exit_eof {
                            debug!("Partition consumer task finished, while not in draining mode.");
                        }
                        state.keep_consuming(drain_deadline)
                    },
                };

                // PartitionConsumerStatus differentiates between a task that exited after
                // being signaled to end, and one that reached the end of its partition and
                // was configured to exit. After the last such task ends, we signal the kafka
                // driver task to shut down the main consumer too. Note this is only used in tests.
                if exit_eof && status == PartitionConsumerStatus::PartitionEOF && partition_consumers.is_empty() {
                    debug!("All partitions have exited or reached EOF.");
                    let _ = eof.take().map(|e| e.send(()));
                }
            },
            Some(callback) = callbacks.recv() => match callback {
                KafkaCallback::PartitionsAssigned(mut assigned_partitions, done) => match consumer_state {
                    ConsumerState::Complete => unreachable!("Partition assignment received after completion."),
                    ConsumerState::Draining(_) => error!("Partition assignment received while draining revoked partitions, maybe an invalid assignment."),
                    ConsumerState::Consuming(ref consumer_state) => {
                        let acks = consumer.context().acknowledgements;
                        for tp in assigned_partitions.drain(0..) {
                            let topic = tp.0.as_str();
                            let partition = tp.1;
                            if let Some(pq) = consumer.split_partition_queue(topic, partition) {
                                debug!("Consuming partition {}:{}.", &tp.0, tp.1);
                                let (end_tx, handle) = consumer_state.consume_partition(&mut partition_consumers, tp.clone(), Arc::clone(&consumer), pq, acks, exit_eof);
                                abort_handles.insert(tp.clone(), handle);
                                end_signals.insert(tp, end_tx);
                            } else {
                                warn!("Failed to get queue for assigned partition {}:{}.", &tp.0, tp.1);
                            }
                        }
                        // ensure this is retained until all individual queues are set up
                        drop(done);
                    }
                },
                KafkaCallback::PartitionsRevoked(mut revoked_partitions, drain) => (drain_deadline, consumer_state) = match consumer_state {
                    ConsumerState::Complete => unreachable!("Partitions revoked after completion."),
                    ConsumerState::Draining(d) => {
                        // NB: This would only happen if the task driving the kafka client (i.e. rebalance handlers)
                        // is not handling shutdown signals, and a revoke happens during a shutdown drain; otherwise
                        // this is unreachable code.
                        warn!("Kafka client is already draining revoked partitions.");
                        d.keep_draining(drain_deadline)
                    },
                    ConsumerState::Consuming(state) => {
                        let (deadline, mut state) = state.begin_drain(max_drain_ms, drain, false);

                        for tp in revoked_partitions.drain(0..) {
                            if let Some(end) = end_signals.remove(&tp) {
                                debug!("Revoking partition {}:{}", &tp.0, tp.1);
                                state.revoke_partition(tp, end);
                            } else {
                                debug!("Consumer task for partition {}:{} already finished.", &tp.0, tp.1);
                            }
                        }

                        state.keep_draining(deadline)
                    }
                },
                KafkaCallback::ShuttingDown(drain) => (drain_deadline, consumer_state) = match consumer_state {
                    ConsumerState::Complete => unreachable!("Shutdown received after completion."),
                    // Shutting down is just like a full assignment revoke, but we also close the
                    // callback channels, since we don't expect additional assignments or rebalances
                    ConsumerState::Draining(state) => {
                        // NB: This would only happen if the task driving the kafka client is
                        // not handling shutdown signals; otherwise this is unreachable code
                        error!("Kafka client handled a shutdown signal while a rebalance was in progress.");
                        callbacks.close();
                        state.keep_draining(drain_deadline)
                    },
                    ConsumerState::Consuming(state) => {
                        callbacks.close();
                        let (deadline, mut state) = state.begin_drain(max_drain_ms, drain, true);
                        if let Ok(tpl) = consumer.assignment() {
                            tpl.elements()
                                .iter()
                                .for_each(|el| {

                                let tp: TopicPartition = (el.topic().into(), el.partition());
                                if let Some(end) = end_signals.remove(&tp) {
                                    debug!("Shutting down and revoking partition {}:{}", &tp.0, tp.1);
                                    state.revoke_partition(tp, end);
                                } else {
                                    debug!("Consumer task for partition {}:{} already finished.", &tp.0, tp.1);
                                }
                            });
                        }
                        // If shutdown was initiated by partition EOF mode, the drain phase
                        // will already be complete and would time out if not accounted for here
                        if state.is_drain_complete() {
                            state.finish_drain(deadline)
                        } else {
                            state.keep_draining(deadline)
                        }
                    }
                },
            },

            Some(_) = &mut drain_deadline => (drain_deadline, consumer_state) = match consumer_state {
                ConsumerState::Complete => unreachable!("Drain deadline received after completion."),
                ConsumerState::Consuming(state) => {
                    warn!("A drain deadline fired outside of draining mode.");
                    state.keep_consuming(None.into())
                },
                ConsumerState::Draining(mut draining) => {
                    debug!("Acknowledgement drain deadline reached. Dropping any pending ack streams for revoked partitions.");
                    for tp in draining.consumer_state.expect_drain.drain() {
                        if let Some(handle) = abort_handles.remove(&tp) {
                            handle.abort();
                        }
                    }
                    draining.finish_drain(drain_deadline)
                }
            },
        }
    }
}

fn drive_kafka_consumer(
    consumer: Arc<StreamConsumer<KafkaSourceContext>>,
    mut shutdown: ShutdownSignal,
    eof: Option<oneshot::Receiver<()>>,
) {
    Handle::current().block_on(async move {
        let mut eof: OptionFuture<_> = eof.into();
        let mut stream = consumer.stream();
        loop {
            tokio::select! {
                _ = &mut shutdown => {
                    consumer.context().shutdown();
                    break
                },

                Some(_) = &mut eof => {
                    consumer.context().shutdown();
                    break
                },

                // NB: messages are not received on this thread, however we poll
                // the consumer to serve client callbacks, such as rebalance notifications
                message = stream.next() => match message {
                    None => unreachable!("MessageStream never returns Ready(None)"),
                    Some(Err(error)) => emit!(KafkaReadError { error }),
                    Some(Ok(_msg)) => {
                        unreachable!("Messages are consumed in dedicated tasks for each partition.")
                    }
                },
            }
        }
    });
}

async fn parse_message(
    msg: BorrowedMessage<'_>,
    decoder: Decoder,
    keys: &'_ Keys,
    out: &mut SourceSender,
    acknowledgements: bool,
    finalizer: &Option<OrderedFinalizer<FinalizerEntry>>,
    log_namespace: LogNamespace,
) {
    if let Some((count, stream)) = parse_stream(&msg, decoder, keys, log_namespace) {
        let (batch, receiver) = BatchNotifier::new_with_receiver();
        let mut stream = stream.map(|event| {
            // All acknowledgements flow through the normal Finalizer stream so
            // that they can be handled in one place, but are only tied to the
            // batch when acknowledgements are enabled
            if acknowledgements {
                event.with_batch_notifier(&batch)
            } else {
                event
            }
        });
        match out.send_event_stream(&mut stream).await {
            Err(_) => {
                emit!(StreamClosedError { count });
            }
            Ok(_) => {
                // Drop stream to avoid borrowing `msg`: "[...] borrow might be used
                // here, when `stream` is dropped and runs the destructor [...]".
                drop(stream);
                if let Some(f) = finalizer.as_ref() {
                    f.add(msg.into(), receiver)
                }
            }
        }
    }
}

// Turn the received message into a stream of parsed events.
fn parse_stream<'a>(
    msg: &BorrowedMessage<'a>,
    decoder: Decoder,
    keys: &'a Keys,
    log_namespace: LogNamespace,
) -> Option<(usize, impl Stream<Item = Event> + 'a)> {
    let payload = msg.payload()?; // skip messages with empty payload

    let rmsg = ReceivedMessage::from(msg);

    let payload = Cursor::new(Bytes::copy_from_slice(payload));

    let mut stream = FramedRead::new(payload, decoder);
    let (count, _) = stream.size_hint();
    let stream = stream! {
        while let Some(result) = stream.next().await {
            match result {
                Ok((events, _byte_size)) => {
                    emit!(KafkaEventsReceived {
                        count: events.len(),
                        byte_size: events.estimated_json_encoded_size_of(),
                        topic: &rmsg.topic,
                        partition: rmsg.partition,
                    });
                    for mut event in events {
                        rmsg.apply(keys, &mut event, log_namespace);
                        yield event;
                    }
                },
                Err(error) => {
                    // Error is logged by `codecs::Decoder`, no further handling
                    // is needed here.
                    if !error.can_continue() {
                        break;
                    }
                }
            }
        }
    }
    .boxed();
    Some((count, stream))
}

#[derive(Clone, Debug)]
struct Keys {
    timestamp: Option<OwnedValuePath>,
    key_field: Option<OwnedValuePath>,
    topic: Option<OwnedValuePath>,
    partition: Option<OwnedValuePath>,
    offset: Option<OwnedValuePath>,
    headers: Option<OwnedValuePath>,
}

impl Keys {
    fn from(schema: &LogSchema, config: &KafkaSourceConfig) -> Self {
        Self {
            timestamp: schema.timestamp_key().cloned(),
            key_field: config.key_field.path.clone(),
            topic: config.topic_key.path.clone(),
            partition: config.partition_key.path.clone(),
            offset: config.offset_key.path.clone(),
            headers: config.headers_key.path.clone(),
        }
    }
}

struct ReceivedMessage {
    timestamp: Option<DateTime<Utc>>,
    key: Value,
    headers: ObjectMap,
    topic: String,
    partition: i32,
    offset: i64,
}

impl ReceivedMessage {
    fn from(msg: &BorrowedMessage<'_>) -> Self {
        // Extract timestamp from kafka message
        let timestamp = msg
            .timestamp()
            .to_millis()
            .and_then(|millis| Utc.timestamp_millis_opt(millis).latest());

        let key = msg
            .key()
            .map(|key| Value::from(Bytes::from(key.to_owned())))
            .unwrap_or(Value::Null);

        let mut headers_map = ObjectMap::new();
        if let Some(headers) = msg.headers() {
            for header in headers.iter() {
                if let Some(value) = header.value {
                    headers_map.insert(
                        header.key.into(),
                        Value::from(Bytes::from(value.to_owned())),
                    );
                }
            }
        }

        Self {
            timestamp,
            key,
            headers: headers_map,
            topic: msg.topic().to_string(),
            partition: msg.partition(),
            offset: msg.offset(),
        }
    }

    fn apply(&self, keys: &Keys, event: &mut Event, log_namespace: LogNamespace) {
        if let Event::Log(ref mut log) = event {
            match log_namespace {
                LogNamespace::Vector => {
                    // We'll only use this function in Vector namespaces because we don't want
                    // "timestamp" to be set automatically in legacy namespaces. In legacy
                    // namespaces, the "timestamp" field corresponds to the Kafka message, not the
                    // timestamp when the event was processed.
                    log_namespace.insert_standard_vector_source_metadata(
                        log,
                        KafkaSourceConfig::NAME,
                        Utc::now(),
                    );
                }
                LogNamespace::Legacy => {
                    if let Some(source_type_key) = log_schema().source_type_key_target_path() {
                        log.insert(source_type_key, KafkaSourceConfig::NAME);
                    }
                }
            }

            log_namespace.insert_source_metadata(
                KafkaSourceConfig::NAME,
                log,
                keys.key_field.as_ref().map(LegacyKey::Overwrite),
                path!("message_key"),
                self.key.clone(),
            );

            log_namespace.insert_source_metadata(
                KafkaSourceConfig::NAME,
                log,
                keys.timestamp.as_ref().map(LegacyKey::Overwrite),
                path!("timestamp"),
                self.timestamp,
            );

            log_namespace.insert_source_metadata(
                KafkaSourceConfig::NAME,
                log,
                keys.topic.as_ref().map(LegacyKey::Overwrite),
                path!("topic"),
                self.topic.clone(),
            );

            log_namespace.insert_source_metadata(
                KafkaSourceConfig::NAME,
                log,
                keys.partition.as_ref().map(LegacyKey::Overwrite),
                path!("partition"),
                self.partition,
            );

            log_namespace.insert_source_metadata(
                KafkaSourceConfig::NAME,
                log,
                keys.offset.as_ref().map(LegacyKey::Overwrite),
                path!("offset"),
                self.offset,
            );

            log_namespace.insert_source_metadata(
                KafkaSourceConfig::NAME,
                log,
                keys.headers.as_ref().map(LegacyKey::Overwrite),
                path!("headers"),
                self.headers.clone(),
            );
        }
    }
}

#[derive(Debug, Eq, PartialEq, Hash)]
struct FinalizerEntry {
    topic: String,
    partition: i32,
    offset: i64,
}

impl<'a> From<BorrowedMessage<'a>> for FinalizerEntry {
    fn from(msg: BorrowedMessage<'a>) -> Self {
        Self {
            topic: msg.topic().into(),
            partition: msg.partition(),
            offset: msg.offset(),
        }
    }
}

fn create_consumer(
    config: &KafkaSourceConfig,
    acknowledgements: bool,
) -> crate::Result<(
    StreamConsumer<KafkaSourceContext>,
    UnboundedReceiver<KafkaCallback>,
)> {
    let mut client_config = ClientConfig::new();
    client_config
        .set("group.id", &config.group_id)
        .set("bootstrap.servers", &config.bootstrap_servers)
        .set("auto.offset.reset", &config.auto_offset_reset)
        .set(
            "session.timeout.ms",
            &config.session_timeout_ms.as_millis().to_string(),
        )
        .set(
            "socket.timeout.ms",
            &config.socket_timeout_ms.as_millis().to_string(),
        )
        .set(
            "fetch.wait.max.ms",
            &config.fetch_wait_max_ms.as_millis().to_string(),
        )
        .set("enable.partition.eof", "false")
        .set("enable.auto.commit", "true")
        .set(
            "auto.commit.interval.ms",
            &config.commit_interval_ms.as_millis().to_string(),
        )
        .set("enable.auto.offset.store", "false")
        .set("statistics.interval.ms", "1000")
        .set("client.id", "vector");

    config.auth.apply(&mut client_config)?;

    if let Some(librdkafka_options) = &config.librdkafka_options {
        for (key, value) in librdkafka_options {
            client_config.set(key.as_str(), value.as_str());
        }
    }

    if let Some(group_instance_id) = &config.group_instance_id {
        if config.use_hashed_group_instance_id.unwrap_or(false) {
            use sha2::{Digest, Sha224};
            let mut hasher = Sha224::new();
            hasher.update(&config.group_id);
            hasher.update(group_instance_id);
            // Includes group and group instance IDs for debugging
            client_config.set(
                "group.instance.id",
                format!(
                    "{:x}-{}-{}",
                    hasher.finalize(),
                    config.group_id,
                    group_instance_id
                ),
            );
        } else {
            client_config.set("group.instance.id", group_instance_id);
        }
    }

    let (callbacks, callback_rx) = mpsc::unbounded_channel();
    let consumer = client_config
        .create_with_context::<_, StreamConsumer<_>>(KafkaSourceContext::new(
            config.metrics.topic_lag_metric,
            acknowledgements,
            callbacks,
            Span::current(),
        ))
        .context(CreateSnafu)?;
    let topics: Vec<&str> = config.topics.iter().map(|s| s.as_str()).collect();
    consumer.subscribe(&topics).context(SubscribeSnafu)?;

    Ok((consumer, callback_rx))
}

type TopicPartition = (String, i32);

/// Status returned by partition consumer tasks, allowing the coordination task
/// to differentiate between a consumer exiting normally (after receiving an end
/// signal) and exiting when it reaches the end of a partition
#[derive(PartialEq)]
enum PartitionConsumerStatus {
    NormalExit,
    PartitionEOF,
}

enum KafkaCallback {
    PartitionsAssigned(Vec<TopicPartition>, SyncSender<()>),
    PartitionsRevoked(Vec<TopicPartition>, SyncSender<()>),
    ShuttingDown(SyncSender<()>),
}

struct KafkaSourceContext {
    acknowledgements: bool,
    stats: kafka::KafkaStatisticsContext,

    /// A callback channel used to coordinate between the main consumer task and the acknowledgement task
    callbacks: UnboundedSender<KafkaCallback>,

    /// A weak reference to the consumer, so that we can commit offsets during a rebalance operation
    consumer: OnceLock<Weak<StreamConsumer<KafkaSourceContext>>>,
}

impl KafkaSourceContext {
    fn new(
        expose_lag_metrics: bool,
        acknowledgements: bool,
        callbacks: UnboundedSender<KafkaCallback>,
        span: Span,
    ) -> Self {
        Self {
            stats: kafka::KafkaStatisticsContext {
                expose_lag_metrics,
                span,
            },
            acknowledgements,
            consumer: OnceLock::default(),
            callbacks,
        }
    }

    fn shutdown(&self) {
        let (send, rendezvous) = sync_channel(0);
        if self
            .callbacks
            .send(KafkaCallback::ShuttingDown(send))
            .is_ok()
        {
            while rendezvous.recv().is_ok() {
                self.commit_consumer_state();
            }
        }
    }

    /// Emit a PartitionsAssigned callback with the topic-partitions to be consumed,
    /// and block until confirmation is received that a stream and consumer for
    /// each topic-partition has been set up. This function blocks until the
    /// rendezvous channel sender is dropped by the callback handler.
    fn consume_partitions(&self, tpl: &TopicPartitionList) {
        let (send, rendezvous) = sync_channel(0);
        let _ = self.callbacks.send(KafkaCallback::PartitionsAssigned(
            tpl.elements()
                .iter()
                .map(|tp| (tp.topic().into(), tp.partition()))
                .collect(),
            send,
        ));

        while rendezvous.recv().is_ok() {
            // no-op: wait for partition assignment handler to complete
        }
    }

    /// Emit a PartitionsRevoked callback and block until confirmation is
    /// received that acknowledgements have been processed for each of them.
    /// The rendezvous channel used in the callback can send multiple times to
    /// signal individual partitions completing. This function blocks until the
    /// sender is dropped by the callback handler.
    fn revoke_partitions(&self, tpl: &TopicPartitionList) {
        let (send, rendezvous) = sync_channel(0);
        let _ = self.callbacks.send(KafkaCallback::PartitionsRevoked(
            tpl.elements()
                .iter()
                .map(|tp| (tp.topic().into(), tp.partition()))
                .collect(),
            send,
        ));

        while rendezvous.recv().is_ok() {
            self.commit_consumer_state();
        }
    }

    fn commit_consumer_state(&self) {
        if let Some(consumer) = self
            .consumer
            .get()
            .expect("Consumer reference was not initialized.")
            .upgrade()
        {
            match consumer.commit_consumer_state(CommitMode::Sync) {
                Ok(_) | Err(KafkaError::ConsumerCommit(RDKafkaErrorCode::NoOffset)) => {
                    /* Success, or nothing to do - yay \0/ */
                }
                Err(error) => emit!(KafkaOffsetUpdateError { error }),
            }
        }
    }
}

impl ClientContext for KafkaSourceContext {
    fn stats(&self, statistics: Statistics) {
        self.stats.stats(statistics)
    }
}

impl ConsumerContext for KafkaSourceContext {
    fn pre_rebalance(&self, rebalance: &Rebalance) {
        match rebalance {
            Rebalance::Assign(tpl) => self.consume_partitions(tpl),

            Rebalance::Revoke(tpl) => {
                self.revoke_partitions(tpl);
                self.commit_consumer_state();
            }

            Rebalance::Error(message) => {
                error!("Error during Kafka consumer group rebalance: {}.", message);
            }
        }
    }
}

#[cfg(test)]
mod test {
    use vector_lib::lookup::OwnedTargetPath;
    use vector_lib::schema::Definition;

    use super::*;

    pub fn kafka_host() -> String {
        std::env::var("KAFKA_HOST").unwrap_or_else(|_| "localhost".into())
    }
    pub fn kafka_port() -> u16 {
        let port = std::env::var("KAFKA_PORT").unwrap_or_else(|_| "9091".into());
        port.parse().expect("Invalid port number")
    }

    pub fn kafka_address() -> String {
        format!("{}:{}", kafka_host(), kafka_port())
    }

    #[test]
    fn generate_config() {
        crate::test_util::test_generate_config::<KafkaSourceConfig>();
    }

    pub(super) fn make_config(
        topic: &str,
        group: &str,
        log_namespace: LogNamespace,
        librdkafka_options: Option<HashMap<String, String>>,
    ) -> KafkaSourceConfig {
        KafkaSourceConfig {
            bootstrap_servers: kafka_address(),
            topics: vec![topic.into()],
            group_id: group.into(),
            auto_offset_reset: "beginning".into(),
            session_timeout_ms: Duration::from_millis(6000),
            commit_interval_ms: Duration::from_millis(1),
            librdkafka_options,
            key_field: default_key_field(),
            topic_key: default_topic_key(),
            partition_key: default_partition_key(),
            offset_key: default_offset_key(),
            headers_key: default_headers_key(),
            socket_timeout_ms: Duration::from_millis(60000),
            fetch_wait_max_ms: Duration::from_millis(100),
            log_namespace: Some(log_namespace == LogNamespace::Vector),
            ..Default::default()
        }
    }

    #[test]
    fn test_output_schema_definition_vector_namespace() {
        let definitions = make_config("topic", "group", LogNamespace::Vector, None)
            .outputs(LogNamespace::Vector)
            .remove(0)
            .schema_definition(true);

        assert_eq!(
            definitions,
            Some(
                Definition::new_with_default_metadata(Kind::bytes(), [LogNamespace::Vector])
                    .with_meaning(OwnedTargetPath::event_root(), "message")
                    .with_metadata_field(
                        &owned_value_path!("kafka", "timestamp"),
                        Kind::timestamp(),
                        Some("timestamp")
                    )
                    .with_metadata_field(
                        &owned_value_path!("kafka", "message_key"),
                        Kind::bytes(),
                        None
                    )
                    .with_metadata_field(&owned_value_path!("kafka", "topic"), Kind::bytes(), None)
                    .with_metadata_field(
                        &owned_value_path!("kafka", "partition"),
                        Kind::bytes(),
                        None
                    )
                    .with_metadata_field(&owned_value_path!("kafka", "offset"), Kind::bytes(), None)
                    .with_metadata_field(
                        &owned_value_path!("kafka", "headers"),
                        Kind::object(Collection::empty().with_unknown(Kind::bytes())),
                        None
                    )
                    .with_metadata_field(
                        &owned_value_path!("vector", "ingest_timestamp"),
                        Kind::timestamp(),
                        None
                    )
                    .with_metadata_field(
                        &owned_value_path!("vector", "source_type"),
                        Kind::bytes(),
                        None
                    )
            )
        )
    }

    #[test]
    fn test_output_schema_definition_legacy_namespace() {
        let definitions = make_config("topic", "group", LogNamespace::Legacy, None)
            .outputs(LogNamespace::Legacy)
            .remove(0)
            .schema_definition(true);

        assert_eq!(
            definitions,
            Some(
                Definition::new_with_default_metadata(Kind::json(), [LogNamespace::Legacy])
                    .unknown_fields(Kind::undefined())
                    .with_event_field(
                        &owned_value_path!("message"),
                        Kind::bytes(),
                        Some("message")
                    )
                    .with_event_field(
                        &owned_value_path!("timestamp"),
                        Kind::timestamp(),
                        Some("timestamp")
                    )
                    .with_event_field(&owned_value_path!("message_key"), Kind::bytes(), None)
                    .with_event_field(&owned_value_path!("topic"), Kind::bytes(), None)
                    .with_event_field(&owned_value_path!("partition"), Kind::bytes(), None)
                    .with_event_field(&owned_value_path!("offset"), Kind::bytes(), None)
                    .with_event_field(
                        &owned_value_path!("headers"),
                        Kind::object(Collection::empty().with_unknown(Kind::bytes())),
                        None
                    )
                    .with_event_field(&owned_value_path!("source_type"), Kind::bytes(), None)
            )
        )
    }

    #[tokio::test]
    async fn consumer_create_ok() {
        let config = make_config("topic", "group", LogNamespace::Legacy, None);
        assert!(create_consumer(&config, true).is_ok());
    }

    #[tokio::test]
    async fn consumer_create_incorrect_auto_offset_reset() {
        let config = KafkaSourceConfig {
            auto_offset_reset: "incorrect-auto-offset-reset".to_string(),
            ..make_config("topic", "group", LogNamespace::Legacy, None)
        };
        assert!(create_consumer(&config, true).is_err());
    }
}

#[cfg(feature = "kafka-integration-tests")]
#[cfg(test)]
mod integration_test {
    use std::time::Duration;

    use chrono::{DateTime, SubsecRound, Utc};
    use futures::Stream;
    use futures_util::stream::FuturesUnordered;
    use rdkafka::{
        admin::{AdminClient, AdminOptions, NewTopic, TopicReplication},
        client::DefaultClientContext,
        config::{ClientConfig, FromClientConfig},
        consumer::BaseConsumer,
        message::{Header, OwnedHeaders},
        producer::{FutureProducer, FutureRecord},
        util::Timeout,
        Offset, TopicPartitionList,
    };
    use stream_cancel::{Trigger, Tripwire};
    use tokio::time::sleep;
    use vector_lib::event::EventStatus;
    use vrl::{event_path, value};

    use super::{test::*, *};
    use crate::{
        event::{EventArray, EventContainer},
        shutdown::ShutdownSignal,
        test_util::{collect_n, components::assert_source_compliance, random_string},
        SourceSender,
    };

    const KEY: &str = "my key";
    const TEXT: &str = "my message";
    const HEADER_KEY: &str = "my header";
    const HEADER_VALUE: &str = "my header value";

    fn kafka_test_topic() -> String {
        std::env::var("KAFKA_TEST_TOPIC")
            .unwrap_or_else(|_| format!("test-topic-{}", random_string(10)))
    }
    fn kafka_max_bytes() -> String {
        std::env::var("KAFKA_MAX_BYTES").unwrap_or_else(|_| "1024".into())
    }

    fn client_config<T: FromClientConfig>(group: Option<&str>) -> T {
        let mut client = ClientConfig::new();
        client.set("bootstrap.servers", kafka_address());
        client.set("produce.offset.report", "true");
        client.set("message.timeout.ms", "5000");
        client.set("auto.commit.interval.ms", "1");
        if let Some(group) = group {
            client.set("group.id", group);
        }
        client.create().expect("Producer creation error")
    }

    async fn send_events(topic: String, partitions: i32, count: usize) -> DateTime<Utc> {
        let now = Utc::now();
        let timestamp = now.timestamp_millis();

        let producer: &FutureProducer = &client_config(None);
        let topic_name = topic.as_ref();

        create_topic(topic_name, partitions).await;

        (0..count)
            .map(|i| async move {
                let text = format!("{} {:03}", TEXT, i);
                let key = format!("{} {}", KEY, i);
                let record = FutureRecord::to(topic_name)
                    .payload(&text)
                    .key(&key)
                    .timestamp(timestamp)
                    .headers(OwnedHeaders::new().insert(Header {
                        key: HEADER_KEY,
                        value: Some(HEADER_VALUE),
                    }));
                if let Err(error) = producer.send(record, Timeout::Never).await {
                    panic!("Cannot send event to Kafka: {:?}", error);
                }
            })
            .collect::<FuturesUnordered<_>>()
            .collect::<Vec<_>>()
            .await;

        now
    }

    async fn send_to_test_topic(partitions: i32, count: usize) -> (String, String, DateTime<Utc>) {
        let topic = kafka_test_topic();
        let group_id = format!("test-group-{}", random_string(10));

        let sent_at = send_events(topic.clone(), partitions, count).await;

        (topic, group_id, sent_at)
    }

    #[tokio::test]
    async fn consumes_event_with_acknowledgements() {
        send_receive(true, |_| false, 10, LogNamespace::Legacy).await;
    }

    #[tokio::test]
    async fn consumes_event_with_acknowledgements_vector_namespace() {
        send_receive(true, |_| false, 10, LogNamespace::Vector).await;
    }

    #[tokio::test]
    async fn consumes_event_without_acknowledgements() {
        send_receive(false, |_| false, 10, LogNamespace::Legacy).await;
    }

    #[tokio::test]
    async fn consumes_event_without_acknowledgements_vector_namespace() {
        send_receive(false, |_| false, 10, LogNamespace::Vector).await;
    }

    #[tokio::test]
    async fn handles_one_negative_acknowledgement() {
        send_receive(true, |n| n == 2, 10, LogNamespace::Legacy).await;
    }

    #[tokio::test]
    async fn handles_one_negative_acknowledgement_vector_namespace() {
        send_receive(true, |n| n == 2, 10, LogNamespace::Vector).await;
    }

    #[tokio::test]
    async fn handles_permanent_negative_acknowledgement() {
        send_receive(true, |n| n >= 2, 2, LogNamespace::Legacy).await;
    }

    #[tokio::test]
    async fn handles_permanent_negative_acknowledgement_vector_namespace() {
        send_receive(true, |n| n >= 2, 2, LogNamespace::Vector).await;
    }

    async fn send_receive(
        acknowledgements: bool,
        error_at: impl Fn(usize) -> bool,
        receive_count: usize,
        log_namespace: LogNamespace,
    ) {
        const SEND_COUNT: usize = 10;

        let topic = format!("test-topic-{}", random_string(10));
        let group_id = format!("test-group-{}", random_string(10));
        let config = make_config(&topic, &group_id, log_namespace, None);

        let now = send_events(topic.clone(), 1, 10).await;

        let events = assert_source_compliance(&["protocol", "topic", "partition"], async move {
            let (tx, rx) = SourceSender::new_test_errors(error_at);
            let (trigger_shutdown, shutdown_done) =
                spawn_kafka(tx, config, acknowledgements, false, log_namespace);
            let events = collect_n(rx, SEND_COUNT).await;
            // Yield to the finalization task to let it collect the
            // batch status receivers before signalling the shutdown.
            tokio::task::yield_now().await;
            drop(trigger_shutdown);
            shutdown_done.await;

            events
        })
        .await;

        let offset = fetch_tpl_offset(&group_id, &topic, 0);
        assert_eq!(offset, Offset::from_raw(receive_count as i64));

        assert_eq!(events.len(), SEND_COUNT);
        for (i, event) in events.into_iter().enumerate() {
            if let LogNamespace::Legacy = log_namespace {
                assert_eq!(
                    event.as_log()[log_schema().message_key().unwrap().to_string()],
                    format!("{} {:03}", TEXT, i).into()
                );
                assert_eq!(
                    event.as_log()["message_key"],
                    format!("{} {}", KEY, i).into()
                );
                assert_eq!(
                    event.as_log()[log_schema().source_type_key().unwrap().to_string()],
                    "kafka".into()
                );
                assert_eq!(
                    event.as_log()[log_schema().timestamp_key().unwrap().to_string()],
                    now.trunc_subsecs(3).into()
                );
                assert_eq!(event.as_log()["topic"], topic.clone().into());
                assert!(event.as_log().contains("partition"));
                assert!(event.as_log().contains("offset"));
                let mut expected_headers = ObjectMap::new();
                expected_headers.insert(HEADER_KEY.into(), Value::from(HEADER_VALUE));
                assert_eq!(event.as_log()["headers"], Value::from(expected_headers));
            } else {
                let meta = event.as_log().metadata().value();

                assert_eq!(
                    meta.get(path!("vector", "source_type")).unwrap(),
                    &value!(KafkaSourceConfig::NAME)
                );
                assert!(meta
                    .get(path!("vector", "ingest_timestamp"))
                    .unwrap()
                    .is_timestamp());

                assert_eq!(
                    event.as_log().value(),
                    &value!(format!("{} {:03}", TEXT, i))
                );
                assert_eq!(
                    meta.get(path!("kafka", "message_key")).unwrap(),
                    &value!(format!("{} {}", KEY, i))
                );

                assert_eq!(
                    meta.get(path!("kafka", "timestamp")).unwrap(),
                    &value!(now.trunc_subsecs(3))
                );
                assert_eq!(
                    meta.get(path!("kafka", "topic")).unwrap(),
                    &value!(topic.clone())
                );
                assert!(meta.get(path!("kafka", "partition")).unwrap().is_integer(),);
                assert!(meta.get(path!("kafka", "offset")).unwrap().is_integer(),);

                let mut expected_headers = ObjectMap::new();
                expected_headers.insert(HEADER_KEY.into(), Value::from(HEADER_VALUE));
                assert_eq!(
                    meta.get(path!("kafka", "headers")).unwrap(),
                    &Value::from(expected_headers)
                );
            }
        }
    }

    fn make_rand_config() -> (String, String, KafkaSourceConfig) {
        let topic = format!("test-topic-{}", random_string(10));
        let group_id = format!("test-group-{}", random_string(10));
        let config = make_config(&topic, &group_id, LogNamespace::Legacy, None);
        (topic, group_id, config)
    }

    fn delay_pipeline(
        id: usize,
        delay: Duration,
        status: EventStatus,
    ) -> (SourceSender, impl Stream<Item = EventArray> + Unpin) {
        let (pipe, recv) = SourceSender::new_test_sender_with_buffer(100);
        let recv = recv.into_stream();
        let recv = recv.then(move |item| async move {
            let mut events = item.events;
            events.iter_logs_mut().for_each(|log| {
                log.insert(event_path!("pipeline_id"), id.to_string());
            });
            sleep(delay).await;
            events.iter_events_mut().for_each(|mut event| {
                let metadata = event.metadata_mut();
                metadata.update_status(status);
                metadata.update_sources();
            });
            events
        });
        (pipe, Box::pin(recv))
    }

    fn spawn_kafka(
        out: SourceSender,
        config: KafkaSourceConfig,
        acknowledgements: bool,
        eof: bool,
        log_namespace: LogNamespace,
    ) -> (Trigger, Tripwire) {
        let (trigger_shutdown, shutdown, shutdown_done) = ShutdownSignal::new_wired();

        let decoder = DecodingConfig::new(
            config.framing.clone(),
            config.decoding.clone(),
            log_namespace,
        )
        .build()
        .unwrap();

        let (consumer, callback_rx) = create_consumer(&config, acknowledgements).unwrap();

        tokio::spawn(kafka_source(
            config,
            consumer,
            callback_rx,
            decoder,
            out,
            shutdown,
            eof,
            log_namespace,
        ));
        (trigger_shutdown, shutdown_done)
    }

    fn fetch_tpl_offset(group_id: &str, topic: &str, partition: i32) -> Offset {
        let client: BaseConsumer = client_config(Some(group_id));
        client.subscribe(&[topic]).expect("Subscribing failed");

        let mut tpl = TopicPartitionList::new();
        tpl.add_partition(topic, partition);
        client
            .committed_offsets(tpl, Duration::from_secs(1))
            .expect("Getting committed offsets failed")
            .find_partition(topic, partition)
            .expect("Missing topic/partition")
            .offset()
    }

    async fn create_topic(topic: &str, partitions: i32) {
        let client: AdminClient<DefaultClientContext> = client_config(None);
        let topic_results = client
            .create_topics(
                [&NewTopic {
                    name: topic,
                    num_partitions: partitions,
                    replication: TopicReplication::Fixed(1),
                    config: vec![],
                }],
                &AdminOptions::default(),
            )
            .await
            .expect("create_topics failed");

        for result in topic_results {
            if let Err((topic, err)) = result {
                if err != rdkafka::types::RDKafkaErrorCode::TopicAlreadyExists {
                    panic!("Creating a topic failed: {:?}", (topic, err))
                }
            }
        }
    }

    // Failure timeline:
    // - Topic exists on multiple partitions
    // - Consumer A connects to topic, is assigned both partitions
    // - Consumer A receives some messages
    // - Consumer B connects to topic
    // - Consumer A has one partition revoked (rebalance)
    // - Consumer B is assigned a partition
    // - Consumer A stores an order on the revoked partition
    // - Consumer B skips receiving messages?
    #[ignore]
    #[tokio::test]
    async fn handles_rebalance() {
        // The test plan here is to:
        // - Set up one source instance, feeding into a pipeline that delays acks.
        // - Wait a bit, and set up a second source instance. This should cause a rebalance.
        // - Wait further until all events will have been pulled down.
        // - Verify that all events are captured by the two sources, and that offsets are set right, etc.

        // However this test, as written, does not actually cause the
        // conditions required to test this. We have had external
        // validation that the sink behaves properly on rebalance
        // events.  This test also requires the insertion of a small
        // delay into the source to guarantee the timing, which is not
        // suitable for production code.

        const NEVENTS: usize = 200;
        const DELAY: u64 = 100;

        let (topic, group_id, config) = make_rand_config();
        create_topic(&topic, 2).await;

        let _send_start = send_events(topic.clone(), 1, NEVENTS).await;

        let (tx, rx1) = delay_pipeline(1, Duration::from_millis(200), EventStatus::Delivered);
        let (trigger_shutdown1, shutdown_done1) =
            spawn_kafka(tx, config.clone(), true, false, LogNamespace::Legacy);
        let events1 = tokio::spawn(collect_n(rx1, NEVENTS));

        sleep(Duration::from_secs(1)).await;

        let (tx, rx2) = delay_pipeline(2, Duration::from_millis(DELAY), EventStatus::Delivered);
        let (trigger_shutdown2, shutdown_done2) =
            spawn_kafka(tx, config, true, false, LogNamespace::Legacy);
        let events2 = tokio::spawn(collect_n(rx2, NEVENTS));

        sleep(Duration::from_secs(5)).await;

        drop(trigger_shutdown1);
        let events1 = events1.await.unwrap();
        shutdown_done1.await;

        sleep(Duration::from_secs(5)).await;

        drop(trigger_shutdown2);
        let events2 = events2.await.unwrap();
        shutdown_done2.await;

        sleep(Duration::from_secs(1)).await;

        assert!(!events1.is_empty());
        assert!(!events2.is_empty());

        match fetch_tpl_offset(&group_id, &topic, 0) {
            Offset::Offset(offset) => {
                assert!((offset as isize - events1.len() as isize).abs() <= 1)
            }
            o => panic!("Invalid offset for partition 0 {:?}", o),
        }

        match fetch_tpl_offset(&group_id, &topic, 1) {
            Offset::Offset(offset) => {
                assert!((offset as isize - events2.len() as isize).abs() <= 1)
            }
            o => panic!("Invalid offset for partition 0 {:?}", o),
        }

        let mut all_events = events1
            .into_iter()
            .chain(events2.into_iter())
            .flat_map(map_logs)
            .collect::<Vec<String>>();
        all_events.sort();

        // Assert they are all in sequential order and no dupes, TODO
    }

    #[tokio::test]
    async fn drains_acknowledgements_at_shutdown() {
        // 1. Send N events (if running against a pre-populated kafka topic, use send_count=0 and expect_count=expected number of messages; otherwise just set send_count)
        let send_count: usize = std::env::var("KAFKA_SEND_COUNT")
            .unwrap_or_else(|_| "125000".into())
            .parse()
            .expect("Number of messages to send to kafka.");
        let expect_count: usize = std::env::var("KAFKA_EXPECT_COUNT")
            .unwrap_or_else(|_| format!("{}", send_count))
            .parse()
            .expect("Number of messages to expect consumers to process.");
        let delay_ms: u64 = std::env::var("KAFKA_SHUTDOWN_DELAY")
            .unwrap_or_else(|_| "2000".into())
            .parse()
            .expect("Number of milliseconds before shutting down first consumer.");

        let (topic, group_id, _) = send_to_test_topic(1, send_count).await;

        // 2. Run the kafka source to read some of the events
        // 3. Send a shutdown signal (at some point before all events are read)
        let mut opts = HashMap::new();
        // Set options to get partition EOF notifications, and fetch data in small/configurable size chunks
        opts.insert("enable.partition.eof".into(), "true".into());
        opts.insert("fetch.message.max.bytes".into(), kafka_max_bytes());
        let events1 = {
            let config = make_config(&topic, &group_id, LogNamespace::Legacy, Some(opts.clone()));
            let (tx, rx) = SourceSender::new_test_errors(|_| false);
            let (trigger_shutdown, shutdown_done) =
                spawn_kafka(tx, config, true, false, LogNamespace::Legacy);
            let (events, _) = tokio::join!(rx.collect::<Vec<Event>>(), async move {
                sleep(Duration::from_millis(delay_ms)).await;
                drop(trigger_shutdown);
            });
            shutdown_done.await;
            events
        };

        debug!("Consumer group.id: {}", &group_id);
        debug!(
            "First consumer read {} of {} messages.",
            events1.len(),
            expect_count
        );

        // 4. Run the kafka source again to finish reading the events
        let events2 = {
            let config = make_config(&topic, &group_id, LogNamespace::Legacy, Some(opts));
            let (tx, rx) = SourceSender::new_test_errors(|_| false);
            let (trigger_shutdown, shutdown_done) =
                spawn_kafka(tx, config, true, true, LogNamespace::Legacy);
            let events = rx.collect::<Vec<Event>>().await;
            drop(trigger_shutdown);
            shutdown_done.await;
            events
        };

        debug!(
            "Second consumer read {} of {} messages.",
            events2.len(),
            expect_count
        );

        // 5. Total number of events processed should equal the number sent
        let total = events1.len() + events2.len();
        assert_ne!(
            events1.len(),
            0,
            "First batch of events should be non-zero (increase KAFKA_SHUTDOWN_DELAY?)"
        );
        assert_ne!(events2.len(), 0, "Second batch of events should be non-zero (decrease KAFKA_SHUTDOWN_DELAY or increase KAFKA_SEND_COUNT?) ");
        assert_eq!(total, expect_count);
    }

    async fn consume_with_rebalance(rebalance_strategy: String) {
        // 1. Send N events (if running against a pre-populated kafka topic, use send_count=0 and expect_count=expected number of messages; otherwise just set send_count)
        let send_count: usize = std::env::var("KAFKA_SEND_COUNT")
            .unwrap_or_else(|_| "125000".into())
            .parse()
            .expect("Number of messages to send to kafka.");
        let expect_count: usize = std::env::var("KAFKA_EXPECT_COUNT")
            .unwrap_or_else(|_| format!("{}", send_count))
            .parse()
            .expect("Number of messages to expect consumers to process.");
        let delay_ms: u64 = std::env::var("KAFKA_CONSUMER_DELAY")
            .unwrap_or_else(|_| "2000".into())
            .parse()
            .expect("Number of milliseconds before shutting down first consumer.");

        let (topic, group_id, _) = send_to_test_topic(6, send_count).await;
        debug!("Topic: {}", &topic);
        debug!("Consumer group.id: {}", &group_id);

        // 2. Run the kafka source to read some of the events
        // 3. Start 2nd & 3rd consumers using the same group.id, triggering rebalance events
        let mut kafka_options = HashMap::new();
        kafka_options.insert("enable.partition.eof".into(), "true".into());
        kafka_options.insert("fetch.message.max.bytes".into(), kafka_max_bytes());
        kafka_options.insert("partition.assignment.strategy".into(), rebalance_strategy);
        let config1 = make_config(
            &topic,
            &group_id,
            LogNamespace::Legacy,
            Some(kafka_options.clone()),
        );
        let config2 = config1.clone();
        let config3 = config1.clone();
        let config4 = config1.clone();

        let (events1, events2, events3) = tokio::join!(
            async move {
                let (tx, rx) = SourceSender::new_test_errors(|_| false);
                let (_trigger_shutdown, _shutdown_done) =
                    spawn_kafka(tx, config1, true, true, LogNamespace::Legacy);

                rx.collect::<Vec<Event>>().await
            },
            async move {
                sleep(Duration::from_millis(delay_ms)).await;
                let (tx, rx) = SourceSender::new_test_errors(|_| false);
                let (_trigger_shutdown, _shutdown_done) =
                    spawn_kafka(tx, config2, true, true, LogNamespace::Legacy);

                rx.collect::<Vec<Event>>().await
            },
            async move {
                sleep(Duration::from_millis(delay_ms * 2)).await;
                let (tx, rx) = SourceSender::new_test_errors(|_| false);
                let (_trigger_shutdown, _shutdown_done) =
                    spawn_kafka(tx, config3, true, true, LogNamespace::Legacy);

                rx.collect::<Vec<Event>>().await
            }
        );

        let unconsumed = async move {
            let (tx, rx) = SourceSender::new_test_errors(|_| false);
            let (_trigger_shutdown, _shutdown_done) =
                spawn_kafka(tx, config4, true, true, LogNamespace::Legacy);

            rx.collect::<Vec<Event>>().await
        }
        .await;

        debug!(
            "First consumer read {} of {} messages.",
            events1.len(),
            expect_count
        );

        debug!(
            "Second consumer read {} of {} messages.",
            events2.len(),
            expect_count
        );
        debug!(
            "Third consumer read {} of {} messages.",
            events3.len(),
            expect_count
        );

        // 5. Total number of events processed should equal the number sent
        let total = events1.len() + events2.len() + events3.len();
        assert_ne!(
            events1.len(),
            0,
            "First batch of events should be non-zero (increase delay?)"
        );
        assert_ne!(
            events2.len(),
            0,
            "Second batch of events should be non-zero (decrease delay or increase KAFKA_SEND_COUNT?) "
        );
        assert_ne!(
            events3.len(),
            0,
            "Third batch of events should be non-zero (decrease delay or increase KAFKA_SEND_COUNT?) "
        );
        assert_eq!(
            unconsumed.len(),
            0,
            "The first set of consumers should consume and ack all messages."
        );
        assert_eq!(total, expect_count);
    }

    #[tokio::test]
    async fn drains_acknowledgements_during_rebalance_default_assignments() {
        // the default, eager rebalance strategies generally result in more revocations
        consume_with_rebalance("range,roundrobin".into()).await;
    }
    #[tokio::test]
    async fn drains_acknowledgements_during_rebalance_sticky_assignments() {
        // Cooperative rebalance strategies generally result in fewer revokes,
        // as only reassigned partitions are revoked
        consume_with_rebalance("cooperative-sticky".into()).await;
    }

    fn map_logs(events: EventArray) -> impl Iterator<Item = String> {
        events.into_events().map(|event| {
            let log = event.into_log();
            format!(
                "{} {} {} {}",
                log["message"].to_string_lossy(),
                log["topic"].to_string_lossy(),
                log["partition"].to_string_lossy(),
                log["offset"].to_string_lossy(),
            )
        })
    }

    mod mezmo {
        use super::*;

        use crate::{
            config::log_schema,
            event::Value,
            sources::kafka::KafkaSourceConfig,
            test_util::{collect_n, components::assert_source_compliance, random_string},
            SourceSender,
        };

        use chrono::{DateTime, SubsecRound, Utc};
        use vector_lib::codecs::decoding::{DeserializerConfig, MezmoDeserializer};

        use vector_lib::lookup::path;

        use rdkafka::{
            message::{Header, OwnedHeaders},
            producer::{FutureProducer, FutureRecord},
            util::Timeout,
            Offset,
        };
        use vector_lib::config::LogNamespace;

        const KEY: &str = "my key";
        const HEADER_KEY: &str = "my header";
        const HEADER_VALUE: &str = "my header value";

        async fn send_events(topic: String, payload: Vec<u8>, count: usize) -> DateTime<Utc> {
            let now = Utc::now();
            let timestamp = now.timestamp_millis();

            let producer: FutureProducer = client_config(None);

            for i in 0..count {
                let key = format!("{} {}", KEY, i);
                let record = FutureRecord::to(&topic)
                    .payload(&payload)
                    .key(&key)
                    .timestamp(timestamp)
                    .headers(OwnedHeaders::new().insert(Header {
                        key: HEADER_KEY,
                        value: Some(HEADER_VALUE),
                    }));

                if let Err(error) = producer.send(record, Timeout::Never).await {
                    panic!("Cannot send event to Kafka: {:?}", error);
                }
            }

            now
        }

        async fn send_receive_prom(
            acknowledgements: bool,
            error_at: impl Fn(usize) -> bool,
            receive_count: usize,
            log_namespace: LogNamespace,
        ) {
            const SEND_COUNT: usize = 10;

            let decoding = DeserializerConfig::Mezmo(MezmoDeserializer::PrometheusRemoteWrite);
            let topic = format!("test-topic-{}", random_string(10));
            let group_id = format!("test-group-{}", random_string(10));
            let mut config = make_config(&topic, &group_id, log_namespace, None);
            config.decoding = decoding;

            // valid protobuf
            let expected_encoded = b"\n1\n\x13\n\x08__name__\x12\x07unknown\n\x18\n\ntest_label\x12\ntest_value\x12\0\x1a\x17\x08\x01\x12\x07unknown\"\x04help*\x04unit";
            let expected_compressed = snap::raw::Encoder::new()
                .compress_vec(expected_encoded)
                .expect("failed to compress");

            let now = send_events(topic.clone(), expected_compressed, SEND_COUNT).await;

            let events =
                assert_source_compliance(&["protocol", "topic", "partition"], async move {
                    let (tx, rx) = SourceSender::new_test_errors(error_at);
                    let (trigger_shutdown, shutdown_done) =
                        spawn_kafka(tx, config, acknowledgements, false, log_namespace);
                    let events = collect_n(rx, SEND_COUNT).await;
                    // Yield to the finalization task to let it collect the
                    // batch status receivers before signalling the shutdown.
                    tokio::task::yield_now().await;
                    drop(trigger_shutdown);
                    shutdown_done.await;

                    events
                })
                .await;

            let offset = fetch_tpl_offset(&group_id, &topic, 0);
            assert_eq!(offset, Offset::from_raw(receive_count as i64));

            assert_eq!(events.len(), SEND_COUNT);
            for (i, event) in events.into_iter().enumerate() {
                if let LogNamespace::Legacy = log_namespace {
                    /*assert_eq!(
                        event.as_log()[log_schema().message_key()],
                        format!("{} {:03}", TEXT, i).into()
                    );*/
                    assert_eq!(
                        event.as_log()["message_key"],
                        format!("{} {}", KEY, i).into()
                    );
                    assert_eq!(
                        event.as_log()[log_schema().source_type_key().unwrap().to_string()],
                        "kafka".into()
                    );
                    assert_eq!(
                        event.as_log()[log_schema().timestamp_key().unwrap().to_string()],
                        now.trunc_subsecs(3).into()
                    );
                    assert_eq!(event.as_log()["topic"], topic.clone().into());
                    assert!(event.as_log().contains("partition"));
                    assert!(event.as_log().contains("offset"));
                    let mut expected_headers = ObjectMap::new();
                    expected_headers.insert(HEADER_KEY.into(), Value::from(HEADER_VALUE));
                    assert_eq!(event.as_log()["headers"], Value::from(expected_headers));
                } else {
                    let meta = event.as_log().metadata().value();

                    assert_eq!(
                        meta.get(path!("vector", "source_type")).unwrap(),
                        &value!(KafkaSourceConfig::NAME)
                    );
                    assert!(meta
                        .get(path!("vector", "ingest_timestamp"))
                        .unwrap()
                        .is_timestamp());

                    /*assert_eq!(
                        event.as_log().value(),
                        &value!(format!("{} {:03}", TEXT, i))
                    );*/
                    assert_eq!(
                        meta.get(path!("kafka", "message_key")).unwrap(),
                        &value!(format!("{} {}", KEY, i))
                    );

                    assert_eq!(
                        meta.get(path!("kafka", "timestamp")).unwrap(),
                        &value!(now.trunc_subsecs(3))
                    );
                    assert_eq!(
                        meta.get(path!("kafka", "topic")).unwrap(),
                        &value!(topic.clone())
                    );
                    assert!(meta.get(path!("kafka", "partition")).unwrap().is_integer(),);
                    assert!(meta.get(path!("kafka", "offset")).unwrap().is_integer(),);

                    let mut expected_headers = ObjectMap::new();
                    expected_headers.insert(HEADER_KEY.into(), Value::from(HEADER_VALUE));
                    assert_eq!(
                        meta.get(path!("kafka", "headers")).unwrap(),
                        &Value::from(expected_headers)
                    );
                }
            }
        }

        async fn send_receive_otlp(
            acknowledgements: bool,
            error_at: impl Fn(usize) -> bool,
            receive_count: usize,
            log_namespace: LogNamespace,
        ) {
            const SEND_COUNT: usize = 10;

            let decoding = DeserializerConfig::Mezmo(MezmoDeserializer::OpenTelemetryMetrics);
            let topic = format!("test-topic-{}", random_string(10));
            let group_id = format!("test-group-{}", random_string(10));
            let mut config = make_config(&topic, &group_id, log_namespace, None);
            config.decoding = decoding;

            // valid protobuf
            let expected_encoded: &[u8] = b"\n\xa7\x02\n\xb8\x01\n)\n\x11service.namespace\x12\x14\n\x12opentelemetry-demo\n!\n\x0cservice.name\x12\x11\n\x0fcurrencyservice\n \n\x15telemetry.sdk.version\x12\x07\n\x051.8.2\n%\n\x12telemetry.sdk.name\x12\x0f\n\ropentelemetry\n\x1f\n\x16telemetry.sdk.language\x12\x05\n\x03cpp\x12j\n\x15\n\x0capp_currency\x12\x051.3.0\x12Q\n\x14app_currency_counter:9\n3\x11\xdc\xf9\0xl\x18W\x17\x19\xb7\xa2\xa1\xb3l\x18W\x171\x02\0\0\0\0\0\0\0:\x16\n\rcurrency_code\x12\x05\n\x03USD\x10\x01\x18\x01";

            let now = send_events(topic.clone(), expected_encoded.to_vec(), SEND_COUNT).await;

            let events =
                assert_source_compliance(&["protocol", "topic", "partition"], async move {
                    let (tx, rx) = SourceSender::new_test_errors(error_at);
                    let (trigger_shutdown, shutdown_done) =
                        spawn_kafka(tx, config, acknowledgements, false, log_namespace);
                    let events = collect_n(rx, SEND_COUNT).await;
                    // Yield to the finalization task to let it collect the
                    // batch status receivers before signalling the shutdown.
                    tokio::task::yield_now().await;
                    drop(trigger_shutdown);
                    shutdown_done.await;

                    events
                })
                .await;

            let offset = fetch_tpl_offset(&group_id, &topic, 0);

            assert_eq!(offset, Offset::from_raw(receive_count as i64));

            assert_eq!(events.len(), SEND_COUNT);
            for (i, event) in events.into_iter().enumerate() {
                if let LogNamespace::Legacy = log_namespace {
                    assert_eq!(
                        event.as_log()["message_key"],
                        format!("{} {}", KEY, i).into()
                    );
                    assert_eq!(
                        event.as_log()[log_schema().source_type_key().unwrap().to_string()],
                        "kafka".into()
                    );
                    assert_eq!(
                        event.as_log()[log_schema().timestamp_key().unwrap().to_string()],
                        now.trunc_subsecs(3).into()
                    );
                    assert_eq!(event.as_log()["topic"], topic.clone().into());
                    assert!(event.as_log().contains("partition"));
                    assert!(event.as_log().contains("offset"));
                    let mut expected_headers = ObjectMap::new();
                    expected_headers.insert(HEADER_KEY.into(), Value::from(HEADER_VALUE));
                    assert_eq!(event.as_log()["headers"], Value::from(expected_headers));
                } else {
                    let meta = event.as_log().metadata().value();

                    assert_eq!(
                        meta.get(path!("vector", "source_type")).unwrap(),
                        &value!(KafkaSourceConfig::NAME)
                    );
                    assert!(meta
                        .get(path!("vector", "ingest_timestamp"))
                        .unwrap()
                        .is_timestamp());

                    assert_eq!(
                        meta.get(path!("kafka", "message_key")).unwrap(),
                        &value!(format!("{} {}", KEY, i))
                    );

                    assert_eq!(
                        meta.get(path!("kafka", "timestamp")).unwrap(),
                        &value!(now.trunc_subsecs(3))
                    );
                    assert_eq!(
                        meta.get(path!("kafka", "topic")).unwrap(),
                        &value!(topic.clone())
                    );
                    assert!(meta.get(path!("kafka", "partition")).unwrap().is_integer(),);
                    assert!(meta.get(path!("kafka", "offset")).unwrap().is_integer(),);

                    let mut expected_headers = ObjectMap::new();
                    expected_headers.insert(HEADER_KEY.into(), Value::from(HEADER_VALUE));
                    assert_eq!(
                        meta.get(path!("kafka", "headers")).unwrap(),
                        &Value::from(expected_headers)
                    );
                }
            }
        }

        async fn send_receive_otlp_traces(
            acknowledgements: bool,
            error_at: impl Fn(usize) -> bool,
            receive_count: usize,
            log_namespace: LogNamespace,
        ) {
            const SEND_COUNT: usize = 10;

            let decoding = DeserializerConfig::Mezmo(MezmoDeserializer::OpenTelemetryTraces);
            let topic = format!("test-topic-{}", random_string(10));
            let group_id = format!("test-group-{}", random_string(10));
            let mut config = make_config(&topic, &group_id, log_namespace, None);
            config.decoding = decoding;

            // valid protobuf
            let expected_encoded: &[u8] = b"\n\xb3\x0b\n\x83\x03\n \n\x15telemetry.sdk.version\x12\x07\n\x051.2.1\n%\n\x12telemetry.sdk.name\x12\x0f\n\ropentelemetry\n\"\n\x16telemetry.sdk.language\x12\x08\n\x06erlang\n$\n\x0cservice.name\x12\x14\n\x12featureflagservice\n8\n\x13service.instance.id\x12!\n\x1ffeatureflagservice@d69d857131ac\n%\n\x17process.runtime.version\x12\n\n\x0811.2.2.8\n\x1e\n\x14process.runtime.name\x12\x06\n\x04BEAM\n<\n\x1bprocess.runtime.description\x12\x1d\n\x1bErlang/OTP 23 erts-11.2.2.8\n/\n\x17process.executable.name\x12\x14\n\x12featureflagservice\x12\x92\x04\n\x1e\n\x15opentelemetry_phoenix\x12\x051.0.0\x12\xef\x03\n\x10\xc4\xce\xa2\"\x12\nVl\xea\xf63E\0\xab\x01(\x12\x08>@\xb3&\xa3)\x08\x97\"\0*\x01/0\x029x\xc4\xb6\xdc[\xc4\x82\x17A9\x90\xcc\xdc[\xc4\x82\x17J=\n\x0cphoenix.plug\x12-\n+Elixir.FeatureflagserviceWeb.PageControllerJ\x19\n\x0ephoenix.action\x12\x07\n\x05indexJ\x19\n\rnet.transport\x12\x08\n\x06IP.TCPJ\x15\n\rnet.peer.port\x12\x04\x18\xb2\x98\x02J\x1a\n\x0bnet.peer.ip\x12\x0b\n\t127.0.0.1J\x14\n\rnet.host.port\x12\x03\x18\x91?J\x1a\n\x0bnet.host.ip\x12\x0b\n\t127.0.0.1J \n\x0fhttp.user_agent\x12\r\n\x0bcurl/7.74.0J\x12\n\x0bhttp.target\x12\x03\n\x01/J\x17\n\x10http.status_code\x12\x03\x18\xc8\x01J\x15\n\x0bhttp.scheme\x12\x06\n\x04httpJ\x11\n\nhttp.route\x12\x03\n\x01/J\x14\n\x0bhttp.method\x12\x05\n\x03GETJ\x18\n\thttp.host\x12\x0b\n\tlocalhostJ\x14\n\x0bhttp.flavor\x12\x05\n\x031.1J\x1d\n\x0ehttp.client_ip\x12\x0b\n\t127.0.0.1z\0\x12\x95\x04\n\x1b\n\x12opentelemetry_ecto\x12\x051.0.0\x12\xf5\x03\n\x10\xc4\xce\xa2\"\x12\nVl\xea\xf63E\0\xab\x01(\x12\x08u\xe5\x7fF\t\xad\xff\x0e\"\x08>@\xb3&\xa3)\x08\x97**featureflagservice.repo.query:featureflags0\x039\xbf$\xbb\xdc[\xc4\x82\x17AN\xef\xc6\xdc[\xc4\x82\x17J\x1e\n\x17total_time_microseconds\x12\x03\x18\xa2\x04J\x18\n\x06source\x12\x0e\n\x0cfeatureflagsJ\x1d\n\x17queue_time_microseconds\x12\x02\x184J\x1e\n\x17query_time_microseconds\x12\x03\x18\xe9\x03J\x1e\n\x16idle_time_microseconds\x12\x04\x18\xf3\xd5#J\x1e\n\x18decode_time_microseconds\x12\x02\x18\x05J\x1f\n\x06db.url\x12\x15\n\x13ecto://ffs_postgresJ\x10\n\x07db.type\x12\x05\n\x03sqlJ\x88\x01\n\x0cdb.statement\x12x\nvSELECT f0.\"id\", f0.\"description\", f0.\"enabled\", f0.\"name\", f0.\"inserted_at\", f0.\"updated_at\" FROM \"featureflags\" AS f0J\x14\n\x0bdb.instance\x12\x05\n\x03ffsz\0";

            let now = send_events(topic.clone(), expected_encoded.to_vec(), SEND_COUNT).await;

            let events =
                assert_source_compliance(&["protocol", "topic", "partition"], async move {
                    let (tx, rx) = SourceSender::new_test_errors(error_at);
                    let (trigger_shutdown, shutdown_done) =
                        spawn_kafka(tx, config, acknowledgements, false, log_namespace);
                    let events = collect_n(rx, SEND_COUNT).await;
                    // Yield to the finalization task to let it collect the
                    // batch status receivers before signalling the shutdown.
                    tokio::task::yield_now().await;
                    drop(trigger_shutdown);
                    shutdown_done.await;

                    events
                })
                .await;

            let offset = fetch_tpl_offset(&group_id, &topic, 0);

            assert_eq!(offset, Offset::from_raw((receive_count as i64) / 2));

            assert_eq!(events.len(), SEND_COUNT);
            for (i, event) in events.into_iter().enumerate() {
                if let LogNamespace::Legacy = log_namespace {
                    assert_eq!(
                        event.as_log()["message_key"],
                        format!("{} {}", KEY, ((i as f32) / 2_f32).floor()).into()
                    );
                    assert_eq!(
                        event.as_log()[log_schema().source_type_key().unwrap().to_string()],
                        "kafka".into()
                    );
                    assert_eq!(
                        event.as_log()[log_schema().timestamp_key().unwrap().to_string()],
                        now.trunc_subsecs(3).into()
                    );
                    assert_eq!(event.as_log()["topic"], topic.clone().into());
                    assert!(event.as_log().contains("partition"));
                    assert!(event.as_log().contains("offset"));
                    let mut expected_headers = ObjectMap::new();
                    expected_headers.insert(HEADER_KEY.into(), Value::from(HEADER_VALUE));
                    assert_eq!(event.as_log()["headers"], Value::from(expected_headers));
                } else {
                    let meta = event.as_log().metadata().value();

                    assert_eq!(
                        meta.get(path!("vector", "source_type")).unwrap(),
                        &value!(KafkaSourceConfig::NAME)
                    );
                    assert!(meta
                        .get(path!("vector", "ingest_timestamp"))
                        .unwrap()
                        .is_timestamp());

                    assert_eq!(
                        meta.get(path!("kafka", "message_key")).unwrap(),
                        &value!(format!("{} {}", KEY, ((i as f32) / 2_f32).floor()))
                    );

                    assert_eq!(
                        meta.get(path!("kafka", "timestamp")).unwrap(),
                        &value!(now.trunc_subsecs(3))
                    );
                    assert_eq!(
                        meta.get(path!("kafka", "topic")).unwrap(),
                        &value!(topic.clone())
                    );
                    assert!(meta.get(path!("kafka", "partition")).unwrap().is_integer(),);
                    assert!(meta.get(path!("kafka", "offset")).unwrap().is_integer(),);

                    let mut expected_headers = ObjectMap::new();
                    expected_headers.insert(HEADER_KEY.into(), Value::from(HEADER_VALUE));
                    assert_eq!(
                        meta.get(path!("kafka", "headers")).unwrap(),
                        &Value::from(expected_headers)
                    );
                }
            }
        }

        #[tokio::test]
        async fn consumes_from_prom() {
            send_receive_prom(true, |_| false, 10, LogNamespace::Legacy).await;
        }

        #[tokio::test]
        async fn consumes_from_otlp() {
            send_receive_otlp(true, |_| false, 10, LogNamespace::Legacy).await;
        }

        #[tokio::test]
        async fn consumes_from_otlp_traces() {
            send_receive_otlp_traces(true, |_| false, 10, LogNamespace::Legacy).await;
        }
    }
}<|MERGE_RESOLUTION|>--- conflicted
+++ resolved
@@ -36,11 +36,7 @@
     time::Sleep,
 };
 use tokio_util::codec::FramedRead;
-<<<<<<< HEAD
-use tracing::Span;
-=======
 use tracing::{Instrument, Span};
->>>>>>> c88741c1
 use vector_lib::codecs::{
     decoding::{DeserializerConfig, FramingConfig},
     StreamDecodingError,
