#![allow(missing_docs)]
use std::{num::NonZeroU64, path::PathBuf};

use clap::{ArgAction, CommandFactory, FromArgMatches, Parser};

#[cfg(windows)]
use crate::service;
#[cfg(feature = "api-client")]
use crate::tap;
#[cfg(feature = "api-client")]
use crate::top;
use crate::{config, generate, get_version, graph, list, unit_test, validate};
use crate::{generate_schema, signal};

#[derive(Parser, Debug)]
#[command(rename_all = "kebab-case")]
pub struct Opts {
    #[command(flatten)]
    pub root: RootOpts,

    #[command(subcommand)]
    pub sub_command: Option<SubCommand>,
}

impl Opts {
    pub fn get_matches() -> Result<Self, clap::Error> {
        let version = get_version();
        let app = Opts::command().version(version);
        Opts::from_arg_matches(&app.get_matches())
    }

    pub const fn log_level(&self) -> &'static str {
        let (quiet_level, verbose_level) = match self.sub_command {
            Some(SubCommand::Validate(_))
            | Some(SubCommand::Graph(_))
            | Some(SubCommand::Generate(_))
            | Some(SubCommand::List(_))
            | Some(SubCommand::Test(_)) => {
                if self.root.verbose == 0 {
                    (self.root.quiet + 1, self.root.verbose)
                } else {
                    (self.root.quiet, self.root.verbose - 1)
                }
            }
            _ => (self.root.quiet, self.root.verbose),
        };
        match quiet_level {
            0 => match verbose_level {
                0 => "info",
                1 => "debug",
                2..=255 => "trace",
            },
            1 => "warn",
            2 => "error",
            3..=255 => "off",
        }
    }
}

#[derive(Parser, Debug)]
#[command(rename_all = "kebab-case")]
pub struct RootOpts {
    /// Read configuration from one or more files. Wildcard paths are supported.
    /// File format is detected from the file name.
    /// If zero files are specified the default config path
    /// `/etc/vector/vector.toml` will be targeted.
    #[arg(
        id = "config",
        short,
        long,
        env = "VECTOR_CONFIG",
        value_delimiter(',')
    )]
    pub config_paths: Vec<PathBuf>,

    /// Read configuration from files in one or more directories.
    /// File format is detected from the file name.
    ///
    /// Files not ending in .toml, .json, .yaml, or .yml will be ignored.
    #[arg(
        id = "config-dir",
        short = 'C',
        long,
        env = "VECTOR_CONFIG_DIR",
        value_delimiter(',')
    )]
    pub config_dirs: Vec<PathBuf>,

    /// Read configuration from one or more files. Wildcard paths are supported.
    /// TOML file format is expected.
    #[arg(
        id = "config-toml",
        long,
        env = "VECTOR_CONFIG_TOML",
        value_delimiter(',')
    )]
    pub config_paths_toml: Vec<PathBuf>,

    /// Read configuration from one or more files. Wildcard paths are supported.
    /// JSON file format is expected.
    #[arg(
        id = "config-json",
        long,
        env = "VECTOR_CONFIG_JSON",
        value_delimiter(',')
    )]
    pub config_paths_json: Vec<PathBuf>,

    /// Read configuration from one or more files. Wildcard paths are supported.
    /// YAML file format is expected.
    #[arg(
        id = "config-yaml",
        long,
        env = "VECTOR_CONFIG_YAML",
        value_delimiter(',')
    )]
    pub config_paths_yaml: Vec<PathBuf>,

    /// Exit on startup if any sinks fail healthchecks
    #[arg(short, long, env = "VECTOR_REQUIRE_HEALTHY")]
    pub require_healthy: Option<bool>,

    /// Number of threads to use for processing (default is number of available cores)
    #[arg(short, long, env = "VECTOR_THREADS")]
    pub threads: Option<usize>,

    /// Enable more detailed internal logging. Repeat to increase level. Overridden by `--quiet`.
    #[arg(short, long, action = ArgAction::Count)]
    pub verbose: u8,

    /// Reduce detail of internal logging. Repeat to reduce further. Overrides `--verbose`.
    #[arg(short, long, action = ArgAction::Count)]
    pub quiet: u8,

    /// Set the logging format
    #[arg(long, default_value = "text", env = "VECTOR_LOG_FORMAT")]
    pub log_format: LogFormat,

    /// Control when ANSI terminal formatting is used.
    ///
    /// By default `vector` will try and detect if `stdout` is a terminal, if it is
    /// ANSI will be enabled. Otherwise it will be disabled. By providing this flag with
    /// the `--color always` option will always enable ANSI terminal formatting. `--color never`
    /// will disable all ANSI terminal formatting. `--color auto` will attempt
    /// to detect it automatically.
    #[arg(long, default_value = "auto", env = "VECTOR_COLOR")]
    pub color: Color,

    /// Watch for changes in configuration file, and reload accordingly.
    #[arg(short, long, env = "VECTOR_WATCH_CONFIG")]
    pub watch_config: bool,

    /// Set the internal log rate limit
    #[arg(
        short,
        long,
        env = "VECTOR_INTERNAL_LOG_RATE_LIMIT",
        default_value = "10"
    )]
    pub internal_log_rate_limit: u64,

<<<<<<< HEAD
    /// Set the user log rate limit
    #[arg(short, long, env = "VECTOR_USER_LOG_RATE_LIMIT", default_value = "10")]
    pub user_log_rate_limit: u64,
=======
    /// Set the duration in seconds to wait for graceful shutdown after SIGINT or SIGTERM are
    /// received. After the duration has passed, Vector will force shutdown. To never force
    /// shutdown, use `--no-graceful-shutdown-limit`.
    #[arg(
        long,
        default_value = "60",
        env = "VECTOR_GRACEFUL_SHUTDOWN_LIMIT_SECS",
        group = "graceful-shutdown-limit"
    )]
    pub graceful_shutdown_limit_secs: NonZeroU64,

    /// Never time out while waiting for graceful shutdown after SIGINT or SIGTERM received.
    /// This is useful when you would like for Vector to attempt to send data until terminated
    /// by a SIGKILL. Overrides/cannot be set with `--graceful-shutdown-limit-secs`.
    #[arg(
        long,
        default_value = "false",
        env = "VECTOR_NO_GRACEFUL_SHUTDOWN_LIMIT",
        group = "graceful-shutdown-limit"
    )]
    pub no_graceful_shutdown_limit: bool,
>>>>>>> 0f13b22a

    /// Set runtime allocation tracing
    #[cfg(feature = "allocation-tracing")]
    #[arg(long, env = "ALLOCATION_TRACING", default_value = "false")]
    pub allocation_tracing: bool,

    /// Set allocation tracing reporting rate in milliseconds.
    #[cfg(feature = "allocation-tracing")]
    #[arg(
        long,
        env = "ALLOCATION_TRACING_REPORTING_INTERVAL_MS",
        default_value = "5000"
    )]
    pub allocation_tracing_reporting_interval_ms: u64,
}

impl RootOpts {
    /// Return a list of config paths with the associated formats.
    pub fn config_paths_with_formats(&self) -> Vec<config::ConfigPath> {
        config::merge_path_lists(vec![
            (&self.config_paths, None),
            (&self.config_paths_toml, Some(config::Format::Toml)),
            (&self.config_paths_json, Some(config::Format::Json)),
            (&self.config_paths_yaml, Some(config::Format::Yaml)),
        ])
        .map(|(path, hint)| config::ConfigPath::File(path, hint))
        .chain(
            self.config_dirs
                .iter()
                .map(|dir| config::ConfigPath::Dir(dir.to_path_buf())),
        )
        .collect()
    }
}

#[derive(Parser, Debug)]
#[command(rename_all = "kebab-case")]
pub enum SubCommand {
    /// Validate the target config, then exit.
    Validate(validate::Opts),

    /// Generate a Vector configuration containing a list of components.
    Generate(generate::Opts),

    /// Generate the configuration schema for this version of Vector. (experimental)
    ///
    /// A JSON Schema document will be written to stdout that represents the valid schema for a
    /// Vector configuration. This schema is based on the "full" configuration, such that for usages
    /// where a configuration is split into multiple files, the schema would apply to those files
    /// only when concatenated together.
    GenerateSchema,

    /// Output a provided Vector configuration file/dir as a single JSON object, useful for checking in to version control.
    #[command(hide = true)]
    Config(config::Opts),

    /// List available components, then exit.
    List(list::Opts),

    /// Run Vector config unit tests, then exit. This command is experimental and therefore subject to change.
    /// For guidance on how to write unit tests check out <https://vector.dev/guides/level-up/unit-testing/>.
    Test(unit_test::Opts),

    /// Output the topology as visual representation using the DOT language which can be rendered by GraphViz
    Graph(graph::Opts),

    /// Display topology and metrics in the console, for a local or remote Vector instance
    #[cfg(feature = "api-client")]
    Top(top::Opts),

    /// Observe output log events from source or transform components. Logs are sampled at a specified interval.
    #[cfg(feature = "api-client")]
    Tap(tap::Opts),

    /// Manage the vector service.
    #[cfg(windows)]
    Service(service::Opts),

    /// Vector Remap Language CLI
    Vrl(vrl::cli::Opts),
}

impl SubCommand {
    pub async fn execute(
        &self,
        mut signals: signal::SignalPair,
        color: bool,
    ) -> exitcode::ExitCode {
        match self {
            Self::Config(c) => config::cmd(c),
            Self::Generate(g) => generate::cmd(g),
            Self::GenerateSchema => generate_schema::cmd(),
            Self::Graph(g) => graph::cmd(g),
            Self::List(l) => list::cmd(l),
            #[cfg(windows)]
            Self::Service(s) => service::cmd(s),
            #[cfg(feature = "api-client")]
            Self::Tap(t) => tap::cmd(t, signals.receiver).await,
            Self::Test(t) => unit_test::cmd(t, &mut signals.handler).await,
            #[cfg(feature = "api-client")]
            Self::Top(t) => top::cmd(t).await,
            Self::Validate(v) => validate::validate(v, color).await,
            Self::Vrl(s) => {
                let mut functions = vrl::stdlib::all();
                functions.extend(vector_vrl_functions::all());
                vrl::cli::cmd::cmd(s, functions)
            }
        }
    }
}

#[derive(clap::ValueEnum, Debug, Clone, Copy, PartialEq, Eq)]
pub enum Color {
    Auto,
    Always,
    Never,
}

impl Color {
    pub fn use_color(&self) -> bool {
        match self {
            #[cfg(unix)]
            Color::Auto => atty::is(atty::Stream::Stdout),
            #[cfg(windows)]
            Color::Auto => false, // ANSI colors are not supported by cmd.exe
            Color::Always => true,
            Color::Never => false,
        }
    }
}

#[derive(clap::ValueEnum, Debug, Clone, Copy, PartialEq, Eq)]
pub enum LogFormat {
    Text,
    Json,
}

pub fn handle_config_errors(errors: Vec<String>) -> exitcode::ExitCode {
    for error in errors {
        error!(message = "Configuration error.", %error);
    }

    exitcode::CONFIG
}<|MERGE_RESOLUTION|>--- conflicted
+++ resolved
@@ -159,11 +159,10 @@
     )]
     pub internal_log_rate_limit: u64,
 
-<<<<<<< HEAD
     /// Set the user log rate limit
     #[arg(short, long, env = "VECTOR_USER_LOG_RATE_LIMIT", default_value = "10")]
     pub user_log_rate_limit: u64,
-=======
+
     /// Set the duration in seconds to wait for graceful shutdown after SIGINT or SIGTERM are
     /// received. After the duration has passed, Vector will force shutdown. To never force
     /// shutdown, use `--no-graceful-shutdown-limit`.
@@ -185,7 +184,6 @@
         group = "graceful-shutdown-limit"
     )]
     pub no_graceful_shutdown_limit: bool,
->>>>>>> 0f13b22a
 
     /// Set runtime allocation tracing
     #[cfg(feature = "allocation-tracing")]
