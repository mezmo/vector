--- conflicted
+++ resolved
@@ -3,7 +3,6 @@
 use async_graphql::Object;
 use chrono::{DateTime, Utc};
 use vector_common::encode_logfmt;
-use vrl::event_path;
 
 use super::EventEncodingType;
 use crate::{config::log_schema, event, topology::TapOutput};
@@ -20,7 +19,6 @@
     }
 
     pub fn get_message(&self) -> Option<Cow<'_, str>> {
-<<<<<<< HEAD
         Some(
             self.event
                 .get(log_schema().message_key_target_path().unwrap())?
@@ -39,14 +37,8 @@
     pub fn get_timestamp(&self) -> Option<&DateTime<Utc>> {
         // Mezmo: this is wrong upstream, it should use the `log_schema` field, but it's
         // not affecting anything since we've settled on the  default
+        // NOTE: DO NOT switch to using `event_path!` as done elsewhere.
         self.event.get("timestamp")?.as_timestamp()
-=======
-        Some(self.event.get(event_path!("message"))?.to_string_lossy())
-    }
-
-    pub fn get_timestamp(&self) -> Option<&DateTime<Utc>> {
-        self.event.get(event_path!("timestamp"))?.as_timestamp()
->>>>>>> 3cc27b98
     }
 }
 
@@ -97,7 +89,8 @@
 
     /// Get JSON field data on the log event, by field name
     async fn json(&self, field: String) -> Option<String> {
-        self.event.get(event_path!(field.as_str())).map(|field| {
+        // NOTE: DO NOT switch to using `event_path!` as done elsewhere. This breaks nested lookups.
+        self.event.get(field.as_str()).map(|field| {
             serde_json::to_string(field)
                 .expect("JSON serialization of trace event field failed. Please report.")
         })
