--- conflicted
+++ resolved
@@ -20,16 +20,12 @@
     without_allocation_tracing, AllocationGroupId, AllocationLayer, GroupedTraceableAllocator,
 };
 
-<<<<<<< HEAD
 // Important: If this is changed then the arrays below also need to be updated
 // too. Unfortunately, the arr!() macro can't handle const variables:
 // https://github.com/JoshMcguigan/arr_macro/issues/2
 //
 // It's also not trivial to create an array with a non-Copy, non-Default type.
 pub const NUM_GROUPS: usize = 4096;
-=======
-const NUM_GROUPS: usize = 128;
->>>>>>> 3cc27b98
 
 // Allocations are not tracked during startup.
 // We use the Relaxed ordering for both stores and loads of this atomic as no other threads exist when
