use std::{
    alloc::{GlobalAlloc, Layout},
    sync::atomic::Ordering,
};

use crate::internal_telemetry::allocations::TRACK_ALLOCATIONS;

use super::{
    token::{try_with_suspended_allocation_group, AllocationGroupId},
    tracer::Tracer,
};

/// A tracing allocator that groups allocation events by groups.
///
/// This allocator can only be used when specified via `#[global_allocator]`.
pub struct GroupedTraceableAllocator<A, T> {
    allocator: A,
    tracer: T,
}

impl<A, T> GroupedTraceableAllocator<A, T> {
    /// Creates a new `GroupedTraceableAllocator` that wraps the given allocator and tracer.
    #[must_use]
    pub const fn new(allocator: A, tracer: T) -> Self {
        Self { allocator, tracer }
    }
}

unsafe impl<A: GlobalAlloc, T: Tracer> GlobalAlloc for GroupedTraceableAllocator<A, T> {
    #[inline]
    unsafe fn alloc(&self, object_layout: Layout) -> *mut u8 {
        unsafe {
            if !TRACK_ALLOCATIONS.load(Ordering::Relaxed) {
                return self.allocator.alloc(object_layout);
            }

            // Allocate our wrapped layout and make sure the allocation succeeded.
            let (actual_layout, offset_to_group_id) = get_wrapped_layout(object_layout);
            let actual_ptr = self.allocator.alloc(actual_layout);
            if actual_ptr.is_null() {
                return actual_ptr;
            }

            let group_id_ptr = actual_ptr.add(offset_to_group_id).cast::<u8>();

            let object_size = object_layout.size();

            try_with_suspended_allocation_group(
                #[inline(always)]
                |group_id| {
                    group_id_ptr.write(group_id.as_raw());
                    self.tracer.trace_allocation(object_size, group_id);
                },
            );
            actual_ptr
        }
<<<<<<< HEAD

        // Allocate our wrapped layout and make sure the allocation succeeded.
        let (actual_layout, offset_to_group_id) = get_wrapped_layout(object_layout);
        let actual_ptr = self.allocator.alloc(actual_layout);
        if actual_ptr.is_null() {
            return actual_ptr;
        }

        let group_id_ptr = actual_ptr.add(offset_to_group_id).cast::<u16>();

        let object_size = object_layout.size();

        try_with_suspended_allocation_group(
            #[inline(always)]
            |group_id| {
                group_id_ptr.write(group_id.as_raw());
                self.tracer.trace_allocation(object_size, group_id);
            },
        );
        actual_ptr
=======
>>>>>>> dc7e7927
    }

    #[inline]
    unsafe fn dealloc(&self, object_ptr: *mut u8, object_layout: Layout) {
        unsafe {
            if !TRACK_ALLOCATIONS.load(Ordering::Relaxed) {
                self.allocator.dealloc(object_ptr, object_layout);
                return;
            }
            // Regenerate the wrapped layout so we know where we have to look, as the pointer we've given relates to the
            // requested layout, not the wrapped layout that was actually allocated.
            let (wrapped_layout, offset_to_group_id) = get_wrapped_layout(object_layout);

            let raw_group_id = object_ptr.add(offset_to_group_id).cast::<u8>().read();

            // Deallocate before tracking, just to make sure we're reclaiming memory as soon as possible.
            self.allocator.dealloc(object_ptr, wrapped_layout);

            let object_size = object_layout.size();
            let source_group_id = AllocationGroupId::from_raw(raw_group_id);

            try_with_suspended_allocation_group(
                #[inline(always)]
                |_| {
                    self.tracer.trace_deallocation(object_size, source_group_id);
                },
            );
        }
<<<<<<< HEAD
        // Regenerate the wrapped layout so we know where we have to look, as the pointer we've given relates to the
        // requested layout, not the wrapped layout that was actually allocated.
        let (wrapped_layout, offset_to_group_id) = get_wrapped_layout(object_layout);

        let raw_group_id = object_ptr.add(offset_to_group_id).cast::<u16>().read();

        // Deallocate before tracking, just to make sure we're reclaiming memory as soon as possible.
        self.allocator.dealloc(object_ptr, wrapped_layout);

        let object_size = object_layout.size();
        let source_group_id = AllocationGroupId::from_raw(raw_group_id);

        try_with_suspended_allocation_group(
            #[inline(always)]
            |_| {
                self.tracer.trace_deallocation(object_size, source_group_id);
            },
        );
=======
>>>>>>> dc7e7927
    }
}

#[inline(always)]
fn get_wrapped_layout(object_layout: Layout) -> (Layout, usize) {
    static HEADER_LAYOUT: Layout = Layout::new::<u16>();

    // We generate a new allocation layout that gives us a location to store the active allocation group ID ahead
    // of the requested allocation, which lets us always attempt to retrieve it on the deallocation path.
    let (actual_layout, offset_to_group_id) = object_layout
        .extend(HEADER_LAYOUT)
        .expect("wrapping requested layout resulted in overflow");

    (actual_layout.pad_to_align(), offset_to_group_id)
}<|MERGE_RESOLUTION|>--- conflicted
+++ resolved
@@ -41,7 +41,7 @@
                 return actual_ptr;
             }
 
-            let group_id_ptr = actual_ptr.add(offset_to_group_id).cast::<u8>();
+            let group_id_ptr = actual_ptr.add(offset_to_group_id).cast::<u16>();
 
             let object_size = object_layout.size();
 
@@ -54,29 +54,6 @@
             );
             actual_ptr
         }
-<<<<<<< HEAD
-
-        // Allocate our wrapped layout and make sure the allocation succeeded.
-        let (actual_layout, offset_to_group_id) = get_wrapped_layout(object_layout);
-        let actual_ptr = self.allocator.alloc(actual_layout);
-        if actual_ptr.is_null() {
-            return actual_ptr;
-        }
-
-        let group_id_ptr = actual_ptr.add(offset_to_group_id).cast::<u16>();
-
-        let object_size = object_layout.size();
-
-        try_with_suspended_allocation_group(
-            #[inline(always)]
-            |group_id| {
-                group_id_ptr.write(group_id.as_raw());
-                self.tracer.trace_allocation(object_size, group_id);
-            },
-        );
-        actual_ptr
-=======
->>>>>>> dc7e7927
     }
 
     #[inline]
@@ -90,7 +67,7 @@
             // requested layout, not the wrapped layout that was actually allocated.
             let (wrapped_layout, offset_to_group_id) = get_wrapped_layout(object_layout);
 
-            let raw_group_id = object_ptr.add(offset_to_group_id).cast::<u8>().read();
+            let raw_group_id = object_ptr.add(offset_to_group_id).cast::<u16>().read();
 
             // Deallocate before tracking, just to make sure we're reclaiming memory as soon as possible.
             self.allocator.dealloc(object_ptr, wrapped_layout);
@@ -105,27 +82,6 @@
                 },
             );
         }
-<<<<<<< HEAD
-        // Regenerate the wrapped layout so we know where we have to look, as the pointer we've given relates to the
-        // requested layout, not the wrapped layout that was actually allocated.
-        let (wrapped_layout, offset_to_group_id) = get_wrapped_layout(object_layout);
-
-        let raw_group_id = object_ptr.add(offset_to_group_id).cast::<u16>().read();
-
-        // Deallocate before tracking, just to make sure we're reclaiming memory as soon as possible.
-        self.allocator.dealloc(object_ptr, wrapped_layout);
-
-        let object_size = object_layout.size();
-        let source_group_id = AllocationGroupId::from_raw(raw_group_id);
-
-        try_with_suspended_allocation_group(
-            #[inline(always)]
-            |_| {
-                self.tracer.trace_deallocation(object_size, source_group_id);
-            },
-        );
-=======
->>>>>>> dc7e7927
     }
 }
 
