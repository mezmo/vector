--- conflicted
+++ resolved
@@ -78,12 +78,11 @@
 
     impl InternalEvent for SqsMessageDeletePartialError {
         fn emit(self) {
-<<<<<<< HEAD
             if self.should_log {
                 error!(
                     message = Self::MESSAGE,
                     message_ids = %self.entries.iter()
-                        .map(|x| format!("{}/{}", x.id.clone().unwrap_or_default(), x.code.clone().unwrap_or_default()))
+                        .map(|x| format!("{}/{}", x.id, x.code))
                         .collect::<Vec<_>>()
                         .join(", "),
                     error_code = "failed_deleting_some_sqs_messages",
@@ -92,20 +91,6 @@
                     // internal_log_rate_limit = true, // TODO(mdeltito): upstream added this, but we've added our own rate limiting
                 );
             }
-
-=======
-            error!(
-                message = "Deletion of SQS message(s) failed.",
-                message_ids = %self.entries.iter()
-                    .map(|x| format!("{}/{}", x.id, x.code))
-                    .collect::<Vec<_>>()
-                    .join(", "),
-                error_code = "failed_deleting_some_sqs_messages",
-                error_type = error_type::ACKNOWLEDGMENT_FAILED,
-                stage = error_stage::PROCESSING,
-                internal_log_rate_limit = true,
-            );
->>>>>>> b58c8646
             counter!(
                 "component_errors_total", 1,
                 "error_code" => "failed_deleting_some_sqs_messages",
@@ -128,12 +113,11 @@
 
     impl<E: std::fmt::Display> InternalEvent for SqsMessageDeleteBatchError<E> {
         fn emit(self) {
-<<<<<<< HEAD
             if self.should_log {
                 error!(
                     message = Self::MESSAGE,
                     message_ids = %self.entries.iter()
-                        .map(|x| x.id.clone().unwrap_or_default())
+                        .map(|x| x.id.as_str())
                         .collect::<Vec<_>>()
                         .join(", "),
                     error = %self.error,
@@ -143,21 +127,6 @@
                     // internal_log_rate_limit = true, // TODO(mdeltito): upstream added this, but we've added our own rate limiting
                 );
             }
-
-=======
-            error!(
-                message = "Deletion of SQS message(s) failed.",
-                message_ids = %self.entries.iter()
-                    .map(|x| x.id.as_str())
-                    .collect::<Vec<_>>()
-                    .join(", "),
-                error = %self.error,
-                error_code = "failed_deleting_all_sqs_messages",
-                error_type = error_type::ACKNOWLEDGMENT_FAILED,
-                stage = error_stage::PROCESSING,
-                internal_log_rate_limit = true,
-            );
->>>>>>> b58c8646
             counter!(
                 "component_errors_total", 1,
                 "error_code" => "failed_deleting_all_sqs_messages",
