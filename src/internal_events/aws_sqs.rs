--- conflicted
+++ resolved
@@ -24,7 +24,6 @@
 
     impl InternalEvent for SqsMessageProcessingError<'_> {
         fn emit(self) {
-<<<<<<< HEAD
             if self.should_log {
                 error!(
                     message = "Failed to process SQS message.",
@@ -33,20 +32,10 @@
                     error_code = "failed_processing_sqs_message",
                     error_type = error_type::PARSER_FAILED,
                     stage = error_stage::PROCESSING,
+                    // internal_log_rate_limit = true,
                 );
             }
 
-=======
-            error!(
-                message = "Failed to process SQS message.",
-                message_id = %self.message_id,
-                error = %self.error,
-                error_code = "failed_processing_sqs_message",
-                error_type = error_type::PARSER_FAILED,
-                stage = error_stage::PROCESSING,
-                internal_log_rate_limit = true,
-            );
->>>>>>> dc7e7927
             counter!(
                 "component_errors_total",
                 "error_code" => "failed_processing_sqs_message",
@@ -85,7 +74,6 @@
 
     impl InternalEvent for SqsMessageDeletePartialError {
         fn emit(self) {
-<<<<<<< HEAD
             if self.should_log {
                 error!(
                     message = "Deletion of SQS message(s) failed.",
@@ -96,21 +84,9 @@
                     error_code = "failed_deleting_some_sqs_messages",
                     error_type = error_type::ACKNOWLEDGMENT_FAILED,
                     stage = error_stage::PROCESSING,
+                    // internal_log_rate_limit = true,
                 );
             }
-=======
-            error!(
-                message = "Deletion of SQS message(s) failed.",
-                message_ids = %self.entries.iter()
-                    .map(|x| format!("{}/{}", x.id, x.code))
-                    .collect::<Vec<_>>()
-                    .join(", "),
-                error_code = "failed_deleting_some_sqs_messages",
-                error_type = error_type::ACKNOWLEDGMENT_FAILED,
-                stage = error_stage::PROCESSING,
-                internal_log_rate_limit = true,
-            );
->>>>>>> dc7e7927
             counter!(
                 "component_errors_total",
                 "error_code" => "failed_deleting_some_sqs_messages",
@@ -134,7 +110,6 @@
 
     impl<E: std::fmt::Display> InternalEvent for SqsMessageDeleteBatchError<E> {
         fn emit(self) {
-<<<<<<< HEAD
             if self.should_log {
                 error!(
                     message = "Deletion of SQS message(s) failed.",
@@ -146,23 +121,10 @@
                     error_code = "failed_deleting_all_sqs_messages",
                     error_type = error_type::ACKNOWLEDGMENT_FAILED,
                     stage = error_stage::PROCESSING,
+                    // internal_log_rate_limit = true,
                 );
             }
 
-=======
-            error!(
-                message = "Deletion of SQS message(s) failed.",
-                message_ids = %self.entries.iter()
-                    .map(|x| x.id.as_str())
-                    .collect::<Vec<_>>()
-                    .join(", "),
-                error = %self.error,
-                error_code = "failed_deleting_all_sqs_messages",
-                error_type = error_type::ACKNOWLEDGMENT_FAILED,
-                stage = error_stage::PROCESSING,
-                internal_log_rate_limit = true,
-            );
->>>>>>> dc7e7927
             counter!(
                 "component_errors_total",
                 "error_code" => "failed_deleting_all_sqs_messages",
