--- conflicted
+++ resolved
@@ -16,34 +16,6 @@
     use crate::sources::aws_s3::sqs::ProcessingError;
 
     #[derive(Debug)]
-<<<<<<< HEAD
-    pub struct SqsMessageReceiveError<'a, E> {
-        pub error: &'a E,
-    }
-
-    impl<'a, E: std::fmt::Display> InternalEvent for SqsMessageReceiveError<'a, E> {
-        fn emit(self) {
-            error!(
-                message = "Failed to fetch SQS events.",
-                error = %self.error,
-                error_code = "failed_fetching_sqs_events",
-                error_type = error_type::REQUEST_FAILED,
-                stage = error_stage::RECEIVING,
-            );
-
-            counter!(
-                "component_errors_total", 1,
-                "error_code" => "failed_fetching_sqs_events",
-                "error_type" => error_type::REQUEST_FAILED,
-                "stage" => error_stage::RECEIVING,
-            );
-            // deprecated
-            counter!("sqs_message_receive_failed_total", 1);
-        }
-    }
-    #[derive(Debug)]
-=======
->>>>>>> cf2fee46
     pub struct SqsMessageProcessingError<'a> {
         pub message_id: &'a str,
         pub error: &'a ProcessingError,
@@ -52,7 +24,6 @@
 
     impl<'a> InternalEvent for SqsMessageProcessingError<'a> {
         fn emit(self) {
-<<<<<<< HEAD
             if self.should_log {
                 error!(
                     message = "Failed to process SQS message.",
@@ -64,17 +35,6 @@
                 );
             }
 
-=======
-            error!(
-                message = "Failed to process SQS message.",
-                message_id = %self.message_id,
-                error = %self.error,
-                error_code = "failed_processing_sqs_message",
-                error_type = error_type::PARSER_FAILED,
-                stage = error_stage::PROCESSING,
-                internal_log_rate_limit = true,
-            );
->>>>>>> cf2fee46
             counter!(
                 "component_errors_total", 1,
                 "error_code" => "failed_processing_sqs_message",
@@ -113,7 +73,6 @@
 
     impl InternalEvent for SqsMessageDeletePartialError {
         fn emit(self) {
-<<<<<<< HEAD
             if self.should_log {
                 error!(
                     message = "Deletion of SQS message(s) failed.",
@@ -124,22 +83,10 @@
                     error_code = "failed_deleting_some_sqs_messages",
                     error_type = error_type::ACKNOWLEDGMENT_FAILED,
                     stage = error_stage::PROCESSING,
+                    // internal_log_rate_limit = true, // TODO(mdeltito): upstream added this, but we've added our own rate limiting
                 );
             }
 
-=======
-            error!(
-                message = "Deletion of SQS message(s) failed.",
-                message_ids = %self.entries.iter()
-                    .map(|x| format!("{}/{}", x.id.clone().unwrap_or_default(), x.code.clone().unwrap_or_default()))
-                    .collect::<Vec<_>>()
-                    .join(", "),
-                error_code = "failed_deleting_some_sqs_messages",
-                error_type = error_type::ACKNOWLEDGMENT_FAILED,
-                stage = error_stage::PROCESSING,
-                internal_log_rate_limit = true,
-            );
->>>>>>> cf2fee46
             counter!(
                 "component_errors_total", 1,
                 "error_code" => "failed_deleting_some_sqs_messages",
@@ -160,7 +107,6 @@
 
     impl<E: std::fmt::Display> InternalEvent for SqsMessageDeleteBatchError<E> {
         fn emit(self) {
-<<<<<<< HEAD
             if self.should_log {
                 error!(
                     message = "Deletion of SQS message(s) failed.",
@@ -172,23 +118,10 @@
                     error_code = "failed_deleting_all_sqs_messages",
                     error_type = error_type::ACKNOWLEDGMENT_FAILED,
                     stage = error_stage::PROCESSING,
+                    // internal_log_rate_limit = true, // TODO(mdeltito): upstream added this, but we've added our own rate limiting
                 );
             }
 
-=======
-            error!(
-                message = "Deletion of SQS message(s) failed.",
-                message_ids = %self.entries.iter()
-                    .map(|x| x.id.clone().unwrap_or_default())
-                    .collect::<Vec<_>>()
-                    .join(", "),
-                error = %self.error,
-                error_code = "failed_deleting_all_sqs_messages",
-                error_type = error_type::ACKNOWLEDGMENT_FAILED,
-                stage = error_stage::PROCESSING,
-                internal_log_rate_limit = true,
-            );
->>>>>>> cf2fee46
             counter!(
                 "component_errors_total", 1,
                 "error_code" => "failed_deleting_all_sqs_messages",
