--- conflicted
+++ resolved
@@ -142,16 +142,12 @@
     pub error: &'a E,
 }
 
-<<<<<<< HEAD
 impl<'a, E> SqsMessageReceiveError<'a, E> {
     pub const MESSAGE: &'static str =
         "Failed to fetch SQS events, please check your credentials and queue URL.";
 }
 
-impl<'a, E: std::fmt::Display> InternalEvent for SqsMessageReceiveError<'a, E> {
-=======
 impl<E: std::fmt::Display> InternalEvent for SqsMessageReceiveError<'_, E> {
->>>>>>> 3cdc7c3d
     fn emit(self) {
         error!(
             message = Self::MESSAGE,
