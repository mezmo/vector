use codecs::decoding::BoxedFramingError;
use metrics::counter;
use vector_core::internal_event::InternalEvent;

use vector_common::internal_event::{error_stage, error_type};

#[derive(Debug)]
pub struct JournaldInvalidRecordError {
    pub error: serde_json::Error,
    pub text: String,
}

impl InternalEvent for JournaldInvalidRecordError {
    fn emit(self) {
        error!(
            message = "Invalid record from journald, discarding.",
            error = ?self.error,
            text = %self.text,
            error_type = error_type::PARSER_FAILED,
            stage = error_stage::PROCESSING,
            internal_log_rate_limit = true,
        );
        counter!(
            "component_errors_total", 1,
            "stage" => error_stage::PROCESSING,
            "error_type" => error_type::PARSER_FAILED,
        );
        counter!("invalid_record_total", 1); // deprecated
        counter!("invalid_record_bytes_total", self.text.len() as u64); // deprecated
    }
<<<<<<< HEAD
=======
}

#[derive(Debug)]
pub struct JournaldStartJournalctlError {
    pub error: crate::Error,
}

impl InternalEvent for JournaldStartJournalctlError {
    fn emit(self) {
        error!(
            message = "Error starting journalctl process.",
            error = %self.error,
            error_type = error_type::COMMAND_FAILED,
            stage = error_stage::RECEIVING,
            internal_log_rate_limit = true,
        );
        counter!(
            "component_errors_total", 1,
            "stage" => error_stage::RECEIVING,
            "error_type" => error_type::COMMAND_FAILED,
        );
    }
}

#[derive(Debug)]
pub struct JournaldReadError {
    pub error: BoxedFramingError,
}

impl InternalEvent for JournaldReadError {
    fn emit(self) {
        error!(
            message = "Cound not read from journald.",
            error = %self.error,
            error_type = error_type::READER_FAILED,
            stage = error_stage::PROCESSING,
            internal_log_rate_limit = true,
        );
        counter!(
            "component_errors_total",
            1,
            "stage" => error_stage::PROCESSING,
            "error_type" => error_type::READER_FAILED,
        );
    }
}

#[derive(Debug)]
pub struct JournaldCheckpointSetError {
    pub error: std::io::Error,
    pub filename: String,
}

impl InternalEvent for JournaldCheckpointSetError {
    fn emit(self) {
        error!(
            message = "Could not set journald checkpoint.",
            filename = ?self.filename,
            error = %self.error,
            error_type = error_type::IO_FAILED,
            stage = error_stage::PROCESSING,
            internal_log_rate_limit = true,
        );
        counter!(
            "component_errors_total", 1,
            "stage" => error_stage::PROCESSING,
            "error_type" => error_type::IO_FAILED,
        );
    }
}

#[derive(Debug)]
pub struct JournaldCheckpointFileOpenError {
    pub error: std::io::Error,
    pub path: String,
}

impl InternalEvent for JournaldCheckpointFileOpenError {
    fn emit(self) {
        error!(
            message = "Unable to open checkpoint file.",
            path = ?self.path,
            error = %self.error,
            error_type = error_type::IO_FAILED,
            stage = error_stage::RECEIVING,
            internal_log_rate_limit = true,
        );
        counter!(
            "component_errors_total", 1,
            "stage" => error_stage::RECEIVING,
            "error_type" => error_type::IO_FAILED,
        );
    }
>>>>>>> cf2fee46
}<|MERGE_RESOLUTION|>--- conflicted
+++ resolved
@@ -28,8 +28,6 @@
         counter!("invalid_record_total", 1); // deprecated
         counter!("invalid_record_bytes_total", self.text.len() as u64); // deprecated
     }
-<<<<<<< HEAD
-=======
 }
 
 #[derive(Debug)]
@@ -123,5 +121,4 @@
             "error_type" => error_type::IO_FAILED,
         );
     }
->>>>>>> cf2fee46
 }