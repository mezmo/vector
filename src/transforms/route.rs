use indexmap::IndexMap;
use vector_config::configurable_component;
use vector_core::config::{clone_input_definitions, LogNamespace};
use vector_core::transform::SyncTransform;

use crate::{
    conditions::{AnyCondition, Condition},
    config::{DataType, GenerateConfig, Input, Output, TransformConfig, TransformContext},
    event::Event,
    schema,
    transforms::Transform,
};

pub(crate) const UNMATCHED_ROUTE: &str = "_unmatched";

#[derive(Clone)]
pub struct Route {
    conditions: Vec<(String, Condition)>,
}

impl Route {
    pub fn new(config: &RouteConfig, context: &TransformContext) -> crate::Result<Self> {
        let mut conditions = Vec::with_capacity(config.route.len());
        for (output_name, condition) in config.route.iter() {
            let condition =
                condition.build(&context.enrichment_tables, context.mezmo_ctx.clone())?;
            conditions.push((output_name.clone(), condition));
        }
        Ok(Self { conditions })
    }
}

impl SyncTransform for Route {
    fn transform(
        &mut self,
        event: Event,
        output: &mut vector_core::transform::TransformOutputsBuf,
    ) {
        let mut check_failed: usize = 0;
        for (output_name, condition) in &self.conditions {
            let (result, event) = condition.check(event.clone());
            if result {
                output.push_named(output_name, event);
            } else {
                check_failed += 1;
            }
        }
        if check_failed == self.conditions.len() {
            output.push_named(UNMATCHED_ROUTE, event);
        }
    }
}

/// Configuration for the `route` transform.
#[configurable_component(transform(
    "route",
    "Split a stream of events into multiple sub-streams based on user-supplied conditions."
))]
#[derive(Clone, Debug)]
#[serde(deny_unknown_fields)]
pub struct RouteConfig {
    /// A table of route identifiers to logical conditions representing the filter of the route.
    ///
    /// Each route can then be referenced as an input by other components with the name
    /// `<transform_name>.<route_id>`. If an event doesn’t match any route, it is sent to the
    /// `<transform_name>._unmatched` output.
    ///
    /// Both `_unmatched`, as well as `_default`, are reserved output names and thus cannot be used
    /// as a route name.
    #[configurable(metadata(docs::additional_props_description = "An individual route."))]
    route: IndexMap<String, AnyCondition>,
}

impl GenerateConfig for RouteConfig {
    fn generate_config() -> toml::Value {
        toml::Value::try_from(Self {
            route: IndexMap::new(),
        })
        .unwrap()
    }
}

#[async_trait::async_trait]
#[typetag::serde(name = "route")]
impl TransformConfig for RouteConfig {
    async fn build(&self, context: &TransformContext) -> crate::Result<Transform> {
        let route = Route::new(self, context)?;
        Ok(Transform::synchronous(route))
    }

    fn input(&self) -> Input {
        Input::all()
    }

    fn validate(&self, _: &schema::Definition) -> Result<(), Vec<String>> {
        if self.route.contains_key(UNMATCHED_ROUTE) {
            Err(vec![format!(
                "cannot have a named output with reserved name: `{UNMATCHED_ROUTE}`"
            )])
        } else {
            Ok(())
        }
    }

    fn outputs(&self, merged_definition: &schema::Definition, _: LogNamespace) -> Vec<Output> {
        let mut result: Vec<Output> = self
            .route
            .keys()
            .map(|output_name| {
<<<<<<< HEAD
                Output::default(DataType::all())
                    .with_schema_definition(merged_definition.clone())
=======
                TransformOutput::new(DataType::all(), clone_input_definitions(input_definitions))
>>>>>>> 9031d0fa
                    .with_port(output_name)
            })
            .collect();
        result.push(
<<<<<<< HEAD
            Output::default(DataType::all())
                .with_schema_definition(merged_definition.clone())
=======
            TransformOutput::new(DataType::all(), clone_input_definitions(input_definitions))
>>>>>>> 9031d0fa
                .with_port(UNMATCHED_ROUTE),
        );
        result
    }

    fn enable_concurrency(&self) -> bool {
        true
    }
}

#[cfg(test)]
mod test {
    use std::collections::HashMap;

    use indoc::indoc;
    use vector_core::transform::TransformOutputsBuf;

    use super::*;
    use crate::{
        config::{build_unit_tests, ConfigBuilder},
        test_util::components::{init_test, COMPONENT_MULTIPLE_OUTPUTS_TESTS},
    };

    #[test]
    fn generate_config() {
        crate::test_util::test_generate_config::<super::RouteConfig>();
    }

    #[test]
    fn can_serialize_remap() {
        // We need to serialize the config to check if a config has
        // changed when reloading.
        let config = toml::from_str::<RouteConfig>(
            r#"
            route.first.type = "vrl"
            route.first.source = '.message == "hello world"'
        "#,
        )
        .unwrap();

        assert_eq!(
            serde_json::to_string(&config).unwrap(),
            r#"{"route":{"first":{"type":"vrl","source":".message == \"hello world\"","runtime":"ast"}}}"#
        );
    }

    #[test]
    fn route_pass_all_route_conditions() {
        let output_names = vec!["first", "second", "third", UNMATCHED_ROUTE];
        let event = Event::try_from(
            serde_json::json!({"message": "hello world", "second": "second", "third": "third"}),
        )
        .unwrap();
        let config = toml::from_str::<RouteConfig>(
            r#"
            route.first.type = "vrl"
            route.first.source = '.message == "hello world"'

            route.second.type = "vrl"
            route.second.source = '.second == "second"'

            route.third.type = "vrl"
            route.third.source = '.third == "third"'
        "#,
        )
        .unwrap();

        let mut transform = Route::new(&config, &Default::default()).unwrap();
        let mut outputs = TransformOutputsBuf::new_with_capacity(
            output_names
                .iter()
                .map(|output_name| {
<<<<<<< HEAD
                    Output::default(DataType::all()).with_port(output_name.to_owned())
=======
                    TransformOutput::new(DataType::all(), HashMap::new())
                        .with_port(output_name.to_owned())
>>>>>>> 9031d0fa
                })
                .collect(),
            1,
        );

        transform.transform(event.clone(), &mut outputs);
        for output_name in output_names {
            let mut events: Vec<_> = outputs.drain_named(output_name).collect();
            if output_name == UNMATCHED_ROUTE {
                assert!(events.is_empty());
            } else {
                assert_eq!(events.len(), 1);
                assert_eq!(events.pop().unwrap(), event);
            }
        }
    }

    #[test]
    fn route_pass_one_route_condition() {
        let output_names = vec!["first", "second", "third", UNMATCHED_ROUTE];
        let event = Event::try_from(serde_json::json!({"message": "hello world"})).unwrap();
        let config = toml::from_str::<RouteConfig>(
            r#"
            route.first.type = "vrl"
            route.first.source = '.message == "hello world"'

            route.second.type = "vrl"
            route.second.source = '.second == "second"'

            route.third.type = "vrl"
            route.third.source = '.third == "third"'
        "#,
        )
        .unwrap();

        let mut transform = Route::new(&config, &Default::default()).unwrap();
        let mut outputs = TransformOutputsBuf::new_with_capacity(
            output_names
                .iter()
                .map(|output_name| {
<<<<<<< HEAD
                    Output::default(DataType::all()).with_port(output_name.to_owned())
=======
                    TransformOutput::new(DataType::all(), HashMap::new())
                        .with_port(output_name.to_owned())
>>>>>>> 9031d0fa
                })
                .collect(),
            1,
        );

        transform.transform(event.clone(), &mut outputs);
        for output_name in output_names {
            let mut events: Vec<_> = outputs.drain_named(output_name).collect();
            if output_name == "first" {
                assert_eq!(events.len(), 1);
                assert_eq!(events.pop().unwrap(), event);
            }
            assert_eq!(events.len(), 0);
        }
    }

    #[test]
    fn route_pass_no_route_condition() {
        let output_names = vec!["first", "second", "third", UNMATCHED_ROUTE];
        let event = Event::try_from(serde_json::json!({"message": "NOPE"})).unwrap();
        let config = toml::from_str::<RouteConfig>(
            r#"
            route.first.type = "vrl"
            route.first.source = '.message == "hello world"'

            route.second.type = "vrl"
            route.second.source = '.second == "second"'

            route.third.type = "vrl"
            route.third.source = '.third == "third"'
        "#,
        )
        .unwrap();

        let mut transform = Route::new(&config, &Default::default()).unwrap();
        let mut outputs = TransformOutputsBuf::new_with_capacity(
            output_names
                .iter()
                .map(|output_name| {
<<<<<<< HEAD
                    Output::default(DataType::all()).with_port(output_name.to_owned())
=======
                    TransformOutput::new(DataType::all(), HashMap::new())
                        .with_port(output_name.to_owned())
>>>>>>> 9031d0fa
                })
                .collect(),
            1,
        );

        transform.transform(event.clone(), &mut outputs);
        for output_name in output_names {
            let mut events: Vec<_> = outputs.drain_named(output_name).collect();
            if output_name == UNMATCHED_ROUTE {
                assert_eq!(events.len(), 1);
                assert_eq!(events.pop().unwrap(), event);
            }
            assert_eq!(events.len(), 0);
        }
    }

    #[tokio::test]
    async fn route_metrics_with_output_tag() {
        init_test();

        let config: ConfigBuilder = toml::from_str(indoc! {r#"
            [transforms.foo]
            inputs = []
            type = "route"
            [transforms.foo.route.first]
                type = "is_log"

            [[tests]]
            name = "metric output"

            [tests.input]
                insert_at = "foo"
                value = "none"

            [[tests.outputs]]
                extract_from = "foo.first"
                [[tests.outputs.conditions]]
                type = "vrl"
                source = "true"
        "#})
        .unwrap();

        let mut tests = build_unit_tests(config).await.unwrap();
        assert!(tests.remove(0).run().await.errors.is_empty());
        // Check that metrics were emitted with output tag
        COMPONENT_MULTIPLE_OUTPUTS_TESTS.assert(&["output"]);
    }
}<|MERGE_RESOLUTION|>--- conflicted
+++ resolved
@@ -1,11 +1,11 @@
 use indexmap::IndexMap;
 use vector_config::configurable_component;
-use vector_core::config::{clone_input_definitions, LogNamespace};
+use vector_core::config::{clone_input_definitions, LogNamespace, TransformOutput};
 use vector_core::transform::SyncTransform;
 
 use crate::{
     conditions::{AnyCondition, Condition},
-    config::{DataType, GenerateConfig, Input, Output, TransformConfig, TransformContext},
+    config::{DataType, GenerateConfig, Input, OutputId, TransformConfig, TransformContext},
     event::Event,
     schema,
     transforms::Transform,
@@ -102,27 +102,21 @@
         }
     }
 
-    fn outputs(&self, merged_definition: &schema::Definition, _: LogNamespace) -> Vec<Output> {
-        let mut result: Vec<Output> = self
+    fn outputs(
+        &self,
+        input_definitions: &[(OutputId, schema::Definition)],
+        _: LogNamespace,
+    ) -> Vec<TransformOutput> {
+        let mut result: Vec<TransformOutput> = self
             .route
             .keys()
             .map(|output_name| {
-<<<<<<< HEAD
-                Output::default(DataType::all())
-                    .with_schema_definition(merged_definition.clone())
-=======
                 TransformOutput::new(DataType::all(), clone_input_definitions(input_definitions))
->>>>>>> 9031d0fa
                     .with_port(output_name)
             })
             .collect();
         result.push(
-<<<<<<< HEAD
-            Output::default(DataType::all())
-                .with_schema_definition(merged_definition.clone())
-=======
             TransformOutput::new(DataType::all(), clone_input_definitions(input_definitions))
->>>>>>> 9031d0fa
                 .with_port(UNMATCHED_ROUTE),
         );
         result
@@ -195,12 +189,8 @@
             output_names
                 .iter()
                 .map(|output_name| {
-<<<<<<< HEAD
-                    Output::default(DataType::all()).with_port(output_name.to_owned())
-=======
                     TransformOutput::new(DataType::all(), HashMap::new())
                         .with_port(output_name.to_owned())
->>>>>>> 9031d0fa
                 })
                 .collect(),
             1,
@@ -241,12 +231,8 @@
             output_names
                 .iter()
                 .map(|output_name| {
-<<<<<<< HEAD
-                    Output::default(DataType::all()).with_port(output_name.to_owned())
-=======
                     TransformOutput::new(DataType::all(), HashMap::new())
                         .with_port(output_name.to_owned())
->>>>>>> 9031d0fa
                 })
                 .collect(),
             1,
@@ -286,12 +272,8 @@
             output_names
                 .iter()
                 .map(|output_name| {
-<<<<<<< HEAD
-                    Output::default(DataType::all()).with_port(output_name.to_owned())
-=======
                     TransformOutput::new(DataType::all(), HashMap::new())
                         .with_port(output_name.to_owned())
->>>>>>> 9031d0fa
                 })
                 .collect(),
             1,
