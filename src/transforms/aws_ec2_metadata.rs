--- conflicted
+++ resolved
@@ -243,16 +243,12 @@
         Input::new(DataType::Metric | DataType::Log)
     }
 
-<<<<<<< HEAD
-    fn outputs(&self, merged_definition: &schema::Definition, _: LogNamespace) -> Vec<Output> {
-=======
     fn outputs(
         &self,
         _: enrichment::TableRegistry,
         input_definitions: &[(OutputId, schema::Definition)],
         _: LogNamespace,
     ) -> Vec<TransformOutput> {
->>>>>>> 38c3f0be
         let added_keys = Keys::new(self.namespace.clone());
 
         let paths = [
