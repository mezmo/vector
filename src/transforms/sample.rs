use vector_config::configurable_component;
use vector_core::config::LogNamespace;

use crate::{
    conditions::{AnyCondition, Condition},
    config::{DataType, GenerateConfig, Input, Output, TransformConfig, TransformContext},
    event::Event,
    internal_events::SampleEventDiscarded,
    schema,
    transforms::{FunctionTransform, OutputBuffer, Transform},
};

/// Configuration for the `sample` transform.
#[configurable_component(transform(
    "sample",
    "Sample events from an event stream based on supplied criteria and at a configurable rate."
))]
#[derive(Clone, Debug)]
#[serde(deny_unknown_fields)]
pub struct SampleConfig {
    /// The rate at which events are forwarded, expressed as `1/N`.
    ///
    /// For example, `rate = 10` means 1 out of every 10 events are forwarded and the rest are
    /// dropped.
    pub rate: u64,

    /// The name of the log field whose value is hashed to determine if the event should be
    /// passed.
    ///
    /// Consistently samples the same events. Actual rate of sampling may differ from the configured
    /// one if values in the field are not uniformly distributed. If left unspecified, or if the
    /// event doesn't have `key_field`, then events are count rated.
    #[configurable(metadata(docs::examples = "message",))]
    pub key_field: Option<String>,

    /// A logical condition used to exclude events from sampling.
    pub exclude: Option<AnyCondition>,
}

impl GenerateConfig for SampleConfig {
    fn generate_config() -> toml::Value {
        toml::Value::try_from(Self {
            rate: 10,
            key_field: None,
            exclude: None::<AnyCondition>,
        })
        .unwrap()
    }
}

#[async_trait::async_trait]
#[typetag::serde(name = "sample")]
impl TransformConfig for SampleConfig {
    async fn build(&self, context: &TransformContext) -> crate::Result<Transform> {
        Ok(Transform::function(Sample::new(
            self.rate,
            self.key_field.clone(),
            self.exclude
                .as_ref()
                .map(|condition| {
                    condition.build(&context.enrichment_tables, context.mezmo_ctx.clone())
                })
                .transpose()?,
        )))
    }

    fn input(&self) -> Input {
        Input::new(DataType::Log | DataType::Trace)
    }

<<<<<<< HEAD
    fn outputs(&self, merged_definition: &schema::Definition, _: LogNamespace) -> Vec<Output> {
        vec![Output::default(DataType::Log | DataType::Trace)
            .with_schema_definition(merged_definition.clone())]
=======
    fn outputs(
        &self,
        input_definitions: &[(OutputId, schema::Definition)],
        _: LogNamespace,
    ) -> Vec<TransformOutput> {
        vec![TransformOutput::new(
            DataType::Log | DataType::Trace,
            input_definitions
                .iter()
                .map(|(output, definition)| (output.clone(), definition.clone()))
                .collect(),
        )]
>>>>>>> 9031d0fa
    }
}

#[derive(Clone)]
pub struct Sample {
    rate: u64,
    key_field: Option<String>,
    exclude: Option<Condition>,
    count: u64,
}

impl Sample {
    pub const fn new(rate: u64, key_field: Option<String>, exclude: Option<Condition>) -> Self {
        Self {
            rate,
            key_field,
            exclude,
            count: 0,
        }
    }
}

impl FunctionTransform for Sample {
    fn transform(&mut self, output: &mut OutputBuffer, event: Event) {
        let mut event = {
            if let Some(condition) = self.exclude.as_ref() {
                let (result, event) = condition.check(event);
                if result {
                    output.push(event);
                    return;
                } else {
                    event
                }
            } else {
                event
            }
        };

        let value = self
            .key_field
            .as_ref()
            .and_then(|key_field| match &event {
                Event::Log(event) => event.get(key_field.as_str()),
                Event::Trace(event) => event.get(key_field.as_str()),
                Event::Metric(_) => panic!("component can never receive metric events"),
            })
            .map(|v| v.to_string_lossy());

        let num = if let Some(value) = value {
            seahash::hash(value.as_bytes())
        } else {
            self.count
        };

        self.count = (self.count + 1) % self.rate;

        if num % self.rate == 0 {
            match event {
                Event::Log(ref mut event) => event.insert("sample_rate", self.rate.to_string()),
                Event::Trace(ref mut event) => event.insert("sample_rate", self.rate.to_string()),
                Event::Metric(_) => panic!("component can never receive metric events"),
            };
            output.push(event);
        } else {
            emit!(SampleEventDiscarded);
        }
    }
}

#[cfg(test)]
mod tests {
    use approx::assert_relative_eq;

    use super::*;
    use crate::{
        conditions::{Condition, ConditionalConfig, VrlConfig},
        config::log_schema,
        event::{Event, LogEvent, TraceEvent},
        test_util::{components::assert_transform_compliance, random_lines},
        transforms::test::{create_topology, transform_one},
    };
    use tokio::sync::mpsc;
    use tokio_stream::wrappers::ReceiverStream;

    fn condition_contains(key: &str, needle: &str) -> Condition {
        let vrl_config = VrlConfig {
            source: format!(r#"contains!(."{}", "{}")"#, key, needle),
            runtime: Default::default(),
        };

        vrl_config
            .build(&Default::default(), Default::default())
            .expect("should not fail to build VRL condition")
    }

    #[test]
    fn generate_config() {
        crate::test_util::test_generate_config::<SampleConfig>();
    }

    #[test]
    fn hash_samples_at_roughly_the_configured_rate() {
        let num_events = 10000;

        let events = random_events(num_events);
        let mut sampler = Sample::new(
            2,
            Some(log_schema().message_key().into()),
            Some(condition_contains(log_schema().message_key(), "na")),
        );
        let total_passed = events
            .into_iter()
            .filter_map(|event| {
                let mut buf = OutputBuffer::with_capacity(1);
                sampler.transform(&mut buf, event);
                buf.into_events().next()
            })
            .count();
        let ideal = 1.0f64 / 2.0f64;
        let actual = total_passed as f64 / num_events as f64;
        assert_relative_eq!(ideal, actual, epsilon = ideal * 0.5);

        let events = random_events(num_events);
        let mut sampler = Sample::new(
            25,
            Some(log_schema().message_key().into()),
            Some(condition_contains(log_schema().message_key(), "na")),
        );
        let total_passed = events
            .into_iter()
            .filter_map(|event| {
                let mut buf = OutputBuffer::with_capacity(1);
                sampler.transform(&mut buf, event);
                buf.into_events().next()
            })
            .count();
        let ideal = 1.0f64 / 25.0f64;
        let actual = total_passed as f64 / num_events as f64;
        assert_relative_eq!(ideal, actual, epsilon = ideal * 0.5);
    }

    #[test]
    fn hash_consistently_samples_the_same_events() {
        let events = random_events(1000);
        let mut sampler = Sample::new(
            2,
            Some(log_schema().message_key().into()),
            Some(condition_contains(log_schema().message_key(), "na")),
        );

        let first_run = events
            .clone()
            .into_iter()
            .filter_map(|event| {
                let mut buf = OutputBuffer::with_capacity(1);
                sampler.transform(&mut buf, event);
                buf.into_events().next()
            })
            .collect::<Vec<_>>();
        let second_run = events
            .into_iter()
            .filter_map(|event| {
                let mut buf = OutputBuffer::with_capacity(1);
                sampler.transform(&mut buf, event);
                buf.into_events().next()
            })
            .collect::<Vec<_>>();

        assert_eq!(first_run, second_run);
    }

    #[test]
    fn always_passes_events_matching_pass_list() {
        for key_field in &[None, Some(log_schema().message_key().into())] {
            let event = Event::Log(LogEvent::from("i am important"));
            let mut sampler = Sample::new(
                0,
                key_field.clone(),
                Some(condition_contains(log_schema().message_key(), "important")),
            );
            let iterations = 0..1000;
            let total_passed = iterations
                .filter_map(|_| {
                    transform_one(&mut sampler, event.clone())
                        .map(|result| assert_eq!(result, event))
                })
                .count();
            assert_eq!(total_passed, 1000);
        }
    }

    #[test]
    fn handles_key_field() {
        for key_field in &[None, Some("other_field".into())] {
            let mut event = Event::Log(LogEvent::from("nananana"));
            let log = event.as_mut_log();
            log.insert("other_field", "foo");
            let mut sampler = Sample::new(
                0,
                key_field.clone(),
                Some(condition_contains("other_field", "foo")),
            );
            let iterations = 0..1000;
            let total_passed = iterations
                .filter_map(|_| {
                    transform_one(&mut sampler, event.clone())
                        .map(|result| assert_eq!(result, event))
                })
                .count();
            assert_eq!(total_passed, 1000);
        }
    }

    #[test]
    fn sampler_adds_sampling_rate_to_event() {
        for key_field in &[None, Some(log_schema().message_key().into())] {
            let events = random_events(10000);
            let mut sampler = Sample::new(
                10,
                key_field.clone(),
                Some(condition_contains(log_schema().message_key(), "na")),
            );
            let passing = events
                .into_iter()
                .filter(|s| {
                    !s.as_log()[log_schema().message_key()]
                        .to_string_lossy()
                        .contains("na")
                })
                .find_map(|event| transform_one(&mut sampler, event))
                .unwrap();
            assert_eq!(passing.as_log()["sample_rate"], "10".into());

            let events = random_events(10000);
            let mut sampler = Sample::new(
                25,
                key_field.clone(),
                Some(condition_contains(log_schema().message_key(), "na")),
            );
            let passing = events
                .into_iter()
                .filter(|s| {
                    !s.as_log()[log_schema().message_key()]
                        .to_string_lossy()
                        .contains("na")
                })
                .find_map(|event| transform_one(&mut sampler, event))
                .unwrap();
            assert_eq!(passing.as_log()["sample_rate"], "25".into());

            // If the event passed the regex check, don't include the sampling rate
            let mut sampler = Sample::new(
                25,
                key_field.clone(),
                Some(condition_contains(log_schema().message_key(), "na")),
            );
            let event = Event::Log(LogEvent::from("nananana"));
            let passing = transform_one(&mut sampler, event).unwrap();
            assert!(passing.as_log().get("sample_rate").is_none());
        }
    }

    #[test]
    fn handles_trace_event() {
        let event: TraceEvent = LogEvent::from("trace").into();
        let trace = Event::Trace(event);
        let mut sampler = Sample::new(2, None, None);
        let iterations = 0..2;
        let total_passed = iterations
            .filter_map(|_| transform_one(&mut sampler, trace.clone()))
            .count();
        assert_eq!(total_passed, 1);
    }

    #[tokio::test]
    async fn emits_internal_events() {
        assert_transform_compliance(async move {
            let config = SampleConfig {
                rate: 1,
                key_field: None,
                exclude: None,
            };
            let (tx, rx) = mpsc::channel(1);
            let (topology, mut out) = create_topology(ReceiverStream::new(rx), config).await;

            let log = LogEvent::from("hello world");
            tx.send(log.into()).await.unwrap();

            _ = out.recv().await;

            drop(tx);
            topology.stop().await;
            assert_eq!(out.recv().await, None);
        })
        .await
    }

    fn random_events(n: usize) -> Vec<Event> {
        random_lines(10)
            .take(n)
            .map(|e| Event::Log(LogEvent::from(e)))
            .collect()
    }
}<|MERGE_RESOLUTION|>--- conflicted
+++ resolved
@@ -1,9 +1,9 @@
 use vector_config::configurable_component;
-use vector_core::config::LogNamespace;
+use vector_core::config::{LogNamespace, OutputId, TransformOutput};
 
 use crate::{
     conditions::{AnyCondition, Condition},
-    config::{DataType, GenerateConfig, Input, Output, TransformConfig, TransformContext},
+    config::{DataType, GenerateConfig, Input, TransformConfig, TransformContext},
     event::Event,
     internal_events::SampleEventDiscarded,
     schema,
@@ -68,11 +68,6 @@
         Input::new(DataType::Log | DataType::Trace)
     }
 
-<<<<<<< HEAD
-    fn outputs(&self, merged_definition: &schema::Definition, _: LogNamespace) -> Vec<Output> {
-        vec![Output::default(DataType::Log | DataType::Trace)
-            .with_schema_definition(merged_definition.clone())]
-=======
     fn outputs(
         &self,
         input_definitions: &[(OutputId, schema::Definition)],
@@ -85,7 +80,6 @@
                 .map(|(output, definition)| (output.clone(), definition.clone()))
                 .collect(),
         )]
->>>>>>> 9031d0fa
     }
 }
 
