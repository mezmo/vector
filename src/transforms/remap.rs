use std::collections::HashMap;
use std::{
    collections::BTreeMap,
    fs::File,
    io::{self, Read},
    path::PathBuf,
};

use snafu::{ResultExt, Snafu};
use vector_lib::codecs::MetricTagValues;
use vector_lib::compile_vrl;
use vector_lib::config::{LogNamespace, OutputId, TransformOutput};
use vector_lib::configurable::configurable_component;
use vector_lib::lookup::{metadata_path, owned_value_path, PathPrefix};
use vector_lib::schema::Definition;
use vector_lib::TimeZone;
use vector_vrl_functions::set_semantic_meaning::MeaningList;
use vrl::compiler::runtime::{Runtime, Terminate};
use vrl::compiler::state::ExternalEnv;
use vrl::compiler::{CompileConfig, ExpressionError, Function, Program, TypeState, VrlRuntime};
use vrl::diagnostic::{DiagnosticMessage, Formatter, Note};
use vrl::path;
use vrl::path::ValuePath;
use vrl::value::{Kind, Value};

use crate::{
    config::{log_schema, ComponentKey, DataType, Input, TransformConfig, TransformContext},
    event::{Event, TargetEvents, VrlTarget},
    internal_events::{RemapMappingAbort, RemapMappingError},
    schema,
    transforms::{SyncTransform, Transform, TransformOutputsBuf},
    Result,
};
use mezmo::{functions as mezmo_vrl_functions, MezmoContext};

const DROPPED: &str = "dropped";

/// Configuration for the `remap` transform.
#[configurable_component(transform(
    "remap",
    "Modify your observability data as it passes through your topology using Vector Remap Language (VRL)."
))]
#[derive(Clone, Debug, Derivative)]
#[serde(deny_unknown_fields)]
#[derivative(Default)]
pub struct RemapConfig {
    /// The [Vector Remap Language][vrl] (VRL) program to execute for each event.
    ///
    /// Required if `file` is missing.
    ///
    /// [vrl]: https://vector.dev/docs/reference/vrl
    #[configurable(metadata(
        docs::examples = ". = parse_json!(.message)\n.new_field = \"new value\"\n.status = to_int!(.status)\n.duration = parse_duration!(.duration, \"s\")\n.new_name = del(.old_name)",
        docs::syntax_override = "remap_program"
    ))]
    pub source: Option<String>,

    /// File path to the [Vector Remap Language][vrl] (VRL) program to execute for each event.
    ///
    /// If a relative path is provided, its root is the current working directory.
    ///
    /// Required if `source` is missing.
    ///
    /// [vrl]: https://vector.dev/docs/reference/vrl
    #[configurable(metadata(docs::examples = "./my/program.vrl"))]
    pub file: Option<PathBuf>,

    /// When set to `single`, metric tag values are exposed as single strings, the
    /// same as they were before this config option. Tags with multiple values show the last assigned value, and null values
    /// are ignored.
    ///
    /// When set to `full`, all metric tags are exposed as arrays of either string or null
    /// values.
    #[serde(default)]
    pub metric_tag_values: MetricTagValues,

    /// The name of the timezone to apply to timestamp conversions that do not contain an explicit
    /// time zone.
    ///
    /// This overrides the [global `timezone`][global_timezone] option. The time zone name may be
    /// any name in the [TZ database][tz_database], or `local` to indicate system local time.
    ///
    /// [global_timezone]: https://vector.dev/docs/reference/configuration//global-options#timezone
    /// [tz_database]: https://en.wikipedia.org/wiki/List_of_tz_database_time_zones
    #[serde(default)]
    #[configurable(metadata(docs::advanced))]
    pub timezone: Option<TimeZone>,

    /// Drops any event that encounters an error during processing.
    ///
    /// Normally, if a VRL program encounters an error when processing an event, the original,
    /// unmodified event is sent downstream. In some cases, you may not want to send the event
    /// any further, such as if certain transformation or enrichment is strictly required. Setting
    /// `drop_on_error` to `true` allows you to ensure these events do not get processed any
    /// further.
    ///
    /// Additionally, dropped events can potentially be diverted to a specially named output for
    /// further logging and analysis by setting `reroute_dropped`.
    #[serde(default = "crate::serde::default_false")]
    #[configurable(metadata(docs::human_name = "Drop Event on Error"))]
    pub drop_on_error: bool,

    /// Drops any event that is manually aborted during processing.
    ///
    /// If a VRL program is manually aborted (using [`abort`][vrl_docs_abort]) when
    /// processing an event, this option controls whether the original, unmodified event is sent
    /// downstream without any modifications or if it is dropped.
    ///
    /// Additionally, dropped events can potentially be diverted to a specially-named output for
    /// further logging and analysis by setting `reroute_dropped`.
    ///
    /// [vrl_docs_abort]: https://vector.dev/docs/reference/vrl/expressions/#abort
    #[serde(default = "crate::serde::default_true")]
    #[configurable(metadata(docs::human_name = "Drop Event on Abort"))]
    pub drop_on_abort: bool,

    /// Reroutes dropped events to a named output instead of halting processing on them.
    ///
    /// When using `drop_on_error` or `drop_on_abort`, events that are "dropped" are processed no
    /// further. In some cases, it may be desirable to keep the events around for further analysis,
    /// debugging, or retrying.
    ///
    /// In these cases, `reroute_dropped` can be set to `true` which forwards the original event
    /// to a specially-named output, `dropped`. The original event is annotated with additional
    /// fields describing why the event was dropped.
    #[serde(default = "crate::serde::default_false")]
    #[configurable(metadata(docs::human_name = "Reroute Dropped Events"))]
    pub reroute_dropped: bool,

    #[configurable(derived, metadata(docs::hidden))]
    #[serde(default)]
    pub runtime: VrlRuntime,
}

<<<<<<< HEAD
=======
/// The propagated errors should not contain file contents to prevent exposing sensitive data.
fn redacted_diagnostics(source: &str, diagnostics: DiagnosticList) -> String {
    let placeholder = '*';
    // The formatter depends on whitespaces.
    let redacted_source: String = source
        .chars()
        .map(|c| if c.is_whitespace() { c } else { placeholder })
        .collect();
    // Remove placeholder chars to hide the content length.
    format!(
        "{}{}",
        "File contents were redacted.",
        Formatter::new(&redacted_source, diagnostics)
            .to_string()
            .replace(placeholder, " ")
    )
}

>>>>>>> 3c4eed56
impl RemapConfig {
    pub(crate) fn compile_vrl_program(
        &self,
        enrichment_tables: vector_lib::enrichment::TableRegistry,
        merged_schema_definition: schema::Definition,
        mezmo_ctx: Option<MezmoContext>,
    ) -> Result<(Program, String, Vec<Box<dyn Function>>, CompileConfig)> {
        let source = match (&self.source, &self.file) {
            (Some(source), None) => source.to_owned(),
            (None, Some(path)) => {
                let mut buffer = String::new();

                File::open(path)
                    .with_context(|_| FileOpenFailedSnafu { path })?
                    .read_to_string(&mut buffer)
                    .with_context(|_| FileReadFailedSnafu { path })?;

                buffer
            }
            _ => return Err(Box::new(BuildError::SourceAndOrFile)),
        };

        let mut functions = vrl::stdlib::all();
        functions.append(&mut vector_lib::enrichment::vrl_functions());
        functions.append(&mut vector_vrl_functions::all());
        functions.append(&mut mezmo_vrl_functions::vrl_functions());

        let state = TypeState {
            local: Default::default(),
            external: ExternalEnv::new_with_kind(
                merged_schema_definition.event_kind().clone(),
                merged_schema_definition.metadata_kind().clone(),
            ),
        };
        let mut config = CompileConfig::default();

        config.set_custom(enrichment_tables);
        config.set_custom(MeaningList::default());
        if let Some(ctx) = mezmo_ctx {
            config.set_custom(ctx)
        }

        compile_vrl(&source, &functions, &state, config)
<<<<<<< HEAD
            .map_err(|diagnostics| {
                Formatter::new(&source, diagnostics)
                    .colored()
                    .to_string()
                    .into()
=======
            .map_err(|diagnostics| match self.file {
                None => Formatter::new(&source, diagnostics).to_string().into(),
                Some(_) => redacted_diagnostics(&source, diagnostics).into(),
>>>>>>> 3c4eed56
            })
            .map(|result| {
                (
                    result.program,
                    Formatter::new(&source, result.warnings).to_string(),
                    functions,
                    result.config,
                )
            })
    }
}

impl_generate_config_from_default!(RemapConfig);

#[async_trait::async_trait]
#[typetag::serde(name = "remap")]
impl TransformConfig for RemapConfig {
    async fn build(&self, context: &TransformContext) -> Result<Transform> {
        let (transform, warnings) = match self.runtime {
            VrlRuntime::Ast => {
                let (remap, warnings) = Remap::new_ast(self.clone(), context)?;
                (Transform::synchronous(remap), warnings)
            }
        };

        // TODO: We could improve on this by adding support for non-fatal error
        // messages in the topology. This would make the topology responsible
        // for printing warnings (including potentially emitting metrics),
        // instead of individual transforms.
        if !warnings.is_empty() {
            warn!(message = "VRL compilation warning.", %warnings);
        }

        Ok(transform)
    }

    fn input(&self) -> Input {
        Input::all()
    }

    fn outputs(
        &self,
        _enrichment_tables: vector_lib::enrichment::TableRegistry,
        input_definitions: &[(OutputId, schema::Definition)],
        _: LogNamespace,
    ) -> Vec<TransformOutput> {
        let merged_definition: Definition = input_definitions
            .iter()
            .map(|(_output, definition)| definition.clone())
            .reduce(Definition::merge)
            .unwrap_or_else(Definition::any);
        // MEZMO
        // Compiling all remaps each time the config reloaded took several seconds with 100+ pipelines.
        // We intentionally don't care about schemas for VRL.

        // Upstream information
        // Schema in VRL was added in: https://github.com/vectordotdev/vector/issues/11303
        // See also:
        // - https://github.com/vectordotdev/vector/pull/11384
        // - https://github.com/vectordotdev/vector/pull/11513
        // - https://github.com/vectordotdev/vector/pull/11526

        let mut dropped_definitions = HashMap::new();
        let mut default_definitions = HashMap::new();

        for (output_id, input_definition) in input_definitions {
            // Mezmo: avoid compiling
            let default_definition = merged_definition.clone();

            // When a message is dropped and re-routed, we keep the original event, but also annotate
            // it with additional metadata.
            let dropped_definition = Definition::combine_log_namespaces(
                input_definition.log_namespaces(),
                input_definition.clone().with_event_field(
                    log_schema().metadata_key().expect("valid metadata key"),
                    Kind::object(BTreeMap::from([
                        ("reason".into(), Kind::bytes()),
                        ("message".into(), Kind::bytes()),
                        ("component_id".into(), Kind::bytes()),
                        ("component_type".into(), Kind::bytes()),
                        ("component_kind".into(), Kind::bytes()),
                    ])),
                    Some("metadata"),
                ),
                input_definition
                    .clone()
                    .with_metadata_field(&owned_value_path!("reason"), Kind::bytes(), None)
                    .with_metadata_field(&owned_value_path!("message"), Kind::bytes(), None)
                    .with_metadata_field(&owned_value_path!("component_id"), Kind::bytes(), None)
                    .with_metadata_field(&owned_value_path!("component_type"), Kind::bytes(), None)
                    .with_metadata_field(&owned_value_path!("component_kind"), Kind::bytes(), None),
            );

            default_definitions.insert(
                output_id.clone(),
                VrlTarget::modify_schema_definition_for_into_events(default_definition),
            );
            dropped_definitions.insert(
                output_id.clone(),
                VrlTarget::modify_schema_definition_for_into_events(dropped_definition),
            );
        }

        let default_output = TransformOutput::new(DataType::all(), default_definitions);

        if self.reroute_dropped {
            vec![
                default_output,
                TransformOutput::new(DataType::all(), dropped_definitions).with_port(DROPPED),
            ]
        } else {
            vec![default_output]
        }
    }

    fn enable_concurrency(&self) -> bool {
        true
    }
}

#[derive(Debug, Clone)]
pub struct Remap<Runner>
where
    Runner: VrlRunner,
{
    component_key: Option<ComponentKey>,
    program: Program,
    timezone: TimeZone,
    drop_on_error: bool,
    drop_on_abort: bool,
    reroute_dropped: bool,
    runner: Runner,
    metric_tag_values: MetricTagValues,
}

pub trait VrlRunner {
    fn run(
        &mut self,
        target: &mut VrlTarget,
        program: &Program,
        timezone: &TimeZone,
    ) -> std::result::Result<Value, Terminate>;
}

#[derive(Debug)]
pub struct AstRunner {
    pub runtime: Runtime,
}

impl Clone for AstRunner {
    fn clone(&self) -> Self {
        Self {
            runtime: Runtime::default(),
        }
    }
}

impl VrlRunner for AstRunner {
    fn run(
        &mut self,
        target: &mut VrlTarget,
        program: &Program,
        timezone: &TimeZone,
    ) -> std::result::Result<Value, Terminate> {
        let result = self.runtime.resolve(target, program, timezone);
        self.runtime.clear();
        result
    }
}

impl Remap<AstRunner> {
    pub fn new_ast(
        config: RemapConfig,
        context: &TransformContext,
    ) -> crate::Result<(Self, String)> {
        let mezmo_ctx = context.mezmo_ctx.clone();
        let (program, warnings, _, _) = config.compile_vrl_program(
            context.enrichment_tables.clone(),
            context.merged_schema_definition.clone(),
            mezmo_ctx,
        )?;

        let runtime = Runtime::default();
        let runner = AstRunner { runtime };

        Self::new(config, context, program, runner).map(|remap| (remap, warnings))
    }
}

impl<Runner> Remap<Runner>
where
    Runner: VrlRunner,
{
    fn new(
        config: RemapConfig,
        context: &TransformContext,
        program: Program,
        runner: Runner,
    ) -> crate::Result<Self> {
        Ok(Remap {
            component_key: context.key.clone(),
            program,
            timezone: config
                .timezone
                .unwrap_or_else(|| context.globals.timezone()),
            drop_on_error: config.drop_on_error,
            drop_on_abort: config.drop_on_abort,
            reroute_dropped: config.reroute_dropped,
            runner,
            metric_tag_values: config.metric_tag_values,
        })
    }

    #[cfg(test)]
    const fn runner(&self) -> &Runner {
        &self.runner
    }

    fn dropped_data(&self, reason: &str, error: ExpressionError) -> serde_json::Value {
        let message = error
            .notes()
            .iter()
            .filter(|note| matches!(note, Note::UserErrorMessage(_)))
            .last()
            .map(|note| note.to_string())
            .unwrap_or_else(|| error.to_string());
        serde_json::json!({
                "reason": reason,
                "message": message,
                "component_id": self.component_key,
                "component_type": "remap",
                "component_kind": "transform",
        })
    }

    fn annotate_dropped(&self, event: &mut Event, reason: &str, error: ExpressionError) {
        match event {
            Event::Log(ref mut log) => match log.namespace() {
                LogNamespace::Legacy => {
                    if let Some(metadata_key) = log_schema().metadata_key() {
                        log.insert(
                            (PathPrefix::Event, metadata_key.concat(path!("dropped"))),
                            self.dropped_data(reason, error),
                        );
                    }
                }
                LogNamespace::Vector => {
                    log.insert(
                        metadata_path!("vector", "dropped"),
                        self.dropped_data(reason, error),
                    );
                }
            },
            Event::Metric(ref mut metric) => {
                if let Some(metadata_key) = log_schema().metadata_key() {
                    metric.replace_tag(format!("{}.dropped.reason", metadata_key), reason.into());
                    metric.replace_tag(
                        format!("{}.dropped.component_id", metadata_key),
                        self.component_key
                            .as_ref()
                            .map(ToString::to_string)
                            .unwrap_or_default(),
                    );
                    metric.replace_tag(
                        format!("{}.dropped.component_type", metadata_key),
                        "remap".into(),
                    );
                    metric.replace_tag(
                        format!("{}.dropped.component_kind", metadata_key),
                        "transform".into(),
                    );
                }
            }
            Event::Trace(ref mut trace) => {
                trace.maybe_insert(log_schema().metadata_key_target_path(), || {
                    self.dropped_data(reason, error).into()
                });
            }
        }
    }

    fn run_vrl(&mut self, target: &mut VrlTarget) -> std::result::Result<Value, Terminate> {
        self.runner.run(target, &self.program, &self.timezone)
    }
}

impl<Runner> SyncTransform for Remap<Runner>
where
    Runner: VrlRunner + Clone + Send + Sync,
{
    fn transform(&mut self, event: Event, output: &mut TransformOutputsBuf) {
        // If a program can fail or abort at runtime and we know that we will still need to forward
        // the event in that case (either to the main output or `dropped`, depending on the
        // config), we need to clone the original event and keep it around, to allow us to discard
        // any mutations made to the event while the VRL program runs, before it failed or aborted.
        //
        // The `drop_on_{error, abort}` transform config allows operators to remove events from the
        // main output if they're failed or aborted, in which case we can skip the cloning, since
        // any mutations made by VRL will be ignored regardless. If they hav configured
        // `reroute_dropped`, however, we still need to do the clone to ensure that we can forward
        // the event to the `dropped` output.
        let forward_on_error = !self.drop_on_error || self.reroute_dropped;
        let forward_on_abort = !self.drop_on_abort || self.reroute_dropped;
        let original_event = if (self.program.info().fallible && forward_on_error)
            || (self.program.info().abortable && forward_on_abort)
        {
            Some(event.clone())
        } else {
            None
        };

        let log_namespace = event
            .maybe_as_log()
            .map(|log| log.namespace())
            .unwrap_or(LogNamespace::Legacy);

        let mut target = VrlTarget::new(
            event,
            self.program.info(),
            match self.metric_tag_values {
                MetricTagValues::Single => false,
                MetricTagValues::Full => true,
            },
        );
        let result = self.run_vrl(&mut target);

        match result {
            Ok(_) => match target.into_events(log_namespace) {
                TargetEvents::One(event) => push_default(event, output),
                TargetEvents::Logs(events) => events.for_each(|event| push_default(event, output)),
                TargetEvents::Traces(events) => {
                    events.for_each(|event| push_default(event, output))
                }
            },
            Err(reason) => {
                let (reason, error, drop) = match reason {
                    Terminate::Abort(error) => {
                        if !self.reroute_dropped {
                            emit!(RemapMappingAbort {
                                event_dropped: self.drop_on_abort,
                            });
                        }
                        ("abort", error, self.drop_on_abort)
                    }
                    Terminate::Error(error) => {
                        if !self.reroute_dropped {
                            emit!(RemapMappingError {
                                error: error.to_string(),
                                event_dropped: self.drop_on_error,
                            });
                        }
                        ("error", error, self.drop_on_error)
                    }
                };

                if !drop {
                    let event = original_event.expect("event will be set");

                    push_default(event, output);
                } else if self.reroute_dropped {
                    let mut event = original_event.expect("event will be set");

                    self.annotate_dropped(&mut event, reason, error);
                    push_dropped(event, output);
                }
            }
        }
    }
}

#[inline]
fn push_default(event: Event, output: &mut TransformOutputsBuf) {
    output.push(None, event)
}

#[inline]
fn push_dropped(event: Event, output: &mut TransformOutputsBuf) {
    output.push(Some(DROPPED), event);
}

#[derive(Debug, Snafu)]
pub enum BuildError {
    #[snafu(display("must provide exactly one of `source` or `file` configuration"))]
    SourceAndOrFile,

    #[snafu(display("Could not open vrl program {:?}: {}", path, source))]
    FileOpenFailed { path: PathBuf, source: io::Error },
    #[snafu(display("Could not read vrl program {:?}: {}", path, source))]
    FileReadFailed { path: PathBuf, source: io::Error },
}

#[cfg(test)]
mod tests {
    use std::collections::HashMap;
    use std::sync::Arc;

    use indoc::{formatdoc, indoc};
    use vector_lib::{config::GlobalOptions, event::EventMetadata, metric_tags};
    // use vrl::value::kind::Collection;
    use vrl::{btreemap, event_path};

    use super::*;
    use crate::metrics::Controller;
    use crate::{
        config::{build_unit_tests, ConfigBuilder},
        event::{
            metric::{MetricKind, MetricValue},
            LogEvent, Metric, Value,
        },
        schema,
        test_util::components::{
            assert_transform_compliance, init_test, COMPONENT_MULTIPLE_OUTPUTS_TESTS,
        },
        transforms::test::create_topology,
        transforms::OutputBuffer,
    };
    use chrono::DateTime;
    use tokio::sync::mpsc;
    use tokio_stream::wrappers::ReceiverStream;
    use vector_lib::enrichment::TableRegistry;

    fn test_default_schema_definition() -> schema::Definition {
        schema::Definition::empty_legacy_namespace().with_event_field(
            &owned_value_path!("a default field"),
            Kind::integer().or_bytes(),
            Some("default"),
        )
    }

    fn test_dropped_schema_definition() -> schema::Definition {
        schema::Definition::empty_legacy_namespace().with_event_field(
            &owned_value_path!("a dropped field"),
            Kind::boolean().or_null(),
            Some("dropped"),
        )
    }

    fn remap(config: RemapConfig) -> Result<Remap<AstRunner>> {
        let schema_definitions = HashMap::from([
            (
                None,
                [("source".into(), test_default_schema_definition())].into(),
            ),
            (
                Some(DROPPED.to_owned()),
                [("source".into(), test_dropped_schema_definition())].into(),
            ),
        ]);

        Remap::new_ast(config, &TransformContext::new_test(schema_definitions))
            .map(|(remap, _)| remap)
    }

    #[test]
    fn generate_config() {
        crate::test_util::test_generate_config::<RemapConfig>();
    }

    #[test]
    fn config_missing_source_and_file() {
        let config = RemapConfig {
            source: None,
            file: None,
            ..Default::default()
        };

        let err = remap(config).unwrap_err().to_string();
        assert_eq!(
            &err,
            "must provide exactly one of `source` or `file` configuration"
        )
    }

    #[test]
    fn config_both_source_and_file() {
        let config = RemapConfig {
            source: Some("".to_owned()),
            file: Some("".into()),
            ..Default::default()
        };

        let err = remap(config).unwrap_err().to_string();
        assert_eq!(
            &err,
            "must provide exactly one of `source` or `file` configuration"
        )
    }

    fn get_field_string(event: &Event, field: &str) -> String {
        event
            .as_log()
            .get(field)
            .unwrap()
            .to_string_lossy()
            .into_owned()
    }

    #[test]
    fn check_remap_doesnt_share_state_between_events() {
        let conf = RemapConfig {
            source: Some(".foo = .sentinel".to_string()),
            file: None,
            drop_on_error: true,
            drop_on_abort: false,
            ..Default::default()
        };
        let mut tform = remap(conf).unwrap();
        assert!(tform.runner().runtime.is_empty());

        let event1 = {
            let mut event1 = LogEvent::from("event1");
            event1.insert("sentinel", "bar");
            Event::from(event1)
        };
        let result1 = transform_one(&mut tform, event1).unwrap();
        assert_eq!(get_field_string(&result1, "message"), "event1");
        assert_eq!(get_field_string(&result1, "foo"), "bar");
        assert!(tform.runner().runtime.is_empty());

        let event2 = {
            let event2 = LogEvent::from("event2");
            Event::from(event2)
        };
        let result2 = transform_one(&mut tform, event2).unwrap();
        assert_eq!(get_field_string(&result2, "message"), "event2");
        assert_eq!(result2.as_log().get("foo"), Some(&Value::Null));
        assert!(tform.runner().runtime.is_empty());
    }

    #[test]
    fn remap_return_raw_string_vector_namespace() {
        let initial_definition = Definition::default_for_namespace(&[LogNamespace::Vector].into());

        let event = {
            let mut metadata = EventMetadata::default()
                .with_schema_definition(&Arc::new(initial_definition.clone()));
            // the Vector metadata field is required for an event to correctly detect the namespace at runtime
            metadata
                .value_mut()
                .insert(&owned_value_path!("vector"), BTreeMap::new());

            let mut event = LogEvent::new_with_metadata(metadata);
            event.insert("copy_from", "buz");
            Event::from(event)
        };

        let conf = RemapConfig {
            source: Some(r#"  . = "root string";"#.to_string()),
            file: None,
            drop_on_error: true,
            drop_on_abort: false,
            ..Default::default()
        };
        let mut tform = remap(conf.clone()).unwrap();
        let result = transform_one(&mut tform, event).unwrap();
        assert_eq!(get_field_string(&result, "."), "root string");

        let mut outputs = conf.outputs(
            TableRegistry::default(),
            &[(OutputId::dummy(), initial_definition)],
            LogNamespace::Vector,
        );

        assert_eq!(outputs.len(), 1);
        let output = outputs.pop().unwrap();
        assert_eq!(output.port, None);

        // MEZMO
        // We intentionally don't care about schemas for VRL. Comment out the following assertion.
        //
        // let actual_schema_def = output.schema_definitions(true)[&OutputId::dummy()].clone();
        // let expected_schema =
        //     Definition::new(Kind::bytes(), Kind::any_object(), [LogNamespace::Vector]);
        // assert_eq!(actual_schema_def, expected_schema);
    }

    #[test]
    fn check_remap_adds() {
        let event = {
            let mut event = LogEvent::from("augment me");
            event.insert("copy_from", "buz");
            Event::from(event)
        };

        let conf = RemapConfig {
            source: Some(
                r#"  .foo = "bar"
  .bar = "baz"
  .copy = .copy_from
"#
                .to_string(),
            ),
            file: None,
            drop_on_error: true,
            drop_on_abort: false,
            ..Default::default()
        };
        let mut tform = remap(conf).unwrap();
        let result = transform_one(&mut tform, event).unwrap();
        assert_eq!(get_field_string(&result, "message"), "augment me");
        assert_eq!(get_field_string(&result, "copy_from"), "buz");
        assert_eq!(get_field_string(&result, "foo"), "bar");
        assert_eq!(get_field_string(&result, "bar"), "baz");
        assert_eq!(get_field_string(&result, "copy"), "buz");
    }

    #[test]
    fn check_remap_emits_multiple() {
        let event = {
            let mut event = LogEvent::from("augment me");
            event.insert(
                "events",
                vec![btreemap!("message" => "foo"), btreemap!("message" => "bar")],
            );
            Event::from(event)
        };

        let conf = RemapConfig {
            source: Some(
                indoc! {r#"
                . = .events
            "#}
                .to_owned(),
            ),
            file: None,
            drop_on_error: true,
            drop_on_abort: false,
            ..Default::default()
        };
        let mut tform = remap(conf).unwrap();

        let out = collect_outputs(&mut tform, event);
        assert_eq!(2, out.primary.len());
        let mut result = out.primary.into_events();

        let r = result.next().unwrap();
        assert_eq!(get_field_string(&r, "message"), "foo");
        let r = result.next().unwrap();
        assert_eq!(get_field_string(&r, "message"), "bar");
    }

    #[test]
    fn check_remap_error() {
        let event = {
            let mut event = Event::Log(LogEvent::from("augment me"));
            event.as_mut_log().insert("bar", "is a string");
            event
        };

        let conf = RemapConfig {
            source: Some(formatdoc! {r#"
                .foo = "foo"
                .not_an_int = int!(.bar)
                .baz = 12
            "#}),
            file: None,
            drop_on_error: false,
            drop_on_abort: false,
            ..Default::default()
        };
        let mut tform = remap(conf).unwrap();

        let event = transform_one(&mut tform, event).unwrap();

        assert_eq!(event.as_log().get("bar"), Some(&Value::from("is a string")));
        assert!(event.as_log().get("foo").is_none());
        assert!(event.as_log().get("baz").is_none());
    }

    #[test]
    fn check_remap_error_drop() {
        let event = {
            let mut event = Event::Log(LogEvent::from("augment me"));
            event.as_mut_log().insert("bar", "is a string");
            event
        };

        let conf = RemapConfig {
            source: Some(formatdoc! {r#"
                .foo = "foo"
                .not_an_int = int!(.bar)
                .baz = 12
            "#}),
            file: None,
            drop_on_error: true,
            drop_on_abort: false,
            ..Default::default()
        };
        let mut tform = remap(conf).unwrap();

        assert!(transform_one(&mut tform, event).is_none())
    }

    #[test]
    fn check_remap_error_infallible() {
        let event = {
            let mut event = Event::Log(LogEvent::from("augment me"));
            event.as_mut_log().insert("bar", "is a string");
            event
        };

        let conf = RemapConfig {
            source: Some(formatdoc! {r#"
                .foo = "foo"
                .baz = 12
            "#}),
            file: None,
            drop_on_error: false,
            drop_on_abort: false,
            ..Default::default()
        };
        let mut tform = remap(conf).unwrap();

        let event = transform_one(&mut tform, event).unwrap();

        assert_eq!(event.as_log().get("foo"), Some(&Value::from("foo")));
        assert_eq!(event.as_log().get("bar"), Some(&Value::from("is a string")));
        assert_eq!(event.as_log().get("baz"), Some(&Value::from(12)));
    }

    #[test]
    fn check_remap_abort() {
        let event = {
            let mut event = Event::Log(LogEvent::from("augment me"));
            event.as_mut_log().insert("bar", "is a string");
            event
        };

        let conf = RemapConfig {
            source: Some(formatdoc! {r#"
                .foo = "foo"
                abort
                .baz = 12
            "#}),
            file: None,
            drop_on_error: false,
            drop_on_abort: false,
            ..Default::default()
        };
        let mut tform = remap(conf).unwrap();

        let event = transform_one(&mut tform, event).unwrap();

        assert_eq!(event.as_log().get("bar"), Some(&Value::from("is a string")));
        assert!(event.as_log().get("foo").is_none());
        assert!(event.as_log().get("baz").is_none());
    }

    #[test]
    fn check_remap_abort_drop() {
        let event = {
            let mut event = Event::Log(LogEvent::from("augment me"));
            event.as_mut_log().insert("bar", "is a string");
            event
        };

        let conf = RemapConfig {
            source: Some(formatdoc! {r#"
                .foo = "foo"
                abort
                .baz = 12
            "#}),
            file: None,
            drop_on_error: false,
            drop_on_abort: true,
            ..Default::default()
        };
        let mut tform = remap(conf).unwrap();

        assert!(transform_one(&mut tform, event).is_none())
    }

    #[test]
    fn check_remap_metric() {
        let metric = Event::Metric(Metric::new(
            "counter",
            MetricKind::Absolute,
            MetricValue::Counter { value: 1.0 },
        ));
        let metadata = metric.metadata().clone();

        let conf = RemapConfig {
            source: Some(
                r#".tags.host = "zoobub"
                       .name = "zork"
                       .namespace = "zerk"
                       .kind = "incremental""#
                    .to_string(),
            ),
            file: None,
            drop_on_error: true,
            drop_on_abort: false,
            ..Default::default()
        };
        let mut tform = remap(conf).unwrap();

        let result = transform_one(&mut tform, metric).unwrap();
        assert_eq!(
            result,
            Event::Metric(
                Metric::new_with_metadata(
                    "zork",
                    MetricKind::Incremental,
                    MetricValue::Counter { value: 1.0 },
                    // The schema definition is set in the topology, which isn't used in this test. Setting the definition
                    // to the actual value to skip the assertion here
                    metadata
                )
                .with_namespace(Some("zerk"))
                .with_tags(Some(metric_tags! {
                    "host" => "zoobub",
                }))
            )
        );
    }

    #[test]
    fn remap_timezone_fallback() {
        let error = Event::from_json_value(
            serde_json::json!({"timestamp": "2022-12-27 00:00:00"}),
            LogNamespace::Legacy,
        )
        .unwrap();
        let conf = RemapConfig {
            source: Some(formatdoc! {r#"
                .timestamp = parse_timestamp!(.timestamp, format: "%Y-%m-%d %H:%M:%S")
            "#}),
            drop_on_error: true,
            drop_on_abort: true,
            reroute_dropped: true,
            ..Default::default()
        };
        let context = TransformContext {
            key: Some(ComponentKey::from("remapper")),
            globals: GlobalOptions {
                timezone: Some(TimeZone::parse("America/Los_Angeles").unwrap()),
                ..Default::default()
            },
            ..Default::default()
        };
        let mut tform = Remap::new_ast(conf, &context).unwrap().0;

        let output = transform_one_fallible(&mut tform, error).unwrap();
        let log = output.as_log();
        assert_eq!(
            log["timestamp"],
            DateTime::<chrono::Utc>::from(
                DateTime::parse_from_rfc3339("2022-12-27T00:00:00-08:00").unwrap()
            )
            .into()
        );
    }

    #[test]
    fn remap_timezone_override() {
        let error = Event::from_json_value(
            serde_json::json!({"timestamp": "2022-12-27 00:00:00"}),
            LogNamespace::Legacy,
        )
        .unwrap();
        let conf = RemapConfig {
            source: Some(formatdoc! {r#"
                .timestamp = parse_timestamp!(.timestamp, format: "%Y-%m-%d %H:%M:%S")
            "#}),
            drop_on_error: true,
            drop_on_abort: true,
            reroute_dropped: true,
            timezone: Some(TimeZone::parse("America/Los_Angeles").unwrap()),
            ..Default::default()
        };
        let context = TransformContext {
            key: Some(ComponentKey::from("remapper")),
            globals: GlobalOptions {
                timezone: Some(TimeZone::parse("Etc/UTC").unwrap()),
                ..Default::default()
            },
            ..Default::default()
        };
        let mut tform = Remap::new_ast(conf, &context).unwrap().0;

        let output = transform_one_fallible(&mut tform, error).unwrap();
        let log = output.as_log();
        assert_eq!(
            log["timestamp"],
            DateTime::<chrono::Utc>::from(
                DateTime::parse_from_rfc3339("2022-12-27T00:00:00-08:00").unwrap()
            )
            .into()
        );
    }

    #[test]
    fn check_remap_branching() {
        let happy =
            Event::from_json_value(serde_json::json!({"hello": "world"}), LogNamespace::Legacy)
                .unwrap();
        let abort = Event::from_json_value(
            serde_json::json!({"hello": "goodbye"}),
            LogNamespace::Legacy,
        )
        .unwrap();
        let error =
            Event::from_json_value(serde_json::json!({"hello": 42}), LogNamespace::Legacy).unwrap();

        let happy_metric = {
            let mut metric = Metric::new(
                "counter",
                MetricKind::Absolute,
                MetricValue::Counter { value: 1.0 },
            );
            metric.replace_tag("hello".into(), "world".into());
            Event::Metric(metric)
        };

        let abort_metric = {
            let mut metric = Metric::new(
                "counter",
                MetricKind::Absolute,
                MetricValue::Counter { value: 1.0 },
            );
            metric.replace_tag("hello".into(), "goodbye".into());
            Event::Metric(metric)
        };

        let error_metric = {
            let mut metric = Metric::new(
                "counter",
                MetricKind::Absolute,
                MetricValue::Counter { value: 1.0 },
            );
            metric.replace_tag("not_hello".into(), "oops".into());
            Event::Metric(metric)
        };

        let conf = RemapConfig {
            source: Some(formatdoc! {r#"
                if exists(.tags) {{
                    # metrics
                    .tags.foo = "bar"
                    if string!(.tags.hello) == "goodbye" {{
                      abort
                    }}
                }} else {{
                    # logs
                    .foo = "bar"
                    if string(.hello) == "goodbye" {{
                      abort
                    }}
                }}
            "#}),
            drop_on_error: true,
            drop_on_abort: true,
            reroute_dropped: true,
            ..Default::default()
        };
        let schema_definitions = HashMap::from([
            (
                None,
                [("source".into(), test_default_schema_definition())].into(),
            ),
            (
                Some(DROPPED.to_owned()),
                [("source".into(), test_dropped_schema_definition())].into(),
            ),
        ]);
        let context = TransformContext {
            key: Some(ComponentKey::from("remapper")),
            schema_definitions,
            merged_schema_definition: schema::Definition::new_with_default_metadata(
                Kind::any_object(),
                [LogNamespace::Legacy],
            )
            .with_event_field(&owned_value_path!("hello"), Kind::bytes(), None),
            ..Default::default()
        };
        let mut tform = Remap::new_ast(conf, &context).unwrap().0;

        let output = transform_one_fallible(&mut tform, happy).unwrap();
        let log = output.as_log();
        assert_eq!(log["hello"], "world".into());
        assert_eq!(log["foo"], "bar".into());
        assert!(!log.contains("internal_metadata"));

        let output = transform_one_fallible(&mut tform, abort).unwrap_err();
        let log = output.as_log();
        assert_eq!(log["hello"], "goodbye".into());
        assert!(!log.contains(event_path!("foo")));
        assert_eq!(
            log["internal_metadata"],
            serde_json::json!({
                "dropped": {
                    "reason": "abort",
                    "message": "aborted",
                    "component_id": "remapper",
                    "component_type": "remap",
                    "component_kind": "transform",
                }
            })
            .try_into()
            .unwrap()
        );

        let output = transform_one_fallible(&mut tform, error).unwrap_err();
        let log = output.as_log();
        assert_eq!(log["hello"], 42.into());
        assert!(!log.contains(event_path!("foo")));
        assert_eq!(
            log["internal_metadata"],
            serde_json::json!({
                "dropped": {
                    "reason": "error",
                    "message": "function call error for \"string\" at (160:174): expected string, got integer",
                    "component_id": "remapper",
                    "component_type": "remap",
                    "component_kind": "transform",
                }
            })
            .try_into()
            .unwrap()
        );

        let output = transform_one_fallible(&mut tform, happy_metric).unwrap();
        similar_asserts::assert_eq!(
            output,
            Event::Metric(
                Metric::new_with_metadata(
                    "counter",
                    MetricKind::Absolute,
                    MetricValue::Counter { value: 1.0 },
                    // The schema definition is set in the topology, which isn't used in this test. Setting the definition
                    // to the actual value to skip the assertion here
                    EventMetadata::default().with_schema_definition(&Arc::new(
                        output.metadata().schema_definition().clone()
                    )),
                )
                .with_tags(Some(metric_tags! {
                    "hello" => "world",
                    "foo" => "bar",
                }))
            )
        );

        let output = transform_one_fallible(&mut tform, abort_metric).unwrap_err();
        similar_asserts::assert_eq!(
            output,
            Event::Metric(
                Metric::new_with_metadata(
                    "counter",
                    MetricKind::Absolute,
                    MetricValue::Counter { value: 1.0 },
                    // The schema definition is set in the topology, which isn't used in this test. Setting the definition
                    // to the actual value to skip the assertion here
                    EventMetadata::default().with_schema_definition(&Arc::new(
                        output.metadata().schema_definition().clone()
                    )),
                )
                .with_tags(Some(metric_tags! {
                    "hello" => "goodbye",
                    "internal_metadata.dropped.reason" => "abort",
                    "internal_metadata.dropped.component_id" => "remapper",
                    "internal_metadata.dropped.component_type" => "remap",
                    "internal_metadata.dropped.component_kind" => "transform",
                }))
            )
        );

        let output = transform_one_fallible(&mut tform, error_metric).unwrap_err();
        similar_asserts::assert_eq!(
            output,
            Event::Metric(
                Metric::new_with_metadata(
                    "counter",
                    MetricKind::Absolute,
                    MetricValue::Counter { value: 1.0 },
                    // The schema definition is set in the topology, which isn't used in this test. Setting the definition
                    // to the actual value to skip the assertion here
                    EventMetadata::default().with_schema_definition(&Arc::new(
                        output.metadata().schema_definition().clone()
                    )),
                )
                .with_tags(Some(metric_tags! {
                    "not_hello" => "oops",
                    "internal_metadata.dropped.reason" => "error",
                    "internal_metadata.dropped.component_id" => "remapper",
                    "internal_metadata.dropped.component_type" => "remap",
                    "internal_metadata.dropped.component_kind" => "transform",
                }))
            )
        );
    }

    #[test]
    fn check_remap_branching_assert_with_message() {
        let error_trigger_assert_custom_message =
            Event::from_json_value(serde_json::json!({"hello": 42}), LogNamespace::Legacy).unwrap();
        let error_trigger_default_assert_message =
            Event::from_json_value(serde_json::json!({"hello": 0}), LogNamespace::Legacy).unwrap();
        let conf = RemapConfig {
            source: Some(formatdoc! {r#"
                assert_eq!(.hello, 0, "custom message here")
                assert_eq!(.hello, 1)
            "#}),
            drop_on_error: true,
            drop_on_abort: true,
            reroute_dropped: true,
            ..Default::default()
        };
        let context = TransformContext {
            key: Some(ComponentKey::from("remapper")),
            ..Default::default()
        };
        let mut tform = Remap::new_ast(conf, &context).unwrap().0;

        let output =
            transform_one_fallible(&mut tform, error_trigger_assert_custom_message).unwrap_err();
        let log = output.as_log();
        assert_eq!(log["hello"], 42.into());
        assert!(!log.contains(event_path!("foo")));
        assert_eq!(
            log["internal_metadata"],
            serde_json::json!({
                "dropped": {
                    "reason": "error",
                    "message": "custom message here",
                    "component_id": "remapper",
                    "component_type": "remap",
                    "component_kind": "transform",
                }
            })
            .try_into()
            .unwrap()
        );

        let output =
            transform_one_fallible(&mut tform, error_trigger_default_assert_message).unwrap_err();
        let log = output.as_log();
        assert_eq!(log["hello"], 0.into());
        assert!(!log.contains(event_path!("foo")));
        assert_eq!(
            log["internal_metadata"],
            serde_json::json!({
                "dropped": {
                    "reason": "error",
                    "message": "function call error for \"assert_eq\" at (45:66): assertion failed: 0 == 1",
                    "component_id": "remapper",
                    "component_type": "remap",
                    "component_kind": "transform",
                }
            })
            .try_into()
            .unwrap()
        );
    }

    #[test]
    fn check_remap_branching_abort_with_message() {
        let error =
            Event::from_json_value(serde_json::json!({"hello": 42}), LogNamespace::Legacy).unwrap();
        let conf = RemapConfig {
            source: Some(formatdoc! {r#"
                abort "custom message here"
            "#}),
            drop_on_error: true,
            drop_on_abort: true,
            reroute_dropped: true,
            ..Default::default()
        };
        let context = TransformContext {
            key: Some(ComponentKey::from("remapper")),
            ..Default::default()
        };
        let mut tform = Remap::new_ast(conf, &context).unwrap().0;

        let output = transform_one_fallible(&mut tform, error).unwrap_err();
        let log = output.as_log();
        assert_eq!(log["hello"], 42.into());
        assert!(!log.contains(event_path!("foo")));
        assert_eq!(
            log["internal_metadata"],
            serde_json::json!({
                "dropped": {
                    "reason": "abort",
                    "message": "custom message here",
                    "component_id": "remapper",
                    "component_type": "remap",
                    "component_kind": "transform",
                }
            })
            .try_into()
            .unwrap()
        );
    }

    #[test]
    fn check_remap_branching_disabled() {
        let happy =
            Event::from_json_value(serde_json::json!({"hello": "world"}), LogNamespace::Legacy)
                .unwrap();
        let abort = Event::from_json_value(
            serde_json::json!({"hello": "goodbye"}),
            LogNamespace::Legacy,
        )
        .unwrap();
        let error =
            Event::from_json_value(serde_json::json!({"hello": 42}), LogNamespace::Legacy).unwrap();

        let conf = RemapConfig {
            source: Some(formatdoc! {r#"
                if exists(.tags) {{
                    # metrics
                    .tags.foo = "bar"
                    if string!(.tags.hello) == "goodbye" {{
                      abort
                    }}
                }} else {{
                    # logs
                    .foo = "bar"
                    if string!(.hello) == "goodbye" {{
                      abort
                    }}
                }}
            "#}),
            drop_on_error: true,
            drop_on_abort: true,
            reroute_dropped: false,
            ..Default::default()
        };

        // No point in testing the schema of the VRL
        // let schema_definition = schema::Definition::new_with_default_metadata(
        //     Kind::any_object(),
        //     [LogNamespace::Legacy],
        // )
        // .with_event_field(&owned_value_path!("foo"), Kind::any(), None)
        // .with_event_field(&owned_value_path!("tags"), Kind::any(), None);

        // assert_eq!(
        //     conf.outputs(
        //         vector_lib::enrichment::TableRegistry::default(),
        //         &[(
        //             "test".into(),
        //             schema::Definition::new_with_default_metadata(
        //                 Kind::any_object(),
        //                 [LogNamespace::Legacy]
        //             )
        //         )],
        //         LogNamespace::Legacy
        //     ),
        //     vec![TransformOutput::new(
        //         DataType::all(),
        //         [("test".into(), schema_definition)].into()
        //     )]
        // );

        let context = TransformContext {
            key: Some(ComponentKey::from("remapper")),
            ..Default::default()
        };
        let mut tform = Remap::new_ast(conf, &context).unwrap().0;

        let output = transform_one_fallible(&mut tform, happy).unwrap();
        let log = output.as_log();
        assert_eq!(log["hello"], "world".into());
        assert_eq!(log["foo"], "bar".into());
        assert!(!log.contains("internal_metadata"));

        let out = collect_outputs(&mut tform, abort);
        assert!(out.primary.is_empty());
        assert!(out.named[DROPPED].is_empty());

        let out = collect_outputs(&mut tform, error);
        assert!(out.primary.is_empty());
        assert!(out.named[DROPPED].is_empty());
    }

    #[tokio::test]
    async fn check_remap_branching_metrics_with_output() {
        init_test();

        let config: ConfigBuilder = toml::from_str(indoc! {r#"
            [transforms.foo]
            inputs = []
            type = "remap"
            drop_on_abort = true
            reroute_dropped = true
            source = "abort"

            [[tests]]
            name = "metric output"

            [tests.input]
                insert_at = "foo"
                value = "none"

            [[tests.outputs]]
                extract_from = "foo.dropped"
                [[tests.outputs.conditions]]
                type = "vrl"
                source = "true"
        "#})
        .unwrap();

        let mut tests = build_unit_tests(config).await.unwrap();
        assert!(tests.remove(0).run().await.errors.is_empty());
        // Check that metrics were emitted with output tag
        COMPONENT_MULTIPLE_OUTPUTS_TESTS.assert(&["output"]);
    }

    struct CollectedOuput {
        primary: OutputBuffer,
        named: HashMap<String, OutputBuffer>,
    }

    fn collect_outputs(ft: &mut dyn SyncTransform, event: Event) -> CollectedOuput {
        let mut outputs = TransformOutputsBuf::new_with_capacity(
            vec![
                TransformOutput::new(DataType::all(), HashMap::new()),
                TransformOutput::new(DataType::all(), HashMap::new()).with_port(DROPPED),
            ],
            1,
        );

        ft.transform(event, &mut outputs);

        CollectedOuput {
            primary: outputs.take_primary(),
            named: outputs.take_all_named(),
        }
    }

    fn transform_one(ft: &mut dyn SyncTransform, event: Event) -> Option<Event> {
        let out = collect_outputs(ft, event);
        assert_eq!(0, out.named.values().map(|v| v.len()).sum::<usize>());
        assert!(out.primary.len() <= 1);
        out.primary.into_events().next()
    }

    fn transform_one_fallible(
        ft: &mut dyn SyncTransform,
        event: Event,
    ) -> std::result::Result<Event, Event> {
        let mut outputs = TransformOutputsBuf::new_with_capacity(
            vec![
                TransformOutput::new(DataType::all(), HashMap::new()),
                TransformOutput::new(DataType::all(), HashMap::new()).with_port(DROPPED),
            ],
            1,
        );

        ft.transform(event, &mut outputs);

        let mut buf = outputs.drain().collect::<Vec<_>>();
        let mut err_buf = outputs.drain_named(DROPPED).collect::<Vec<_>>();

        assert!(buf.len() < 2);
        assert!(err_buf.len() < 2);
        match (buf.pop(), err_buf.pop()) {
            (Some(good), None) => Ok(good),
            (None, Some(bad)) => Err(bad),
            (a, b) => panic!("expected output xor error output, got {:?} and {:?}", a, b),
        }
    }

    #[tokio::test]
    async fn emits_internal_events() {
        assert_transform_compliance(async move {
            let config = RemapConfig {
                source: Some("abort".to_owned()),
                drop_on_abort: true,
                ..Default::default()
            };

            let (tx, rx) = mpsc::channel(1);
            let (topology, mut out) = create_topology(ReceiverStream::new(rx), config).await;

            let log = LogEvent::from("hello world");
            tx.send(log.into()).await.unwrap();

            drop(tx);
            topology.stop().await;
            assert_eq!(out.recv().await, None);
        })
        .await
    }

    // #[test]
    // fn test_field_definitions_in_message() {
    //     let definition =
    //         schema::Definition::new_with_default_metadata(Kind::bytes(), [LogNamespace::Legacy]);
    //     assert_eq!(
    //         schema::Definition::new_with_default_metadata(
    //             Kind::object(BTreeMap::from([("message".into(), Kind::bytes())])),
    //             [LogNamespace::Legacy]
    //         ),
    //         move_field_definitions_into_message(definition)
    //     );

    //     // Test when a message field already exists.
    //     let definition = schema::Definition::new_with_default_metadata(
    //         Kind::object(BTreeMap::from([("message".into(), Kind::integer())])).or_bytes(),
    //         [LogNamespace::Legacy],
    //     );
    //     assert_eq!(
    //         schema::Definition::new_with_default_metadata(
    //             Kind::object(BTreeMap::from([(
    //                 "message".into(),
    //                 Kind::bytes().or_integer()
    //             )])),
    //             [LogNamespace::Legacy]
    //         ),
    //         move_field_definitions_into_message(definition)
    //     )
    // }

    // #[test]
    // fn test_merged_array_definitions_simple() {
    //     // Test merging the array definitions where the schema definition
    //     // is simple, containing only one possible type in the array.
    //     let object: BTreeMap<vrl::value::kind::Field, Kind> = [
    //         ("carrot".into(), Kind::bytes()),
    //         ("potato".into(), Kind::integer()),
    //     ]
    //     .into();

    //     let kind = Kind::array(Collection::from_unknown(Kind::object(object)));

    //     let definition =
    //         schema::Definition::new_with_default_metadata(kind, [LogNamespace::Legacy]);

    //     let kind = Kind::object(BTreeMap::from([
    //         ("carrot".into(), Kind::bytes()),
    //         ("potato".into(), Kind::integer()),
    //     ]));

    //     let wanted = schema::Definition::new_with_default_metadata(kind, [LogNamespace::Legacy]);
    //     let merged = merge_array_definitions(definition);

    //     assert_eq!(wanted, merged);
    // }

    // #[test]
    // fn test_merged_array_definitions_complex() {
    //     // Test merging the array definitions where the schema definition
    //     // is fairly complex containing multiple different possible types.
    //     let object: BTreeMap<vrl::value::kind::Field, Kind> = [
    //         ("carrot".into(), Kind::bytes()),
    //         ("potato".into(), Kind::integer()),
    //     ]
    //     .into();

    //     let array: BTreeMap<Index, Kind> = [
    //         (Index::from(0), Kind::integer()),
    //         (Index::from(1), Kind::boolean()),
    //         (
    //             Index::from(2),
    //             Kind::object(BTreeMap::from([("peas".into(), Kind::bytes())])),
    //         ),
    //     ]
    //     .into();

    //     let mut kind = Kind::bytes();
    //     kind.add_object(object);
    //     kind.add_array(array);

    //     let definition =
    //         schema::Definition::new_with_default_metadata(kind, [LogNamespace::Legacy]);

    //     let mut kind = Kind::bytes();
    //     kind.add_integer();
    //     kind.add_boolean();
    //     kind.add_object(BTreeMap::from([
    //         ("carrot".into(), Kind::bytes().or_undefined()),
    //         ("potato".into(), Kind::integer().or_undefined()),
    //         ("peas".into(), Kind::bytes().or_undefined()),
    //     ]));

    //     let wanted = schema::Definition::new_with_default_metadata(kind, [LogNamespace::Legacy]);
    //     let merged = merge_array_definitions(definition);

    //     assert_eq!(wanted, merged);
    // }

    // Mezmo: we don't compile VRL preemptively

    // #[test]
    // fn test_combined_transforms_simple() {
    //     // Make sure that when getting the definitions from one transform and
    //     // passing them to another the correct definition is still produced.

    //     // Transform 1 sets a simple value.
    //     let transform1 = RemapConfig {
    //         source: Some(r#".thing = "potato""#.to_string()),
    //         ..Default::default()
    //     };

    //     let transform2 = RemapConfig {
    //         source: Some(".thang = .thing".to_string()),
    //         ..Default::default()
    //     };

    //     let enrichment_tables = enrichment::TableRegistry::default();

    //     let outputs1 = transform1.outputs(
    //         enrichment_tables.clone(),
    //         &[("in".into(), schema::Definition::default_legacy_namespace())],
    //         LogNamespace::Legacy,
    //     );

    //     assert_eq!(
    //         vec![TransformOutput::new(
    //             DataType::all(),
    //             // The `never` definition should have been passed on to the end.
    //             [(
    //                 "in".into(),
    //                 Definition::default_legacy_namespace().with_event_field(
    //                     &owned_value_path!("thing"),
    //                     Kind::bytes(),
    //                     None
    //                 ),
    //             )]
    //             .into()
    //         )],
    //         outputs1
    //     );

    //     let outputs2 = transform2.outputs(
    //         enrichment_tables,
    //         &[(
    //             "in1".into(),
    //             outputs1[0].schema_definitions(true)[&"in".into()].clone(),
    //         )],
    //         LogNamespace::Legacy,
    //     );

    //     assert_eq!(
    //         vec![TransformOutput::new(
    //             DataType::all(),
    //             [(
    //                 "in1".into(),
    //                 Definition::default_legacy_namespace()
    //                     .with_event_field(&owned_value_path!("thing"), Kind::bytes(), None)
    //                     .with_event_field(&owned_value_path!("thang"), Kind::bytes(), None),
    //             )]
    //             .into(),
    //         )],
    //         outputs2
    //     );
    // }

    // #[test]
    // fn test_combined_transforms_unnest() {
    //     // Make sure that when getting the definitions from one transform and
    //     // passing them to another the correct definition is still produced.

    //     // Transform 1 sets a simple value.
    //     let transform1 = RemapConfig {
    //         source: Some(
    //             indoc! {
    //             r#"
    //             .thing = [{"cabbage": 32}, {"parsnips": 45}]
    //             . = unnest(.thing)
    //             "#
    //             }
    //             .to_string(),
    //         ),
    //         ..Default::default()
    //     };

    //     let transform2 = RemapConfig {
    //         source: Some(r#".thang = .thing.cabbage || "beetroot""#.to_string()),
    //         ..Default::default()
    //     };

    //     let enrichment_tables = enrichment::TableRegistry::default();

    //     let outputs1 = transform1.outputs(
    //         enrichment_tables.clone(),
    //         &[(
    //             "in".into(),
    //             schema::Definition::new_with_default_metadata(
    //                 Kind::any_object(),
    //                 [LogNamespace::Legacy],
    //             ),
    //         )],
    //         LogNamespace::Legacy,
    //     );

    //     assert_eq!(
    //         vec![TransformOutput::new(
    //             DataType::all(),
    //             [(
    //                 "in".into(),
    //                 Definition::new_with_default_metadata(
    //                     Kind::any_object(),
    //                     [LogNamespace::Legacy]
    //                 )
    //                 .with_event_field(
    //                     &owned_value_path!("thing"),
    //                     Kind::object(Collection::from(BTreeMap::from([
    //                         ("cabbage".into(), Kind::integer().or_undefined(),),
    //                         ("parsnips".into(), Kind::integer().or_undefined(),)
    //                     ]))),
    //                     None
    //                 ),
    //             )]
    //             .into(),
    //         )],
    //         outputs1
    //     );

    //     let outputs2 = transform2.outputs(
    //         enrichment_tables,
    //         &[(
    //             "in1".into(),
    //             outputs1[0].schema_definitions(true)[&"in".into()].clone(),
    //         )],
    //         LogNamespace::Legacy,
    //     );

    //     assert_eq!(
    //         vec![TransformOutput::new(
    //             DataType::all(),
    //             [(
    //                 "in1".into(),
    //                 Definition::default_legacy_namespace()
    //                     .with_event_field(
    //                         &owned_value_path!("thing"),
    //                         Kind::object(Collection::from(BTreeMap::from([
    //                             ("cabbage".into(), Kind::integer().or_undefined(),),
    //                             ("parsnips".into(), Kind::integer().or_undefined(),)
    //                         ]))),
    //                         None
    //                     )
    //                     .with_event_field(
    //                         &owned_value_path!("thang"),
    //                         Kind::integer().or_null(),
    //                         None
    //                     ),
    //             )]
    //             .into(),
    //         )],
    //         outputs2
    //     );
    // }

    #[test]
    fn test_transform_abort() {
        // An abort should not change the typedef.

        let transform1 = RemapConfig {
            source: Some(r#"abort"#.to_string()),
            ..Default::default()
        };

        let enrichment_tables = vector_lib::enrichment::TableRegistry::default();

        let outputs1 = transform1.outputs(
            enrichment_tables,
            &[(
                "in".into(),
                schema::Definition::new_with_default_metadata(
                    Kind::any_object(),
                    [LogNamespace::Legacy],
                ),
            )],
            LogNamespace::Legacy,
        );

        assert_eq!(
            vec![TransformOutput::new(
                DataType::all(),
                [(
                    "in".into(),
                    Definition::new_with_default_metadata(
                        Kind::any_object(),
                        [LogNamespace::Legacy]
                    ),
                )]
                .into(),
            )],
            outputs1
        );
    }

    // #[test]
    // fn test_error_outputs() {
    //     // Even if we fail to compile the VRL it should still output
    //     // the correct ports. This may change if we separate the
    //     // `outputs` function into one returning outputs and a separate
    //     // returning schema definitions.
    //     let transform1 = RemapConfig {
    //         // This enrichment table does not exist.
    //         source: Some(r#". |= get_enrichment_table_record("carrot", {"id": .id})"#.to_string()),
    //         reroute_dropped: true,
    //         ..Default::default()
    //     };

    //     let enrichment_tables = enrichment::TableRegistry::default();

    //     let outputs1 = transform1.outputs(
    //         enrichment_tables,
    //         &[(
    //             "in".into(),
    //             schema::Definition::new_with_default_metadata(
    //                 Kind::any_object(),
    //                 [LogNamespace::Legacy],
    //             ),
    //         )],
    //         LogNamespace::Legacy,
    //     );

    //     assert_eq!(
    //         HashSet::from([None, Some("dropped".to_string())]),
    //         outputs1
    //             .into_iter()
    //             .map(|output| output.port)
    //             .collect::<HashSet<_>>()
    //     );
    // }

    // #[test]
    // fn test_non_object_events() {
    //     let transform1 = RemapConfig {
    //         // This enrichment table does not exist.
    //         source: Some(r#". = "fish" "#.to_string()),
    //         ..Default::default()
    //     };

    //     let enrichment_tables = enrichment::TableRegistry::default();

    //     let outputs1 = transform1.outputs(
    //         enrichment_tables,
    //         &[(
    //             "in".into(),
    //             schema::Definition::new_with_default_metadata(
    //                 Kind::any_object(),
    //                 [LogNamespace::Legacy],
    //             ),
    //         )],
    //         LogNamespace::Legacy,
    //     );

    //     let wanted = schema::Definition::new_with_default_metadata(
    //         Kind::object(Collection::from_unknown(Kind::undefined())),
    //         [LogNamespace::Legacy],
    //     )
    //     .with_event_field(&owned_value_path!("message"), Kind::bytes(), None);

    //     assert_eq!(
    //         HashMap::from([(OutputId::from("in"), wanted)]),
    //         outputs1[0].schema_definitions(true),
    //     );
    // }

    // #[test]
    // fn test_array_and_non_object_events() {
    //     let transform1 = RemapConfig {
    //         source: Some(
    //             indoc! {r#"
    //                 if .lizard == true {
    //                     .thing = [{"cabbage": 42}];
    //                     . = unnest(.thing)
    //                 } else {
    //                   . = "fish"
    //                 }
    //                 "#}
    //             .to_string(),
    //         ),
    //         ..Default::default()
    //     };

    //     let enrichment_tables = enrichment::TableRegistry::default();

    //     let outputs1 = transform1.outputs(
    //         enrichment_tables,
    //         &[(
    //             "in".into(),
    //             schema::Definition::new_with_default_metadata(
    //                 Kind::any_object(),
    //                 [LogNamespace::Legacy],
    //             ),
    //         )],
    //         LogNamespace::Legacy,
    //     );

    //     let wanted = schema::Definition::new_with_default_metadata(
    //         Kind::any_object(),
    //         [LogNamespace::Legacy],
    //     )
    //     .with_event_field(&owned_value_path!("message"), Kind::any(), None)
    //     .with_event_field(
    //         &owned_value_path!("thing"),
    //         Kind::object(Collection::from(BTreeMap::from([(
    //             "cabbage".into(),
    //             Kind::integer(),
    //         )])))
    //         .or_undefined(),
    //         None,
    //     );

    //     assert_eq!(
    //         HashMap::from([(OutputId::from("in"), wanted)]),
    //         outputs1[0].schema_definitions(true),
    //     );
    // }

    // #[test]
    // fn check_remap_array_vector_namespace() {
    //     let event = {
    //         let mut event = LogEvent::from("input");
    //         // mark the event as a "Vector" namespaced log
    //         event
    //             .metadata_mut()
    //             .value_mut()
    //             .insert("vector", BTreeMap::new());
    //         Event::from(event)
    //     };
    //
    //     let conf = RemapConfig {
    //         source: Some(
    //             r#". = [null]
    //
    //             .to_string(),
    //         ),
    //         file: None,
    //         drop_on_error: true,
    //         drop_on_abort: false,
    //         ..Default::default()
    //     };
    //     let mut tform = remap(conf.clone()).unwrap();
    //     let result = transform_one(&mut tform, event).unwrap();
    //
    //     // Legacy namespace nests this under "message", Vector should set it as the root
    //     assert_eq!(result.as_log().get("."), Some(&Value::Null));
    //
    //     let enrichment_tables = vector_lib::enrichment::TableRegistry::default();
    //     let outputs1 = conf.outputs(
    //         enrichment_tables,
    //         &[(
    //             "in".into(),
    //             schema::Definition::new_with_default_metadata(
    //                 Kind::any_object(),
    //                 [LogNamespace::Vector],
    //             ),
    //         )],
    //         LogNamespace::Vector,
    //     );
    //
    //     let wanted =
    //         schema::Definition::new_with_default_metadata(Kind::null(), [LogNamespace::Vector]);
    //
    //     assert_eq!(
    //         HashMap::from([(OutputId::from("in"), wanted.clone())]),
    //         outputs1[0].schema_definitions(true),
    //         "{:#?}\n{:#?}",
    //         HashMap::from([(OutputId::from("in"), wanted)]),
    //         outputs1[0].schema_definitions(true),
    //
    //     );
    // }

    fn assert_no_metrics(source: String) {
        vector_lib::metrics::init_test();

        let config = RemapConfig {
            source: Some(source),
            drop_on_error: true,
            drop_on_abort: true,
            reroute_dropped: true,
            ..Default::default()
        };
        let mut ast_runner = remap(config).unwrap();
        let input_event =
            Event::from_json_value(serde_json::json!({"a": 42}), LogNamespace::Vector).unwrap();
        let dropped_event = transform_one_fallible(&mut ast_runner, input_event).unwrap_err();
        let dropped_log = dropped_event.as_log();
        assert_eq!(dropped_log.get(event_path!("a")), Some(&Value::from(42)));

        let controller = Controller::get().expect("no controller");
        let metrics = controller
            .capture_metrics()
            .into_iter()
            .map(|metric| (metric.name().to_string(), metric))
            .collect::<BTreeMap<String, Metric>>();
        assert_eq!(metrics.get("component_discarded_events_total"), None);
        assert_eq!(metrics.get("component_errors_total"), None);
    }
    #[test]
    fn do_not_emit_metrics_when_dropped() {
        assert_no_metrics("abort".to_string());
    }

    #[test]
    fn do_not_emit_metrics_when_errored() {
        assert_no_metrics("parse_key_value!(.message)".to_string());
    }
}<|MERGE_RESOLUTION|>--- conflicted
+++ resolved
@@ -18,7 +18,7 @@
 use vrl::compiler::runtime::{Runtime, Terminate};
 use vrl::compiler::state::ExternalEnv;
 use vrl::compiler::{CompileConfig, ExpressionError, Function, Program, TypeState, VrlRuntime};
-use vrl::diagnostic::{DiagnosticMessage, Formatter, Note};
+use vrl::diagnostic::{DiagnosticList, DiagnosticMessage, Formatter, Note};
 use vrl::path;
 use vrl::path::ValuePath;
 use vrl::value::{Kind, Value};
@@ -132,8 +132,6 @@
     pub runtime: VrlRuntime,
 }
 
-<<<<<<< HEAD
-=======
 /// The propagated errors should not contain file contents to prevent exposing sensitive data.
 fn redacted_diagnostics(source: &str, diagnostics: DiagnosticList) -> String {
     let placeholder = '*';
@@ -147,12 +145,12 @@
         "{}{}",
         "File contents were redacted.",
         Formatter::new(&redacted_source, diagnostics)
+            .colored()
             .to_string()
             .replace(placeholder, " ")
     )
 }
 
->>>>>>> 3c4eed56
 impl RemapConfig {
     pub(crate) fn compile_vrl_program(
         &self,
@@ -196,22 +194,19 @@
         }
 
         compile_vrl(&source, &functions, &state, config)
-<<<<<<< HEAD
-            .map_err(|diagnostics| {
-                Formatter::new(&source, diagnostics)
+            .map_err(|diagnostics| match self.file {
+                None => Formatter::new(&source, diagnostics)
                     .colored()
                     .to_string()
-                    .into()
-=======
-            .map_err(|diagnostics| match self.file {
-                None => Formatter::new(&source, diagnostics).to_string().into(),
+                    .into(),
                 Some(_) => redacted_diagnostics(&source, diagnostics).into(),
->>>>>>> 3c4eed56
             })
             .map(|result| {
                 (
                     result.program,
-                    Formatter::new(&source, result.warnings).to_string(),
+                    Formatter::new(&source, result.warnings)
+                        .colored()
+                        .to_string(),
                     functions,
                     result.config,
                 )
