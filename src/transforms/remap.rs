--- conflicted
+++ resolved
@@ -8,7 +8,7 @@
 
 use codecs::MetricTagValues;
 use lookup::lookup_v2::{parse_value_path, ValuePath};
-use lookup::{metadata_path, owned_value_path, path, OwnedTargetPath, PathPrefix};
+use lookup::{metadata_path, owned_value_path, path, PathPrefix};
 use snafu::{ResultExt, Snafu};
 use value::Kind;
 use vector_common::TimeZone;
@@ -163,12 +163,8 @@
 
         let mut functions = vrl_stdlib::all();
         functions.append(&mut enrichment::vrl_functions());
-<<<<<<< HEAD
-        functions.append(&mut vector_vrl_functions::vrl_functions());
+        functions.append(&mut vector_vrl_functions::all());
         functions.append(&mut mezmo_vrl_functions::vrl_functions());
-=======
-        functions.append(&mut vector_vrl_functions::all());
->>>>>>> 45417121
 
         let state = TypeState {
             local: Default::default(),
@@ -232,7 +228,6 @@
     }
 
     fn outputs(&self, input_definition: &schema::Definition, _: LogNamespace) -> Vec<Output> {
-<<<<<<< HEAD
         // MEZMO
         // Compiling all remaps each time the config reloaded took several seconds with 100+ pipelines.
         // We intentionally don't care about schemas for VRL.
@@ -248,43 +243,6 @@
             Kind::any(),
             input_definition.log_namespaces().clone(),
         );
-=======
-        // We need to compile the VRL program in order to know the schema definition output of this
-        // transform. We ignore any compilation errors, as those are caught by the transform build
-        // step.
-        let default_definition = self
-            .compile_vrl_program(
-                enrichment::TableRegistry::default(),
-                input_definition.clone(),
-            )
-            .map(|(program, _, _, external_context)| {
-                // Apply any semantic meanings set in the VRL program
-                let meaning = external_context
-                    .get_custom::<MeaningList>()
-                    .cloned()
-                    .expect("context exists")
-                    .0;
-
-                let state = program.final_type_state();
-
-                let mut new_type_def = Definition::new_with_default_metadata(
-                    state.external.target_kind().clone(),
-                    input_definition.log_namespaces().clone(),
-                );
-                for (id, path) in meaning {
-                    // currently only event paths are supported
-                    new_type_def = new_type_def.with_meaning(OwnedTargetPath::event(path), &id);
-                }
-                new_type_def
-            })
-            .unwrap_or_else(|_| {
-                Definition::new_with_default_metadata(
-                    // The program failed to compile, so it can "never" return a value
-                    Kind::never(),
-                    input_definition.log_namespaces().clone(),
-                )
-            });
->>>>>>> 45417121
 
         // When a message is dropped and re-routed, we keep the original event, but also annotate
         // it with additional metadata.
