--- conflicted
+++ resolved
@@ -19,13 +19,8 @@
 use vector_vrl_functions::set_semantic_meaning::MeaningList;
 use vrl::compiler::runtime::{Runtime, Terminate};
 use vrl::compiler::state::ExternalEnv;
-<<<<<<< HEAD
 use vrl::compiler::{CompileConfig, ExpressionError, Program, TypeState, VrlRuntime};
-use vrl::diagnostic::{DiagnosticMessage, Formatter, Note};
-=======
-use vrl::compiler::{CompileConfig, ExpressionError, Function, Program, TypeState, VrlRuntime};
 use vrl::diagnostic::{DiagnosticList, DiagnosticMessage, Formatter, Note};
->>>>>>> ae9a9f45
 use vrl::path;
 use vrl::path::ValuePath;
 use vrl::value::{Kind, Value};
@@ -190,7 +185,7 @@
         enrichment_tables: TableRegistry,
         merged_schema_definition: schema::Definition,
         mezmo_ctx: Option<MezmoContext>,
-    ) -> Result<(Program, String, MeaningList)> {
+    ) -> Result<CacheValue> {
         if let Some((_, res)) = self
             .cache
             .lock()
@@ -236,16 +231,7 @@
             config.set_custom(ctx)
         }
 
-<<<<<<< HEAD
         let res = compile_vrl(&source, &functions, &state, config)
-            .map_err(|diagnostics| Formatter::new(&source, diagnostics).colored().to_string())
-            .map(|result| {
-                (
-                    result.program,
-                    Formatter::new(&source, result.warnings).to_string(),
-                    result.config.get_custom::<MeaningList>().unwrap().clone(),
-=======
-        compile_vrl(&source, &functions, &state, config)
             .map_err(|diagnostics| match self.file {
                 None => Formatter::new(&source, diagnostics)
                     .colored()
@@ -259,9 +245,7 @@
                     Formatter::new(&source, result.warnings)
                         .colored()
                         .to_string(),
-                    functions,
-                    result.config,
->>>>>>> ae9a9f45
+                    result.config.get_custom::<MeaningList>().unwrap().clone(),
                 )
             });
 
