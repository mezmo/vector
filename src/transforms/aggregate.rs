use std::{
    collections::{hash_map::Entry, HashMap},
    pin::Pin,
    time::Duration,
};

use async_stream::stream;
use futures::{Stream, StreamExt};
<<<<<<< HEAD
use vector_lib::config::{LogNamespace, OutputId, TransformOutput};
use vector_lib::configurable::configurable_component;

use crate::{
    config::{DataType, Input, TransformConfig, TransformContext},
    event::{metric, Event, EventMetadata},
=======
use vector_lib::{config::LogNamespace, event::MetricValue};
use vector_lib::{
    configurable::configurable_component,
    event::metric::{Metric, MetricData, MetricKind, MetricSeries},
};

use crate::{
    config::{DataType, Input, OutputId, TransformConfig, TransformContext, TransformOutput},
    event::{Event, EventMetadata},
>>>>>>> 3d16e345
    internal_events::{AggregateEventRecorded, AggregateFlushed, AggregateUpdateFailed},
    schema,
    transforms::{TaskTransform, Transform},
};

/// Configuration for the `aggregate` transform.
#[configurable_component(transform("aggregate", "Aggregate metrics passing through a topology."))]
#[derive(Clone, Debug, Default)]
#[serde(deny_unknown_fields)]
pub struct AggregateConfig {
    /// The interval between flushes, in milliseconds.
    ///
    /// During this time frame, metrics (beta) with the same series data (name, namespace, tags, and so on) are aggregated.
    #[serde(default = "default_interval_ms")]
    #[configurable(metadata(docs::human_name = "Flush Interval"))]
    pub interval_ms: u64,
    /// Function to use for aggregation.
    ///
    /// Some of the functions may only function on incremental and some only on absolute metrics.
    #[serde(default = "default_mode")]
    #[configurable(derived)]
    pub mode: AggregationMode,
}

#[configurable_component]
#[derive(Clone, Debug, Default)]
#[configurable(description = "The aggregation mode to use.")]
pub enum AggregationMode {
    /// Default mode. Sums incremental metrics and uses the latest value for absolute metrics.
    #[default]
    Auto,

    /// Sums incremental metrics, ignores absolute
    Sum,

    /// Returns the latest value for absolute metrics, ignores incremental
    Latest,

    /// Counts metrics for incremental and absolute metrics
    Count,

    /// Returns difference between latest value for absolute, ignores incremental
    Diff,

    /// Max value of absolute metric, ignores incremental
    Max,

    /// Min value of absolute metric, ignores incremental
    Min,

    /// Mean value of absolute metric, ignores incremental
    Mean,

    /// Stdev value of absolute metric, ignores incremental
    Stdev,
}

const fn default_mode() -> AggregationMode {
    AggregationMode::Auto
}

const fn default_interval_ms() -> u64 {
    10 * 1000
}

impl_generate_config_from_default!(AggregateConfig);

#[async_trait::async_trait]
#[typetag::serde(name = "aggregate")]
impl TransformConfig for AggregateConfig {
    async fn build(&self, _context: &TransformContext) -> crate::Result<Transform> {
        Aggregate::new(self).map(Transform::event_task)
    }

    fn input(&self) -> Input {
        Input::metric()
    }

    fn outputs(
        &self,
        _: vector_lib::enrichment::TableRegistry,
        _: &[(OutputId, schema::Definition)],
        _: LogNamespace,
    ) -> Vec<TransformOutput> {
        vec![TransformOutput::new(DataType::Metric, HashMap::new())]
    }
}

type MetricEntry = (MetricData, EventMetadata);

#[derive(Debug)]
pub struct Aggregate {
    interval: Duration,
    map: HashMap<MetricSeries, MetricEntry>,
    prev_map: HashMap<MetricSeries, MetricEntry>,
    multi_map: HashMap<MetricSeries, Vec<MetricEntry>>,
    mode: AggregationMode,
}

impl Aggregate {
    pub fn new(config: &AggregateConfig) -> crate::Result<Self> {
        Ok(Self {
            interval: Duration::from_millis(config.interval_ms),
            map: Default::default(),
            prev_map: Default::default(),
            multi_map: Default::default(),
            mode: config.mode.clone(),
        })
    }

    fn record(&mut self, event: Event) {
        let (series, data, metadata) = event.into_metric().into_parts();

        match self.mode {
            AggregationMode::Auto => match data.kind {
                MetricKind::Incremental => self.record_sum(series, data, metadata),
                MetricKind::Absolute => {
                    self.map.insert(series, (data, metadata));
                }
            },
            AggregationMode::Sum => self.record_sum(series, data, metadata),
            AggregationMode::Latest | AggregationMode::Diff => match data.kind {
                MetricKind::Incremental => (),
                MetricKind::Absolute => {
                    self.map.insert(series, (data, metadata));
                }
            },
            AggregationMode::Count => self.record_count(series, data, metadata),
            AggregationMode::Max | AggregationMode::Min => {
                self.record_comparison(series, data, metadata)
            }
            AggregationMode::Mean | AggregationMode::Stdev => match data.kind {
                MetricKind::Incremental => (),
                MetricKind::Absolute => {
                    if matches!(data.value, MetricValue::Gauge { value: _ }) {
                        match self.multi_map.entry(series) {
                            Entry::Occupied(mut entry) => {
                                let existing = entry.get_mut();
                                existing.push((data, metadata));
                            }
                            Entry::Vacant(entry) => {
                                entry.insert(vec![(data, metadata)]);
                            }
                        }
                    }
                }
            },
        }

        emit!(AggregateEventRecorded);
    }

    fn record_count(
        &mut self,
        series: MetricSeries,
        mut data: MetricData,
        metadata: EventMetadata,
    ) {
        let mut count_data = data.clone();
        let existing = self.map.entry(series).or_insert_with(|| {
            *data.value_mut() = MetricValue::Counter { value: 0f64 };
            (data.clone(), metadata.clone())
        });
        *count_data.value_mut() = MetricValue::Counter { value: 1f64 };
        if existing.0.kind == data.kind && existing.0.update(&count_data) {
            existing.1.merge(metadata);
        } else {
            emit!(AggregateUpdateFailed);
        }
    }

    fn record_sum(&mut self, series: MetricSeries, data: MetricData, metadata: EventMetadata) {
        match data.kind {
            MetricKind::Incremental => match self.map.entry(series) {
                Entry::Occupied(mut entry) => {
                    let existing = entry.get_mut();
                    // In order to update (add) the new and old kind's must match
                    if existing.0.kind == data.kind && existing.0.update(&data) {
                        existing.1.merge(metadata);
                    } else {
                        emit!(AggregateUpdateFailed);
                        *existing = (data, metadata);
                    }
                }
                Entry::Vacant(entry) => {
                    entry.insert((data, metadata));
                }
            },
            MetricKind::Absolute => {}
        }
    }

    fn record_comparison(
        &mut self,
        series: MetricSeries,
        data: MetricData,
        metadata: EventMetadata,
    ) {
        match data.kind {
            MetricKind::Incremental => (),
            MetricKind::Absolute => match self.map.entry(series) {
                Entry::Occupied(mut entry) => {
                    let existing = entry.get_mut();
                    // In order to update (add) the new and old kind's must match
                    if existing.0.kind == data.kind {
                        if let MetricValue::Gauge {
                            value: existing_value,
                        } = existing.0.value()
                        {
                            if let MetricValue::Gauge { value: new_value } = data.value() {
                                let should_update = match self.mode {
                                    AggregationMode::Max => new_value > existing_value,
                                    AggregationMode::Min => new_value < existing_value,
                                    _ => false,
                                };
                                if should_update {
                                    *existing = (data, metadata);
                                }
                            }
                        }
                    } else {
                        emit!(AggregateUpdateFailed);
                        *existing = (data, metadata);
                    }
                }
                Entry::Vacant(entry) => {
                    entry.insert((data, metadata));
                }
            },
        }
    }

    fn flush_into(&mut self, output: &mut Vec<Event>) {
        let map = std::mem::take(&mut self.map);
        for (series, entry) in map.clone().into_iter() {
            let mut metric = Metric::from_parts(series, entry.0, entry.1);
            if matches!(self.mode, AggregationMode::Diff) {
                if let Some(prev_entry) = self.prev_map.get(metric.series()) {
                    if metric.data().kind == prev_entry.0.kind && !metric.subtract(&prev_entry.0) {
                        emit!(AggregateUpdateFailed);
                    }
                }
            }
            output.push(Event::Metric(metric));
        }

        let multi_map = std::mem::take(&mut self.multi_map);
        'outer: for (series, entries) in multi_map.into_iter() {
            if entries.is_empty() {
                continue;
            }

            let (mut final_sum, mut final_metadata) = entries.first().unwrap().clone();
            for (data, metadata) in entries.iter().skip(1) {
                if !final_sum.update(data) {
                    // Incompatible types, skip this metric
                    emit!(AggregateUpdateFailed);
                    continue 'outer;
                }
                final_metadata.merge(metadata.clone());
            }

            let final_mean_value = if let MetricValue::Gauge { value } = final_sum.value_mut() {
                // Entries are not empty so this is safe.
                *value /= entries.len() as f64;
                *value
            } else {
                0.0
            };

            let final_mean = final_sum.clone();
            match self.mode {
                AggregationMode::Mean => {
                    let metric = Metric::from_parts(series, final_mean, final_metadata);
                    output.push(Event::Metric(metric));
                }
                AggregationMode::Stdev => {
                    let variance = entries
                        .iter()
                        .filter_map(|(data, _)| {
                            if let MetricValue::Gauge { value } = data.value() {
                                let diff = final_mean_value - value;
                                Some(diff * diff)
                            } else {
                                None
                            }
                        })
                        .sum::<f64>()
                        / entries.len() as f64;
                    let mut final_stdev = final_mean;
                    if let MetricValue::Gauge { value } = final_stdev.value_mut() {
                        *value = variance.sqrt()
                    }
                    let metric = Metric::from_parts(series, final_stdev, final_metadata);
                    output.push(Event::Metric(metric));
                }
                _ => (),
            }
        }

        self.prev_map = map;
        emit!(AggregateFlushed);
    }
}

impl TaskTransform<Event> for Aggregate {
    fn transform(
        mut self: Box<Self>,
        mut input_rx: Pin<Box<dyn Stream<Item = Event> + Send>>,
    ) -> Pin<Box<dyn Stream<Item = Event> + Send>>
    where
        Self: 'static,
    {
        let mut flush_stream = tokio::time::interval(self.interval);

        Box::pin(stream! {
            let mut output = Vec::new();
            let mut done = false;
            while !done {
                tokio::select! {
                    _ = flush_stream.tick() => {
                        self.flush_into(&mut output);
                    },
                    maybe_event = input_rx.next() => {
                        match maybe_event {
                            None => {
                                self.flush_into(&mut output);
                                done = true;
                            }
                            Some(event) => self.record(event),
                        }
                    }
                };
                for event in output.drain(..) {
                    yield event;
                }
            }
        })
    }
}

#[cfg(test)]
mod tests {
    use std::{collections::BTreeSet, sync::Arc, task::Poll};

    use futures::stream;
    use tokio::sync::mpsc;
    use tokio_stream::wrappers::ReceiverStream;
    use vector_lib::config::ComponentKey;
    use vrl::value::Kind;

    use super::*;
    use crate::schema::Definition;
    use crate::{
        event::{
            metric::{MetricKind, MetricValue},
            Event, Metric,
        },
        test_util::components::assert_transform_compliance,
        transforms::test::create_topology,
    };

    #[test]
    fn generate_config() {
        crate::test_util::test_generate_config::<AggregateConfig>();
    }

    fn make_metric(name: &'static str, kind: MetricKind, value: MetricValue) -> Event {
        let mut event = Event::Metric(Metric::new(name, kind, value))
            .with_source_id(Arc::new(ComponentKey::from("in")))
            .with_upstream_id(Arc::new(OutputId::from("transform")));
        event.metadata_mut().set_schema_definition(&Arc::new(
            Definition::new_with_default_metadata(Kind::any_object(), [LogNamespace::Legacy]),
        ));

        event.metadata_mut().set_source_type("unit_test_stream");

        event
    }

    #[test]
    fn incremental_auto() {
        let mut agg = Aggregate::new(&AggregateConfig {
            interval_ms: 1000_u64,
            mode: AggregationMode::Auto,
        })
        .unwrap();

        let counter_a_1 = make_metric(
            "counter_a",
            MetricKind::Incremental,
            MetricValue::Counter { value: 42.0 },
        );
        let counter_a_2 = make_metric(
            "counter_a",
            MetricKind::Incremental,
            MetricValue::Counter { value: 43.0 },
        );
        let counter_a_summed = make_metric(
            "counter_a",
            MetricKind::Incremental,
            MetricValue::Counter { value: 85.0 },
        );

        // Single item, just stored regardless of kind
        agg.record(counter_a_1.clone());
        let mut out = vec![];
        // We should flush 1 item counter_a_1
        agg.flush_into(&mut out);
        assert_eq!(1, out.len());
        assert_eq!(&counter_a_1, &out[0]);

        // A subsequent flush doesn't send out anything
        out.clear();
        agg.flush_into(&mut out);
        assert_eq!(0, out.len());

        // One more just to make sure that we don't re-see from the other buffer
        out.clear();
        agg.flush_into(&mut out);
        assert_eq!(0, out.len());

        // Two increments with the same series, should sum into 1
        agg.record(counter_a_1.clone());
        agg.record(counter_a_2);
        out.clear();
        agg.flush_into(&mut out);
        assert_eq!(1, out.len());
        assert_eq!(&counter_a_summed, &out[0]);

        let counter_b_1 = make_metric(
            "counter_b",
            MetricKind::Incremental,
            MetricValue::Counter { value: 44.0 },
        );
        // Two increments with the different series, should get each back as-is
        agg.record(counter_a_1.clone());
        agg.record(counter_b_1.clone());
        out.clear();
        agg.flush_into(&mut out);
        assert_eq!(2, out.len());
        // B/c we don't know the order they'll come back
        for event in out {
            match event.as_metric().series().name.name.as_str() {
                "counter_a" => assert_eq!(counter_a_1, event),
                "counter_b" => assert_eq!(counter_b_1, event),
                _ => panic!("Unexpected metric name in aggregate output"),
            }
        }
    }

    #[test]
    fn absolute_auto() {
        let mut agg = Aggregate::new(&AggregateConfig {
            interval_ms: 1000_u64,
            mode: AggregationMode::Auto,
        })
        .unwrap();

        let gauge_a_1 = make_metric(
            "gauge_a",
            MetricKind::Absolute,
            MetricValue::Gauge { value: 42.0 },
        );
        let gauge_a_2 = make_metric(
            "gauge_a",
            MetricKind::Absolute,
            MetricValue::Gauge { value: 43.0 },
        );

        // Single item, just stored regardless of kind
        agg.record(gauge_a_1.clone());
        let mut out = vec![];
        // We should flush 1 item gauge_a_1
        agg.flush_into(&mut out);
        assert_eq!(1, out.len());
        assert_eq!(&gauge_a_1, &out[0]);

        // A subsequent flush doesn't send out anything
        out.clear();
        agg.flush_into(&mut out);
        assert_eq!(0, out.len());

        // One more just to make sure that we don't re-see from the other buffer
        out.clear();
        agg.flush_into(&mut out);
        assert_eq!(0, out.len());

        // Two absolutes with the same series, should get the 2nd (last) back.
        agg.record(gauge_a_1.clone());
        agg.record(gauge_a_2.clone());
        out.clear();
        agg.flush_into(&mut out);
        assert_eq!(1, out.len());
        assert_eq!(&gauge_a_2, &out[0]);

        let gauge_b_1 = make_metric(
            "gauge_b",
            MetricKind::Absolute,
            MetricValue::Gauge { value: 44.0 },
        );
        // Two increments with the different series, should get each back as-is
        agg.record(gauge_a_1.clone());
        agg.record(gauge_b_1.clone());
        out.clear();
        agg.flush_into(&mut out);
        assert_eq!(2, out.len());
        // B/c we don't know the order they'll come back
        for event in out {
            match event.as_metric().series().name.name.as_str() {
                "gauge_a" => assert_eq!(gauge_a_1, event),
                "gauge_b" => assert_eq!(gauge_b_1, event),
                _ => panic!("Unexpected metric name in aggregate output"),
            }
        }
    }

    #[test]
    fn count_agg() {
        let mut agg = Aggregate::new(&AggregateConfig {
            interval_ms: 1000_u64,
            mode: AggregationMode::Count,
        })
        .unwrap();

        let gauge_a_1 = make_metric(
            "gauge_a",
            MetricKind::Absolute,
            MetricValue::Gauge { value: 42.0 },
        );
        let gauge_a_2 = make_metric(
            "gauge_a",
            MetricKind::Absolute,
            MetricValue::Gauge { value: 43.0 },
        );
        let result_count = make_metric(
            "gauge_a",
            MetricKind::Absolute,
            MetricValue::Counter { value: 1.0 },
        );
        let result_count_2 = make_metric(
            "gauge_a",
            MetricKind::Absolute,
            MetricValue::Counter { value: 2.0 },
        );

        // Single item, counter should be 1
        agg.record(gauge_a_1.clone());
        let mut out = vec![];
        // We should flush 1 item gauge_a_1
        agg.flush_into(&mut out);
        assert_eq!(1, out.len());
        assert_eq!(&result_count, &out[0]);

        // A subsequent flush doesn't send out anything
        out.clear();
        agg.flush_into(&mut out);
        assert_eq!(0, out.len());

        // One more just to make sure that we don't re-see from the other buffer
        out.clear();
        agg.flush_into(&mut out);
        assert_eq!(0, out.len());

        // Two absolutes with the same series, counter should be 2
        agg.record(gauge_a_1.clone());
        agg.record(gauge_a_2.clone());
        out.clear();
        agg.flush_into(&mut out);
        assert_eq!(1, out.len());
        assert_eq!(&result_count_2, &out[0]);
    }

    #[test]
    fn absolute_max() {
        let mut agg = Aggregate::new(&AggregateConfig {
            interval_ms: 1000_u64,
            mode: AggregationMode::Max,
        })
        .unwrap();

        let gauge_a_1 = make_metric(
            "gauge_a",
            MetricKind::Absolute,
            MetricValue::Gauge { value: 112.0 },
        );
        let gauge_a_2 = make_metric(
            "gauge_a",
            MetricKind::Absolute,
            MetricValue::Gauge { value: 89.0 },
        );

        // Single item, it should be returned as is
        agg.record(gauge_a_2.clone());
        let mut out = vec![];
        // We should flush 1 item gauge_a_2
        agg.flush_into(&mut out);
        assert_eq!(1, out.len());
        assert_eq!(&gauge_a_2, &out[0]);

        // A subsequent flush doesn't send out anything
        out.clear();
        agg.flush_into(&mut out);
        assert_eq!(0, out.len());

        // One more just to make sure that we don't re-see from the other buffer
        out.clear();
        agg.flush_into(&mut out);
        assert_eq!(0, out.len());

        // Two absolutes, result should be higher of the 2
        agg.record(gauge_a_1.clone());
        agg.record(gauge_a_2.clone());
        out.clear();
        agg.flush_into(&mut out);
        assert_eq!(1, out.len());
        assert_eq!(&gauge_a_1, &out[0]);
    }

    #[test]
    fn absolute_min() {
        let mut agg = Aggregate::new(&AggregateConfig {
            interval_ms: 1000_u64,
            mode: AggregationMode::Min,
        })
        .unwrap();

        let gauge_a_1 = make_metric(
            "gauge_a",
            MetricKind::Absolute,
            MetricValue::Gauge { value: 32.0 },
        );
        let gauge_a_2 = make_metric(
            "gauge_a",
            MetricKind::Absolute,
            MetricValue::Gauge { value: 89.0 },
        );

        // Single item, it should be returned as is
        agg.record(gauge_a_2.clone());
        let mut out = vec![];
        // We should flush 1 item gauge_a_2
        agg.flush_into(&mut out);
        assert_eq!(1, out.len());
        assert_eq!(&gauge_a_2, &out[0]);

        // A subsequent flush doesn't send out anything
        out.clear();
        agg.flush_into(&mut out);
        assert_eq!(0, out.len());

        // One more just to make sure that we don't re-see from the other buffer
        out.clear();
        agg.flush_into(&mut out);
        assert_eq!(0, out.len());

        // Two absolutes, result should be lower of the 2
        agg.record(gauge_a_1.clone());
        agg.record(gauge_a_2.clone());
        out.clear();
        agg.flush_into(&mut out);
        assert_eq!(1, out.len());
        assert_eq!(&gauge_a_1, &out[0]);
    }

    #[test]
    fn absolute_diff() {
        let mut agg = Aggregate::new(&AggregateConfig {
            interval_ms: 1000_u64,
            mode: AggregationMode::Diff,
        })
        .unwrap();

        let gauge_a_1 = make_metric(
            "gauge_a",
            MetricKind::Absolute,
            MetricValue::Gauge { value: 32.0 },
        );
        let gauge_a_2 = make_metric(
            "gauge_a",
            MetricKind::Absolute,
            MetricValue::Gauge { value: 82.0 },
        );
        let result = make_metric(
            "gauge_a",
            MetricKind::Absolute,
            MetricValue::Gauge { value: 50.0 },
        );

        // Single item, it should be returned as is
        agg.record(gauge_a_2.clone());
        let mut out = vec![];
        // We should flush 1 item gauge_a_2
        agg.flush_into(&mut out);
        assert_eq!(1, out.len());
        assert_eq!(&gauge_a_2, &out[0]);

        // A subsequent flush doesn't send out anything
        out.clear();
        agg.flush_into(&mut out);
        assert_eq!(0, out.len());

        // One more just to make sure that we don't re-see from the other buffer
        out.clear();
        agg.flush_into(&mut out);
        assert_eq!(0, out.len());

        // Two absolutes in 2 separate flushes, result should be diff between the 2
        agg.record(gauge_a_1.clone());
        out.clear();
        agg.flush_into(&mut out);
        assert_eq!(1, out.len());
        assert_eq!(&gauge_a_1, &out[0]);

        agg.record(gauge_a_2.clone());
        out.clear();
        agg.flush_into(&mut out);
        assert_eq!(1, out.len());
        assert_eq!(&result, &out[0]);
    }

    #[test]
    fn absolute_diff_conflicting_type() {
        let mut agg = Aggregate::new(&AggregateConfig {
            interval_ms: 1000_u64,
            mode: AggregationMode::Diff,
        })
        .unwrap();

        let gauge_a_1 = make_metric(
            "gauge_a",
            MetricKind::Absolute,
            MetricValue::Gauge { value: 32.0 },
        );
        let gauge_a_2 = make_metric(
            "gauge_a",
            MetricKind::Absolute,
            MetricValue::Counter { value: 1.0 },
        );

        let mut out = vec![];
        // Two absolutes in 2 separate flushes, result should be second one due to different types
        agg.record(gauge_a_1.clone());
        out.clear();
        agg.flush_into(&mut out);
        assert_eq!(1, out.len());
        assert_eq!(&gauge_a_1, &out[0]);

        agg.record(gauge_a_2.clone());
        out.clear();
        agg.flush_into(&mut out);
        assert_eq!(1, out.len());
        // Due to incompatible results, the new value just overwrites the old one
        assert_eq!(&gauge_a_2, &out[0]);
    }

    #[test]
    fn absolute_mean() {
        let mut agg = Aggregate::new(&AggregateConfig {
            interval_ms: 1000_u64,
            mode: AggregationMode::Mean,
        })
        .unwrap();

        let gauge_a_1 = make_metric(
            "gauge_a",
            MetricKind::Absolute,
            MetricValue::Gauge { value: 32.0 },
        );
        let gauge_a_2 = make_metric(
            "gauge_a",
            MetricKind::Absolute,
            MetricValue::Gauge { value: 82.0 },
        );
        let gauge_a_3 = make_metric(
            "gauge_a",
            MetricKind::Absolute,
            MetricValue::Gauge { value: 51.0 },
        );
        let mean_result = make_metric(
            "gauge_a",
            MetricKind::Absolute,
            MetricValue::Gauge { value: 55.0 },
        );

        // Single item, it should be returned as is
        agg.record(gauge_a_2.clone());
        let mut out = vec![];
        // We should flush 1 item gauge_a_2
        agg.flush_into(&mut out);
        assert_eq!(1, out.len());
        assert_eq!(&gauge_a_2, &out[0]);

        // A subsequent flush doesn't send out anything
        out.clear();
        agg.flush_into(&mut out);
        assert_eq!(0, out.len());

        // One more just to make sure that we don't re-see from the other buffer
        out.clear();
        agg.flush_into(&mut out);
        assert_eq!(0, out.len());

        // Three absolutes, result should be mean
        agg.record(gauge_a_1.clone());
        agg.record(gauge_a_2.clone());
        agg.record(gauge_a_3.clone());
        out.clear();
        agg.flush_into(&mut out);
        assert_eq!(1, out.len());
        assert_eq!(&mean_result, &out[0]);
    }

    #[test]
    fn absolute_stdev() {
        let mut agg = Aggregate::new(&AggregateConfig {
            interval_ms: 1000_u64,
            mode: AggregationMode::Stdev,
        })
        .unwrap();

        let gauges = vec![
            make_metric(
                "gauge_a",
                MetricKind::Absolute,
                MetricValue::Gauge { value: 25.0 },
            ),
            make_metric(
                "gauge_a",
                MetricKind::Absolute,
                MetricValue::Gauge { value: 30.0 },
            ),
            make_metric(
                "gauge_a",
                MetricKind::Absolute,
                MetricValue::Gauge { value: 35.0 },
            ),
            make_metric(
                "gauge_a",
                MetricKind::Absolute,
                MetricValue::Gauge { value: 40.0 },
            ),
            make_metric(
                "gauge_a",
                MetricKind::Absolute,
                MetricValue::Gauge { value: 45.0 },
            ),
            make_metric(
                "gauge_a",
                MetricKind::Absolute,
                MetricValue::Gauge { value: 50.0 },
            ),
            make_metric(
                "gauge_a",
                MetricKind::Absolute,
                MetricValue::Gauge { value: 55.0 },
            ),
        ];
        let stdev_result = make_metric(
            "gauge_a",
            MetricKind::Absolute,
            MetricValue::Gauge { value: 10.0 },
        );

        for gauge in gauges {
            agg.record(gauge);
        }
        let mut out = vec![];
        agg.flush_into(&mut out);
        assert_eq!(1, out.len());
        assert_eq!(&stdev_result, &out[0]);
    }

    #[test]
    fn conflicting_value_type() {
        let mut agg = Aggregate::new(&AggregateConfig {
            interval_ms: 1000_u64,
            mode: AggregationMode::Auto,
        })
        .unwrap();

        let counter = make_metric(
            "the-thing",
            MetricKind::Incremental,
            MetricValue::Counter { value: 42.0 },
        );
        let mut values = BTreeSet::<String>::new();
        values.insert("a".into());
        values.insert("b".into());
        let set = make_metric(
            "the-thing",
            MetricKind::Incremental,
            MetricValue::Set { values },
        );
        let summed = make_metric(
            "the-thing",
            MetricKind::Incremental,
            MetricValue::Counter { value: 84.0 },
        );

        // when types conflict the new values replaces whatever is there

        // Start with an counter
        agg.record(counter.clone());
        // Another will "add" to it
        agg.record(counter.clone());
        // Then an set will replace it due to a failed update
        agg.record(set.clone());
        // Then a set union would be a noop
        agg.record(set.clone());
        let mut out = vec![];
        // We should flush 1 item counter
        agg.flush_into(&mut out);
        assert_eq!(1, out.len());
        assert_eq!(&set, &out[0]);

        // Start out with an set
        agg.record(set.clone());
        // Union with itself, a noop
        agg.record(set);
        // Send an counter with the same name, will replace due to a failed update
        agg.record(counter.clone());
        // Send another counter will "add"
        agg.record(counter);
        let mut out = vec![];
        // We should flush 1 item counter
        agg.flush_into(&mut out);
        assert_eq!(1, out.len());
        assert_eq!(&summed, &out[0]);
    }

    #[test]
    fn conflicting_kinds() {
        let mut agg = Aggregate::new(&AggregateConfig {
            interval_ms: 1000_u64,
            mode: AggregationMode::Auto,
        })
        .unwrap();

        let incremental = make_metric(
            "the-thing",
            MetricKind::Incremental,
            MetricValue::Counter { value: 42.0 },
        );
        let absolute = make_metric(
            "the-thing",
            MetricKind::Absolute,
            MetricValue::Counter { value: 43.0 },
        );
        let summed = make_metric(
            "the-thing",
            MetricKind::Incremental,
            MetricValue::Counter { value: 84.0 },
        );

        // when types conflict the new values replaces whatever is there

        // Start with an incremental
        agg.record(incremental.clone());
        // Another will "add" to it
        agg.record(incremental.clone());
        // Then an absolute will replace it with a failed update
        agg.record(absolute.clone());
        // Then another absolute will replace it normally
        agg.record(absolute.clone());
        let mut out = vec![];
        // We should flush 1 item incremental
        agg.flush_into(&mut out);
        assert_eq!(1, out.len());
        assert_eq!(&absolute, &out[0]);

        // Start out with an absolute
        agg.record(absolute.clone());
        // Replace it normally
        agg.record(absolute);
        // Send an incremental with the same name, will replace due to a failed update
        agg.record(incremental.clone());
        // Send another incremental will "add"
        agg.record(incremental);
        let mut out = vec![];
        // We should flush 1 item incremental
        agg.flush_into(&mut out);
        assert_eq!(1, out.len());
        assert_eq!(&summed, &out[0]);
    }

    #[tokio::test]
    async fn transform_shutdown() {
        let agg = toml::from_str::<AggregateConfig>(
            r#"
interval_ms = 999999
"#,
        )
        .unwrap()
        .build(&TransformContext::default())
        .await
        .unwrap();

        let agg = agg.into_task();

        let counter_a_1 = make_metric(
            "counter_a",
            MetricKind::Incremental,
            MetricValue::Counter { value: 42.0 },
        );
        let counter_a_2 = make_metric(
            "counter_a",
            MetricKind::Incremental,
            MetricValue::Counter { value: 43.0 },
        );
        let counter_a_summed = make_metric(
            "counter_a",
            MetricKind::Incremental,
            MetricValue::Counter { value: 85.0 },
        );
        let gauge_a_1 = make_metric(
            "gauge_a",
            MetricKind::Absolute,
            MetricValue::Gauge { value: 42.0 },
        );
        let gauge_a_2 = make_metric(
            "gauge_a",
            MetricKind::Absolute,
            MetricValue::Gauge { value: 43.0 },
        );
        let inputs = vec![counter_a_1, counter_a_2, gauge_a_1, gauge_a_2.clone()];

        // Queue up some events to be consumed & recorded
        let in_stream = Box::pin(stream::iter(inputs));
        // Kick off the transform process which should consume & record them
        let mut out_stream = agg.transform_events(in_stream);

        // B/c the input stream has ended we will have gone through the `input_rx.next() => None`
        // part of the loop and do the shutting down final flush immediately. We'll already be able
        // to read our expected bits on the output.
        let mut count = 0_u8;
        while let Some(event) = out_stream.next().await {
            count += 1;
            match event.as_metric().series().name.name.as_str() {
                "counter_a" => assert_eq!(counter_a_summed, event),
                "gauge_a" => assert_eq!(gauge_a_2, event),
                _ => panic!("Unexpected metric name in aggregate output"),
            };
        }
        // There were only 2
        assert_eq!(2, count);
    }

    #[tokio::test]
    async fn transform_interval() {
        let transform_config = toml::from_str::<AggregateConfig>("").unwrap();

        let counter_a_1 = make_metric(
            "counter_a",
            MetricKind::Incremental,
            MetricValue::Counter { value: 42.0 },
        );
        let counter_a_2 = make_metric(
            "counter_a",
            MetricKind::Incremental,
            MetricValue::Counter { value: 43.0 },
        );
        let counter_a_summed = make_metric(
            "counter_a",
            MetricKind::Incremental,
            MetricValue::Counter { value: 85.0 },
        );
        let gauge_a_1 = make_metric(
            "gauge_a",
            MetricKind::Absolute,
            MetricValue::Gauge { value: 42.0 },
        );
        let gauge_a_2 = make_metric(
            "gauge_a",
            MetricKind::Absolute,
            MetricValue::Gauge { value: 43.0 },
        );

        assert_transform_compliance(async {
            let (tx, rx) = mpsc::channel(10);
            let (topology, out) = create_topology(ReceiverStream::new(rx), transform_config).await;
            let mut out = ReceiverStream::new(out);

            tokio::time::pause();

            // tokio interval is always immediately ready, so we poll once to make sure
            // we trip it/set the interval in the future
            assert_eq!(Poll::Pending, futures::poll!(out.next()));

            // Now send our events
            tx.send(counter_a_1).await.unwrap();
            tx.send(counter_a_2).await.unwrap();
            tx.send(gauge_a_1).await.unwrap();
            tx.send(gauge_a_2.clone()).await.unwrap();
            // We won't have flushed yet b/c the interval hasn't elapsed, so no outputs
            assert_eq!(Poll::Pending, futures::poll!(out.next()));
            // Now fast forward time enough that our flush should trigger.
            tokio::time::advance(Duration::from_secs(11)).await;
            // We should have had an interval fire now and our output aggregate events should be
            // available.
            let mut count = 0_u8;
            while count < 2 {
                if let Some(event) = out.next().await {
                    match event.as_metric().series().name.name.as_str() {
                        "counter_a" => assert_eq!(counter_a_summed, event),
                        "gauge_a" => assert_eq!(gauge_a_2, event),
                        _ => panic!("Unexpected metric name in aggregate output"),
                    };
                    count += 1;
                } else {
                    panic!("Unexpectedly received None in output stream");
                }
            }
            // We should be back to pending, having nothing waiting for us
            assert_eq!(Poll::Pending, futures::poll!(out.next()));

            drop(tx);
            topology.stop().await;
            assert_eq!(out.next().await, None);
        })
        .await;
    }
}<|MERGE_RESOLUTION|>--- conflicted
+++ resolved
@@ -6,14 +6,6 @@
 
 use async_stream::stream;
 use futures::{Stream, StreamExt};
-<<<<<<< HEAD
-use vector_lib::config::{LogNamespace, OutputId, TransformOutput};
-use vector_lib::configurable::configurable_component;
-
-use crate::{
-    config::{DataType, Input, TransformConfig, TransformContext},
-    event::{metric, Event, EventMetadata},
-=======
 use vector_lib::{config::LogNamespace, event::MetricValue};
 use vector_lib::{
     configurable::configurable_component,
@@ -23,7 +15,6 @@
 use crate::{
     config::{DataType, Input, OutputId, TransformConfig, TransformContext, TransformOutput},
     event::{Event, EventMetadata},
->>>>>>> 3d16e345
     internal_events::{AggregateEventRecorded, AggregateFlushed, AggregateUpdateFailed},
     schema,
     transforms::{TaskTransform, Transform},
