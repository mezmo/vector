use std::{
    collections::{hash_map::Entry, HashMap},
    pin::Pin,
    time::Duration,
};

use async_stream::stream;
use futures::{Stream, StreamExt};
use vector_config::configurable_component;
use vector_core::config::LogNamespace;

use crate::{
    config::{DataType, Input, Output, TransformConfig, TransformContext},
    event::{metric, Event, EventMetadata},
    internal_events::{AggregateEventRecorded, AggregateFlushed, AggregateUpdateFailed},
    schema,
    transforms::{TaskTransform, Transform},
};

/// Configuration for the `aggregate` transform.
#[configurable_component(transform("aggregate", "Aggregate metrics passing through a topology."))]
#[derive(Clone, Debug, Default)]
#[serde(deny_unknown_fields)]
pub struct AggregateConfig {
    /// The interval between flushes, in milliseconds.
    ///
    /// During this time frame, metrics with the same series data (name, namespace, tags, and so on) are aggregated.
    #[serde(default = "default_interval_ms")]
    pub interval_ms: u64,
}

const fn default_interval_ms() -> u64 {
    10 * 1000
}

impl_generate_config_from_default!(AggregateConfig);

#[async_trait::async_trait]
#[typetag::serde(name = "aggregate")]
impl TransformConfig for AggregateConfig {
    async fn build(&self, _context: &TransformContext) -> crate::Result<Transform> {
        Aggregate::new(self).map(Transform::event_task)
    }

    fn input(&self) -> Input {
        Input::metric()
    }

<<<<<<< HEAD
    fn outputs(&self, _: &schema::Definition, _: LogNamespace) -> Vec<Output> {
        vec![Output::default(DataType::Metric)]
=======
    fn outputs(
        &self,
        _: &[(OutputId, schema::Definition)],
        _: LogNamespace,
    ) -> Vec<TransformOutput> {
        vec![TransformOutput::new(DataType::Metric, HashMap::new())]
>>>>>>> 9031d0fa
    }
}

type MetricEntry = (metric::MetricData, EventMetadata);

#[derive(Debug)]
pub struct Aggregate {
    interval: Duration,
    map: HashMap<metric::MetricSeries, MetricEntry>,
}

impl Aggregate {
    pub fn new(config: &AggregateConfig) -> crate::Result<Self> {
        Ok(Self {
            interval: Duration::from_millis(config.interval_ms),
            map: Default::default(),
        })
    }

    fn record(&mut self, event: Event) {
        let (series, data, metadata) = event.into_metric().into_parts();

        match data.kind {
            metric::MetricKind::Incremental => match self.map.entry(series) {
                Entry::Occupied(mut entry) => {
                    let existing = entry.get_mut();
                    // In order to update (add) the new and old kind's must match
                    if existing.0.kind == data.kind && existing.0.update(&data) {
                        existing.1.merge(metadata);
                    } else {
                        emit!(AggregateUpdateFailed);
                        *existing = (data, metadata);
                    }
                }
                Entry::Vacant(entry) => {
                    entry.insert((data, metadata));
                }
            },
            metric::MetricKind::Absolute => {
                // Always replace/store
                self.map.insert(series, (data, metadata));
            }
        };

        emit!(AggregateEventRecorded);
    }

    fn flush_into(&mut self, output: &mut Vec<Event>) {
        let map = std::mem::take(&mut self.map);
        for (series, entry) in map.into_iter() {
            let metric = metric::Metric::from_parts(series, entry.0, entry.1);
            output.push(Event::Metric(metric));
        }

        emit!(AggregateFlushed);
    }
}

impl TaskTransform<Event> for Aggregate {
    fn transform(
        mut self: Box<Self>,
        mut input_rx: Pin<Box<dyn Stream<Item = Event> + Send>>,
    ) -> Pin<Box<dyn Stream<Item = Event> + Send>>
    where
        Self: 'static,
    {
        let mut flush_stream = tokio::time::interval(self.interval);

        Box::pin(stream! {
            let mut output = Vec::new();
            let mut done = false;
            while !done {
                tokio::select! {
                    _ = flush_stream.tick() => {
                        self.flush_into(&mut output);
                    },
                    maybe_event = input_rx.next() => {
                        match maybe_event {
                            None => {
                                self.flush_into(&mut output);
                                done = true;
                            }
                            Some(event) => self.record(event),
                        }
                    }
                };
                for event in output.drain(..) {
                    yield event;
                }
            }
        })
    }
}

#[cfg(test)]
mod tests {
    use std::{collections::BTreeSet, task::Poll};

    use futures::stream;
    use tokio::sync::mpsc;
    use tokio_stream::wrappers::ReceiverStream;

    use super::*;
    use crate::{
        event::{metric, Event, Metric},
        test_util::components::assert_transform_compliance,
        transforms::test::create_topology,
    };

    #[test]
    fn generate_config() {
        crate::test_util::test_generate_config::<AggregateConfig>();
    }

    fn make_metric(
        name: &'static str,
        kind: metric::MetricKind,
        value: metric::MetricValue,
    ) -> Event {
        Event::Metric(Metric::new(name, kind, value))
    }

    #[test]
    fn incremental() {
        let mut agg = Aggregate::new(&AggregateConfig {
            interval_ms: 1000_u64,
        })
        .unwrap();

        let counter_a_1 = make_metric(
            "counter_a",
            metric::MetricKind::Incremental,
            metric::MetricValue::Counter { value: 42.0 },
        );
        let counter_a_2 = make_metric(
            "counter_a",
            metric::MetricKind::Incremental,
            metric::MetricValue::Counter { value: 43.0 },
        );
        let counter_a_summed = make_metric(
            "counter_a",
            metric::MetricKind::Incremental,
            metric::MetricValue::Counter { value: 85.0 },
        );

        // Single item, just stored regardless of kind
        agg.record(counter_a_1.clone());
        let mut out = vec![];
        // We should flush 1 item counter_a_1
        agg.flush_into(&mut out);
        assert_eq!(1, out.len());
        assert_eq!(&counter_a_1, &out[0]);

        // A subsequent flush doesn't send out anything
        out.clear();
        agg.flush_into(&mut out);
        assert_eq!(0, out.len());

        // One more just to make sure that we don't re-see from the other buffer
        out.clear();
        agg.flush_into(&mut out);
        assert_eq!(0, out.len());

        // Two increments with the same series, should sum into 1
        agg.record(counter_a_1.clone());
        agg.record(counter_a_2);
        out.clear();
        agg.flush_into(&mut out);
        assert_eq!(1, out.len());
        assert_eq!(&counter_a_summed, &out[0]);

        let counter_b_1 = make_metric(
            "counter_b",
            metric::MetricKind::Incremental,
            metric::MetricValue::Counter { value: 44.0 },
        );
        // Two increments with the different series, should get each back as-is
        agg.record(counter_a_1.clone());
        agg.record(counter_b_1.clone());
        out.clear();
        agg.flush_into(&mut out);
        assert_eq!(2, out.len());
        // B/c we don't know the order they'll come back
        for event in out {
            match event.as_metric().series().name.name.as_str() {
                "counter_a" => assert_eq!(counter_a_1, event),
                "counter_b" => assert_eq!(counter_b_1, event),
                _ => panic!("Unexpected metric name in aggregate output"),
            }
        }
    }

    #[test]
    fn absolute() {
        let mut agg = Aggregate::new(&AggregateConfig {
            interval_ms: 1000_u64,
        })
        .unwrap();

        let gauge_a_1 = make_metric(
            "gauge_a",
            metric::MetricKind::Absolute,
            metric::MetricValue::Gauge { value: 42.0 },
        );
        let gauge_a_2 = make_metric(
            "gauge_a",
            metric::MetricKind::Absolute,
            metric::MetricValue::Gauge { value: 43.0 },
        );

        // Single item, just stored regardless of kind
        agg.record(gauge_a_1.clone());
        let mut out = vec![];
        // We should flush 1 item gauge_a_1
        agg.flush_into(&mut out);
        assert_eq!(1, out.len());
        assert_eq!(&gauge_a_1, &out[0]);

        // A subsequent flush doesn't send out anything
        out.clear();
        agg.flush_into(&mut out);
        assert_eq!(0, out.len());

        // One more just to make sure that we don't re-see from the other buffer
        out.clear();
        agg.flush_into(&mut out);
        assert_eq!(0, out.len());

        // Two absolutes with the same series, should get the 2nd (last) back.
        agg.record(gauge_a_1.clone());
        agg.record(gauge_a_2.clone());
        out.clear();
        agg.flush_into(&mut out);
        assert_eq!(1, out.len());
        assert_eq!(&gauge_a_2, &out[0]);

        let gauge_b_1 = make_metric(
            "gauge_b",
            metric::MetricKind::Absolute,
            metric::MetricValue::Gauge { value: 44.0 },
        );
        // Two increments with the different series, should get each back as-is
        agg.record(gauge_a_1.clone());
        agg.record(gauge_b_1.clone());
        out.clear();
        agg.flush_into(&mut out);
        assert_eq!(2, out.len());
        // B/c we don't know the order they'll come back
        for event in out {
            match event.as_metric().series().name.name.as_str() {
                "gauge_a" => assert_eq!(gauge_a_1, event),
                "gauge_b" => assert_eq!(gauge_b_1, event),
                _ => panic!("Unexpected metric name in aggregate output"),
            }
        }
    }

    #[test]
    fn conflicting_value_type() {
        let mut agg = Aggregate::new(&AggregateConfig {
            interval_ms: 1000_u64,
        })
        .unwrap();

        let counter = make_metric(
            "the-thing",
            metric::MetricKind::Incremental,
            metric::MetricValue::Counter { value: 42.0 },
        );
        let mut values = BTreeSet::<String>::new();
        values.insert("a".into());
        values.insert("b".into());
        let set = make_metric(
            "the-thing",
            metric::MetricKind::Incremental,
            metric::MetricValue::Set { values },
        );
        let summed = make_metric(
            "the-thing",
            metric::MetricKind::Incremental,
            metric::MetricValue::Counter { value: 84.0 },
        );

        // when types conflict the new values replaces whatever is there

        // Start with an counter
        agg.record(counter.clone());
        // Another will "add" to it
        agg.record(counter.clone());
        // Then an set will replace it due to a failed update
        agg.record(set.clone());
        // Then a set union would be a noop
        agg.record(set.clone());
        let mut out = vec![];
        // We should flush 1 item counter
        agg.flush_into(&mut out);
        assert_eq!(1, out.len());
        assert_eq!(&set, &out[0]);

        // Start out with an set
        agg.record(set.clone());
        // Union with itself, a noop
        agg.record(set);
        // Send an counter with the same name, will replace due to a failed update
        agg.record(counter.clone());
        // Send another counter will "add"
        agg.record(counter);
        let mut out = vec![];
        // We should flush 1 item counter
        agg.flush_into(&mut out);
        assert_eq!(1, out.len());
        assert_eq!(&summed, &out[0]);
    }

    #[test]
    fn conflicting_kinds() {
        let mut agg = Aggregate::new(&AggregateConfig {
            interval_ms: 1000_u64,
        })
        .unwrap();

        let incremental = make_metric(
            "the-thing",
            metric::MetricKind::Incremental,
            metric::MetricValue::Counter { value: 42.0 },
        );
        let absolute = make_metric(
            "the-thing",
            metric::MetricKind::Absolute,
            metric::MetricValue::Counter { value: 43.0 },
        );
        let summed = make_metric(
            "the-thing",
            metric::MetricKind::Incremental,
            metric::MetricValue::Counter { value: 84.0 },
        );

        // when types conflict the new values replaces whatever is there

        // Start with an incremental
        agg.record(incremental.clone());
        // Another will "add" to it
        agg.record(incremental.clone());
        // Then an absolute will replace it with a failed update
        agg.record(absolute.clone());
        // Then another absolute will replace it normally
        agg.record(absolute.clone());
        let mut out = vec![];
        // We should flush 1 item incremental
        agg.flush_into(&mut out);
        assert_eq!(1, out.len());
        assert_eq!(&absolute, &out[0]);

        // Start out with an absolute
        agg.record(absolute.clone());
        // Replace it normally
        agg.record(absolute);
        // Send an incremental with the same name, will replace due to a failed update
        agg.record(incremental.clone());
        // Send another incremental will "add"
        agg.record(incremental);
        let mut out = vec![];
        // We should flush 1 item incremental
        agg.flush_into(&mut out);
        assert_eq!(1, out.len());
        assert_eq!(&summed, &out[0]);
    }

    #[tokio::test]
    async fn transform_shutdown() {
        let agg = toml::from_str::<AggregateConfig>(
            r#"
interval_ms = 999999
"#,
        )
        .unwrap()
        .build(&TransformContext::default())
        .await
        .unwrap();

        let agg = agg.into_task();

        let counter_a_1 = make_metric(
            "counter_a",
            metric::MetricKind::Incremental,
            metric::MetricValue::Counter { value: 42.0 },
        );
        let counter_a_2 = make_metric(
            "counter_a",
            metric::MetricKind::Incremental,
            metric::MetricValue::Counter { value: 43.0 },
        );
        let counter_a_summed = make_metric(
            "counter_a",
            metric::MetricKind::Incremental,
            metric::MetricValue::Counter { value: 85.0 },
        );
        let gauge_a_1 = make_metric(
            "gauge_a",
            metric::MetricKind::Absolute,
            metric::MetricValue::Gauge { value: 42.0 },
        );
        let gauge_a_2 = make_metric(
            "gauge_a",
            metric::MetricKind::Absolute,
            metric::MetricValue::Gauge { value: 43.0 },
        );
        let inputs = vec![counter_a_1, counter_a_2, gauge_a_1, gauge_a_2.clone()];

        // Queue up some events to be consumed & recorded
        let in_stream = Box::pin(stream::iter(inputs));
        // Kick off the transform process which should consume & record them
        let mut out_stream = agg.transform_events(in_stream);

        // B/c the input stream has ended we will have gone through the `input_rx.next() => None`
        // part of the loop and do the shutting down final flush immediately. We'll already be able
        // to read our expected bits on the output.
        let mut count = 0_u8;
        while let Some(event) = out_stream.next().await {
            count += 1;
            match event.as_metric().series().name.name.as_str() {
                "counter_a" => assert_eq!(counter_a_summed, event),
                "gauge_a" => assert_eq!(gauge_a_2, event),
                _ => panic!("Unexpected metric name in aggregate output"),
            };
        }
        // There were only 2
        assert_eq!(2, count);
    }

    #[tokio::test]
    async fn transform_interval() {
        let transform_config = toml::from_str::<AggregateConfig>("").unwrap();

        let counter_a_1 = make_metric(
            "counter_a",
            metric::MetricKind::Incremental,
            metric::MetricValue::Counter { value: 42.0 },
        );
        let counter_a_2 = make_metric(
            "counter_a",
            metric::MetricKind::Incremental,
            metric::MetricValue::Counter { value: 43.0 },
        );
        let counter_a_summed = make_metric(
            "counter_a",
            metric::MetricKind::Incremental,
            metric::MetricValue::Counter { value: 85.0 },
        );
        let gauge_a_1 = make_metric(
            "gauge_a",
            metric::MetricKind::Absolute,
            metric::MetricValue::Gauge { value: 42.0 },
        );
        let gauge_a_2 = make_metric(
            "gauge_a",
            metric::MetricKind::Absolute,
            metric::MetricValue::Gauge { value: 43.0 },
        );

        assert_transform_compliance(async {
            let (tx, rx) = mpsc::channel(10);
            let (topology, out) = create_topology(ReceiverStream::new(rx), transform_config).await;
            let mut out = ReceiverStream::new(out);

            tokio::time::pause();

            // tokio interval is always immediately ready, so we poll once to make sure
            // we trip it/set the interval in the future
            assert_eq!(Poll::Pending, futures::poll!(out.next()));

            // Now send our events
            tx.send(counter_a_1).await.unwrap();
            tx.send(counter_a_2).await.unwrap();
            tx.send(gauge_a_1).await.unwrap();
            tx.send(gauge_a_2.clone()).await.unwrap();
            // We won't have flushed yet b/c the interval hasn't elapsed, so no outputs
            assert_eq!(Poll::Pending, futures::poll!(out.next()));
            // Now fast forward time enough that our flush should trigger.
            tokio::time::advance(Duration::from_secs(11)).await;
            // We should have had an interval fire now and our output aggregate events should be
            // available.
            let mut count = 0_u8;
            while count < 2 {
                if let Some(event) = out.next().await {
                    match event.as_metric().series().name.name.as_str() {
                        "counter_a" => assert_eq!(counter_a_summed, event),
                        "gauge_a" => assert_eq!(gauge_a_2, event),
                        _ => panic!("Unexpected metric name in aggregate output"),
                    };
                    count += 1;
                } else {
                    panic!("Unexpectedly received None in output stream");
                }
            }
            // We should be back to pending, having nothing waiting for us
            assert_eq!(Poll::Pending, futures::poll!(out.next()));

            drop(tx);
            topology.stop().await;
            assert_eq!(out.next().await, None);
        })
        .await;
    }
}<|MERGE_RESOLUTION|>--- conflicted
+++ resolved
@@ -7,10 +7,10 @@
 use async_stream::stream;
 use futures::{Stream, StreamExt};
 use vector_config::configurable_component;
-use vector_core::config::LogNamespace;
+use vector_core::config::{LogNamespace, OutputId, TransformOutput};
 
 use crate::{
-    config::{DataType, Input, Output, TransformConfig, TransformContext},
+    config::{DataType, Input, TransformConfig, TransformContext},
     event::{metric, Event, EventMetadata},
     internal_events::{AggregateEventRecorded, AggregateFlushed, AggregateUpdateFailed},
     schema,
@@ -46,17 +46,12 @@
         Input::metric()
     }
 
-<<<<<<< HEAD
-    fn outputs(&self, _: &schema::Definition, _: LogNamespace) -> Vec<Output> {
-        vec![Output::default(DataType::Metric)]
-=======
     fn outputs(
         &self,
         _: &[(OutputId, schema::Definition)],
         _: LogNamespace,
     ) -> Vec<TransformOutput> {
         vec![TransformOutput::new(DataType::Metric, HashMap::new())]
->>>>>>> 9031d0fa
     }
 }
 
