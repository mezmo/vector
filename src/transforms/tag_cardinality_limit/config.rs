--- conflicted
+++ resolved
@@ -1,12 +1,6 @@
-<<<<<<< HEAD
-use crate::config::{DataType, GenerateConfig, Input, Output, TransformConfig, TransformContext};
-=======
 use std::collections::HashMap;
 
-use crate::config::{
-    DataType, GenerateConfig, Input, OutputId, TransformConfig, TransformContext, TransformOutput,
-};
->>>>>>> 9031d0fa
+use crate::config::{DataType, GenerateConfig, Input, Output, TransformConfig, TransformContext};
 use crate::schema;
 use crate::transforms::tag_cardinality_limit::TagCardinalityLimit;
 use crate::transforms::Transform;
@@ -116,16 +110,11 @@
         Input::metric()
     }
 
-<<<<<<< HEAD
-    fn outputs(&self, _: &schema::Definition, _: LogNamespace) -> Vec<Output> {
-        vec![Output::default(DataType::Metric)]
-=======
     fn outputs(
         &self,
         _: &[(OutputId, schema::Definition)],
         _: LogNamespace,
     ) -> Vec<TransformOutput> {
         vec![TransformOutput::new(DataType::Metric, HashMap::new())]
->>>>>>> 9031d0fa
     }
 }