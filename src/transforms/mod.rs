#[allow(unused_imports)]
use std::collections::HashSet;

use enum_dispatch::enum_dispatch;
use snafu::Snafu;

#[cfg(feature = "transforms-aggregate")]
pub mod aggregate;
#[cfg(feature = "transforms-aws_ec2_metadata")]
pub mod aws_ec2_metadata;
#[cfg(feature = "transforms-dedupe")]
pub mod dedupe;
#[cfg(feature = "transforms-filter")]
pub mod filter;
pub mod log_to_metric;
#[cfg(feature = "transforms-lua")]
pub mod lua;
#[cfg(feature = "transforms-metric_to_log")]
pub mod metric_to_log;
<<<<<<< HEAD
pub mod mezmo_log_to_metric;
#[cfg(feature = "transforms-pipelines")]
pub mod pipelines;
=======
>>>>>>> 5623d1ed
#[cfg(feature = "transforms-reduce")]
pub mod reduce;
#[cfg(feature = "transforms-remap")]
pub mod remap;
#[cfg(feature = "transforms-route")]
pub mod route;
#[cfg(feature = "transforms-sample")]
pub mod sample;
#[cfg(feature = "transforms-tag_cardinality_limit")]
pub mod tag_cardinality_limit;
#[cfg(feature = "transforms-throttle")]
pub mod throttle;

use vector_config::{configurable_component, NamedComponent};
pub use vector_core::transform::{
    FunctionTransform, OutputBuffer, SyncTransform, TaskTransform, Transform, TransformOutputs,
    TransformOutputsBuf,
};
use vector_core::{
    config::{Input, LogNamespace, Output},
    schema,
};

use crate::config::{TransformConfig, TransformContext};

#[derive(Debug, Snafu)]
enum BuildError {
    #[snafu(display("Invalid regular expression: {}", source))]
    InvalidRegex { source: regex::Error },

    #[snafu(display("Invalid substring expression: {}", name))]
    InvalidSubstring { name: String },
}

/// Configurable transforms in Vector.
#[configurable_component]
#[derive(Clone, Debug)]
#[serde(tag = "type", rename_all = "snake_case")]
#[enum_dispatch(TransformConfig)]
pub enum Transforms {
    /// Aggregate.
    #[cfg(feature = "transforms-aggregate")]
    Aggregate(#[configurable(derived)] aggregate::AggregateConfig),

    /// AWS EC2 metadata.
    #[cfg(feature = "transforms-aws_ec2_metadata")]
    AwsEc2Metadata(#[configurable(derived)] aws_ec2_metadata::Ec2Metadata),

    /// Dedupe.
    #[cfg(feature = "transforms-dedupe")]
    Dedupe(#[configurable(derived)] dedupe::DedupeConfig),

    /// Filter.
    #[cfg(feature = "transforms-filter")]
    Filter(#[configurable(derived)] filter::FilterConfig),

    /// Log to metric.
    LogToMetric(#[configurable(derived)] log_to_metric::LogToMetricConfig),

    /// Generic log to metric.
    MezmoLogToMetric(#[configurable(derived)] mezmo_log_to_metric::LogToMetricConfig),

    /// Lua.
    #[cfg(feature = "transforms-lua")]
    Lua(#[configurable(derived)] lua::LuaConfig),

    /// Metric to log.
    #[cfg(feature = "transforms-metric_to_log")]
    MetricToLog(#[configurable(derived)] metric_to_log::MetricToLogConfig),

    /// Reduce.
    #[cfg(feature = "transforms-reduce")]
    Reduce(#[configurable(derived)] reduce::ReduceConfig),

    /// Mezmo Reduce.
    #[cfg(feature = "transforms-mezmo_reduce")]
    MezmoReduce(#[configurable(derived)] reduce::mezmo_reduce::MezmoReduceConfig),

    /// Remap.
    #[cfg(feature = "transforms-remap")]
    Remap(#[configurable(derived)] remap::RemapConfig),

    /// Route.
    #[cfg(feature = "transforms-route")]
    Route(#[configurable(derived)] route::RouteConfig),

    /// Sample.
    #[cfg(feature = "transforms-sample")]
    Sample(#[configurable(derived)] sample::SampleConfig),

    /// Tag cardinality limit.
    #[cfg(feature = "transforms-tag_cardinality_limit")]
    TagCardinalityLimit(#[configurable(derived)] tag_cardinality_limit::TagCardinalityLimitConfig),

    /// Test (basic).
    #[cfg(test)]
    TestBasic(#[configurable(derived)] crate::test_util::mock::transforms::BasicTransformConfig),

    /// Test (noop).
    #[cfg(test)]
    TestNoop(#[configurable(derived)] crate::test_util::mock::transforms::NoopTransformConfig),

    /// Throttle.
    #[cfg(feature = "transforms-throttle")]
    Throttle(#[configurable(derived)] throttle::ThrottleConfig),
}

// We can't use `enum_dispatch` here because it doesn't support associated constants.
impl NamedComponent for Transforms {
    const NAME: &'static str = "_invalid_usage";

    fn get_component_name(&self) -> &'static str {
        match self {
            #[cfg(feature = "transforms-aggregate")]
            Transforms::Aggregate(config) => config.get_component_name(),
            #[cfg(feature = "transforms-aws_ec2_metadata")]
            Transforms::AwsEc2Metadata(config) => config.get_component_name(),
            #[cfg(feature = "transforms-dedupe")]
            Transforms::Dedupe(config) => config.get_component_name(),
            #[cfg(feature = "transforms-filter")]
            Transforms::Filter(config) => config.get_component_name(),
            Transforms::LogToMetric(config) => config.get_component_name(),
            Transforms::MezmoLogToMetric(config) => config.get_component_name(),
            #[cfg(feature = "transforms-lua")]
            Transforms::Lua(config) => config.get_component_name(),
            #[cfg(feature = "transforms-metric_to_log")]
            Transforms::MetricToLog(config) => config.get_component_name(),
            #[cfg(feature = "transforms-reduce")]
            Transforms::Reduce(config) => config.get_component_name(),
            #[cfg(feature = "transforms-mezmo_reduce")]
            Transforms::MezmoReduce(config) => config.get_component_name(),
            #[cfg(feature = "transforms-remap")]
            Transforms::Remap(config) => config.get_component_name(),
            #[cfg(feature = "transforms-route")]
            Transforms::Route(config) => config.get_component_name(),
            #[cfg(feature = "transforms-sample")]
            Transforms::Sample(config) => config.get_component_name(),
            #[cfg(feature = "transforms-tag_cardinality_limit")]
            Transforms::TagCardinalityLimit(config) => config.get_component_name(),
            #[cfg(test)]
            Transforms::TestBasic(config) => config.get_component_name(),
            #[cfg(test)]
            Transforms::TestNoop(config) => config.get_component_name(),
            #[cfg(feature = "transforms-throttle")]
            Transforms::Throttle(config) => config.get_component_name(),
            #[allow(unreachable_patterns)]
            _ => unimplemented!(),
        }
    }
}

#[cfg(test)]
mod test {
    use futures::Stream;
    use futures_util::SinkExt;
    use tokio::sync::mpsc;
    use tokio_util::sync::PollSender;
    use vector_core::transform::FunctionTransform;

    use super::Transforms;
    use crate::{
        config::{
            unit_test::{UnitTestStreamSinkConfig, UnitTestStreamSourceConfig},
            ConfigBuilder,
        },
        event::Event,
        test_util::start_topology,
        topology::RunningTopology,
        transforms::OutputBuffer,
    };

    /// Transform a single `Event` through the `FunctionTransform`
    ///
    /// # Panics
    ///
    /// If `ft` attempts to emit more than one `Event` on transform this
    /// function will panic.
    // We allow dead_code here to avoid unused warnings when we compile our
    // benchmarks as tests. It's a valid warning -- the benchmarks don't use
    // this function -- but flagging this function off for bench flags will
    // issue a unused warnings about the import above.
    #[allow(dead_code)]
    pub fn transform_one(ft: &mut dyn FunctionTransform, event: Event) -> Option<Event> {
        let mut buf = OutputBuffer::with_capacity(1);
        ft.transform(&mut buf, event);
        assert!(buf.len() <= 1);
        buf.into_events().next()
    }

    #[allow(dead_code)]
    pub async fn create_topology<T: Into<Transforms>>(
        events: impl Stream<Item = Event> + Send + 'static,
        transform_config: T,
    ) -> (RunningTopology, mpsc::Receiver<Event>) {
        create_topology_with_name(events, transform_config, "transform").await
    }

    /// In order to test transforms with mezmo context, we create a topology with an input/transform/output
    /// in which the transform has a specific name.
    #[allow(dead_code)]
    pub async fn create_topology_with_name<T: Into<Transforms>>(
        events: impl Stream<Item = Event> + Send + 'static,
        transform_config: T,
        transform_name: &str,
    ) -> (RunningTopology, mpsc::Receiver<Event>) {
        let mut builder = ConfigBuilder::default();

        let (tx, rx) = mpsc::channel(1);

        builder.add_source("in", UnitTestStreamSourceConfig::new(events));
        builder.add_transform(transform_name, &["in"], transform_config);
        builder.add_sink(
            "out",
            &[transform_name],
            UnitTestStreamSinkConfig::new(
                PollSender::new(tx).sink_map_err(|error| panic!("{}", error)),
            ),
        );

        let config = builder.build().expect("building config should not fail");
        let (topology, _) = start_topology(config, false).await;

        (topology, rx)
    }
}<|MERGE_RESOLUTION|>--- conflicted
+++ resolved
@@ -17,12 +17,7 @@
 pub mod lua;
 #[cfg(feature = "transforms-metric_to_log")]
 pub mod metric_to_log;
-<<<<<<< HEAD
 pub mod mezmo_log_to_metric;
-#[cfg(feature = "transforms-pipelines")]
-pub mod pipelines;
-=======
->>>>>>> 5623d1ed
 #[cfg(feature = "transforms-reduce")]
 pub mod reduce;
 #[cfg(feature = "transforms-remap")]
