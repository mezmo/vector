#![allow(missing_docs)]
#[allow(unused_imports)]
use std::collections::HashSet;

use snafu::Snafu;

#[cfg(feature = "transforms-aggregate")]
pub mod aggregate;
#[cfg(feature = "transforms-aws_ec2_metadata")]
pub mod aws_ec2_metadata;
#[cfg(feature = "transforms-dedupe")]
pub mod dedupe;
#[cfg(feature = "transforms-filter")]
pub mod filter;
pub mod log_to_metric;
#[cfg(feature = "transforms-lua")]
pub mod lua;
#[cfg(feature = "transforms-metric_to_log")]
pub mod metric_to_log;
#[cfg(feature = "transforms-aggregate")]
pub mod mezmo_aggregate;
pub mod mezmo_log_to_metric;
#[cfg(feature = "transforms-tag_cardinality_limit")]
pub mod mezmo_tag_cardinality_limit;
#[cfg(feature = "transforms-reduce")]
pub mod reduce;
#[cfg(feature = "transforms-remap")]
pub mod remap;
#[cfg(feature = "transforms-route")]
pub mod route;
#[cfg(feature = "transforms-sample")]
pub mod sample;
#[cfg(feature = "transforms-tag_cardinality_limit")]
pub mod tag_cardinality_limit;
#[cfg(feature = "transforms-throttle")]
pub mod throttle;

pub use vector_core::transform::{
    FunctionTransform, OutputBuffer, SyncTransform, TaskTransform, Transform, TransformOutputs,
    TransformOutputsBuf,
};

#[derive(Debug, Snafu)]
enum BuildError {
    #[snafu(display("Invalid regular expression: {}", source))]
    InvalidRegex { source: regex::Error },

    #[snafu(display("Invalid substring expression: {}", name))]
    InvalidSubstring { name: String },
}

<<<<<<< HEAD
/// Configurable transforms in Vector.
#[configurable_component]
#[derive(Clone, Debug)]
#[serde(tag = "type", rename_all = "snake_case")]
#[enum_dispatch(TransformConfig)]
pub enum Transforms {
    /// Aggregate.
    #[cfg(feature = "transforms-aggregate")]
    Aggregate(#[configurable(derived)] aggregate::AggregateConfig),

    /// Mezmo Aggregate.
    #[cfg(feature = "transforms-aggregate")]
    MezmoAggregate(#[configurable(derived)] mezmo_aggregate::AggregateConfig),

    /// AWS EC2 metadata.
    #[cfg(feature = "transforms-aws_ec2_metadata")]
    AwsEc2Metadata(#[configurable(derived)] aws_ec2_metadata::Ec2Metadata),

    /// Dedupe.
    #[cfg(feature = "transforms-dedupe")]
    Dedupe(#[configurable(derived)] dedupe::DedupeConfig),

    /// Filter.
    #[cfg(feature = "transforms-filter")]
    Filter(#[configurable(derived)] filter::FilterConfig),

    /// Log to metric.
    LogToMetric(#[configurable(derived)] log_to_metric::LogToMetricConfig),

    /// Generic log to metric.
    MezmoLogToMetric(#[configurable(derived)] mezmo_log_to_metric::LogToMetricConfig),

    /// Lua.
    #[cfg(feature = "transforms-lua")]
    Lua(#[configurable(derived)] lua::LuaConfig),

    /// Metric to log.
    #[cfg(feature = "transforms-metric_to_log")]
    MetricToLog(#[configurable(derived)] metric_to_log::MetricToLogConfig),

    /// Reduce.
    #[cfg(feature = "transforms-reduce")]
    Reduce(#[configurable(derived)] reduce::ReduceConfig),

    /// Mezmo Reduce.
    #[cfg(feature = "transforms-mezmo_reduce")]
    MezmoReduce(#[configurable(derived)] reduce::mezmo_reduce::MezmoReduceConfig),

    /// Remap.
    #[cfg(feature = "transforms-remap")]
    Remap(#[configurable(derived)] remap::RemapConfig),

    /// Route.
    #[cfg(feature = "transforms-route")]
    Route(#[configurable(derived)] route::RouteConfig),

    /// Sample.
    #[cfg(feature = "transforms-sample")]
    Sample(#[configurable(derived)] sample::SampleConfig),

    /// Tag cardinality limit.
    #[cfg(feature = "transforms-tag_cardinality_limit")]
    TagCardinalityLimit(#[configurable(derived)] tag_cardinality_limit::TagCardinalityLimitConfig),

    /// Mezmo metrics as log messages version of tag cardinality limit.
    #[cfg(feature = "transforms-tag_cardinality_limit")]
    MezmoTagCardinalityLimit(
        #[configurable(derived)] mezmo_tag_cardinality_limit::TagCardinalityLimitConfig,
    ),

    /// Test (basic).
    #[cfg(test)]
    TestBasic(#[configurable(derived)] crate::test_util::mock::transforms::BasicTransformConfig),

    /// Test (noop).
    #[cfg(test)]
    TestNoop(#[configurable(derived)] crate::test_util::mock::transforms::NoopTransformConfig),

    /// Throttle.
    #[cfg(feature = "transforms-throttle")]
    Throttle(#[configurable(derived)] throttle::ThrottleConfig),
}

// We can't use `enum_dispatch` here because it doesn't support associated constants.
impl NamedComponent for Transforms {
    const NAME: &'static str = "_invalid_usage";

    fn get_component_name(&self) -> &'static str {
        match self {
            #[cfg(feature = "transforms-aggregate")]
            Transforms::Aggregate(config) => config.get_component_name(),
            #[cfg(feature = "transforms-aggregate")]
            Transforms::MezmoAggregate(config) => config.get_component_name(),
            #[cfg(feature = "transforms-aws_ec2_metadata")]
            Transforms::AwsEc2Metadata(config) => config.get_component_name(),
            #[cfg(feature = "transforms-dedupe")]
            Transforms::Dedupe(config) => config.get_component_name(),
            #[cfg(feature = "transforms-filter")]
            Transforms::Filter(config) => config.get_component_name(),
            Transforms::LogToMetric(config) => config.get_component_name(),
            Transforms::MezmoLogToMetric(config) => config.get_component_name(),
            #[cfg(feature = "transforms-lua")]
            Transforms::Lua(config) => config.get_component_name(),
            #[cfg(feature = "transforms-metric_to_log")]
            Transforms::MetricToLog(config) => config.get_component_name(),
            #[cfg(feature = "transforms-reduce")]
            Transforms::Reduce(config) => config.get_component_name(),
            #[cfg(feature = "transforms-mezmo_reduce")]
            Transforms::MezmoReduce(config) => config.get_component_name(),
            #[cfg(feature = "transforms-remap")]
            Transforms::Remap(config) => config.get_component_name(),
            #[cfg(feature = "transforms-route")]
            Transforms::Route(config) => config.get_component_name(),
            #[cfg(feature = "transforms-sample")]
            Transforms::Sample(config) => config.get_component_name(),
            #[cfg(feature = "transforms-tag_cardinality_limit")]
            Transforms::TagCardinalityLimit(config) => config.get_component_name(),
            #[cfg(feature = "transforms-tag_cardinality_limit")]
            Transforms::MezmoTagCardinalityLimit(config) => config.get_component_name(),
            #[cfg(test)]
            Transforms::TestBasic(config) => config.get_component_name(),
            #[cfg(test)]
            Transforms::TestNoop(config) => config.get_component_name(),
            #[cfg(feature = "transforms-throttle")]
            Transforms::Throttle(config) => config.get_component_name(),
            #[allow(unreachable_patterns)]
            _ => unimplemented!(),
        }
    }
}

=======
>>>>>>> 45417121
#[cfg(test)]
mod test {
    use futures::Stream;
    use futures_util::SinkExt;
    use tokio::sync::mpsc;
    use tokio_util::sync::PollSender;
    use vector_core::transform::FunctionTransform;

    use crate::{
        config::{
            unit_test::{UnitTestStreamSinkConfig, UnitTestStreamSourceConfig},
            ConfigBuilder, TransformConfig,
        },
        event::Event,
        test_util::start_topology,
        topology::RunningTopology,
        transforms::OutputBuffer,
    };

    /// Transform a single `Event` through the `FunctionTransform`
    ///
    /// # Panics
    ///
    /// If `ft` attempts to emit more than one `Event` on transform this
    /// function will panic.
    // We allow dead_code here to avoid unused warnings when we compile our
    // benchmarks as tests. It's a valid warning -- the benchmarks don't use
    // this function -- but flagging this function off for bench flags will
    // issue a unused warnings about the import above.
    #[allow(dead_code)]
    pub fn transform_one(ft: &mut dyn FunctionTransform, event: Event) -> Option<Event> {
        let mut buf = OutputBuffer::with_capacity(1);
        ft.transform(&mut buf, event);
        assert!(buf.len() <= 1);
        buf.into_events().next()
    }

    #[allow(dead_code)]
    pub async fn create_topology<T: TransformConfig + 'static>(
        events: impl Stream<Item = Event> + Send + 'static,
        transform_config: T,
    ) -> (RunningTopology, mpsc::Receiver<Event>) {
        create_topology_with_name(events, transform_config, "transform").await
    }

    /// In order to test transforms with mezmo context, we create a topology with an input/transform/output
    /// in which the transform has a specific name.
    #[allow(dead_code)]
    pub async fn create_topology_with_name<T: Into<Transforms>>(
        events: impl Stream<Item = Event> + Send + 'static,
        transform_config: T,
        transform_name: &str,
    ) -> (RunningTopology, mpsc::Receiver<Event>) {
        let mut builder = ConfigBuilder::default();

        let (tx, rx) = mpsc::channel(1);

        builder.add_source("in", UnitTestStreamSourceConfig::new(events));
        builder.add_transform(transform_name, &["in"], transform_config);
        builder.add_sink(
            "out",
            &[transform_name],
            UnitTestStreamSinkConfig::new(
                PollSender::new(tx).sink_map_err(|error| panic!("{}", error)),
            ),
        );

        let config = builder.build().expect("building config should not fail");
        let (topology, _) = start_topology(config, false).await;

        (topology, rx)
    }
}<|MERGE_RESOLUTION|>--- conflicted
+++ resolved
@@ -49,140 +49,6 @@
     InvalidSubstring { name: String },
 }
 
-<<<<<<< HEAD
-/// Configurable transforms in Vector.
-#[configurable_component]
-#[derive(Clone, Debug)]
-#[serde(tag = "type", rename_all = "snake_case")]
-#[enum_dispatch(TransformConfig)]
-pub enum Transforms {
-    /// Aggregate.
-    #[cfg(feature = "transforms-aggregate")]
-    Aggregate(#[configurable(derived)] aggregate::AggregateConfig),
-
-    /// Mezmo Aggregate.
-    #[cfg(feature = "transforms-aggregate")]
-    MezmoAggregate(#[configurable(derived)] mezmo_aggregate::AggregateConfig),
-
-    /// AWS EC2 metadata.
-    #[cfg(feature = "transforms-aws_ec2_metadata")]
-    AwsEc2Metadata(#[configurable(derived)] aws_ec2_metadata::Ec2Metadata),
-
-    /// Dedupe.
-    #[cfg(feature = "transforms-dedupe")]
-    Dedupe(#[configurable(derived)] dedupe::DedupeConfig),
-
-    /// Filter.
-    #[cfg(feature = "transforms-filter")]
-    Filter(#[configurable(derived)] filter::FilterConfig),
-
-    /// Log to metric.
-    LogToMetric(#[configurable(derived)] log_to_metric::LogToMetricConfig),
-
-    /// Generic log to metric.
-    MezmoLogToMetric(#[configurable(derived)] mezmo_log_to_metric::LogToMetricConfig),
-
-    /// Lua.
-    #[cfg(feature = "transforms-lua")]
-    Lua(#[configurable(derived)] lua::LuaConfig),
-
-    /// Metric to log.
-    #[cfg(feature = "transforms-metric_to_log")]
-    MetricToLog(#[configurable(derived)] metric_to_log::MetricToLogConfig),
-
-    /// Reduce.
-    #[cfg(feature = "transforms-reduce")]
-    Reduce(#[configurable(derived)] reduce::ReduceConfig),
-
-    /// Mezmo Reduce.
-    #[cfg(feature = "transforms-mezmo_reduce")]
-    MezmoReduce(#[configurable(derived)] reduce::mezmo_reduce::MezmoReduceConfig),
-
-    /// Remap.
-    #[cfg(feature = "transforms-remap")]
-    Remap(#[configurable(derived)] remap::RemapConfig),
-
-    /// Route.
-    #[cfg(feature = "transforms-route")]
-    Route(#[configurable(derived)] route::RouteConfig),
-
-    /// Sample.
-    #[cfg(feature = "transforms-sample")]
-    Sample(#[configurable(derived)] sample::SampleConfig),
-
-    /// Tag cardinality limit.
-    #[cfg(feature = "transforms-tag_cardinality_limit")]
-    TagCardinalityLimit(#[configurable(derived)] tag_cardinality_limit::TagCardinalityLimitConfig),
-
-    /// Mezmo metrics as log messages version of tag cardinality limit.
-    #[cfg(feature = "transforms-tag_cardinality_limit")]
-    MezmoTagCardinalityLimit(
-        #[configurable(derived)] mezmo_tag_cardinality_limit::TagCardinalityLimitConfig,
-    ),
-
-    /// Test (basic).
-    #[cfg(test)]
-    TestBasic(#[configurable(derived)] crate::test_util::mock::transforms::BasicTransformConfig),
-
-    /// Test (noop).
-    #[cfg(test)]
-    TestNoop(#[configurable(derived)] crate::test_util::mock::transforms::NoopTransformConfig),
-
-    /// Throttle.
-    #[cfg(feature = "transforms-throttle")]
-    Throttle(#[configurable(derived)] throttle::ThrottleConfig),
-}
-
-// We can't use `enum_dispatch` here because it doesn't support associated constants.
-impl NamedComponent for Transforms {
-    const NAME: &'static str = "_invalid_usage";
-
-    fn get_component_name(&self) -> &'static str {
-        match self {
-            #[cfg(feature = "transforms-aggregate")]
-            Transforms::Aggregate(config) => config.get_component_name(),
-            #[cfg(feature = "transforms-aggregate")]
-            Transforms::MezmoAggregate(config) => config.get_component_name(),
-            #[cfg(feature = "transforms-aws_ec2_metadata")]
-            Transforms::AwsEc2Metadata(config) => config.get_component_name(),
-            #[cfg(feature = "transforms-dedupe")]
-            Transforms::Dedupe(config) => config.get_component_name(),
-            #[cfg(feature = "transforms-filter")]
-            Transforms::Filter(config) => config.get_component_name(),
-            Transforms::LogToMetric(config) => config.get_component_name(),
-            Transforms::MezmoLogToMetric(config) => config.get_component_name(),
-            #[cfg(feature = "transforms-lua")]
-            Transforms::Lua(config) => config.get_component_name(),
-            #[cfg(feature = "transforms-metric_to_log")]
-            Transforms::MetricToLog(config) => config.get_component_name(),
-            #[cfg(feature = "transforms-reduce")]
-            Transforms::Reduce(config) => config.get_component_name(),
-            #[cfg(feature = "transforms-mezmo_reduce")]
-            Transforms::MezmoReduce(config) => config.get_component_name(),
-            #[cfg(feature = "transforms-remap")]
-            Transforms::Remap(config) => config.get_component_name(),
-            #[cfg(feature = "transforms-route")]
-            Transforms::Route(config) => config.get_component_name(),
-            #[cfg(feature = "transforms-sample")]
-            Transforms::Sample(config) => config.get_component_name(),
-            #[cfg(feature = "transforms-tag_cardinality_limit")]
-            Transforms::TagCardinalityLimit(config) => config.get_component_name(),
-            #[cfg(feature = "transforms-tag_cardinality_limit")]
-            Transforms::MezmoTagCardinalityLimit(config) => config.get_component_name(),
-            #[cfg(test)]
-            Transforms::TestBasic(config) => config.get_component_name(),
-            #[cfg(test)]
-            Transforms::TestNoop(config) => config.get_component_name(),
-            #[cfg(feature = "transforms-throttle")]
-            Transforms::Throttle(config) => config.get_component_name(),
-            #[allow(unreachable_patterns)]
-            _ => unimplemented!(),
-        }
-    }
-}
-
-=======
->>>>>>> 45417121
 #[cfg(test)]
 mod test {
     use futures::Stream;
@@ -231,7 +97,7 @@
     /// In order to test transforms with mezmo context, we create a topology with an input/transform/output
     /// in which the transform has a specific name.
     #[allow(dead_code)]
-    pub async fn create_topology_with_name<T: Into<Transforms>>(
+    pub async fn create_topology_with_name<T: TransformConfig + 'static>(
         events: impl Stream<Item = Event> + Send + 'static,
         transform_config: T,
         transform_name: &str,
