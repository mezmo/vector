use std::collections::HashMap;
use vector_lib::config::LegacyKey;

use crate::{
    conditions::Condition,
    event::Event,
    internal_events::SampleEventDiscarded,
    sinks::prelude::TemplateRenderingError,
    template::Template,
    transforms::{FunctionTransform, OutputBuffer},
};
use vector_lib::lookup::lookup_v2::OptionalValuePath;
use vector_lib::lookup::OwnedTargetPath;

#[derive(Clone)]
pub struct Sample {
    name: String,
    rate: u64,
    key_field: Option<String>,
    group_by: Option<Template>,
    exclude: Option<Condition>,
    sample_rate_key: OptionalValuePath,
    counter: HashMap<Option<String>, u64>,
}

impl Sample {
    // This function is dead code when the feature flag `transforms-impl-sample` is specified but not
    // `transforms-sample`.
    #![allow(dead_code)]
    pub fn new(
        name: String,
        rate: u64,
        key_field: Option<String>,
        group_by: Option<Template>,
        exclude: Option<Condition>,
        sample_rate_key: OptionalValuePath,
    ) -> Self {
        Self {
            name,
            rate,
            key_field,
            group_by,
            exclude,
            sample_rate_key,
            counter: HashMap::new(),
        }
    }
}

impl FunctionTransform for Sample {
    fn transform(&mut self, output: &mut OutputBuffer, event: Event) {
        let mut event = {
            if let Some(condition) = self.exclude.as_ref() {
                let (result, event) = condition.check(event);
                if result {
                    output.push(event);
                    return;
                } else {
                    event
                }
            } else {
                event
            }
        };

        let value = self
            .key_field
            .as_ref()
            .and_then(|key_field| match &event {
                Event::Log(event) => event
                    .parse_path_and_get_value(key_field.as_str())
                    .ok()
                    .flatten(),
                Event::Trace(event) => event
                    .parse_path_and_get_value(key_field.as_str())
                    .ok()
                    .flatten(),
                Event::Metric(_) => panic!("component can never receive metric events"),
            })
            .map(|v| v.to_string_lossy());

        // Fetch actual field value if group_by option is set.
        let group_by_key = self.group_by.as_ref().and_then(|group_by| match &event {
            Event::Log(event) => group_by
                .render_string(event)
                .map_err(|error| {
                    emit!(TemplateRenderingError {
                        error,
                        field: Some("group_by"),
                        drop_event: false,
                    })
                })
                .ok(),
            Event::Trace(event) => group_by
                .render_string(event)
                .map_err(|error| {
                    emit!(TemplateRenderingError {
                        error,
                        field: Some("group_by"),
                        drop_event: false,
                    })
                })
                .ok(),
            Event::Metric(_) => panic!("component can never receive metric events"),
        });

        let counter_value: u64 = *self.counter.entry(group_by_key.clone()).or_default();

        let num = if let Some(value) = value {
            seahash::hash(value.as_bytes())
        } else {
            counter_value
        };

        // reset counter for particular key, or default key if group_by option isn't provided
        let increment: u64 = (counter_value + 1) % self.rate;
        self.counter.insert(group_by_key.clone(), increment);

        if num % self.rate == 0 {
            if let Some(path) = &self.sample_rate_key.path {
                match event {
                    Event::Log(ref mut event) => {
                        event.namespace().insert_source_metadata(
                            self.name.as_str(),
                            event,
                            Some(LegacyKey::Overwrite(path)),
                            path,
                            self.rate.to_string(),
                        );
                    }
                    Event::Trace(ref mut event) => {
                        event.insert(&OwnedTargetPath::event(path.clone()), self.rate.to_string());
                    }
                    Event::Metric(_) => panic!("component can never receive metric events"),
                };
            }
            output.push(event);
        } else {
            emit!(SampleEventDiscarded);
        }
    }
<<<<<<< HEAD
}

#[cfg(test)]
mod tests {
    use super::*;

    use crate::{
        conditions::{Condition, ConditionalConfig, VrlConfig},
        config::log_schema,
        event::{Event, LogEvent, TraceEvent},
        test_util::random_lines,
        transforms::test::transform_one,
        transforms::OutputBuffer,
    };
    use approx::assert_relative_eq;

    fn condition_contains(key: &str, needle: &str) -> Condition {
        let vrl_config = VrlConfig {
            source: format!(r#"contains!(."{}", "{}")"#, key, needle),
            runtime: Default::default(),
        };

        vrl_config
            .build(&Default::default(), Default::default())
            .expect("should not fail to build VRL condition")
    }

    #[test]
    fn hash_samples_at_roughly_the_configured_rate() {
        let num_events = 10000;

        let events = random_events(num_events);
        let mut sampler = Sample::new(
            "sample".to_string(),
            2,
            log_schema().message_key().map(ToString::to_string),
            Some(condition_contains(
                log_schema().message_key().unwrap().to_string().as_str(),
                "na",
            )),
        );
        let total_passed = events
            .into_iter()
            .filter_map(|event| {
                let mut buf = OutputBuffer::with_capacity(1);
                sampler.transform(&mut buf, event);
                buf.into_events().next()
            })
            .count();
        let ideal = 1.0f64 / 2.0f64;
        let actual = total_passed as f64 / num_events as f64;
        assert_relative_eq!(ideal, actual, epsilon = ideal * 0.5);

        let events = random_events(num_events);
        let mut sampler = Sample::new(
            "sample".to_string(),
            25,
            log_schema().message_key().map(ToString::to_string),
            Some(condition_contains(
                log_schema().message_key().unwrap().to_string().as_str(),
                "na",
            )),
        );
        let total_passed = events
            .into_iter()
            .filter_map(|event| {
                let mut buf = OutputBuffer::with_capacity(1);
                sampler.transform(&mut buf, event);
                buf.into_events().next()
            })
            .count();
        let ideal = 1.0f64 / 25.0f64;
        let actual = total_passed as f64 / num_events as f64;
        assert_relative_eq!(ideal, actual, epsilon = ideal * 0.5);
    }

    #[test]
    fn hash_consistently_samples_the_same_events() {
        let events = random_events(1000);
        let mut sampler = Sample::new(
            "sample".to_string(),
            2,
            log_schema().message_key().map(ToString::to_string),
            Some(condition_contains(
                log_schema().message_key().unwrap().to_string().as_str(),
                "na",
            )),
        );

        let first_run = events
            .clone()
            .into_iter()
            .filter_map(|event| {
                let mut buf = OutputBuffer::with_capacity(1);
                sampler.transform(&mut buf, event);
                buf.into_events().next()
            })
            .collect::<Vec<_>>();
        let second_run = events
            .into_iter()
            .filter_map(|event| {
                let mut buf = OutputBuffer::with_capacity(1);
                sampler.transform(&mut buf, event);
                buf.into_events().next()
            })
            .collect::<Vec<_>>();

        assert_eq!(first_run, second_run);
    }

    #[test]
    fn always_passes_events_matching_pass_list() {
        for key_field in &[None, log_schema().message_key().map(ToString::to_string)] {
            let event = Event::Log(LogEvent::from("i am important"));
            let mut sampler = Sample::new(
                "sample".to_string(),
                0,
                key_field.clone(),
                Some(condition_contains(
                    log_schema().message_key().unwrap().to_string().as_str(),
                    "important",
                )),
            );
            let iterations = 0..1000;
            let total_passed = iterations
                .filter_map(|_| {
                    transform_one(&mut sampler, event.clone())
                        .map(|result| assert_eq!(result, event))
                })
                .count();
            assert_eq!(total_passed, 1000);
        }
    }

    #[test]
    fn handles_key_field() {
        for key_field in &[None, Some("other_field".into())] {
            let mut event = Event::Log(LogEvent::from("nananana"));
            let log = event.as_mut_log();
            log.insert("other_field", "foo");
            let mut sampler = Sample::new(
                "sample".to_string(),
                0,
                key_field.clone(),
                Some(condition_contains("other_field", "foo")),
            );
            let iterations = 0..1000;
            let total_passed = iterations
                .filter_map(|_| {
                    transform_one(&mut sampler, event.clone())
                        .map(|result| assert_eq!(result, event))
                })
                .count();
            assert_eq!(total_passed, 1000);
        }
    }

    #[test]
    fn sampler_adds_sampling_rate_to_event() {
        for key_field in &[None, log_schema().message_key().map(ToString::to_string)] {
            let events = random_events(10000);
            let message_key = log_schema().message_key().unwrap().to_string();
            let mut sampler = Sample::new(
                "sample".to_string(),
                10,
                key_field.clone(),
                Some(condition_contains(&message_key, "na")),
            );
            let passing = events
                .into_iter()
                .filter(|s| !s.as_log()[&message_key].to_string_lossy().contains("na"))
                .find_map(|event| transform_one(&mut sampler, event))
                .unwrap();
            assert_eq!(passing.as_log()["sample_rate"], "10".into());

            let events = random_events(10000);
            let mut sampler = Sample::new(
                "sample".to_string(),
                25,
                key_field.clone(),
                Some(condition_contains(&message_key, "na")),
            );
            let passing = events
                .into_iter()
                .filter(|s| !s.as_log()[&message_key].to_string_lossy().contains("na"))
                .find_map(|event| transform_one(&mut sampler, event))
                .unwrap();
            assert_eq!(passing.as_log()["sample_rate"], "25".into());

            // If the event passed the regex check, don't include the sampling rate
            let mut sampler = Sample::new(
                "sample".to_string(),
                25,
                key_field.clone(),
                Some(condition_contains(&message_key, "na")),
            );
            let event = Event::Log(LogEvent::from("nananana"));
            let passing = transform_one(&mut sampler, event).unwrap();
            assert!(passing.as_log().get("sample_rate").is_none());
        }
    }

    #[test]
    fn handles_trace_event() {
        let event: TraceEvent = LogEvent::from("trace").into();
        let trace = Event::Trace(event);
        let mut sampler = Sample::new("sample".to_string(), 2, None, None);
        let iterations = 0..2;
        let total_passed = iterations
            .filter_map(|_| transform_one(&mut sampler, trace.clone()))
            .count();
        assert_eq!(total_passed, 1);
    }

    fn random_events(n: usize) -> Vec<Event> {
        random_lines(10)
            .take(n)
            .map(|e| Event::Log(LogEvent::from(e)))
            .collect()
    }
=======
>>>>>>> 88e017ff
}<|MERGE_RESOLUTION|>--- conflicted
+++ resolved
@@ -139,227 +139,4 @@
             emit!(SampleEventDiscarded);
         }
     }
-<<<<<<< HEAD
-}
-
-#[cfg(test)]
-mod tests {
-    use super::*;
-
-    use crate::{
-        conditions::{Condition, ConditionalConfig, VrlConfig},
-        config::log_schema,
-        event::{Event, LogEvent, TraceEvent},
-        test_util::random_lines,
-        transforms::test::transform_one,
-        transforms::OutputBuffer,
-    };
-    use approx::assert_relative_eq;
-
-    fn condition_contains(key: &str, needle: &str) -> Condition {
-        let vrl_config = VrlConfig {
-            source: format!(r#"contains!(."{}", "{}")"#, key, needle),
-            runtime: Default::default(),
-        };
-
-        vrl_config
-            .build(&Default::default(), Default::default())
-            .expect("should not fail to build VRL condition")
-    }
-
-    #[test]
-    fn hash_samples_at_roughly_the_configured_rate() {
-        let num_events = 10000;
-
-        let events = random_events(num_events);
-        let mut sampler = Sample::new(
-            "sample".to_string(),
-            2,
-            log_schema().message_key().map(ToString::to_string),
-            Some(condition_contains(
-                log_schema().message_key().unwrap().to_string().as_str(),
-                "na",
-            )),
-        );
-        let total_passed = events
-            .into_iter()
-            .filter_map(|event| {
-                let mut buf = OutputBuffer::with_capacity(1);
-                sampler.transform(&mut buf, event);
-                buf.into_events().next()
-            })
-            .count();
-        let ideal = 1.0f64 / 2.0f64;
-        let actual = total_passed as f64 / num_events as f64;
-        assert_relative_eq!(ideal, actual, epsilon = ideal * 0.5);
-
-        let events = random_events(num_events);
-        let mut sampler = Sample::new(
-            "sample".to_string(),
-            25,
-            log_schema().message_key().map(ToString::to_string),
-            Some(condition_contains(
-                log_schema().message_key().unwrap().to_string().as_str(),
-                "na",
-            )),
-        );
-        let total_passed = events
-            .into_iter()
-            .filter_map(|event| {
-                let mut buf = OutputBuffer::with_capacity(1);
-                sampler.transform(&mut buf, event);
-                buf.into_events().next()
-            })
-            .count();
-        let ideal = 1.0f64 / 25.0f64;
-        let actual = total_passed as f64 / num_events as f64;
-        assert_relative_eq!(ideal, actual, epsilon = ideal * 0.5);
-    }
-
-    #[test]
-    fn hash_consistently_samples_the_same_events() {
-        let events = random_events(1000);
-        let mut sampler = Sample::new(
-            "sample".to_string(),
-            2,
-            log_schema().message_key().map(ToString::to_string),
-            Some(condition_contains(
-                log_schema().message_key().unwrap().to_string().as_str(),
-                "na",
-            )),
-        );
-
-        let first_run = events
-            .clone()
-            .into_iter()
-            .filter_map(|event| {
-                let mut buf = OutputBuffer::with_capacity(1);
-                sampler.transform(&mut buf, event);
-                buf.into_events().next()
-            })
-            .collect::<Vec<_>>();
-        let second_run = events
-            .into_iter()
-            .filter_map(|event| {
-                let mut buf = OutputBuffer::with_capacity(1);
-                sampler.transform(&mut buf, event);
-                buf.into_events().next()
-            })
-            .collect::<Vec<_>>();
-
-        assert_eq!(first_run, second_run);
-    }
-
-    #[test]
-    fn always_passes_events_matching_pass_list() {
-        for key_field in &[None, log_schema().message_key().map(ToString::to_string)] {
-            let event = Event::Log(LogEvent::from("i am important"));
-            let mut sampler = Sample::new(
-                "sample".to_string(),
-                0,
-                key_field.clone(),
-                Some(condition_contains(
-                    log_schema().message_key().unwrap().to_string().as_str(),
-                    "important",
-                )),
-            );
-            let iterations = 0..1000;
-            let total_passed = iterations
-                .filter_map(|_| {
-                    transform_one(&mut sampler, event.clone())
-                        .map(|result| assert_eq!(result, event))
-                })
-                .count();
-            assert_eq!(total_passed, 1000);
-        }
-    }
-
-    #[test]
-    fn handles_key_field() {
-        for key_field in &[None, Some("other_field".into())] {
-            let mut event = Event::Log(LogEvent::from("nananana"));
-            let log = event.as_mut_log();
-            log.insert("other_field", "foo");
-            let mut sampler = Sample::new(
-                "sample".to_string(),
-                0,
-                key_field.clone(),
-                Some(condition_contains("other_field", "foo")),
-            );
-            let iterations = 0..1000;
-            let total_passed = iterations
-                .filter_map(|_| {
-                    transform_one(&mut sampler, event.clone())
-                        .map(|result| assert_eq!(result, event))
-                })
-                .count();
-            assert_eq!(total_passed, 1000);
-        }
-    }
-
-    #[test]
-    fn sampler_adds_sampling_rate_to_event() {
-        for key_field in &[None, log_schema().message_key().map(ToString::to_string)] {
-            let events = random_events(10000);
-            let message_key = log_schema().message_key().unwrap().to_string();
-            let mut sampler = Sample::new(
-                "sample".to_string(),
-                10,
-                key_field.clone(),
-                Some(condition_contains(&message_key, "na")),
-            );
-            let passing = events
-                .into_iter()
-                .filter(|s| !s.as_log()[&message_key].to_string_lossy().contains("na"))
-                .find_map(|event| transform_one(&mut sampler, event))
-                .unwrap();
-            assert_eq!(passing.as_log()["sample_rate"], "10".into());
-
-            let events = random_events(10000);
-            let mut sampler = Sample::new(
-                "sample".to_string(),
-                25,
-                key_field.clone(),
-                Some(condition_contains(&message_key, "na")),
-            );
-            let passing = events
-                .into_iter()
-                .filter(|s| !s.as_log()[&message_key].to_string_lossy().contains("na"))
-                .find_map(|event| transform_one(&mut sampler, event))
-                .unwrap();
-            assert_eq!(passing.as_log()["sample_rate"], "25".into());
-
-            // If the event passed the regex check, don't include the sampling rate
-            let mut sampler = Sample::new(
-                "sample".to_string(),
-                25,
-                key_field.clone(),
-                Some(condition_contains(&message_key, "na")),
-            );
-            let event = Event::Log(LogEvent::from("nananana"));
-            let passing = transform_one(&mut sampler, event).unwrap();
-            assert!(passing.as_log().get("sample_rate").is_none());
-        }
-    }
-
-    #[test]
-    fn handles_trace_event() {
-        let event: TraceEvent = LogEvent::from("trace").into();
-        let trace = Event::Trace(event);
-        let mut sampler = Sample::new("sample".to_string(), 2, None, None);
-        let iterations = 0..2;
-        let total_passed = iterations
-            .filter_map(|_| transform_one(&mut sampler, trace.clone()))
-            .count();
-        assert_eq!(total_passed, 1);
-    }
-
-    fn random_events(n: usize) -> Vec<Event> {
-        random_lines(10)
-            .take(n)
-            .map(|e| Event::Log(LogEvent::from(e)))
-            .collect()
-    }
-=======
->>>>>>> 88e017ff
 }