--- conflicted
+++ resolved
@@ -6,11 +6,11 @@
 use serde_with::serde_as;
 use snafu::Snafu;
 use vector_config::configurable_component;
-use vector_core::config::{clone_input_definitions, LogNamespace};
+use vector_core::config::{clone_input_definitions, LogNamespace, OutputId, TransformOutput};
 
 use crate::{
     conditions::{AnyCondition, Condition},
-    config::{DataType, Input, Output, TransformConfig, TransformContext},
+    config::{DataType, Input, TransformConfig, TransformContext},
     event::Event,
     internal_events::{TemplateRenderingError, ThrottleEventDiscarded},
     schema,
@@ -59,16 +59,16 @@
         Input::log()
     }
 
-    fn outputs(&self, merged_definition: &schema::Definition, _: LogNamespace) -> Vec<Output> {
+    fn outputs(
+        &self,
+        input_definitions: &[(OutputId, schema::Definition)],
+        _: LogNamespace,
+    ) -> Vec<TransformOutput> {
         // The event is not modified, so the definition is passed through as-is
-<<<<<<< HEAD
-        vec![Output::default(DataType::Log).with_schema_definition(merged_definition.clone())]
-=======
         vec![TransformOutput::new(
             DataType::Log,
             clone_input_definitions(input_definitions),
         )]
->>>>>>> 9031d0fa
     }
 }
 
