--- conflicted
+++ resolved
@@ -4,13 +4,6 @@
 use chrono::Utc;
 use indexmap::IndexMap;
 use vector_lib::configurable::configurable_component;
-<<<<<<< HEAD
-use vector_lib::{
-    config::LogNamespace, event::DatadogMetricOriginMetadata, LogNamespace, OutputId,
-    TransformOutput,
-};
-use vrl::path::parse_target_path;
-=======
 use vector_lib::event::LogEvent;
 use vector_lib::{
     config::LogNamespace,
@@ -19,10 +12,10 @@
         metric::Sample,
         metric::{Bucket, Quantile},
     },
+    OutputId, TransformOutput,
 };
 use vrl::path::{parse_target_path, PathParseError};
 use vrl::{event_path, path};
->>>>>>> 3ff039a6
 
 use crate::config::schema::Definition;
 use crate::transforms::log_to_metric::TransformError::PathNotFound;
