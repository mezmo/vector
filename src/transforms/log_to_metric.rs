use std::{collections::HashMap, num::ParseFloatError};

use chrono::Utc;
use indexmap::IndexMap;
use vector_config::configurable_component;
use vector_core::config::LogNamespace;

use crate::{
    config::{DataType, GenerateConfig, Input, Output, TransformConfig, TransformContext},
    event::{
        metric::{Metric, MetricKind, MetricTags, MetricValue, StatisticKind, TagValue},
        Event, Value,
    },
    internal_events::{
        LogToMetricFieldNullError, LogToMetricParseFloatError, ParserMissingFieldError, DROP_EVENT,
    },
    schema,
    template::{Template, TemplateRenderingError},
    transforms::{FunctionTransform, OutputBuffer, Transform},
};

/// Configuration for the `log_to_metric` transform.
#[configurable_component(transform("log_to_metric", "Convert log events to metric events."))]
#[derive(Clone, Debug)]
#[serde(deny_unknown_fields)]
pub struct LogToMetricConfig {
    /// A list of metrics to generate.
    pub metrics: Vec<MetricConfig>,
}

/// Specification of a counter derived from a log event.
#[configurable_component]
#[derive(Clone, Debug)]
pub struct CounterConfig {
    /// Increments the counter by the value in `field`, instead of only by `1`.
    #[serde(default = "default_increment_by_value")]
    pub increment_by_value: bool,

    #[configurable(derived)]
    #[serde(default = "default_kind")]
    pub kind: MetricKind,
}

/// Specification of a metric derived from a log event.
// TODO: While we're resolving the schema for this enum somewhat reasonably (in
// `generate-components-docs.rb`), we have a problem where an overlapping field (overlap between two
// or more of the subschemas) takes the details of the last subschema to be iterated over that
// contains that field, such that, for example, the `Summary` variant below is overriding the
// description for almost all of the fields because they're shared across all of the variants.
#[configurable_component]
#[derive(Clone, Debug)]
pub struct MetricConfig {
    /// Name of the field in the event to generate the metric.
    pub field: Template,

    /// Overrides the name of the counter.
    ///
    /// If not specified, `field` is used as the name of the metric.
    pub name: Option<Template>,

    /// Sets the namespace for the metric.
    pub namespace: Option<Template>,

    /// Tags to apply to the metric.
    #[configurable(metadata(docs::additional_props_description = "A metric tag."))]
    pub tags: Option<IndexMap<String, TagConfig>>,

    #[configurable(derived)]
    #[serde(flatten)]
    pub metric: MetricTypeConfig,
}

/// Specification of the value of a created tag.
///
/// This may be a single value, a `null` for a bare tag, or an array of either.
#[configurable_component]
#[derive(Clone, Debug)]
#[serde(untagged)]
pub enum TagConfig {
    /// A single tag value.
    Plain(Option<Template>),

    /// An array of values to give to the same tag name.
    Multi(Vec<Option<Template>>),
}

/// Specification of the type of an individual metric, and any associated data.
#[configurable_component]
#[derive(Clone, Debug)]
#[serde(tag = "type", rename_all = "snake_case")]
#[configurable(metadata(docs::enum_tag_description = "The type of metric to create."))]
pub enum MetricTypeConfig {
    /// A counter.
    Counter(CounterConfig),

    /// A histogram.
    Histogram,

    /// A gauge.
    Gauge,

    /// A set.
    Set,

    /// A summary.
    Summary,
}

impl MetricConfig {
    fn field(&self) -> &str {
        self.field.get_ref()
    }
}

const fn default_increment_by_value() -> bool {
    false
}

const fn default_kind() -> MetricKind {
    MetricKind::Incremental
}

#[derive(Debug, Clone)]
pub struct LogToMetric {
    config: LogToMetricConfig,
}

impl GenerateConfig for LogToMetricConfig {
    fn generate_config() -> toml::Value {
        toml::Value::try_from(Self {
            metrics: vec![MetricConfig {
                field: "field_name".try_into().expect("Fixed template"),
                name: None,
                namespace: None,
                tags: None,
                metric: MetricTypeConfig::Counter(CounterConfig {
                    increment_by_value: false,
                    kind: MetricKind::Incremental,
                }),
            }],
        })
        .unwrap()
    }
}

#[async_trait::async_trait]
#[typetag::serde(name = "log_to_metric")]
impl TransformConfig for LogToMetricConfig {
    async fn build(&self, _context: &TransformContext) -> crate::Result<Transform> {
        Ok(Transform::function(LogToMetric::new(self.clone())))
    }

    fn input(&self) -> Input {
        Input::log()
    }

<<<<<<< HEAD
    fn outputs(&self, _: &schema::Definition, _: LogNamespace) -> Vec<Output> {
        vec![Output::default(DataType::Metric)]
=======
    fn outputs(
        &self,
        _: &[(OutputId, schema::Definition)],
        _: LogNamespace,
    ) -> Vec<TransformOutput> {
        // Converting the log to a metric means we lose all incoming `Definition`s.
        vec![TransformOutput::new(DataType::Metric, HashMap::new())]
>>>>>>> 9031d0fa
    }

    fn enable_concurrency(&self) -> bool {
        true
    }
}

impl LogToMetric {
    pub const fn new(config: LogToMetricConfig) -> Self {
        LogToMetric { config }
    }
}

enum TransformError {
    FieldNotFound {
        field: String,
    },
    FieldNull {
        field: String,
    },
    TemplateRenderingError(TemplateRenderingError),
    ParseFloatError {
        field: String,
        error: ParseFloatError,
    },
}

fn render_template(template: &Template, event: &Event) -> Result<String, TransformError> {
    template
        .render_string(event)
        .map_err(TransformError::TemplateRenderingError)
}

fn render_tags(
    tags: &Option<IndexMap<String, TagConfig>>,
    event: &Event,
) -> Result<Option<MetricTags>, TransformError> {
    Ok(match tags {
        None => None,
        Some(tags) => {
            let mut result = MetricTags::default();
            for (name, config) in tags {
                match config {
                    TagConfig::Plain(template) => {
                        render_tag_into(event, name, template, &mut result)?
                    }
                    TagConfig::Multi(vec) => {
                        for template in vec {
                            render_tag_into(event, name, template, &mut result)?;
                        }
                    }
                }
            }
            result.as_option()
        }
    })
}

fn render_tag_into(
    event: &Event,
    name: &str,
    template: &Option<Template>,
    result: &mut MetricTags,
) -> Result<(), TransformError> {
    let value = match template {
        None => TagValue::Bare,
        Some(template) => match render_template(template, event) {
            Ok(result) => TagValue::Value(result),
            Err(TransformError::TemplateRenderingError(error)) => {
                emit!(crate::internal_events::TemplateRenderingError {
                    error,
                    drop_event: false,
                    field: Some(name),
                });
                return Ok(());
            }
            Err(other) => return Err(other),
        },
    };
    result.insert(name.to_string(), value);
    Ok(())
}

fn to_metric(config: &MetricConfig, event: &Event) -> Result<Metric, TransformError> {
    let log = event.as_log();

    let timestamp = log
        .get_timestamp()
        .and_then(Value::as_timestamp)
        .cloned()
        .or_else(|| Some(Utc::now()));
    let metadata = event.metadata().clone();

    let field = config.field();

    let value = match log.get(field) {
        None => Err(TransformError::FieldNotFound {
            field: field.to_string(),
        }),
        Some(Value::Null) => Err(TransformError::FieldNull {
            field: field.to_string(),
        }),
        Some(value) => Ok(value),
    }?;

    let name = config.name.as_ref().unwrap_or(&config.field);
    let name = render_template(name, event)?;

    let namespace = config.namespace.as_ref();
    let namespace = namespace
        .map(|namespace| render_template(namespace, event))
        .transpose()?;

    let tags = render_tags(&config.tags, event)?;

    let (kind, value) = match &config.metric {
        MetricTypeConfig::Counter(counter) => {
            let value = if counter.increment_by_value {
                value.to_string_lossy().parse().map_err(|error| {
                    TransformError::ParseFloatError {
                        field: config.field.get_ref().to_owned(),
                        error,
                    }
                })?
            } else {
                1.0
            };

            (counter.kind, MetricValue::Counter { value })
        }
        MetricTypeConfig::Histogram => {
            let value = value.to_string_lossy().parse().map_err(|error| {
                TransformError::ParseFloatError {
                    field: field.to_string(),
                    error,
                }
            })?;

            (
                MetricKind::Incremental,
                MetricValue::Distribution {
                    samples: vector_core::samples![value => 1],
                    statistic: StatisticKind::Histogram,
                },
            )
        }
        MetricTypeConfig::Summary => {
            let value = value.to_string_lossy().parse().map_err(|error| {
                TransformError::ParseFloatError {
                    field: field.to_string(),
                    error,
                }
            })?;

            (
                MetricKind::Incremental,
                MetricValue::Distribution {
                    samples: vector_core::samples![value => 1],
                    statistic: StatisticKind::Summary,
                },
            )
        }
        MetricTypeConfig::Gauge => {
            let value = value.to_string_lossy().parse().map_err(|error| {
                TransformError::ParseFloatError {
                    field: field.to_string(),
                    error,
                }
            })?;

            (MetricKind::Absolute, MetricValue::Gauge { value })
        }
        MetricTypeConfig::Set => {
            let value = value.to_string_lossy().into_owned();

            (
                MetricKind::Incremental,
                MetricValue::Set {
                    values: std::iter::once(value).collect(),
                },
            )
        }
    };
    Ok(Metric::new_with_metadata(name, kind, value, metadata)
        .with_namespace(namespace)
        .with_tags(tags)
        .with_timestamp(timestamp))
}

impl FunctionTransform for LogToMetric {
    fn transform(&mut self, output: &mut OutputBuffer, event: Event) {
        // Metrics are "all or none" for a specific log. If a single fails, none are produced.
        let mut buffer = Vec::with_capacity(self.config.metrics.len());

        for config in self.config.metrics.iter() {
            match to_metric(config, &event) {
                Ok(metric) => {
                    buffer.push(Event::Metric(metric));
                }
                Err(err) => {
                    match err {
                        TransformError::FieldNull { field } => emit!(LogToMetricFieldNullError {
                            field: field.as_ref()
                        }),
                        TransformError::FieldNotFound { field } => {
                            emit!(ParserMissingFieldError::<DROP_EVENT> {
                                field: field.as_ref()
                            })
                        }
                        TransformError::ParseFloatError { field, error } => {
                            emit!(LogToMetricParseFloatError {
                                field: field.as_ref(),
                                error
                            })
                        }
                        TransformError::TemplateRenderingError(error) => {
                            emit!(crate::internal_events::TemplateRenderingError {
                                error,
                                drop_event: true,
                                field: None,
                            })
                        }
                    };
                    // early return to prevent the partial buffer from being sent
                    return;
                }
            }
        }

        // Metric generation was successful, publish them all.
        for event in buffer {
            output.push(event);
        }
    }
}

#[cfg(test)]
mod tests {
    use chrono::{offset::TimeZone, DateTime, Timelike, Utc};
    use lookup::PathPrefix;
    use std::time::Duration;
    use tokio::sync::mpsc;
    use tokio_stream::wrappers::ReceiverStream;
    use vector_core::metric_tags;

    use super::*;
    use crate::test_util::components::assert_transform_compliance;
    use crate::transforms::test::create_topology;
    use crate::{
        config::log_schema,
        event::{
            metric::{Metric, MetricKind, MetricValue, StatisticKind},
            Event, LogEvent,
        },
    };

    #[test]
    fn generate_config() {
        crate::test_util::test_generate_config::<LogToMetricConfig>();
    }

    fn parse_config(s: &str) -> LogToMetricConfig {
        toml::from_str(s).unwrap()
    }

    fn parse_yaml_config(s: &str) -> LogToMetricConfig {
        serde_yaml::from_str(s).unwrap()
    }

    fn ts() -> DateTime<Utc> {
        Utc.with_ymd_and_hms(2018, 11, 14, 8, 9, 10)
            .single()
            .and_then(|t| t.with_nanosecond(11))
            .expect("invalid timestamp")
    }

    fn create_event(key: &str, value: impl Into<Value> + std::fmt::Debug) -> Event {
        let mut log = Event::Log(LogEvent::from("i am a log"));
        log.as_mut_log().insert(key, value);
        log.as_mut_log().insert(
            (PathPrefix::Event, log_schema().timestamp_key().unwrap()),
            ts(),
        );
        log
    }

    async fn do_transform(config: LogToMetricConfig, event: Event) -> Option<Event> {
        assert_transform_compliance(async move {
            let (tx, rx) = mpsc::channel(1);
            let (topology, mut out) = create_topology(ReceiverStream::new(rx), config).await;
            tx.send(event).await.unwrap();
            let result = tokio::time::timeout(Duration::from_secs(5), out.recv())
                .await
                .unwrap_or(None);
            drop(tx);
            topology.stop().await;
            assert_eq!(out.recv().await, None);
            result
        })
        .await
    }

    async fn do_transform_multiple_events(
        config: LogToMetricConfig,
        event: Event,
        count: usize,
    ) -> Vec<Event> {
        assert_transform_compliance(async move {
            let (tx, rx) = mpsc::channel(1);
            let (topology, mut out) = create_topology(ReceiverStream::new(rx), config).await;
            tx.send(event).await.unwrap();

            let mut results = vec![];
            for _ in 0..count {
                let result = tokio::time::timeout(Duration::from_secs(5), out.recv())
                    .await
                    .unwrap_or(None);
                if let Some(event) = result {
                    results.push(event);
                }
            }

            drop(tx);
            topology.stop().await;
            assert_eq!(out.recv().await, None);
            results
        })
        .await
    }

    #[tokio::test]
    async fn count_http_status_codes() {
        let config = parse_config(
            r#"
            [[metrics]]
            type = "counter"
            field = "status"
            "#,
        );

        let event = create_event("status", "42");
        let metadata = event.metadata().clone();
        let metric = do_transform(config, event).await.unwrap();

        assert_eq!(
            metric.into_metric(),
            Metric::new_with_metadata(
                "status",
                MetricKind::Incremental,
                MetricValue::Counter { value: 1.0 },
                metadata,
            )
            .with_timestamp(Some(ts()))
        );
    }

    #[tokio::test]
    async fn count_http_requests_with_tags() {
        let config = parse_config(
            r#"
            [[metrics]]
            type = "counter"
            field = "message"
            name = "http_requests_total"
            namespace = "app"
            tags = {method = "{{method}}", code = "{{code}}", missing_tag = "{{unknown}}", host = "localhost"}
            "#,
        );

        let mut event = create_event("message", "i am log");
        event.as_mut_log().insert("method", "post");
        event.as_mut_log().insert("code", "200");
        let metadata = event.metadata().clone();

        let metric = do_transform(config, event).await.unwrap();

        assert_eq!(
            metric.into_metric(),
            Metric::new_with_metadata(
                "http_requests_total",
                MetricKind::Incremental,
                MetricValue::Counter { value: 1.0 },
                metadata,
            )
            .with_namespace(Some("app"))
            .with_tags(Some(metric_tags!(
                "method" => "post",
                "code" => "200",
                "host" => "localhost",
            )))
            .with_timestamp(Some(ts()))
        );
    }

    #[tokio::test]
    async fn multi_value_tags_yaml() {
        // Have to use YAML to represent bare tags
        let config = parse_yaml_config(
            r#"
            metrics:
            - field: "message"
              type: "counter"
              tags:
                tag:
                - "one"
                - null
                - "two"
            "#,
        );

        let event = create_event("message", "I am log");
        let metric = do_transform(config, event).await.unwrap().into_metric();
        let tags = metric.tags().expect("Metric should have tags");

        assert_eq!(tags.iter_single().collect::<Vec<_>>(), vec![("tag", "two")]);

        assert_eq!(tags.iter_all().count(), 3);
        for (name, value) in tags.iter_all() {
            assert_eq!(name, "tag");
            assert!(value.is_none() || value == Some("one") || value == Some("two"));
        }
    }

    #[tokio::test]
    async fn multi_value_tags_toml() {
        let config = parse_config(
            r#"
            [[metrics]]
            field = "message"
            type = "counter"
            [metrics.tags]
            tag = ["one", "two"]
            "#,
        );

        let event = create_event("message", "I am log");
        let metric = do_transform(config, event).await.unwrap().into_metric();
        let tags = metric.tags().expect("Metric should have tags");

        assert_eq!(tags.iter_single().collect::<Vec<_>>(), vec![("tag", "two")]);

        assert_eq!(tags.iter_all().count(), 2);
        for (name, value) in tags.iter_all() {
            assert_eq!(name, "tag");
            assert!(value == Some("one") || value == Some("two"));
        }
    }

    #[tokio::test]
    async fn count_exceptions() {
        let config = parse_config(
            r#"
            [[metrics]]
            type = "counter"
            field = "backtrace"
            name = "exception_total"
            "#,
        );

        let event = create_event("backtrace", "message");
        let metadata = event.metadata().clone();
        let metric = do_transform(config, event).await.unwrap();

        assert_eq!(
            metric.into_metric(),
            Metric::new_with_metadata(
                "exception_total",
                MetricKind::Incremental,
                MetricValue::Counter { value: 1.0 },
                metadata
            )
            .with_timestamp(Some(ts()))
        );
    }

    #[tokio::test]
    async fn count_exceptions_no_match() {
        let config = parse_config(
            r#"
            [[metrics]]
            type = "counter"
            field = "backtrace"
            name = "exception_total"
            "#,
        );

        let event = create_event("success", "42");
        assert_eq!(do_transform(config, event).await, None);
    }

    #[tokio::test]
    async fn sum_order_amounts() {
        let config = parse_config(
            r#"
            [[metrics]]
            type = "counter"
            field = "amount"
            name = "amount_total"
            increment_by_value = true
            "#,
        );

        let event = create_event("amount", "33.99");
        let metadata = event.metadata().clone();
        let metric = do_transform(config, event).await.unwrap();

        assert_eq!(
            metric.into_metric(),
            Metric::new_with_metadata(
                "amount_total",
                MetricKind::Incremental,
                MetricValue::Counter { value: 33.99 },
                metadata,
            )
            .with_timestamp(Some(ts()))
        );
    }

    #[tokio::test]
    async fn count_absolute() {
        let config = parse_config(
            r#"
            [[metrics]]
            type = "counter"
            field = "amount"
            name = "amount_total"
            increment_by_value = true
            kind = "absolute"
            "#,
        );

        let event = create_event("amount", "33.99");
        let metadata = event.metadata().clone();
        let metric = do_transform(config, event).await.unwrap();

        assert_eq!(
            metric.into_metric(),
            Metric::new_with_metadata(
                "amount_total",
                MetricKind::Absolute,
                MetricValue::Counter { value: 33.99 },
                metadata,
            )
            .with_timestamp(Some(ts()))
        );
    }

    #[tokio::test]
    async fn memory_usage_gauge() {
        let config = parse_config(
            r#"
            [[metrics]]
            type = "gauge"
            field = "memory_rss"
            name = "memory_rss_bytes"
            "#,
        );

        let event = create_event("memory_rss", "123");
        let metadata = event.metadata().clone();
        let metric = do_transform(config, event).await.unwrap();

        assert_eq!(
            metric.into_metric(),
            Metric::new_with_metadata(
                "memory_rss_bytes",
                MetricKind::Absolute,
                MetricValue::Gauge { value: 123.0 },
                metadata,
            )
            .with_timestamp(Some(ts()))
        );
    }

    #[tokio::test]
    async fn parse_failure() {
        let config = parse_config(
            r#"
            [[metrics]]
            type = "counter"
            field = "status"
            name = "status_total"
            increment_by_value = true
            "#,
        );

        let event = create_event("status", "not a number");
        assert_eq!(do_transform(config, event).await, None);
    }

    #[tokio::test]
    async fn missing_field() {
        let config = parse_config(
            r#"
            [[metrics]]
            type = "counter"
            field = "status"
            name = "status_total"
            "#,
        );

        let event = create_event("not foo", "not a number");
        assert_eq!(do_transform(config, event).await, None);
    }

    #[tokio::test]
    async fn null_field() {
        let config = parse_config(
            r#"
            [[metrics]]
            type = "counter"
            field = "status"
            name = "status_total"
            "#,
        );

        let event = create_event("status", Value::Null);
        assert_eq!(do_transform(config, event).await, None);
    }

    #[tokio::test]
    async fn multiple_metrics() {
        let config = parse_config(
            r#"
            [[metrics]]
            type = "counter"
            field = "status"

            [[metrics]]
            type = "counter"
            field = "backtrace"
            name = "exception_total"
            "#,
        );

        let mut event = Event::Log(LogEvent::from("i am a log"));
        event.as_mut_log().insert(
            (PathPrefix::Event, log_schema().timestamp_key().unwrap()),
            ts(),
        );
        event.as_mut_log().insert("status", "42");
        event.as_mut_log().insert("backtrace", "message");
        let metadata = event.metadata().clone();
        let output = do_transform_multiple_events(config, event, 2).await;

        assert_eq!(2, output.len());
        assert_eq!(
            output[0].clone().into_metric(),
            Metric::new_with_metadata(
                "status",
                MetricKind::Incremental,
                MetricValue::Counter { value: 1.0 },
                metadata.clone(),
            )
            .with_timestamp(Some(ts()))
        );
        assert_eq!(
            output[1].clone().into_metric(),
            Metric::new_with_metadata(
                "exception_total",
                MetricKind::Incremental,
                MetricValue::Counter { value: 1.0 },
                metadata,
            )
            .with_timestamp(Some(ts()))
        );
    }

    #[tokio::test]
    async fn multiple_metrics_with_multiple_templates() {
        let config = parse_config(
            r#"
            [[metrics]]
            type = "set"
            field = "status"
            name = "{{host}}_{{worker}}_status_set"

            [[metrics]]
            type = "counter"
            field = "backtrace"
            name = "{{service}}_exception_total"
            namespace = "{{host}}"
            "#,
        );

        let mut event = Event::Log(LogEvent::from("i am a log"));
        event.as_mut_log().insert(
            (PathPrefix::Event, log_schema().timestamp_key().unwrap()),
            ts(),
        );
        event.as_mut_log().insert("status", "42");
        event.as_mut_log().insert("backtrace", "message");
        event.as_mut_log().insert("host", "local");
        event.as_mut_log().insert("worker", "abc");
        event.as_mut_log().insert("service", "xyz");
        let metadata = event.metadata().clone();

        let output = do_transform_multiple_events(config, event, 2).await;

        assert_eq!(2, output.len());
        assert_eq!(
            output[0].as_metric(),
            &Metric::new_with_metadata(
                "local_abc_status_set",
                MetricKind::Incremental,
                MetricValue::Set {
                    values: vec!["42".into()].into_iter().collect()
                },
                metadata.clone(),
            )
            .with_timestamp(Some(ts()))
        );
        assert_eq!(
            output[1].as_metric(),
            &Metric::new_with_metadata(
                "xyz_exception_total",
                MetricKind::Incremental,
                MetricValue::Counter { value: 1.0 },
                metadata,
            )
            .with_namespace(Some("local"))
            .with_timestamp(Some(ts()))
        );
    }

    #[tokio::test]
    async fn user_ip_set() {
        let config = parse_config(
            r#"
            [[metrics]]
            type = "set"
            field = "user_ip"
            name = "unique_user_ip"
            "#,
        );

        let event = create_event("user_ip", "1.2.3.4");
        let metadata = event.metadata().clone();
        let metric = do_transform(config, event).await.unwrap();

        assert_eq!(
            metric.into_metric(),
            Metric::new_with_metadata(
                "unique_user_ip",
                MetricKind::Incremental,
                MetricValue::Set {
                    values: vec!["1.2.3.4".into()].into_iter().collect()
                },
                metadata,
            )
            .with_timestamp(Some(ts()))
        );
    }

    #[tokio::test]
    async fn response_time_histogram() {
        let config = parse_config(
            r#"
            [[metrics]]
            type = "histogram"
            field = "response_time"
            "#,
        );

        let event = create_event("response_time", "2.5");
        let metadata = event.metadata().clone();
        let metric = do_transform(config, event).await.unwrap();

        assert_eq!(
            metric.into_metric(),
            Metric::new_with_metadata(
                "response_time",
                MetricKind::Incremental,
                MetricValue::Distribution {
                    samples: vector_core::samples![2.5 => 1],
                    statistic: StatisticKind::Histogram
                },
                metadata
            )
            .with_timestamp(Some(ts()))
        );
    }

    #[tokio::test]
    async fn response_time_summary() {
        let config = parse_config(
            r#"
            [[metrics]]
            type = "summary"
            field = "response_time"
            "#,
        );

        let event = create_event("response_time", "2.5");
        let metadata = event.metadata().clone();
        let metric = do_transform(config, event).await.unwrap();

        assert_eq!(
            metric.into_metric(),
            Metric::new_with_metadata(
                "response_time",
                MetricKind::Incremental,
                MetricValue::Distribution {
                    samples: vector_core::samples![2.5 => 1],
                    statistic: StatisticKind::Summary
                },
                metadata
            )
            .with_timestamp(Some(ts()))
        );
    }
}<|MERGE_RESOLUTION|>--- conflicted
+++ resolved
@@ -3,10 +3,10 @@
 use chrono::Utc;
 use indexmap::IndexMap;
 use vector_config::configurable_component;
-use vector_core::config::LogNamespace;
+use vector_core::config::{LogNamespace, OutputId, TransformOutput};
 
 use crate::{
-    config::{DataType, GenerateConfig, Input, Output, TransformConfig, TransformContext},
+    config::{DataType, GenerateConfig, Input, TransformConfig, TransformContext},
     event::{
         metric::{Metric, MetricKind, MetricTags, MetricValue, StatisticKind, TagValue},
         Event, Value,
@@ -154,10 +154,6 @@
         Input::log()
     }
 
-<<<<<<< HEAD
-    fn outputs(&self, _: &schema::Definition, _: LogNamespace) -> Vec<Output> {
-        vec![Output::default(DataType::Metric)]
-=======
     fn outputs(
         &self,
         _: &[(OutputId, schema::Definition)],
@@ -165,7 +161,6 @@
     ) -> Vec<TransformOutput> {
         // Converting the log to a metric means we lose all incoming `Definition`s.
         vec![TransformOutput::new(DataType::Metric, HashMap::new())]
->>>>>>> 9031d0fa
     }
 
     fn enable_concurrency(&self) -> bool {
