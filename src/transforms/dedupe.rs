--- conflicted
+++ resolved
@@ -4,12 +4,10 @@
 use futures::{Stream, StreamExt};
 use lru::LruCache;
 use vector_config::configurable_component;
-use vector_core::config::{clone_input_definitions, LogNamespace};
+use vector_core::config::{clone_input_definitions, LogNamespace, OutputId, TransformOutput};
 
 use crate::{
-    config::{
-        log_schema, DataType, GenerateConfig, Input, Output, TransformConfig, TransformContext,
-    },
+    config::{log_schema, DataType, GenerateConfig, Input, TransformConfig, TransformContext},
     event::{Event, Value},
     internal_events::DedupeEventsDropped,
     schema,
@@ -152,10 +150,6 @@
         Input::log()
     }
 
-<<<<<<< HEAD
-    fn outputs(&self, merged_definition: &schema::Definition, _: LogNamespace) -> Vec<Output> {
-        vec![Output::default(DataType::Log).with_schema_definition(merged_definition.clone())]
-=======
     fn outputs(
         &self,
         input_definitions: &[(OutputId, schema::Definition)],
@@ -165,7 +159,6 @@
             DataType::Log,
             clone_input_definitions(input_definitions),
         )]
->>>>>>> 9031d0fa
     }
 }
 
