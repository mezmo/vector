#[cfg(any(feature = "transforms-reduce", feature = "transforms-impl-reduce"))]
pub mod config;

<<<<<<< HEAD
use crate::{
    conditions::{AnyCondition, Condition},
    config::{DataType, Input, TransformConfig, TransformContext},
    event::{discriminant::Discriminant, Event, EventMetadata, LogEvent},
    internal_events::ReduceStaleEventFlushed,
    schema,
    transforms::{TaskTransform, Transform},
};

mod merge_strategy;
#[cfg(feature = "transforms-mezmo_reduce")]
pub mod mezmo_reduce;

use crate::config::schema::Definition;
use crate::event::Value;
pub use merge_strategy::*;
use vector_lib::config::{LogNamespace, OutputId, TransformOutput};
use vector_lib::stream::expiration_map::{map_with_expiration, Emitter};
use vrl::value::kind::Collection;
use vrl::value::{KeyString, Kind};

/// Configuration for the `reduce` transform.
#[serde_as]
#[configurable_component(transform(
    "reduce",
    "Collapse multiple log events into a single event based on a set of conditions and merge strategies.",
))]
#[derive(Clone, Debug, Derivative)]
#[derivative(Default)]
#[serde(deny_unknown_fields)]
pub struct ReduceConfig {
    /// The maximum period of time to wait after the last event is received, in milliseconds, before
    /// a combined event should be considered complete.
    #[serde(default = "default_expire_after_ms")]
    #[serde_as(as = "serde_with::DurationMilliSeconds<u64>")]
    #[derivative(Default(value = "default_expire_after_ms()"))]
    #[configurable(metadata(docs::human_name = "Expire After"))]
    pub expire_after_ms: Duration,

    /// The interval to check for and flush any expired events, in milliseconds.
    #[serde(default = "default_flush_period_ms")]
    #[serde_as(as = "serde_with::DurationMilliSeconds<u64>")]
    #[derivative(Default(value = "default_flush_period_ms()"))]
    #[configurable(metadata(docs::human_name = "Flush Period"))]
    pub flush_period_ms: Duration,

    /// The maximum number of events to group together.
    pub max_events: Option<NonZeroUsize>,

    /// An ordered list of fields by which to group events.
    ///
    /// Each group with matching values for the specified keys is reduced independently, allowing
    /// you to keep independent event streams separate. When no fields are specified, all events
    /// are combined in a single group.
    ///
    /// For example, if `group_by = ["host", "region"]`, then all incoming events that have the same
    /// host and region are grouped together before being reduced.
    #[serde(default)]
    #[configurable(metadata(
        docs::examples = "request_id",
        docs::examples = "user_id",
        docs::examples = "transaction_id",
    ))]
    pub group_by: Vec<String>,

    /// A map of field names to custom merge strategies.
    ///
    /// For each field specified, the given strategy is used for combining events rather than
    /// the default behavior.
    ///
    /// The default behavior is as follows:
    ///
    /// - The first value of a string field is kept and subsequent values are discarded.
    /// - For timestamp fields the first is kept and a new field `[field-name]_end` is added with
    ///   the last received timestamp value.
    /// - Numeric values are summed.
    #[serde(default)]
    #[configurable(metadata(
        docs::additional_props_description = "An individual merge strategy."
    ))]
    pub merge_strategies: IndexMap<KeyString, MergeStrategy>,

    /// A condition used to distinguish the final event of a transaction.
    ///
    /// If this condition resolves to `true` for an event, the current transaction is immediately
    /// flushed with this event.
    pub ends_when: Option<AnyCondition>,

    /// A condition used to distinguish the first event of a transaction.
    ///
    /// If this condition resolves to `true` for an event, the previous transaction is flushed
    /// (without this event) and a new transaction is started.
    pub starts_when: Option<AnyCondition>,
}

const fn default_expire_after_ms() -> Duration {
    Duration::from_millis(30000)
}

const fn default_flush_period_ms() -> Duration {
    Duration::from_millis(1000)
}

impl_generate_config_from_default!(ReduceConfig);

#[async_trait::async_trait]
#[typetag::serde(name = "reduce")]
impl TransformConfig for ReduceConfig {
    async fn build(&self, context: &TransformContext) -> crate::Result<Transform> {
        Reduce::new(self, &context.enrichment_tables).map(Transform::event_task)
    }

    fn input(&self) -> Input {
        Input::log()
    }

    fn outputs(
        &self,
        _: vector_lib::enrichment::TableRegistry,
        input_definitions: &[(OutputId, schema::Definition)],
        _: LogNamespace,
    ) -> Vec<TransformOutput> {
        // Events may be combined, so there isn't a true single "source" for events.
        // All of the definitions must be merged.
        let merged_definition: Definition = input_definitions
            .iter()
            .map(|(_output, definition)| definition.clone())
            .reduce(Definition::merge)
            .unwrap_or_else(Definition::any);

        let mut schema_definition = merged_definition;

        for (key, merge_strategy) in self.merge_strategies.iter() {
            let key = if let Ok(key) = parse_target_path(key) {
                key
            } else {
                continue;
            };

            let input_kind = match key.prefix {
                PathPrefix::Event => schema_definition.event_kind().at_path(&key.path),
                PathPrefix::Metadata => schema_definition.metadata_kind().at_path(&key.path),
            };

            let new_kind = match merge_strategy {
                MergeStrategy::Discard | MergeStrategy::Retain => {
                    /* does not change the type */
                    input_kind.clone()
                }
                MergeStrategy::Sum | MergeStrategy::Max | MergeStrategy::Min => {
                    // only keeps integer / float values
                    match (input_kind.contains_integer(), input_kind.contains_float()) {
                        (true, true) => Kind::float().or_integer(),
                        (true, false) => Kind::integer(),
                        (false, true) => Kind::float(),
                        (false, false) => Kind::undefined(),
                    }
                }
                MergeStrategy::Array => {
                    let unknown_kind = input_kind.clone();
                    Kind::array(Collection::empty().with_unknown(unknown_kind))
                }
                MergeStrategy::Concat => {
                    let mut new_kind = Kind::never();

                    if input_kind.contains_bytes() {
                        new_kind.add_bytes();
                    }
                    if let Some(array) = input_kind.as_array() {
                        // array elements can be either any type that the field can be, or any
                        // element of the array
                        let array_elements = array.reduced_kind().union(input_kind.without_array());
                        new_kind.add_array(Collection::empty().with_unknown(array_elements));
                    }
                    new_kind
                }
                MergeStrategy::ConcatNewline | MergeStrategy::ConcatRaw => {
                    // can only produce bytes (or undefined)
                    if input_kind.contains_bytes() {
                        Kind::bytes()
                    } else {
                        Kind::undefined()
                    }
                }
                MergeStrategy::ShortestArray | MergeStrategy::LongestArray => {
                    if let Some(array) = input_kind.as_array() {
                        Kind::array(array.clone())
                    } else {
                        Kind::undefined()
                    }
                }
                MergeStrategy::FlatUnique => {
                    let mut array_elements = input_kind.without_array().without_object();
                    if let Some(array) = input_kind.as_array() {
                        array_elements = array_elements.union(array.reduced_kind());
                    }
                    if let Some(object) = input_kind.as_object() {
                        array_elements = array_elements.union(object.reduced_kind());
                    }
                    Kind::array(Collection::empty().with_unknown(array_elements))
                }
            };

            // all of the merge strategies are optional. They won't produce a value unless a value actually exists
            let new_kind = if input_kind.contains_undefined() {
                new_kind.or_undefined()
            } else {
                new_kind
            };

            schema_definition = schema_definition.with_field(&key, new_kind, None);
        }

        // the same schema definition is used for all inputs
        let mut output_definitions = HashMap::new();
        for (output, _input) in input_definitions {
            output_definitions.insert(output.clone(), schema_definition.clone());
        }

        vec![TransformOutput::new(DataType::Log, output_definitions)]
    }
}

#[derive(Debug)]
struct ReduceState {
    events: usize,
    fields: HashMap<KeyString, Box<dyn ReduceValueMerger>>,
    stale_since: Instant,
    metadata: EventMetadata,
}

impl ReduceState {
    fn new() -> Self {
        let fields = HashMap::new();
        let metadata = EventMetadata::default();

        Self {
            events: 0,
            stale_since: Instant::now(),
            fields,
            metadata,
        }
    }

    fn add_event(&mut self, e: LogEvent, strategies: &IndexMap<KeyString, MergeStrategy>) {
        let (value, metadata) = e.into_parts();
        self.metadata.merge(metadata);

        let fields = if let Value::Object(fields) = value {
            fields
        } else {
            BTreeMap::new()
        };

        for (k, v) in fields.into_iter() {
            let strategy = strategies.get(&k);
            match self.fields.entry(k) {
                hash_map::Entry::Vacant(entry) => {
                    if let Some(strat) = strategy {
                        match get_value_merger(v, strat) {
                            Ok(m) => {
                                entry.insert(m);
                            }
                            Err(error) => {
                                warn!(message = "Failed to merge value.", %error);
                            }
                        }
                    } else {
                        entry.insert(v.clone().into());
                    }
                }
                hash_map::Entry::Occupied(mut entry) => {
                    if let Err(error) = entry.get_mut().add(v.clone()) {
                        warn!(message = "Failed to merge value.", %error);
                    }
                }
            }
        }
        self.events += 1;
        self.stale_since = Instant::now();
    }

    fn flush(mut self) -> LogEvent {
        let mut event = LogEvent::new_with_metadata(self.metadata);
        for (k, v) in self.fields.drain() {
            if let Err(error) = v.insert_into(k, &mut event) {
                warn!(message = "Failed to merge values for field.", %error);
            }
        }
        self.events = 0;
        event
    }
}

pub struct Reduce {
    expire_after: Duration,
    flush_period: Duration,
    group_by: Vec<String>,
    merge_strategies: IndexMap<KeyString, MergeStrategy>,
    reduce_merge_states: HashMap<Discriminant, ReduceState>,
    ends_when: Option<Condition>,
    starts_when: Option<Condition>,
    max_events: Option<usize>,
}

impl Reduce {
    pub fn new(
        config: &ReduceConfig,
        enrichment_tables: &vector_lib::enrichment::TableRegistry,
    ) -> crate::Result<Self> {
        if config.ends_when.is_some() && config.starts_when.is_some() {
            return Err("only one of `ends_when` and `starts_when` can be provided".into());
        }

        let ends_when = config
            .ends_when
            .as_ref()
            // Note: no [[MezmoContext]] is provided here since we are not using this
            // variation of the Reduce transform
            .map(|c| c.build(enrichment_tables, None))
            .transpose()?;
        let starts_when = config
            .starts_when
            .as_ref()
            .map(|c| c.build(enrichment_tables, None))
            .transpose()?;
        let group_by = config.group_by.clone().into_iter().collect();
        let max_events = config.max_events.map(|max| max.into());

        Ok(Reduce {
            expire_after: config.expire_after_ms,
            flush_period: config.flush_period_ms,
            group_by,
            merge_strategies: config.merge_strategies.clone(),
            reduce_merge_states: HashMap::new(),
            ends_when,
            starts_when,
            max_events,
        })
    }

    fn flush_into(&mut self, emitter: &mut Emitter<Event>) {
        let mut flush_discriminants = Vec::new();
        let now = Instant::now();
        for (k, t) in &self.reduce_merge_states {
            if (now - t.stale_since) >= self.expire_after {
                flush_discriminants.push(k.clone());
            }
        }
        for k in &flush_discriminants {
            if let Some(t) = self.reduce_merge_states.remove(k) {
                emit!(ReduceStaleEventFlushed);
                emitter.emit(Event::from(t.flush()));
            }
        }
    }

    fn flush_all_into(&mut self, emitter: &mut Emitter<Event>) {
        self.reduce_merge_states
            .drain()
            .for_each(|(_, s)| emitter.emit(Event::from(s.flush())));
    }

    fn push_or_new_reduce_state(&mut self, event: LogEvent, discriminant: Discriminant) {
        match self.reduce_merge_states.entry(discriminant) {
            hash_map::Entry::Vacant(entry) => {
                let mut state = ReduceState::new();
                state.add_event(event, &self.merge_strategies);
                entry.insert(state);
            }
            hash_map::Entry::Occupied(mut entry) => {
                entry.get_mut().add_event(event, &self.merge_strategies);
            }
        }
    }

    pub(crate) fn transform_one(&mut self, emitter: &mut Emitter<Event>, event: Event) {
        let (starts_here, event) = match &self.starts_when {
            Some(condition) => condition.check(event),
            None => (false, event),
        };

        let (mut ends_here, event) = match &self.ends_when {
            Some(condition) => condition.check(event),
            None => (false, event),
        };

        let event = event.into_log();
        let discriminant = Discriminant::from_log_event(&event, &self.group_by);

        if let Some(max_events) = self.max_events {
            if max_events == 1 {
                ends_here = true;
            } else if let Some(entry) = self.reduce_merge_states.get(&discriminant) {
                // The current event will finish this set
                if entry.events + 1 == max_events {
                    ends_here = true;
                }
            }
        }

        if starts_here {
            if let Some(state) = self.reduce_merge_states.remove(&discriminant) {
                emitter.emit(state.flush().into());
            }

            self.push_or_new_reduce_state(event, discriminant)
        } else if ends_here {
            emitter.emit(match self.reduce_merge_states.remove(&discriminant) {
                Some(mut state) => {
                    state.add_event(event, &self.merge_strategies);
                    state.flush().into()
                }
                None => {
                    let mut state = ReduceState::new();
                    state.add_event(event, &self.merge_strategies);
                    state.flush().into()
                }
            })
        } else {
            self.push_or_new_reduce_state(event, discriminant)
        }
    }
}

impl TaskTransform<Event> for Reduce {
    fn transform(
        self: Box<Self>,
        input_rx: Pin<Box<dyn Stream<Item = Event> + Send>>,
    ) -> Pin<Box<dyn Stream<Item = Event> + Send>>
    where
        Self: 'static,
    {
        let flush_period = self.flush_period;

        Box::pin(map_with_expiration(
            self,
            input_rx,
            flush_period,
            |me: &mut Box<Reduce>, event, emitter: &mut Emitter<Event>| {
                // called for each event
                me.transform_one(emitter, event);
            },
            |me: &mut Box<Reduce>, emitter: &mut Emitter<Event>| {
                // called periodically to check for expired events
                me.flush_into(emitter);
            },
            |me: &mut Box<Reduce>, emitter: &mut Emitter<Event>| {
                // called when the input stream ends
                me.flush_all_into(emitter);
            },
        ))
    }
}

#[cfg(test)]
mod test {
    use serde_json::json;
    use std::sync::Arc;
    use tokio::sync::mpsc;
    use tokio_stream::wrappers::ReceiverStream;
    use vector_lib::enrichment::TableRegistry;
    use vrl::value::Kind;

    use super::*;
    use crate::config::schema::Definition;
    use crate::event::{LogEvent, Value};
    use crate::test_util::components::assert_transform_compliance;
    use crate::transforms::test::create_topology;
    use vector_lib::lookup::owned_value_path;

    #[test]
    fn generate_config() {
        crate::test_util::test_generate_config::<ReduceConfig>();
    }

    #[tokio::test]
    async fn reduce_from_condition() {
        let reduce_config = toml::from_str::<ReduceConfig>(
            r#"
group_by = [ "request_id" ]

[ends_when]
  type = "vrl"
  source = "exists(.test_end)"
"#,
        )
        .unwrap();

        assert_transform_compliance(async move {
            let input_definition = schema::Definition::default_legacy_namespace()
                .with_event_field(&owned_value_path!("counter"), Kind::integer(), None)
                .with_event_field(&owned_value_path!("request_id"), Kind::bytes(), None)
                .with_event_field(
                    &owned_value_path!("test_end"),
                    Kind::bytes().or_undefined(),
                    None,
                )
                .with_event_field(
                    &owned_value_path!("extra_field"),
                    Kind::bytes().or_undefined(),
                    None,
                );
            let schema_definitions = reduce_config
                .outputs(
                    vector_lib::enrichment::TableRegistry::default(),
                    &[("test".into(), input_definition)],
                    LogNamespace::Legacy,
                )
                .first()
                .unwrap()
                .schema_definitions(true)
                .clone();

            let new_schema_definition = reduce_config.outputs(
                TableRegistry::default(),
                &[(OutputId::from("in"), Definition::default_legacy_namespace())],
                LogNamespace::Legacy,
            )[0]
            .clone()
            .log_schema_definitions
            .get(&OutputId::from("in"))
            .unwrap()
            .clone();

            let (tx, rx) = mpsc::channel(1);
            let (topology, mut out) = create_topology(ReceiverStream::new(rx), reduce_config).await;

            let mut e_1 = LogEvent::from("test message 1");
            e_1.insert("counter", 1);
            e_1.insert("request_id", "1");
            let mut metadata_1 = e_1.metadata().clone();
            metadata_1.set_upstream_id(Arc::new(OutputId::from("transform")));
            metadata_1.set_schema_definition(&Arc::new(new_schema_definition.clone()));

            let mut e_2 = LogEvent::from("test message 2");
            e_2.insert("counter", 2);
            e_2.insert("request_id", "2");
            let mut metadata_2 = e_2.metadata().clone();
            metadata_2.set_upstream_id(Arc::new(OutputId::from("transform")));
            metadata_2.set_schema_definition(&Arc::new(new_schema_definition.clone()));

            let mut e_3 = LogEvent::from("test message 3");
            e_3.insert("counter", 3);
            e_3.insert("request_id", "1");

            let mut e_4 = LogEvent::from("test message 4");
            e_4.insert("counter", 4);
            e_4.insert("request_id", "1");
            e_4.insert("test_end", "yep");

            let mut e_5 = LogEvent::from("test message 5");
            e_5.insert("counter", 5);
            e_5.insert("request_id", "2");
            e_5.insert("extra_field", "value1");
            e_5.insert("test_end", "yep");

            for event in vec![e_1.into(), e_2.into(), e_3.into(), e_4.into(), e_5.into()] {
                tx.send(event).await.unwrap();
            }

            let output_1 = out.recv().await.unwrap().into_log();
            assert_eq!(output_1["message"], "test message 1".into());
            assert_eq!(output_1["counter"], Value::from(8));
            assert_eq!(output_1.metadata(), &metadata_1);
            schema_definitions
                .values()
                .for_each(|definition| definition.assert_valid_for_event(&output_1.clone().into()));

            let output_2 = out.recv().await.unwrap().into_log();
            assert_eq!(output_2["message"], "test message 2".into());
            assert_eq!(output_2["extra_field"], "value1".into());
            assert_eq!(output_2["counter"], Value::from(7));
            assert_eq!(output_2.metadata(), &metadata_2);
            schema_definitions
                .values()
                .for_each(|definition| definition.assert_valid_for_event(&output_2.clone().into()));

            drop(tx);
            topology.stop().await;
            assert_eq!(out.recv().await, None);
        })
        .await;
    }

    #[tokio::test]
    async fn reduce_merge_strategies() {
        let reduce_config = toml::from_str::<ReduceConfig>(
            r#"
group_by = [ "request_id" ]

merge_strategies.foo = "concat"
merge_strategies.bar = "array"
merge_strategies.baz = "max"

[ends_when]
  type = "vrl"
  source = "exists(.test_end)"
"#,
        )
        .unwrap();

        assert_transform_compliance(async move {
            let (tx, rx) = mpsc::channel(1);

            let new_schema_definition = reduce_config.outputs(
                TableRegistry::default(),
                &[(OutputId::from("in"), Definition::default_legacy_namespace())],
                LogNamespace::Legacy,
            )[0]
            .clone()
            .log_schema_definitions
            .get(&OutputId::from("in"))
            .unwrap()
            .clone();

            let (topology, mut out) = create_topology(ReceiverStream::new(rx), reduce_config).await;

            let mut e_1 = LogEvent::from("test message 1");
            e_1.insert("foo", "first foo");
            e_1.insert("bar", "first bar");
            e_1.insert("baz", 2);
            e_1.insert("request_id", "1");
            let mut metadata = e_1.metadata().clone();
            metadata.set_upstream_id(Arc::new(OutputId::from("transform")));
            metadata.set_schema_definition(&Arc::new(new_schema_definition.clone()));
            tx.send(e_1.into()).await.unwrap();

            let mut e_2 = LogEvent::from("test message 2");
            e_2.insert("foo", "second foo");
            e_2.insert("bar", 2);
            e_2.insert("baz", "not number");
            e_2.insert("request_id", "1");
            tx.send(e_2.into()).await.unwrap();

            let mut e_3 = LogEvent::from("test message 3");
            e_3.insert("foo", 10);
            e_3.insert("bar", "third bar");
            e_3.insert("baz", 3);
            e_3.insert("request_id", "1");
            e_3.insert("test_end", "yep");
            tx.send(e_3.into()).await.unwrap();

            let output_1 = out.recv().await.unwrap().into_log();
            assert_eq!(output_1["message"], "test message 1".into());
            assert_eq!(output_1["foo"], "first foo second foo".into());
            assert_eq!(
                output_1["bar"],
                Value::Array(vec!["first bar".into(), 2.into(), "third bar".into()]),
            );
            assert_eq!(output_1["baz"], 3.into());
            assert_eq!(output_1.metadata(), &metadata);

            drop(tx);
            topology.stop().await;
            assert_eq!(out.recv().await, None);
        })
        .await;
    }

    #[tokio::test]
    async fn missing_group_by() {
        let reduce_config = toml::from_str::<ReduceConfig>(
            r#"
group_by = [ "request_id" ]

[ends_when]
  type = "vrl"
  source = "exists(.test_end)"
"#,
        )
        .unwrap();

        assert_transform_compliance(async move {
            let (tx, rx) = mpsc::channel(1);
            let new_schema_definition = reduce_config.outputs(
                TableRegistry::default(),
                &[(OutputId::from("in"), Definition::default_legacy_namespace())],
                LogNamespace::Legacy,
            )[0]
            .clone()
            .log_schema_definitions
            .get(&OutputId::from("in"))
            .unwrap()
            .clone();

            let (topology, mut out) = create_topology(ReceiverStream::new(rx), reduce_config).await;

            let mut e_1 = LogEvent::from("test message 1");
            e_1.insert("counter", 1);
            e_1.insert("request_id", "1");
            let mut metadata_1 = e_1.metadata().clone();
            metadata_1.set_upstream_id(Arc::new(OutputId::from("transform")));
            metadata_1.set_schema_definition(&Arc::new(new_schema_definition.clone()));
            tx.send(e_1.into()).await.unwrap();

            let mut e_2 = LogEvent::from("test message 2");
            e_2.insert("counter", 2);
            let mut metadata_2 = e_2.metadata().clone();
            metadata_2.set_upstream_id(Arc::new(OutputId::from("transform")));
            metadata_2.set_schema_definition(&Arc::new(new_schema_definition));
            tx.send(e_2.into()).await.unwrap();

            let mut e_3 = LogEvent::from("test message 3");
            e_3.insert("counter", 3);
            e_3.insert("request_id", "1");
            tx.send(e_3.into()).await.unwrap();

            let mut e_4 = LogEvent::from("test message 4");
            e_4.insert("counter", 4);
            e_4.insert("request_id", "1");
            e_4.insert("test_end", "yep");
            tx.send(e_4.into()).await.unwrap();

            let mut e_5 = LogEvent::from("test message 5");
            e_5.insert("counter", 5);
            e_5.insert("extra_field", "value1");
            e_5.insert("test_end", "yep");
            tx.send(e_5.into()).await.unwrap();

            let output_1 = out.recv().await.unwrap().into_log();
            assert_eq!(output_1["message"], "test message 1".into());
            assert_eq!(output_1["counter"], Value::from(8));
            assert_eq!(output_1.metadata(), &metadata_1);

            let output_2 = out.recv().await.unwrap().into_log();
            assert_eq!(output_2["message"], "test message 2".into());
            assert_eq!(output_2["extra_field"], "value1".into());
            assert_eq!(output_2["counter"], Value::from(7));
            assert_eq!(output_2.metadata(), &metadata_2);

            drop(tx);
            topology.stop().await;
            assert_eq!(out.recv().await, None);
        })
        .await;
    }

    #[tokio::test]
    async fn max_events_0() {
        let reduce_config = toml::from_str::<ReduceConfig>(
            r#"
group_by = [ "id" ]
merge_strategies.id = "retain"
merge_strategies.message = "array"
max_events = 0
            "#,
        );

        match reduce_config {
            Ok(_conf) => unreachable!("max_events=0 should be rejected."),
            Err(err) => assert!(err
                .to_string()
                .contains("invalid value: integer `0`, expected a nonzero usize")),
        }
    }

    #[tokio::test]
    async fn max_events_1() {
        let reduce_config = toml::from_str::<ReduceConfig>(
            r#"
group_by = [ "id" ]
merge_strategies.id = "retain"
merge_strategies.message = "array"
max_events = 1
            "#,
        )
        .unwrap();
        assert_transform_compliance(async move {
            let (tx, rx) = mpsc::channel(1);
            let (topology, mut out) = create_topology(ReceiverStream::new(rx), reduce_config).await;

            let mut e_1 = LogEvent::from("test 1");
            e_1.insert("id", "1");

            let mut e_2 = LogEvent::from("test 2");
            e_2.insert("id", "1");

            let mut e_3 = LogEvent::from("test 3");
            e_3.insert("id", "1");

            for event in vec![e_1.into(), e_2.into(), e_3.into()] {
                tx.send(event).await.unwrap();
            }

            let output_1 = out.recv().await.unwrap().into_log();
            assert_eq!(output_1["message"], vec!["test 1"].into());
            let output_2 = out.recv().await.unwrap().into_log();
            assert_eq!(output_2["message"], vec!["test 2"].into());

            let output_3 = out.recv().await.unwrap().into_log();
            assert_eq!(output_3["message"], vec!["test 3"].into());

            drop(tx);
            topology.stop().await;
            assert_eq!(out.recv().await, None);
        })
        .await;
    }

    #[tokio::test]
    async fn max_events() {
        let reduce_config = toml::from_str::<ReduceConfig>(
            r#"
group_by = [ "id" ]
merge_strategies.id = "retain"
merge_strategies.message = "array"
max_events = 3
            "#,
        )
        .unwrap();

        assert_transform_compliance(async move {
            let (tx, rx) = mpsc::channel(1);
            let (topology, mut out) = create_topology(ReceiverStream::new(rx), reduce_config).await;

            let mut e_1 = LogEvent::from("test 1");
            e_1.insert("id", "1");

            let mut e_2 = LogEvent::from("test 2");
            e_2.insert("id", "1");

            let mut e_3 = LogEvent::from("test 3");
            e_3.insert("id", "1");

            let mut e_4 = LogEvent::from("test 4");
            e_4.insert("id", "1");

            let mut e_5 = LogEvent::from("test 5");
            e_5.insert("id", "1");

            let mut e_6 = LogEvent::from("test 6");
            e_6.insert("id", "1");

            for event in vec![
                e_1.into(),
                e_2.into(),
                e_3.into(),
                e_4.into(),
                e_5.into(),
                e_6.into(),
            ] {
                tx.send(event).await.unwrap();
            }

            let output_1 = out.recv().await.unwrap().into_log();
            assert_eq!(
                output_1["message"],
                vec!["test 1", "test 2", "test 3"].into()
            );

            let output_2 = out.recv().await.unwrap().into_log();
            assert_eq!(
                output_2["message"],
                vec!["test 4", "test 5", "test 6"].into()
            );

            drop(tx);
            topology.stop().await;
            assert_eq!(out.recv().await, None);
        })
        .await
    }

    #[tokio::test]
    async fn arrays() {
        let reduce_config = toml::from_str::<ReduceConfig>(
            r#"
group_by = [ "request_id" ]

merge_strategies.foo = "array"
merge_strategies.bar = "concat"

[ends_when]
  type = "vrl"
  source = "exists(.test_end)"
"#,
        )
        .unwrap();

        assert_transform_compliance(async move {
            let (tx, rx) = mpsc::channel(1);

            let new_schema_definition = reduce_config.outputs(
                TableRegistry::default(),
                &[(OutputId::from("in"), Definition::default_legacy_namespace())],
                LogNamespace::Legacy,
            )[0]
            .clone()
            .log_schema_definitions
            .get(&OutputId::from("in"))
            .unwrap()
            .clone();

            let (topology, mut out) = create_topology(ReceiverStream::new(rx), reduce_config).await;

            let mut e_1 = LogEvent::from("test message 1");
            e_1.insert("foo", json!([1, 3]));
            e_1.insert("bar", json!([1, 3]));
            e_1.insert("request_id", "1");
            let mut metadata_1 = e_1.metadata().clone();
            metadata_1.set_upstream_id(Arc::new(OutputId::from("transform")));
            metadata_1.set_schema_definition(&Arc::new(new_schema_definition.clone()));

            tx.send(e_1.into()).await.unwrap();

            let mut e_2 = LogEvent::from("test message 2");
            e_2.insert("foo", json!([2, 4]));
            e_2.insert("bar", json!([2, 4]));
            e_2.insert("request_id", "2");
            let mut metadata_2 = e_2.metadata().clone();
            metadata_2.set_upstream_id(Arc::new(OutputId::from("transform")));
            metadata_2.set_schema_definition(&Arc::new(new_schema_definition));
            tx.send(e_2.into()).await.unwrap();

            let mut e_3 = LogEvent::from("test message 3");
            e_3.insert("foo", json!([5, 7]));
            e_3.insert("bar", json!([5, 7]));
            e_3.insert("request_id", "1");
            tx.send(e_3.into()).await.unwrap();

            let mut e_4 = LogEvent::from("test message 4");
            e_4.insert("foo", json!("done"));
            e_4.insert("bar", json!("done"));
            e_4.insert("request_id", "1");
            e_4.insert("test_end", "yep");
            tx.send(e_4.into()).await.unwrap();

            let mut e_5 = LogEvent::from("test message 5");
            e_5.insert("foo", json!([6, 8]));
            e_5.insert("bar", json!([6, 8]));
            e_5.insert("request_id", "2");
            tx.send(e_5.into()).await.unwrap();

            let mut e_6 = LogEvent::from("test message 6");
            e_6.insert("foo", json!("done"));
            e_6.insert("bar", json!("done"));
            e_6.insert("request_id", "2");
            e_6.insert("test_end", "yep");
            tx.send(e_6.into()).await.unwrap();

            let output_1 = out.recv().await.unwrap().into_log();
            assert_eq!(output_1["foo"], json!([[1, 3], [5, 7], "done"]).into());
            assert_eq!(output_1["bar"], json!([1, 3, 5, 7, "done"]).into());
            assert_eq!(output_1.metadata(), &metadata_1);

            let output_2 = out.recv().await.unwrap().into_log();
            assert_eq!(output_2["foo"], json!([[2, 4], [6, 8], "done"]).into());
            assert_eq!(output_2["bar"], json!([2, 4, 6, 8, "done"]).into());
            assert_eq!(output_2.metadata(), &metadata_2);

            drop(tx);
            topology.stop().await;
            assert_eq!(out.recv().await, None);
        })
        .await;
    }
}
=======
#[cfg(any(feature = "transforms-reduce", feature = "transforms-impl-reduce"))]
pub mod merge_strategy;

#[cfg(feature = "transforms-impl-reduce")]
pub mod transform;
>>>>>>> 2d4c202d
<|MERGE_RESOLUTION|>--- conflicted
+++ resolved
@@ -1,969 +1,11 @@
 #[cfg(any(feature = "transforms-reduce", feature = "transforms-impl-reduce"))]
 pub mod config;
 
-<<<<<<< HEAD
-use crate::{
-    conditions::{AnyCondition, Condition},
-    config::{DataType, Input, TransformConfig, TransformContext},
-    event::{discriminant::Discriminant, Event, EventMetadata, LogEvent},
-    internal_events::ReduceStaleEventFlushed,
-    schema,
-    transforms::{TaskTransform, Transform},
-};
-
-mod merge_strategy;
-#[cfg(feature = "transforms-mezmo_reduce")]
-pub mod mezmo_reduce;
-
-use crate::config::schema::Definition;
-use crate::event::Value;
-pub use merge_strategy::*;
-use vector_lib::config::{LogNamespace, OutputId, TransformOutput};
-use vector_lib::stream::expiration_map::{map_with_expiration, Emitter};
-use vrl::value::kind::Collection;
-use vrl::value::{KeyString, Kind};
-
-/// Configuration for the `reduce` transform.
-#[serde_as]
-#[configurable_component(transform(
-    "reduce",
-    "Collapse multiple log events into a single event based on a set of conditions and merge strategies.",
-))]
-#[derive(Clone, Debug, Derivative)]
-#[derivative(Default)]
-#[serde(deny_unknown_fields)]
-pub struct ReduceConfig {
-    /// The maximum period of time to wait after the last event is received, in milliseconds, before
-    /// a combined event should be considered complete.
-    #[serde(default = "default_expire_after_ms")]
-    #[serde_as(as = "serde_with::DurationMilliSeconds<u64>")]
-    #[derivative(Default(value = "default_expire_after_ms()"))]
-    #[configurable(metadata(docs::human_name = "Expire After"))]
-    pub expire_after_ms: Duration,
-
-    /// The interval to check for and flush any expired events, in milliseconds.
-    #[serde(default = "default_flush_period_ms")]
-    #[serde_as(as = "serde_with::DurationMilliSeconds<u64>")]
-    #[derivative(Default(value = "default_flush_period_ms()"))]
-    #[configurable(metadata(docs::human_name = "Flush Period"))]
-    pub flush_period_ms: Duration,
-
-    /// The maximum number of events to group together.
-    pub max_events: Option<NonZeroUsize>,
-
-    /// An ordered list of fields by which to group events.
-    ///
-    /// Each group with matching values for the specified keys is reduced independently, allowing
-    /// you to keep independent event streams separate. When no fields are specified, all events
-    /// are combined in a single group.
-    ///
-    /// For example, if `group_by = ["host", "region"]`, then all incoming events that have the same
-    /// host and region are grouped together before being reduced.
-    #[serde(default)]
-    #[configurable(metadata(
-        docs::examples = "request_id",
-        docs::examples = "user_id",
-        docs::examples = "transaction_id",
-    ))]
-    pub group_by: Vec<String>,
-
-    /// A map of field names to custom merge strategies.
-    ///
-    /// For each field specified, the given strategy is used for combining events rather than
-    /// the default behavior.
-    ///
-    /// The default behavior is as follows:
-    ///
-    /// - The first value of a string field is kept and subsequent values are discarded.
-    /// - For timestamp fields the first is kept and a new field `[field-name]_end` is added with
-    ///   the last received timestamp value.
-    /// - Numeric values are summed.
-    #[serde(default)]
-    #[configurable(metadata(
-        docs::additional_props_description = "An individual merge strategy."
-    ))]
-    pub merge_strategies: IndexMap<KeyString, MergeStrategy>,
-
-    /// A condition used to distinguish the final event of a transaction.
-    ///
-    /// If this condition resolves to `true` for an event, the current transaction is immediately
-    /// flushed with this event.
-    pub ends_when: Option<AnyCondition>,
-
-    /// A condition used to distinguish the first event of a transaction.
-    ///
-    /// If this condition resolves to `true` for an event, the previous transaction is flushed
-    /// (without this event) and a new transaction is started.
-    pub starts_when: Option<AnyCondition>,
-}
-
-const fn default_expire_after_ms() -> Duration {
-    Duration::from_millis(30000)
-}
-
-const fn default_flush_period_ms() -> Duration {
-    Duration::from_millis(1000)
-}
-
-impl_generate_config_from_default!(ReduceConfig);
-
-#[async_trait::async_trait]
-#[typetag::serde(name = "reduce")]
-impl TransformConfig for ReduceConfig {
-    async fn build(&self, context: &TransformContext) -> crate::Result<Transform> {
-        Reduce::new(self, &context.enrichment_tables).map(Transform::event_task)
-    }
-
-    fn input(&self) -> Input {
-        Input::log()
-    }
-
-    fn outputs(
-        &self,
-        _: vector_lib::enrichment::TableRegistry,
-        input_definitions: &[(OutputId, schema::Definition)],
-        _: LogNamespace,
-    ) -> Vec<TransformOutput> {
-        // Events may be combined, so there isn't a true single "source" for events.
-        // All of the definitions must be merged.
-        let merged_definition: Definition = input_definitions
-            .iter()
-            .map(|(_output, definition)| definition.clone())
-            .reduce(Definition::merge)
-            .unwrap_or_else(Definition::any);
-
-        let mut schema_definition = merged_definition;
-
-        for (key, merge_strategy) in self.merge_strategies.iter() {
-            let key = if let Ok(key) = parse_target_path(key) {
-                key
-            } else {
-                continue;
-            };
-
-            let input_kind = match key.prefix {
-                PathPrefix::Event => schema_definition.event_kind().at_path(&key.path),
-                PathPrefix::Metadata => schema_definition.metadata_kind().at_path(&key.path),
-            };
-
-            let new_kind = match merge_strategy {
-                MergeStrategy::Discard | MergeStrategy::Retain => {
-                    /* does not change the type */
-                    input_kind.clone()
-                }
-                MergeStrategy::Sum | MergeStrategy::Max | MergeStrategy::Min => {
-                    // only keeps integer / float values
-                    match (input_kind.contains_integer(), input_kind.contains_float()) {
-                        (true, true) => Kind::float().or_integer(),
-                        (true, false) => Kind::integer(),
-                        (false, true) => Kind::float(),
-                        (false, false) => Kind::undefined(),
-                    }
-                }
-                MergeStrategy::Array => {
-                    let unknown_kind = input_kind.clone();
-                    Kind::array(Collection::empty().with_unknown(unknown_kind))
-                }
-                MergeStrategy::Concat => {
-                    let mut new_kind = Kind::never();
-
-                    if input_kind.contains_bytes() {
-                        new_kind.add_bytes();
-                    }
-                    if let Some(array) = input_kind.as_array() {
-                        // array elements can be either any type that the field can be, or any
-                        // element of the array
-                        let array_elements = array.reduced_kind().union(input_kind.without_array());
-                        new_kind.add_array(Collection::empty().with_unknown(array_elements));
-                    }
-                    new_kind
-                }
-                MergeStrategy::ConcatNewline | MergeStrategy::ConcatRaw => {
-                    // can only produce bytes (or undefined)
-                    if input_kind.contains_bytes() {
-                        Kind::bytes()
-                    } else {
-                        Kind::undefined()
-                    }
-                }
-                MergeStrategy::ShortestArray | MergeStrategy::LongestArray => {
-                    if let Some(array) = input_kind.as_array() {
-                        Kind::array(array.clone())
-                    } else {
-                        Kind::undefined()
-                    }
-                }
-                MergeStrategy::FlatUnique => {
-                    let mut array_elements = input_kind.without_array().without_object();
-                    if let Some(array) = input_kind.as_array() {
-                        array_elements = array_elements.union(array.reduced_kind());
-                    }
-                    if let Some(object) = input_kind.as_object() {
-                        array_elements = array_elements.union(object.reduced_kind());
-                    }
-                    Kind::array(Collection::empty().with_unknown(array_elements))
-                }
-            };
-
-            // all of the merge strategies are optional. They won't produce a value unless a value actually exists
-            let new_kind = if input_kind.contains_undefined() {
-                new_kind.or_undefined()
-            } else {
-                new_kind
-            };
-
-            schema_definition = schema_definition.with_field(&key, new_kind, None);
-        }
-
-        // the same schema definition is used for all inputs
-        let mut output_definitions = HashMap::new();
-        for (output, _input) in input_definitions {
-            output_definitions.insert(output.clone(), schema_definition.clone());
-        }
-
-        vec![TransformOutput::new(DataType::Log, output_definitions)]
-    }
-}
-
-#[derive(Debug)]
-struct ReduceState {
-    events: usize,
-    fields: HashMap<KeyString, Box<dyn ReduceValueMerger>>,
-    stale_since: Instant,
-    metadata: EventMetadata,
-}
-
-impl ReduceState {
-    fn new() -> Self {
-        let fields = HashMap::new();
-        let metadata = EventMetadata::default();
-
-        Self {
-            events: 0,
-            stale_since: Instant::now(),
-            fields,
-            metadata,
-        }
-    }
-
-    fn add_event(&mut self, e: LogEvent, strategies: &IndexMap<KeyString, MergeStrategy>) {
-        let (value, metadata) = e.into_parts();
-        self.metadata.merge(metadata);
-
-        let fields = if let Value::Object(fields) = value {
-            fields
-        } else {
-            BTreeMap::new()
-        };
-
-        for (k, v) in fields.into_iter() {
-            let strategy = strategies.get(&k);
-            match self.fields.entry(k) {
-                hash_map::Entry::Vacant(entry) => {
-                    if let Some(strat) = strategy {
-                        match get_value_merger(v, strat) {
-                            Ok(m) => {
-                                entry.insert(m);
-                            }
-                            Err(error) => {
-                                warn!(message = "Failed to merge value.", %error);
-                            }
-                        }
-                    } else {
-                        entry.insert(v.clone().into());
-                    }
-                }
-                hash_map::Entry::Occupied(mut entry) => {
-                    if let Err(error) = entry.get_mut().add(v.clone()) {
-                        warn!(message = "Failed to merge value.", %error);
-                    }
-                }
-            }
-        }
-        self.events += 1;
-        self.stale_since = Instant::now();
-    }
-
-    fn flush(mut self) -> LogEvent {
-        let mut event = LogEvent::new_with_metadata(self.metadata);
-        for (k, v) in self.fields.drain() {
-            if let Err(error) = v.insert_into(k, &mut event) {
-                warn!(message = "Failed to merge values for field.", %error);
-            }
-        }
-        self.events = 0;
-        event
-    }
-}
-
-pub struct Reduce {
-    expire_after: Duration,
-    flush_period: Duration,
-    group_by: Vec<String>,
-    merge_strategies: IndexMap<KeyString, MergeStrategy>,
-    reduce_merge_states: HashMap<Discriminant, ReduceState>,
-    ends_when: Option<Condition>,
-    starts_when: Option<Condition>,
-    max_events: Option<usize>,
-}
-
-impl Reduce {
-    pub fn new(
-        config: &ReduceConfig,
-        enrichment_tables: &vector_lib::enrichment::TableRegistry,
-    ) -> crate::Result<Self> {
-        if config.ends_when.is_some() && config.starts_when.is_some() {
-            return Err("only one of `ends_when` and `starts_when` can be provided".into());
-        }
-
-        let ends_when = config
-            .ends_when
-            .as_ref()
-            // Note: no [[MezmoContext]] is provided here since we are not using this
-            // variation of the Reduce transform
-            .map(|c| c.build(enrichment_tables, None))
-            .transpose()?;
-        let starts_when = config
-            .starts_when
-            .as_ref()
-            .map(|c| c.build(enrichment_tables, None))
-            .transpose()?;
-        let group_by = config.group_by.clone().into_iter().collect();
-        let max_events = config.max_events.map(|max| max.into());
-
-        Ok(Reduce {
-            expire_after: config.expire_after_ms,
-            flush_period: config.flush_period_ms,
-            group_by,
-            merge_strategies: config.merge_strategies.clone(),
-            reduce_merge_states: HashMap::new(),
-            ends_when,
-            starts_when,
-            max_events,
-        })
-    }
-
-    fn flush_into(&mut self, emitter: &mut Emitter<Event>) {
-        let mut flush_discriminants = Vec::new();
-        let now = Instant::now();
-        for (k, t) in &self.reduce_merge_states {
-            if (now - t.stale_since) >= self.expire_after {
-                flush_discriminants.push(k.clone());
-            }
-        }
-        for k in &flush_discriminants {
-            if let Some(t) = self.reduce_merge_states.remove(k) {
-                emit!(ReduceStaleEventFlushed);
-                emitter.emit(Event::from(t.flush()));
-            }
-        }
-    }
-
-    fn flush_all_into(&mut self, emitter: &mut Emitter<Event>) {
-        self.reduce_merge_states
-            .drain()
-            .for_each(|(_, s)| emitter.emit(Event::from(s.flush())));
-    }
-
-    fn push_or_new_reduce_state(&mut self, event: LogEvent, discriminant: Discriminant) {
-        match self.reduce_merge_states.entry(discriminant) {
-            hash_map::Entry::Vacant(entry) => {
-                let mut state = ReduceState::new();
-                state.add_event(event, &self.merge_strategies);
-                entry.insert(state);
-            }
-            hash_map::Entry::Occupied(mut entry) => {
-                entry.get_mut().add_event(event, &self.merge_strategies);
-            }
-        }
-    }
-
-    pub(crate) fn transform_one(&mut self, emitter: &mut Emitter<Event>, event: Event) {
-        let (starts_here, event) = match &self.starts_when {
-            Some(condition) => condition.check(event),
-            None => (false, event),
-        };
-
-        let (mut ends_here, event) = match &self.ends_when {
-            Some(condition) => condition.check(event),
-            None => (false, event),
-        };
-
-        let event = event.into_log();
-        let discriminant = Discriminant::from_log_event(&event, &self.group_by);
-
-        if let Some(max_events) = self.max_events {
-            if max_events == 1 {
-                ends_here = true;
-            } else if let Some(entry) = self.reduce_merge_states.get(&discriminant) {
-                // The current event will finish this set
-                if entry.events + 1 == max_events {
-                    ends_here = true;
-                }
-            }
-        }
-
-        if starts_here {
-            if let Some(state) = self.reduce_merge_states.remove(&discriminant) {
-                emitter.emit(state.flush().into());
-            }
-
-            self.push_or_new_reduce_state(event, discriminant)
-        } else if ends_here {
-            emitter.emit(match self.reduce_merge_states.remove(&discriminant) {
-                Some(mut state) => {
-                    state.add_event(event, &self.merge_strategies);
-                    state.flush().into()
-                }
-                None => {
-                    let mut state = ReduceState::new();
-                    state.add_event(event, &self.merge_strategies);
-                    state.flush().into()
-                }
-            })
-        } else {
-            self.push_or_new_reduce_state(event, discriminant)
-        }
-    }
-}
-
-impl TaskTransform<Event> for Reduce {
-    fn transform(
-        self: Box<Self>,
-        input_rx: Pin<Box<dyn Stream<Item = Event> + Send>>,
-    ) -> Pin<Box<dyn Stream<Item = Event> + Send>>
-    where
-        Self: 'static,
-    {
-        let flush_period = self.flush_period;
-
-        Box::pin(map_with_expiration(
-            self,
-            input_rx,
-            flush_period,
-            |me: &mut Box<Reduce>, event, emitter: &mut Emitter<Event>| {
-                // called for each event
-                me.transform_one(emitter, event);
-            },
-            |me: &mut Box<Reduce>, emitter: &mut Emitter<Event>| {
-                // called periodically to check for expired events
-                me.flush_into(emitter);
-            },
-            |me: &mut Box<Reduce>, emitter: &mut Emitter<Event>| {
-                // called when the input stream ends
-                me.flush_all_into(emitter);
-            },
-        ))
-    }
-}
-
-#[cfg(test)]
-mod test {
-    use serde_json::json;
-    use std::sync::Arc;
-    use tokio::sync::mpsc;
-    use tokio_stream::wrappers::ReceiverStream;
-    use vector_lib::enrichment::TableRegistry;
-    use vrl::value::Kind;
-
-    use super::*;
-    use crate::config::schema::Definition;
-    use crate::event::{LogEvent, Value};
-    use crate::test_util::components::assert_transform_compliance;
-    use crate::transforms::test::create_topology;
-    use vector_lib::lookup::owned_value_path;
-
-    #[test]
-    fn generate_config() {
-        crate::test_util::test_generate_config::<ReduceConfig>();
-    }
-
-    #[tokio::test]
-    async fn reduce_from_condition() {
-        let reduce_config = toml::from_str::<ReduceConfig>(
-            r#"
-group_by = [ "request_id" ]
-
-[ends_when]
-  type = "vrl"
-  source = "exists(.test_end)"
-"#,
-        )
-        .unwrap();
-
-        assert_transform_compliance(async move {
-            let input_definition = schema::Definition::default_legacy_namespace()
-                .with_event_field(&owned_value_path!("counter"), Kind::integer(), None)
-                .with_event_field(&owned_value_path!("request_id"), Kind::bytes(), None)
-                .with_event_field(
-                    &owned_value_path!("test_end"),
-                    Kind::bytes().or_undefined(),
-                    None,
-                )
-                .with_event_field(
-                    &owned_value_path!("extra_field"),
-                    Kind::bytes().or_undefined(),
-                    None,
-                );
-            let schema_definitions = reduce_config
-                .outputs(
-                    vector_lib::enrichment::TableRegistry::default(),
-                    &[("test".into(), input_definition)],
-                    LogNamespace::Legacy,
-                )
-                .first()
-                .unwrap()
-                .schema_definitions(true)
-                .clone();
-
-            let new_schema_definition = reduce_config.outputs(
-                TableRegistry::default(),
-                &[(OutputId::from("in"), Definition::default_legacy_namespace())],
-                LogNamespace::Legacy,
-            )[0]
-            .clone()
-            .log_schema_definitions
-            .get(&OutputId::from("in"))
-            .unwrap()
-            .clone();
-
-            let (tx, rx) = mpsc::channel(1);
-            let (topology, mut out) = create_topology(ReceiverStream::new(rx), reduce_config).await;
-
-            let mut e_1 = LogEvent::from("test message 1");
-            e_1.insert("counter", 1);
-            e_1.insert("request_id", "1");
-            let mut metadata_1 = e_1.metadata().clone();
-            metadata_1.set_upstream_id(Arc::new(OutputId::from("transform")));
-            metadata_1.set_schema_definition(&Arc::new(new_schema_definition.clone()));
-
-            let mut e_2 = LogEvent::from("test message 2");
-            e_2.insert("counter", 2);
-            e_2.insert("request_id", "2");
-            let mut metadata_2 = e_2.metadata().clone();
-            metadata_2.set_upstream_id(Arc::new(OutputId::from("transform")));
-            metadata_2.set_schema_definition(&Arc::new(new_schema_definition.clone()));
-
-            let mut e_3 = LogEvent::from("test message 3");
-            e_3.insert("counter", 3);
-            e_3.insert("request_id", "1");
-
-            let mut e_4 = LogEvent::from("test message 4");
-            e_4.insert("counter", 4);
-            e_4.insert("request_id", "1");
-            e_4.insert("test_end", "yep");
-
-            let mut e_5 = LogEvent::from("test message 5");
-            e_5.insert("counter", 5);
-            e_5.insert("request_id", "2");
-            e_5.insert("extra_field", "value1");
-            e_5.insert("test_end", "yep");
-
-            for event in vec![e_1.into(), e_2.into(), e_3.into(), e_4.into(), e_5.into()] {
-                tx.send(event).await.unwrap();
-            }
-
-            let output_1 = out.recv().await.unwrap().into_log();
-            assert_eq!(output_1["message"], "test message 1".into());
-            assert_eq!(output_1["counter"], Value::from(8));
-            assert_eq!(output_1.metadata(), &metadata_1);
-            schema_definitions
-                .values()
-                .for_each(|definition| definition.assert_valid_for_event(&output_1.clone().into()));
-
-            let output_2 = out.recv().await.unwrap().into_log();
-            assert_eq!(output_2["message"], "test message 2".into());
-            assert_eq!(output_2["extra_field"], "value1".into());
-            assert_eq!(output_2["counter"], Value::from(7));
-            assert_eq!(output_2.metadata(), &metadata_2);
-            schema_definitions
-                .values()
-                .for_each(|definition| definition.assert_valid_for_event(&output_2.clone().into()));
-
-            drop(tx);
-            topology.stop().await;
-            assert_eq!(out.recv().await, None);
-        })
-        .await;
-    }
-
-    #[tokio::test]
-    async fn reduce_merge_strategies() {
-        let reduce_config = toml::from_str::<ReduceConfig>(
-            r#"
-group_by = [ "request_id" ]
-
-merge_strategies.foo = "concat"
-merge_strategies.bar = "array"
-merge_strategies.baz = "max"
-
-[ends_when]
-  type = "vrl"
-  source = "exists(.test_end)"
-"#,
-        )
-        .unwrap();
-
-        assert_transform_compliance(async move {
-            let (tx, rx) = mpsc::channel(1);
-
-            let new_schema_definition = reduce_config.outputs(
-                TableRegistry::default(),
-                &[(OutputId::from("in"), Definition::default_legacy_namespace())],
-                LogNamespace::Legacy,
-            )[0]
-            .clone()
-            .log_schema_definitions
-            .get(&OutputId::from("in"))
-            .unwrap()
-            .clone();
-
-            let (topology, mut out) = create_topology(ReceiverStream::new(rx), reduce_config).await;
-
-            let mut e_1 = LogEvent::from("test message 1");
-            e_1.insert("foo", "first foo");
-            e_1.insert("bar", "first bar");
-            e_1.insert("baz", 2);
-            e_1.insert("request_id", "1");
-            let mut metadata = e_1.metadata().clone();
-            metadata.set_upstream_id(Arc::new(OutputId::from("transform")));
-            metadata.set_schema_definition(&Arc::new(new_schema_definition.clone()));
-            tx.send(e_1.into()).await.unwrap();
-
-            let mut e_2 = LogEvent::from("test message 2");
-            e_2.insert("foo", "second foo");
-            e_2.insert("bar", 2);
-            e_2.insert("baz", "not number");
-            e_2.insert("request_id", "1");
-            tx.send(e_2.into()).await.unwrap();
-
-            let mut e_3 = LogEvent::from("test message 3");
-            e_3.insert("foo", 10);
-            e_3.insert("bar", "third bar");
-            e_3.insert("baz", 3);
-            e_3.insert("request_id", "1");
-            e_3.insert("test_end", "yep");
-            tx.send(e_3.into()).await.unwrap();
-
-            let output_1 = out.recv().await.unwrap().into_log();
-            assert_eq!(output_1["message"], "test message 1".into());
-            assert_eq!(output_1["foo"], "first foo second foo".into());
-            assert_eq!(
-                output_1["bar"],
-                Value::Array(vec!["first bar".into(), 2.into(), "third bar".into()]),
-            );
-            assert_eq!(output_1["baz"], 3.into());
-            assert_eq!(output_1.metadata(), &metadata);
-
-            drop(tx);
-            topology.stop().await;
-            assert_eq!(out.recv().await, None);
-        })
-        .await;
-    }
-
-    #[tokio::test]
-    async fn missing_group_by() {
-        let reduce_config = toml::from_str::<ReduceConfig>(
-            r#"
-group_by = [ "request_id" ]
-
-[ends_when]
-  type = "vrl"
-  source = "exists(.test_end)"
-"#,
-        )
-        .unwrap();
-
-        assert_transform_compliance(async move {
-            let (tx, rx) = mpsc::channel(1);
-            let new_schema_definition = reduce_config.outputs(
-                TableRegistry::default(),
-                &[(OutputId::from("in"), Definition::default_legacy_namespace())],
-                LogNamespace::Legacy,
-            )[0]
-            .clone()
-            .log_schema_definitions
-            .get(&OutputId::from("in"))
-            .unwrap()
-            .clone();
-
-            let (topology, mut out) = create_topology(ReceiverStream::new(rx), reduce_config).await;
-
-            let mut e_1 = LogEvent::from("test message 1");
-            e_1.insert("counter", 1);
-            e_1.insert("request_id", "1");
-            let mut metadata_1 = e_1.metadata().clone();
-            metadata_1.set_upstream_id(Arc::new(OutputId::from("transform")));
-            metadata_1.set_schema_definition(&Arc::new(new_schema_definition.clone()));
-            tx.send(e_1.into()).await.unwrap();
-
-            let mut e_2 = LogEvent::from("test message 2");
-            e_2.insert("counter", 2);
-            let mut metadata_2 = e_2.metadata().clone();
-            metadata_2.set_upstream_id(Arc::new(OutputId::from("transform")));
-            metadata_2.set_schema_definition(&Arc::new(new_schema_definition));
-            tx.send(e_2.into()).await.unwrap();
-
-            let mut e_3 = LogEvent::from("test message 3");
-            e_3.insert("counter", 3);
-            e_3.insert("request_id", "1");
-            tx.send(e_3.into()).await.unwrap();
-
-            let mut e_4 = LogEvent::from("test message 4");
-            e_4.insert("counter", 4);
-            e_4.insert("request_id", "1");
-            e_4.insert("test_end", "yep");
-            tx.send(e_4.into()).await.unwrap();
-
-            let mut e_5 = LogEvent::from("test message 5");
-            e_5.insert("counter", 5);
-            e_5.insert("extra_field", "value1");
-            e_5.insert("test_end", "yep");
-            tx.send(e_5.into()).await.unwrap();
-
-            let output_1 = out.recv().await.unwrap().into_log();
-            assert_eq!(output_1["message"], "test message 1".into());
-            assert_eq!(output_1["counter"], Value::from(8));
-            assert_eq!(output_1.metadata(), &metadata_1);
-
-            let output_2 = out.recv().await.unwrap().into_log();
-            assert_eq!(output_2["message"], "test message 2".into());
-            assert_eq!(output_2["extra_field"], "value1".into());
-            assert_eq!(output_2["counter"], Value::from(7));
-            assert_eq!(output_2.metadata(), &metadata_2);
-
-            drop(tx);
-            topology.stop().await;
-            assert_eq!(out.recv().await, None);
-        })
-        .await;
-    }
-
-    #[tokio::test]
-    async fn max_events_0() {
-        let reduce_config = toml::from_str::<ReduceConfig>(
-            r#"
-group_by = [ "id" ]
-merge_strategies.id = "retain"
-merge_strategies.message = "array"
-max_events = 0
-            "#,
-        );
-
-        match reduce_config {
-            Ok(_conf) => unreachable!("max_events=0 should be rejected."),
-            Err(err) => assert!(err
-                .to_string()
-                .contains("invalid value: integer `0`, expected a nonzero usize")),
-        }
-    }
-
-    #[tokio::test]
-    async fn max_events_1() {
-        let reduce_config = toml::from_str::<ReduceConfig>(
-            r#"
-group_by = [ "id" ]
-merge_strategies.id = "retain"
-merge_strategies.message = "array"
-max_events = 1
-            "#,
-        )
-        .unwrap();
-        assert_transform_compliance(async move {
-            let (tx, rx) = mpsc::channel(1);
-            let (topology, mut out) = create_topology(ReceiverStream::new(rx), reduce_config).await;
-
-            let mut e_1 = LogEvent::from("test 1");
-            e_1.insert("id", "1");
-
-            let mut e_2 = LogEvent::from("test 2");
-            e_2.insert("id", "1");
-
-            let mut e_3 = LogEvent::from("test 3");
-            e_3.insert("id", "1");
-
-            for event in vec![e_1.into(), e_2.into(), e_3.into()] {
-                tx.send(event).await.unwrap();
-            }
-
-            let output_1 = out.recv().await.unwrap().into_log();
-            assert_eq!(output_1["message"], vec!["test 1"].into());
-            let output_2 = out.recv().await.unwrap().into_log();
-            assert_eq!(output_2["message"], vec!["test 2"].into());
-
-            let output_3 = out.recv().await.unwrap().into_log();
-            assert_eq!(output_3["message"], vec!["test 3"].into());
-
-            drop(tx);
-            topology.stop().await;
-            assert_eq!(out.recv().await, None);
-        })
-        .await;
-    }
-
-    #[tokio::test]
-    async fn max_events() {
-        let reduce_config = toml::from_str::<ReduceConfig>(
-            r#"
-group_by = [ "id" ]
-merge_strategies.id = "retain"
-merge_strategies.message = "array"
-max_events = 3
-            "#,
-        )
-        .unwrap();
-
-        assert_transform_compliance(async move {
-            let (tx, rx) = mpsc::channel(1);
-            let (topology, mut out) = create_topology(ReceiverStream::new(rx), reduce_config).await;
-
-            let mut e_1 = LogEvent::from("test 1");
-            e_1.insert("id", "1");
-
-            let mut e_2 = LogEvent::from("test 2");
-            e_2.insert("id", "1");
-
-            let mut e_3 = LogEvent::from("test 3");
-            e_3.insert("id", "1");
-
-            let mut e_4 = LogEvent::from("test 4");
-            e_4.insert("id", "1");
-
-            let mut e_5 = LogEvent::from("test 5");
-            e_5.insert("id", "1");
-
-            let mut e_6 = LogEvent::from("test 6");
-            e_6.insert("id", "1");
-
-            for event in vec![
-                e_1.into(),
-                e_2.into(),
-                e_3.into(),
-                e_4.into(),
-                e_5.into(),
-                e_6.into(),
-            ] {
-                tx.send(event).await.unwrap();
-            }
-
-            let output_1 = out.recv().await.unwrap().into_log();
-            assert_eq!(
-                output_1["message"],
-                vec!["test 1", "test 2", "test 3"].into()
-            );
-
-            let output_2 = out.recv().await.unwrap().into_log();
-            assert_eq!(
-                output_2["message"],
-                vec!["test 4", "test 5", "test 6"].into()
-            );
-
-            drop(tx);
-            topology.stop().await;
-            assert_eq!(out.recv().await, None);
-        })
-        .await
-    }
-
-    #[tokio::test]
-    async fn arrays() {
-        let reduce_config = toml::from_str::<ReduceConfig>(
-            r#"
-group_by = [ "request_id" ]
-
-merge_strategies.foo = "array"
-merge_strategies.bar = "concat"
-
-[ends_when]
-  type = "vrl"
-  source = "exists(.test_end)"
-"#,
-        )
-        .unwrap();
-
-        assert_transform_compliance(async move {
-            let (tx, rx) = mpsc::channel(1);
-
-            let new_schema_definition = reduce_config.outputs(
-                TableRegistry::default(),
-                &[(OutputId::from("in"), Definition::default_legacy_namespace())],
-                LogNamespace::Legacy,
-            )[0]
-            .clone()
-            .log_schema_definitions
-            .get(&OutputId::from("in"))
-            .unwrap()
-            .clone();
-
-            let (topology, mut out) = create_topology(ReceiverStream::new(rx), reduce_config).await;
-
-            let mut e_1 = LogEvent::from("test message 1");
-            e_1.insert("foo", json!([1, 3]));
-            e_1.insert("bar", json!([1, 3]));
-            e_1.insert("request_id", "1");
-            let mut metadata_1 = e_1.metadata().clone();
-            metadata_1.set_upstream_id(Arc::new(OutputId::from("transform")));
-            metadata_1.set_schema_definition(&Arc::new(new_schema_definition.clone()));
-
-            tx.send(e_1.into()).await.unwrap();
-
-            let mut e_2 = LogEvent::from("test message 2");
-            e_2.insert("foo", json!([2, 4]));
-            e_2.insert("bar", json!([2, 4]));
-            e_2.insert("request_id", "2");
-            let mut metadata_2 = e_2.metadata().clone();
-            metadata_2.set_upstream_id(Arc::new(OutputId::from("transform")));
-            metadata_2.set_schema_definition(&Arc::new(new_schema_definition));
-            tx.send(e_2.into()).await.unwrap();
-
-            let mut e_3 = LogEvent::from("test message 3");
-            e_3.insert("foo", json!([5, 7]));
-            e_3.insert("bar", json!([5, 7]));
-            e_3.insert("request_id", "1");
-            tx.send(e_3.into()).await.unwrap();
-
-            let mut e_4 = LogEvent::from("test message 4");
-            e_4.insert("foo", json!("done"));
-            e_4.insert("bar", json!("done"));
-            e_4.insert("request_id", "1");
-            e_4.insert("test_end", "yep");
-            tx.send(e_4.into()).await.unwrap();
-
-            let mut e_5 = LogEvent::from("test message 5");
-            e_5.insert("foo", json!([6, 8]));
-            e_5.insert("bar", json!([6, 8]));
-            e_5.insert("request_id", "2");
-            tx.send(e_5.into()).await.unwrap();
-
-            let mut e_6 = LogEvent::from("test message 6");
-            e_6.insert("foo", json!("done"));
-            e_6.insert("bar", json!("done"));
-            e_6.insert("request_id", "2");
-            e_6.insert("test_end", "yep");
-            tx.send(e_6.into()).await.unwrap();
-
-            let output_1 = out.recv().await.unwrap().into_log();
-            assert_eq!(output_1["foo"], json!([[1, 3], [5, 7], "done"]).into());
-            assert_eq!(output_1["bar"], json!([1, 3, 5, 7, "done"]).into());
-            assert_eq!(output_1.metadata(), &metadata_1);
-
-            let output_2 = out.recv().await.unwrap().into_log();
-            assert_eq!(output_2["foo"], json!([[2, 4], [6, 8], "done"]).into());
-            assert_eq!(output_2["bar"], json!([2, 4, 6, 8, "done"]).into());
-            assert_eq!(output_2.metadata(), &metadata_2);
-
-            drop(tx);
-            topology.stop().await;
-            assert_eq!(out.recv().await, None);
-        })
-        .await;
-    }
-}
-=======
 #[cfg(any(feature = "transforms-reduce", feature = "transforms-impl-reduce"))]
 pub mod merge_strategy;
 
 #[cfg(feature = "transforms-impl-reduce")]
 pub mod transform;
->>>>>>> 2d4c202d
+
+#[cfg(feature = "transforms-mezmo_reduce")]
+pub mod mezmo_reduce;