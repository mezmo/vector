--- conflicted
+++ resolved
@@ -29,15 +29,9 @@
 
 use crate::event::Value;
 pub use merge_strategy::*;
-<<<<<<< HEAD
-use value::kind::Collection;
-use value::Kind;
 use vector_core::config::{LogNamespace, OutputId, TransformOutput};
-=======
-use vector_core::config::LogNamespace;
 use vrl::value::kind::Collection;
 use vrl::value::Kind;
->>>>>>> 38c3f0be
 
 /// Configuration for the `reduce` transform.
 #[serde_as]
@@ -524,15 +518,6 @@
                     Kind::bytes().or_undefined(),
                     None,
                 );
-<<<<<<< HEAD
-            let schema_definition = reduce_config
-                .outputs(&input_definition, LogNamespace::Legacy)
-                .first()
-                .unwrap()
-                .log_schema_definition
-                .clone()
-                .unwrap();
-=======
             let schema_definitions = reduce_config
                 .outputs(
                     enrichment::TableRegistry::default(),
@@ -543,7 +528,6 @@
                 .unwrap()
                 .schema_definitions(true)
                 .clone();
->>>>>>> 38c3f0be
 
             let (tx, rx) = mpsc::channel(1);
             let (topology, mut out) = create_topology(ReceiverStream::new(rx), reduce_config).await;
