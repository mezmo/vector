--- conflicted
+++ resolved
@@ -1,10 +1,10 @@
 use vector_common::internal_event::{Count, InternalEventHandle as _, Registered};
 use vector_config::configurable_component;
-use vector_core::config::{clone_input_definitions, LogNamespace};
+use vector_core::config::{clone_input_definitions, LogNamespace, OutputId, TransformOutput};
 
 use crate::{
     conditions::{AnyCondition, Condition},
-    config::{DataType, GenerateConfig, Input, Output, TransformConfig, TransformContext},
+    config::{DataType, GenerateConfig, Input, TransformConfig, TransformContext},
     event::Event,
     internal_events::FilterEventsDropped,
     schema,
@@ -49,10 +49,6 @@
         Input::all()
     }
 
-<<<<<<< HEAD
-    fn outputs(&self, merged_definition: &schema::Definition, _: LogNamespace) -> Vec<Output> {
-        vec![Output::default(DataType::all()).with_schema_definition(merged_definition.clone())]
-=======
     fn outputs(
         &self,
         input_definitions: &[(OutputId, schema::Definition)],
@@ -62,7 +58,6 @@
             DataType::all(),
             clone_input_definitions(input_definitions),
         )]
->>>>>>> 9031d0fa
     }
 
     fn enable_concurrency(&self) -> bool {
