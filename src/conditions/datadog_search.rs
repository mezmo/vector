use std::borrow::Cow;

use bytes::Bytes;
use vector_lib::configurable::configurable_component;
use vector_lib::event::{Event, LogEvent, Value};
use vrl::datadog_filter::{
    build_matcher,
    regex::{wildcard_regex, word_regex},
    Filter, Matcher, Resolver, Run,
};
use vrl::datadog_search_syntax::parse;
use vrl::datadog_search_syntax::{Comparison, ComparisonValue, Field};

use crate::{
    conditions::{Condition, Conditional, ConditionalConfig},
    mezmo::MezmoContext,
};

/// A condition that uses the [Datadog Search](https://docs.datadoghq.com/logs/explorer/search_syntax/) query syntax against an event.
#[configurable_component]
#[derive(Clone, Debug, Default, PartialEq, Eq)]
pub struct DatadogSearchConfig {
    /// The query string.
    source: String,
}

impl_generate_config_from_default!(DatadogSearchConfig);

/// Runner that contains the boxed `Matcher` function to check whether an `Event` matches
/// a Datadog Search Syntax query.
#[derive(Debug, Clone)]
pub struct DatadogSearchRunner {
    matcher: Box<dyn Matcher<Event>>,
}

impl Conditional for DatadogSearchRunner {
    fn check(&self, e: Event) -> (bool, Event) {
        let result = self.matcher.run(&e);
        (result, e)
    }
}

impl ConditionalConfig for DatadogSearchConfig {
    fn build(
        &self,
<<<<<<< HEAD
        _enrichment_tables: &enrichment::TableRegistry,
        _mezmo_ctx: Option<MezmoContext>,
=======
        _enrichment_tables: &vector_lib::enrichment::TableRegistry,
>>>>>>> d685a16e
    ) -> crate::Result<Condition> {
        let node = parse(&self.source)?;
        let matcher = as_log(build_matcher(&node, &EventFilter));

        Ok(Condition::DatadogSearch(DatadogSearchRunner { matcher }))
    }
}

/// Run the provided `Matcher` when we're dealing with `LogEvent`s. Otherwise, return false.
fn as_log(matcher: Box<dyn Matcher<LogEvent>>) -> Box<dyn Matcher<Event>> {
    Run::boxed(move |ev| match ev {
        Event::Log(log) => matcher.run(log),
        _ => false,
    })
}

#[derive(Default, Clone)]
struct EventFilter;

/// Uses the default `Resolver`, to build a `Vec<Field>`.
impl Resolver for EventFilter {}

impl Filter<LogEvent> for EventFilter {
    fn exists(&self, field: Field) -> Box<dyn Matcher<LogEvent>> {
        match field {
            Field::Tag(tag) => {
                let starts_with = format!("{}:", tag);

                any_string_match("tags", move |value| {
                    value == tag || value.starts_with(&starts_with)
                })
            }
            // Literal field 'tags' needs to be compared by key.
            Field::Reserved(field) if field == "tags" => {
                any_string_match("tags", move |value| value == field)
            }
            Field::Default(f) | Field::Facet(f) | Field::Reserved(f) => {
                Run::boxed(move |log: &LogEvent| {
                    log.parse_path_and_get_value(f.as_str())
                        .ok()
                        .flatten()
                        .is_some()
                })
            }
        }
    }

    fn equals(&self, field: Field, to_match: &str) -> Box<dyn Matcher<LogEvent>> {
        match field {
            // Default fields are compared by word boundary.
            Field::Default(field) => {
                let re = word_regex(to_match);

                string_match(&field, move |value| re.is_match(&value))
            }
            // A literal "tags" field should match by key.
            Field::Reserved(field) if field == "tags" => {
                let to_match = to_match.to_owned();

                array_match(field, move |values| {
                    values.contains(&Value::Bytes(Bytes::copy_from_slice(to_match.as_bytes())))
                })
            }
            // Individual tags are compared by element key:value.
            Field::Tag(tag) => {
                let value_bytes = Value::Bytes(format!("{}:{}", tag, to_match).into());

                array_match("tags", move |values| values.contains(&value_bytes))
            }
            // Everything else is matched by string equality.
            Field::Reserved(field) | Field::Facet(field) => {
                let to_match = to_match.to_owned();

                string_match(field, move |value| value == to_match)
            }
        }
    }

    fn prefix(&self, field: Field, prefix: &str) -> Box<dyn Matcher<LogEvent>> {
        match field {
            // Default fields are matched by word boundary.
            Field::Default(field) => {
                let re = word_regex(&format!("{}*", prefix));

                string_match(field, move |value| re.is_match(&value))
            }
            // Tags are recursed until a match is found.
            Field::Tag(tag) => {
                let starts_with = format!("{}:{}", tag, prefix);

                any_string_match("tags", move |value| value.starts_with(&starts_with))
            }
            // All other field types are compared by complete value.
            Field::Reserved(field) | Field::Facet(field) => {
                let prefix = prefix.to_owned();

                string_match(field, move |value| value.starts_with(&prefix))
            }
        }
    }

    fn wildcard(&self, field: Field, wildcard: &str) -> Box<dyn Matcher<LogEvent>> {
        match field {
            Field::Default(field) => {
                let re = word_regex(wildcard);

                string_match(field, move |value| re.is_match(&value))
            }
            Field::Tag(tag) => {
                let re = wildcard_regex(&format!("{}:{}", tag, wildcard));

                any_string_match("tags", move |value| re.is_match(&value))
            }
            Field::Reserved(field) | Field::Facet(field) => {
                let re = wildcard_regex(wildcard);

                string_match(field, move |value| re.is_match(&value))
            }
        }
    }

    fn compare(
        &self,
        field: Field,
        comparator: Comparison,
        comparison_value: ComparisonValue,
    ) -> Box<dyn Matcher<LogEvent>> {
        let rhs = Cow::from(comparison_value.to_string());

        match field {
            // Facets are compared numerically if the value is numeric, or as strings otherwise.
            Field::Facet(f) => {
                Run::boxed(move |log: &LogEvent| {
                    match (
                        log.parse_path_and_get_value(f.as_str()).ok().flatten(),
                        &comparison_value,
                    ) {
                        // Integers.
                        (Some(Value::Integer(lhs)), ComparisonValue::Integer(rhs)) => {
                            match comparator {
                                Comparison::Lt => lhs < rhs,
                                Comparison::Lte => lhs <= rhs,
                                Comparison::Gt => lhs > rhs,
                                Comparison::Gte => lhs >= rhs,
                            }
                        }
                        // Integer value - Float boundary
                        (Some(Value::Integer(lhs)), ComparisonValue::Float(rhs)) => {
                            match comparator {
                                Comparison::Lt => (*lhs as f64) < *rhs,
                                Comparison::Lte => *lhs as f64 <= *rhs,
                                Comparison::Gt => *lhs as f64 > *rhs,
                                Comparison::Gte => *lhs as f64 >= *rhs,
                            }
                        }
                        // Floats.
                        (Some(Value::Float(lhs)), ComparisonValue::Float(rhs)) => {
                            match comparator {
                                Comparison::Lt => lhs.into_inner() < *rhs,
                                Comparison::Lte => lhs.into_inner() <= *rhs,
                                Comparison::Gt => lhs.into_inner() > *rhs,
                                Comparison::Gte => lhs.into_inner() >= *rhs,
                            }
                        }
                        // Float value - Integer boundary
                        (Some(Value::Float(lhs)), ComparisonValue::Integer(rhs)) => {
                            match comparator {
                                Comparison::Lt => lhs.into_inner() < *rhs as f64,
                                Comparison::Lte => lhs.into_inner() <= *rhs as f64,
                                Comparison::Gt => lhs.into_inner() > *rhs as f64,
                                Comparison::Gte => lhs.into_inner() >= *rhs as f64,
                            }
                        }
                        // Where the rhs is a string ref, the lhs is coerced into a string.
                        (Some(Value::Bytes(v)), ComparisonValue::String(rhs)) => {
                            let lhs = String::from_utf8_lossy(v);
                            let rhs = Cow::from(rhs);

                            match comparator {
                                Comparison::Lt => lhs < rhs,
                                Comparison::Lte => lhs <= rhs,
                                Comparison::Gt => lhs > rhs,
                                Comparison::Gte => lhs >= rhs,
                            }
                        }
                        // Otherwise, compare directly as strings.
                        (Some(Value::Bytes(v)), _) => {
                            let lhs = String::from_utf8_lossy(v);

                            match comparator {
                                Comparison::Lt => lhs < rhs,
                                Comparison::Lte => lhs <= rhs,
                                Comparison::Gt => lhs > rhs,
                                Comparison::Gte => lhs >= rhs,
                            }
                        }
                        _ => false,
                    }
                })
            }
            // Tag values need extracting by "key:value" to be compared.
            Field::Tag(tag) => any_string_match("tags", move |value| match value.split_once(':') {
                Some((t, lhs)) if t == tag => {
                    let lhs = Cow::from(lhs);

                    match comparator {
                        Comparison::Lt => lhs < rhs,
                        Comparison::Lte => lhs <= rhs,
                        Comparison::Gt => lhs > rhs,
                        Comparison::Gte => lhs >= rhs,
                    }
                }
                _ => false,
            }),
            // All other tag types are compared by string.
            Field::Default(field) | Field::Reserved(field) => {
                string_match(field, move |lhs| match comparator {
                    Comparison::Lt => lhs < rhs,
                    Comparison::Lte => lhs <= rhs,
                    Comparison::Gt => lhs > rhs,
                    Comparison::Gte => lhs >= rhs,
                })
            }
        }
    }
}

/// Returns a `Matcher` that returns true if the log event resolves to a string which
/// matches the provided `func`.
fn string_match<S, F>(field: S, func: F) -> Box<dyn Matcher<LogEvent>>
where
    S: Into<String>,
    F: Fn(Cow<str>) -> bool + Send + Sync + Clone + 'static,
{
    let field = field.into();

    Run::boxed(move |log: &LogEvent| {
        match log.parse_path_and_get_value(field.as_str()).ok().flatten() {
            Some(Value::Bytes(v)) => func(String::from_utf8_lossy(v)),
            _ => false,
        }
    })
}

/// Returns a `Matcher` that returns true if the log event resolves to an array, where
/// the vector of `Value`s the array contains matches the provided `func`.
fn array_match<S, F>(field: S, func: F) -> Box<dyn Matcher<LogEvent>>
where
    S: Into<String>,
    F: Fn(&Vec<Value>) -> bool + Send + Sync + Clone + 'static,
{
    let field = field.into();

    Run::boxed(move |log: &LogEvent| {
        match log.parse_path_and_get_value(field.as_str()).ok().flatten() {
            Some(Value::Array(values)) => func(values),
            _ => false,
        }
    })
}

/// Returns a `Matcher` that returns true if the log event resolves to an array, where
/// at least one `Value` it contains matches the provided `func`.
fn any_match<S, F>(field: S, func: F) -> Box<dyn Matcher<LogEvent>>
where
    S: Into<String>,
    F: Fn(&Value) -> bool + Send + Sync + Clone + 'static,
{
    array_match(field, move |values| values.iter().any(&func))
}

/// Returns a `Matcher` that returns true if the log event resolves to an array of strings,
/// where at least one string matches the provided `func`.
fn any_string_match<S, F>(field: S, func: F) -> Box<dyn Matcher<LogEvent>>
where
    S: Into<String>,
    F: Fn(Cow<str>) -> bool + Send + Sync + Clone + 'static,
{
    any_match(field, move |value| {
        let bytes = value.coerce_to_bytes();
        func(String::from_utf8_lossy(&bytes))
    })
}

#[cfg(test)]
mod test {
    use serde_json::json;
    use vector_lib::event::Event;
    use vrl::datadog_filter::{build_matcher, Filter, Resolver};
    use vrl::datadog_search_syntax::parse;

    use super::*;
    use crate::log_event;

    /// Returns the following: Datadog Search Syntax source (to be parsed), an `Event` that
    /// should pass when matched against the compiled source, and an `Event` that should fail.
    /// This is exported as public so any implementor of this lib can assert that each check
    /// still passes/fails in the context it's used.
    fn get_checks() -> Vec<(&'static str, Event, Event)> {
        vec![
            // Tag exists.
            (
                "_exists_:a",                        // Source
                log_event!["tags" => vec!["a:foo"]], // Pass
                log_event!["tags" => vec!["b:foo"]], // Fail
            ),
            // Tag exists (negate).
            (
                "NOT _exists_:a",
                log_event!["tags" => vec!["b:foo"]],
                log_event!("tags" => vec!["a:foo"]),
            ),
            // Tag exists (negate w/-).
            (
                "-_exists_:a",
                log_event!["tags" => vec!["b:foo"]],
                log_event!["tags" => vec!["a:foo"]],
            ),
            // Facet exists.
            (
                "_exists_:@b",
                log_event!["custom" => json!({"b": "foo"})],
                log_event!["custom" => json!({"a": "foo"})],
            ),
            // Facet exists (negate).
            (
                "NOT _exists_:@b",
                log_event!["custom" => json!({"a": "foo"})],
                log_event!["custom" => json!({"b": "foo"})],
            ),
            // Facet exists (negate w/-).
            (
                "-_exists_:@b",
                log_event!["custom" => json!({"a": "foo"})],
                log_event!["custom" => json!({"b": "foo"})],
            ),
            // Tag doesn't exist.
            (
                "_missing_:a",
                log_event![],
                log_event!["tags" => vec!["a:foo"]],
            ),
            // Tag doesn't exist (negate).
            (
                "NOT _missing_:a",
                log_event!["tags" => vec!["a:foo"]],
                log_event![],
            ),
            // Tag doesn't exist (negate w/-).
            (
                "-_missing_:a",
                log_event!["tags" => vec!["a:foo"]],
                log_event![],
            ),
            // Facet doesn't exist.
            (
                "_missing_:@b",
                log_event!["custom" => json!({"a": "foo"})],
                log_event!["custom" => json!({"b": "foo"})],
            ),
            // Facet doesn't exist (negate).
            (
                "NOT _missing_:@b",
                log_event!["custom" => json!({"b": "foo"})],
                log_event!["custom" => json!({"a": "foo"})],
            ),
            // Facet doesn't exist (negate w/-).
            (
                "-_missing_:@b",
                log_event!["custom" => json!({"b": "foo"})],
                log_event!["custom" => json!({"a": "foo"})],
            ),
            // Keyword.
            ("bla", log_event!["message" => "bla"], log_event![]),
            (
                "foo",
                log_event!["message" => r#"{"key": "foo"}"#],
                log_event![],
            ),
            (
                "bar",
                log_event!["message" => r#"{"nested": {"value": ["foo", "bar"]}}"#],
                log_event![],
            ),
            // Keyword (negate).
            (
                "NOT bla",
                log_event!["message" => "nothing"],
                log_event!["message" => "bla"],
            ),
            (
                "NOT foo",
                log_event![],
                log_event!["message" => r#"{"key": "foo"}"#],
            ),
            (
                "NOT bar",
                log_event![],
                log_event!["message" => r#"{"nested": {"value": ["foo", "bar"]}}"#],
            ),
            // Keyword (negate w/-).
            (
                "-bla",
                log_event!["message" => "nothing"],
                log_event!["message" => "bla"],
            ),
            (
                "-foo",
                log_event![],
                log_event!["message" => r#"{"key": "foo"}"#],
            ),
            (
                "-bar",
                log_event![],
                log_event!["message" => r#"{"nested": {"value": ["foo", "bar"]}}"#],
            ),
            // Quoted keyword.
            (r#""bla""#, log_event!["message" => "bla"], log_event![]),
            (
                r#""foo""#,
                log_event!["message" => r#"{"key": "foo"}"#],
                log_event![],
            ),
            (
                r#""bar""#,
                log_event!["message" => r#"{"nested": {"value": ["foo", "bar"]}}"#],
                log_event![],
            ),
            // Quoted keyword (negate).
            (r#"NOT "bla""#, log_event![], log_event!["message" => "bla"]),
            (
                r#"NOT "foo""#,
                log_event![],
                log_event!["message" => r#"{"key": "foo"}"#],
            ),
            (
                r#"NOT "bar""#,
                log_event![],
                log_event!["message" => r#"{"nested": {"value": ["foo", "bar"]}}"#],
            ),
            // Quoted keyword (negate w/-).
            (r#"-"bla""#, log_event![], log_event!["message" => "bla"]),
            (
                r#"NOT "foo""#,
                log_event![],
                log_event!["message" => r#"{"key": "foo"}"#],
            ),
            (
                r#"NOT "bar""#,
                log_event![],
                log_event!["message" => r#"{"nested": {"value": ["foo", "bar"]}}"#],
            ),
            // Tag match.
            (
                "a:bla",
                log_event!["tags" => vec!["a:bla"]],
                log_event!["tags" => vec!["b:bla"]],
            ),
            // Reserved tag match.
            (
                "host:foo",
                log_event!["host" => "foo"],
                log_event!["tags" => vec!["host:foo"]],
            ),
            (
                "host:foo",
                log_event!["host" => "foo"],
                log_event!["host" => "foobar"],
            ),
            (
                "host:foo",
                log_event!["host" => "foo"],
                log_event!["host" => r#"{"value": "foo"}"#],
            ),
            // Tag match (negate).
            (
                "NOT a:bla",
                log_event!["tags" => vec!["b:bla"]],
                log_event!["tags" => vec!["a:bla"]],
            ),
            // Reserved tag match (negate).
            (
                "NOT host:foo",
                log_event!["tags" => vec!["host:fo  o"]],
                log_event!["host" => "foo"],
            ),
            // Tag match (negate w/-).
            (
                "-a:bla",
                log_event!["tags" => vec!["b:bla"]],
                log_event!["tags" => vec!["a:bla"]],
            ),
            // Reserved tag match (negate w/-).
            (
                "-trace_id:foo",
                log_event![],
                log_event!["trace_id" => "foo"],
            ),
            // Quoted tag match.
            (
                r#"a:"bla""#,
                log_event!["tags" => vec!["a:bla"]],
                log_event!["custom" => json!({"a": "bla"})],
            ),
            // Quoted tag match (negate).
            (
                r#"NOT a:"bla""#,
                log_event!["custom" => json!({"a": "bla"})],
                log_event!["tags" => vec!["a:bla"]],
            ),
            // Quoted tag match (negate w/-).
            (
                r#"-a:"bla""#,
                log_event!["custom" => json!({"a": "bla"})],
                log_event!["tags" => vec!["a:bla"]],
            ),
            // Facet match.
            (
                "@a:bla",
                log_event!["custom" => json!({"a": "bla"})],
                log_event!["tags" => vec!["a:bla"]],
            ),
            // Facet match (negate).
            (
                "NOT @a:bla",
                log_event!["tags" => vec!["a:bla"]],
                log_event!["custom" => json!({"a": "bla"})],
            ),
            // Facet match (negate w/-).
            (
                "-@a:bla",
                log_event!["tags" => vec!["a:bla"]],
                log_event!["custom" => json!({"a": "bla"})],
            ),
            // Quoted facet match.
            (
                r#"@a:"bla""#,
                log_event!["custom" => json!({"a": "bla"})],
                log_event!["tags" => vec!["a:bla"]],
            ),
            // Quoted facet match (negate).
            (
                r#"NOT @a:"bla""#,
                log_event!["tags" => vec!["a:bla"]],
                log_event!["custom" => json!({"a": "bla"})],
            ),
            // Quoted facet match (negate w/-).
            (
                r#"-@a:"bla""#,
                log_event!["tags" => vec!["a:bla"]],
                log_event!["custom" => json!({"a": "bla"})],
            ),
            // Wildcard prefix.
            (
                "*bla",
                log_event!["message" => "foobla"],
                log_event!["message" => "blafoo"],
            ),
            // Wildcard prefix (negate).
            (
                "NOT *bla",
                log_event!["message" => "blafoo"],
                log_event!["message" => "foobla"],
            ),
            // Wildcard prefix (negate w/-).
            (
                "-*bla",
                log_event!["message" => "blafoo"],
                log_event!["message" => "foobla"],
            ),
            // Wildcard suffix.
            (
                "bla*",
                log_event!["message" => "blafoo"],
                log_event!["message" => "foobla"],
            ),
            // Wildcard suffix (negate).
            (
                "NOT bla*",
                log_event!["message" => "foobla"],
                log_event!["message" => "blafoo"],
            ),
            // Wildcard suffix (negate w/-).
            (
                "-bla*",
                log_event!["message" => "foobla"],
                log_event!["message" => "blafoo"],
            ),
            // Multiple wildcards.
            (
                "*b*la*",
                log_event!["custom" => json!({"title": "foobla"})],
                log_event![],
            ),
            // Multiple wildcards (negate).
            (
                "NOT *b*la*",
                log_event![],
                log_event!["custom" => json!({"title": "foobla"})],
            ),
            // Multiple wildcards (negate w/-).
            (
                "-*b*la*",
                log_event![],
                log_event!["custom" => json!({"title": "foobla"})],
            ),
            // Wildcard prefix - tag.
            (
                "a:*bla",
                log_event!["tags" => vec!["a:foobla"]],
                log_event!["tags" => vec!["a:blafoo"]],
            ),
            // Wildcard prefix - tag (negate).
            (
                "NOT a:*bla",
                log_event!["tags" => vec!["a:blafoo"]],
                log_event!["tags" => vec!["a:foobla"]],
            ),
            // Wildcard prefix - tag (negate w/-).
            (
                "-a:*bla",
                log_event!["tags" => vec!["a:blafoo"]],
                log_event!["tags" => vec!["a:foobla"]],
            ),
            // Wildcard suffix - tag.
            (
                "b:bla*",
                log_event!["tags" => vec!["b:blabop"]],
                log_event!["tags" => vec!["b:bopbla"]],
            ),
            // Wildcard suffix - tag (negate).
            (
                "NOT b:bla*",
                log_event!["tags" => vec!["b:bopbla"]],
                log_event!["tags" => vec!["b:blabop"]],
            ),
            // Wildcard suffix - tag (negate w/-).
            (
                "-b:bla*",
                log_event!["tags" => vec!["b:bopbla"]],
                log_event!["tags" => vec!["b:blabop"]],
            ),
            // Multiple wildcards - tag.
            (
                "c:*b*la*",
                log_event!["tags" => vec!["c:foobla"]],
                log_event!["custom" => r#"{"title": "foobla"}"#],
            ),
            // Multiple wildcards - tag (negate).
            (
                "NOT c:*b*la*",
                log_event!["custom" => r#"{"title": "foobla"}"#],
                log_event!["tags" => vec!["c:foobla"]],
            ),
            // Multiple wildcards - tag (negate w/-).
            (
                "-c:*b*la*",
                log_event!["custom" => r#"{"title": "foobla"}"#],
                log_event!["tags" => vec!["c:foobla"]],
            ),
            // Wildcard prefix - facet.
            (
                "@a:*bla",
                log_event!["custom" => json!({"a": "foobla"})],
                log_event!["tags" => vec!["a:foobla"]],
            ),
            // Wildcard prefix - facet (negate).
            (
                "NOT @a:*bla",
                log_event!["tags" => vec!["a:foobla"]],
                log_event!["custom" => json!({"a": "foobla"})],
            ),
            // Wildcard prefix - facet (negate w/-).
            (
                "-@a:*bla",
                log_event!["tags" => vec!["a:foobla"]],
                log_event!["custom" => json!({"a": "foobla"})],
            ),
            // Wildcard suffix - facet.
            (
                "@b:bla*",
                log_event!["custom" => json!({"b": "blabop"})],
                log_event!["tags" => vec!["b:blabop"]],
            ),
            // Wildcard suffix - facet (negate).
            (
                "NOT @b:bla*",
                log_event!["tags" => vec!["b:blabop"]],
                log_event!["custom" => json!({"b": "blabop"})],
            ),
            // Wildcard suffix - facet (negate w/-).
            (
                "-@b:bla*",
                log_event!["tags" => vec!["b:blabop"]],
                log_event!["custom" => json!({"b": "blabop"})],
            ),
            // Multiple wildcards - facet.
            (
                "@c:*b*la*",
                log_event!["custom" => json!({"c": "foobla"})],
                log_event!["tags" => vec!["c:foobla"]],
            ),
            // Multiple wildcards - facet (negate).
            (
                "NOT @c:*b*la*",
                log_event!["tags" => vec!["c:foobla"]],
                log_event!["custom" => json!({"c": "foobla"})],
            ),
            // Multiple wildcards - facet (negate w/-).
            (
                "-@c:*b*la*",
                log_event!["tags" => vec!["c:foobla"]],
                log_event!["custom" => json!({"c": "foobla"})],
            ),
            // Special case for tags.
            (
                "tags:a",
                log_event!["tags" => vec!["a", "b", "c"]],
                log_event!["tags" => vec!["d", "e", "f"]],
            ),
            // Special case for tags (negate).
            (
                "NOT tags:a",
                log_event!["tags" => vec!["d", "e", "f"]],
                log_event!["tags" => vec!["a", "b", "c"]],
            ),
            // Special case for tags (negate w/-).
            (
                "-tags:a",
                log_event!["tags" => vec!["d", "e", "f"]],
                log_event!["tags" => vec!["a", "b", "c"]],
            ),
            // Range - numeric, inclusive.
            (
                "[1 TO 10]",
                log_event!["message" => "1"],
                log_event!["message" => "2"],
            ),
            // Range - numeric, inclusive (negate).
            (
                "NOT [1 TO 10]",
                log_event!["message" => "2"],
                log_event!["message" => "1"],
            ),
            // Range - numeric, inclusive (negate w/-).
            (
                "-[1 TO 10]",
                log_event!["message" => "2"],
                log_event!["message" => "1"],
            ),
            // Range - numeric, inclusive, unbounded (upper).
            (
                "[50 TO *]",
                log_event!["message" => "6"],
                log_event!["message" => "40"],
            ),
            // Range - numeric, inclusive, unbounded (upper) (negate).
            (
                "NOT [50 TO *]",
                log_event!["message" => "40"],
                log_event!["message" => "6"],
            ),
            // Range - numeric, inclusive, unbounded (upper) (negate w/-).
            (
                "-[50 TO *]",
                log_event!["message" => "40"],
                log_event!["message" => "6"],
            ),
            // Range - numeric, inclusive, unbounded (lower).
            (
                "[* TO 50]",
                log_event!["message" => "3"],
                log_event!["message" => "6"],
            ),
            // Range - numeric, inclusive, unbounded (lower) (negate).
            (
                "NOT [* TO 50]",
                log_event!["message" => "6"],
                log_event!["message" => "3"],
            ),
            // Range - numeric, inclusive, unbounded (lower) (negate w/-).
            (
                "-[* TO 50]",
                log_event!["message" => "6"],
                log_event!["message" => "3"],
            ),
            // Range - numeric, inclusive, unbounded (both).
            ("[* TO *]", log_event!["message" => "foo"], log_event![]),
            // Range - numeric, inclusive, unbounded (both) (negate).
            ("NOT [* TO *]", log_event![], log_event!["message" => "foo"]),
            // Range - numeric, inclusive, unbounded (both) (negate w/-i).
            ("-[* TO *]", log_event![], log_event!["message" => "foo"]),
            // Range - numeric, inclusive, tag.
            (
                "a:[1 TO 10]",
                log_event!["tags" => vec!["a:1"]],
                log_event!["tags" => vec!["a:2"]],
            ),
            // Range - numeric, inclusive, tag (negate).
            (
                "NOT a:[1 TO 10]",
                log_event!["tags" => vec!["a:2"]],
                log_event!["tags" => vec!["a:1"]],
            ),
            // Range - numeric, inclusive, tag (negate w/-).
            (
                "-a:[1 TO 10]",
                log_event!["tags" => vec!["a:2"]],
                log_event!["tags" => vec!["a:1"]],
            ),
            // Range - numeric, inclusive, unbounded (upper), tag.
            (
                "a:[50 TO *]",
                log_event!["tags" => vec!["a:6"]],
                log_event!["tags" => vec!["a:40"]],
            ),
            // Range - numeric, inclusive, unbounded (upper), tag (negate).
            (
                "NOT a:[50 TO *]",
                log_event!["tags" => vec!["a:40"]],
                log_event!["tags" => vec!["a:6"]],
            ),
            // Range - numeric, inclusive, unbounded (upper), tag (negate w/-).
            (
                "-a:[50 TO *]",
                log_event!["tags" => vec!["a:40"]],
                log_event!["tags" => vec!["a:6"]],
            ),
            // Range - numeric, inclusive, unbounded (lower), tag.
            (
                "a:[* TO 50]",
                log_event!["tags" => vec!["a:400"]],
                log_event!["tags" => vec!["a:600"]],
            ),
            // Range - numeric, inclusive, unbounded (lower), tag (negate).
            (
                "NOT a:[* TO 50]",
                log_event!["tags" => vec!["a:600"]],
                log_event!["tags" => vec!["a:400"]],
            ),
            // Range - numeric, inclusive, unbounded (lower), tag (negate w/-).
            (
                "-a:[* TO 50]",
                log_event!["tags" => vec!["a:600"]],
                log_event!["tags" => vec!["a:400"]],
            ),
            // Range - numeric, inclusive, unbounded (both), tag.
            (
                "a:[* TO *]",
                log_event!["tags" => vec!["a:test"]],
                log_event!["tags" => vec!["b:test"]],
            ),
            // Range - numeric, inclusive, unbounded (both), tag (negate).
            (
                "NOT a:[* TO *]",
                log_event!["tags" => vec!["b:test"]],
                log_event!["tags" => vec!["a:test"]],
            ),
            // Range - numeric, inclusive, unbounded (both), tag (negate w/-).
            (
                "-a:[* TO *]",
                log_event!["tags" => vec!["b:test"]],
                log_event!["tags" => vec!["a:test"]],
            ),
            // Range - numeric, inclusive, facet.
            (
                "@b:[1 TO 10]",
                log_event!["custom" => json!({"b": 5})],
                log_event!["custom" => json!({"b": 11})],
            ),
            (
                "@b:[1 TO 100]",
                log_event!["custom" => json!({"b": "10"})],
                log_event!["custom" => json!({"b": "2"})],
            ),
            // Range - numeric, inclusive, facet (negate).
            (
                "NOT @b:[1 TO 10]",
                log_event!["custom" => json!({"b": 11})],
                log_event!["custom" => json!({"b": 5})],
            ),
            (
                "NOT @b:[1 TO 100]",
                log_event!["custom" => json!({"b": "2"})],
                log_event!["custom" => json!({"b": "10"})],
            ),
            // Range - numeric, inclusive, facet (negate w/-).
            (
                "-@b:[1 TO 10]",
                log_event!["custom" => json!({"b": 11})],
                log_event!["custom" => json!({"b": 5})],
            ),
            (
                "NOT @b:[1 TO 100]",
                log_event!["custom" => json!({"b": "2"})],
                log_event!["custom" => json!({"b": "10"})],
            ),
            // Range - alpha, inclusive, facet.
            (
                "@b:[a TO z]",
                log_event!["custom" => json!({"b": "c"})],
                log_event!["custom" => json!({"b": 5})],
            ),
            // Range - alphanumeric, inclusive, facet.
            (
                r#"@b:["1" TO "100"]"#,
                log_event!["custom" => json!({"b": "10"})],
                log_event!["custom" => json!({"b": "2"})],
            ),
            // Range - alphanumeric, inclusive, facet (negate).
            (
                r#"NOT @b:["1" TO "100"]"#,
                log_event!["custom" => json!({"b": "2"})],
                log_event!["custom" => json!({"b": "10"})],
            ),
            // Range - alphanumeric, inclusive, facet (negate).
            (
                r#"-@b:["1" TO "100"]"#,
                log_event!["custom" => json!({"b": "2"})],
                log_event!["custom" => json!({"b": "10"})],
            ),
            // Range - tag, exclusive.
            (
                "f:{1 TO 100}",
                log_event!["tags" => vec!["f:10"]],
                log_event!["tags" => vec!["f:1"]],
            ),
            (
                "f:{1 TO 100}",
                log_event!["tags" => vec!["f:10"]],
                log_event!["tags" => vec!["f:100"]],
            ),
            // Range - tag, exclusive (negate).
            (
                "NOT f:{1 TO 100}",
                log_event!["tags" => vec!["f:1"]],
                log_event!["tags" => vec!["f:10"]],
            ),
            (
                "NOT f:{1 TO 100}",
                log_event!["tags" => vec!["f:100"]],
                log_event!["tags" => vec!["f:10"]],
            ),
            // Range - tag, exclusive (negate w/-).
            (
                "-f:{1 TO 100}",
                log_event!["tags" => vec!["f:1"]],
                log_event!["tags" => vec!["f:10"]],
            ),
            (
                "-f:{1 TO 100}",
                log_event!["tags" => vec!["f:100"]],
                log_event!["tags" => vec!["f:10"]],
            ),
            // Range - facet, exclusive.
            (
                "@f:{1 TO 100}",
                log_event!["custom" => json!({"f": 50})],
                log_event!["custom" => json!({"f": 1})],
            ),
            (
                "@f:{1 TO 100}",
                log_event!["custom" => json!({"f": 50})],
                log_event!["custom" => json!({"f": 100})],
            ),
            // Range - facet, exclusive (negate).
            (
                "NOT @f:{1 TO 100}",
                log_event!["custom" => json!({"f": 1})],
                log_event!["custom" => json!({"f": 50})],
            ),
            (
                "NOT @f:{1 TO 100}",
                log_event!["custom" => json!({"f": 100})],
                log_event!["custom" => json!({"f": 50})],
            ),
            // Range - facet, exclusive (negate w/-).
            (
                "-@f:{1 TO 100}",
                log_event!["custom" => json!({"f": 1})],
                log_event!["custom" => json!({"f": 50})],
            ),
            (
                "-@f:{1 TO 100}",
                log_event!["custom" => json!({"f": 100})],
                log_event!["custom" => json!({"f": 50})],
            ),
        ]
    }

    /// Test a `Matcher` by providing a `Filter<V>` and a processor that receives an
    /// `Event`, and returns a `V`. This allows testing against the pass/fail events that are returned
    /// from `get_checks()` and modifying into a type that allows for their processing.
    fn test_filter<V, F, P>(filter: F, processor: P)
    where
        V: std::fmt::Debug + Send + Sync + Clone + 'static,
        F: Filter<V> + Resolver,
        P: Fn(Event) -> V,
    {
        let checks = get_checks();

        for (source, pass, fail) in checks {
            let node = parse(source).unwrap();
            let matcher = build_matcher(&node, &filter);

            assert!(matcher.run(&processor(pass)));
            assert!(!matcher.run(&processor(fail)));
        }
    }

    #[test]
    /// Parse each Datadog Search Syntax query and check that it passes/fails.
    fn event_filter() {
        test_filter(EventFilter, |ev| ev.into_log())
    }

    #[test]
    fn generate_config() {
        crate::test_util::test_generate_config::<DatadogSearchConfig>();
    }

    #[test]
    fn check_datadog() {
        for (source, pass, fail) in get_checks() {
            let config = DatadogSearchConfig {
                source: source.to_owned(),
            };

            // Every query should build successfully.
            let cond = config
                .build(&Default::default(), Default::default())
                .unwrap_or_else(|_| panic!("build failed: {}", source));

            assert!(
                cond.check_with_context(pass.clone()).0.is_ok(),
                "should pass: {}\nevent: {:?}",
                source,
                pass.as_log()
            );

            assert!(
                cond.check_with_context(fail.clone()).0.is_err(),
                "should fail: {}\nevent: {:?}",
                source,
                fail.as_log()
            );
        }
    }
}<|MERGE_RESOLUTION|>--- conflicted
+++ resolved
@@ -43,12 +43,8 @@
 impl ConditionalConfig for DatadogSearchConfig {
     fn build(
         &self,
-<<<<<<< HEAD
-        _enrichment_tables: &enrichment::TableRegistry,
+        _enrichment_tables: &vector_lib::enrichment::TableRegistry,
         _mezmo_ctx: Option<MezmoContext>,
-=======
-        _enrichment_tables: &vector_lib::enrichment::TableRegistry,
->>>>>>> d685a16e
     ) -> crate::Result<Condition> {
         let node = parse(&self.source)?;
         let matcher = as_log(build_matcher(&node, &EventFilter));
