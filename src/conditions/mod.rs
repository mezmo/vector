--- conflicted
+++ resolved
@@ -118,12 +118,8 @@
 impl ConditionConfig {
     pub fn build(
         &self,
-<<<<<<< HEAD
-        enrichment_tables: &enrichment::TableRegistry,
+        enrichment_tables: &vector_lib::enrichment::TableRegistry,
         mezmo_ctx: Option<MezmoContext>,
-=======
-        enrichment_tables: &vector_lib::enrichment::TableRegistry,
->>>>>>> d685a16e
     ) -> crate::Result<Condition> {
         match self {
             ConditionConfig::IsLog => Ok(Condition::IsLog),
@@ -158,12 +154,8 @@
 pub trait ConditionalConfig: std::fmt::Debug + Send + Sync + dyn_clone::DynClone {
     fn build(
         &self,
-<<<<<<< HEAD
-        enrichment_tables: &enrichment::TableRegistry,
+        enrichment_tables: &vector_lib::enrichment::TableRegistry,
         mezmo_ctx: Option<MezmoContext>,
-=======
-        enrichment_tables: &vector_lib::enrichment::TableRegistry,
->>>>>>> d685a16e
     ) -> crate::Result<Condition>;
 }
 
@@ -202,12 +194,8 @@
 impl AnyCondition {
     pub fn build(
         &self,
-<<<<<<< HEAD
-        enrichment_tables: &enrichment::TableRegistry,
+        enrichment_tables: &vector_lib::enrichment::TableRegistry,
         mezmo_ctx: Option<MezmoContext>,
-=======
-        enrichment_tables: &vector_lib::enrichment::TableRegistry,
->>>>>>> d685a16e
     ) -> crate::Result<Condition> {
         match self {
             AnyCondition::String(s) => {
