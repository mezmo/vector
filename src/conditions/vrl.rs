--- conflicted
+++ resolved
@@ -46,12 +46,8 @@
         let functions = vrl_stdlib::all()
             .into_iter()
             .chain(enrichment::vrl_functions().into_iter())
-<<<<<<< HEAD
-            .chain(vector_vrl_functions::vrl_functions())
+            .chain(vector_vrl_functions::all())
             .chain(mezmo_vrl_functions::vrl_functions())
-=======
-            .chain(vector_vrl_functions::all())
->>>>>>> 45417121
             .collect::<Vec<_>>();
 
         let state = vrl::state::TypeState::default();
