--- conflicted
+++ resolved
@@ -112,13 +112,8 @@
         let client = client_builder.build(proxy_connector.clone());
 
         let version = crate::get_version();
-<<<<<<< HEAD
-        let user_agent = HeaderValue::from_str(&format!("Mezmo/{}", version))
+        let user_agent = HeaderValue::from_str(&format!("Mezmo/{version}"))
             .expect("Invalid header value for version!");
-=======
-        let user_agent = HeaderValue::from_str(&format!("{app_name}/{version}"))
-            .expect("Invalid header value for user-agent!");
->>>>>>> dc7e7927
 
         Ok(HttpClient {
             client,
