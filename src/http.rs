--- conflicted
+++ resolved
@@ -19,17 +19,6 @@
 use hyper_proxy::ProxyConnector;
 use snafu::{ResultExt, Snafu};
 use tower::Service;
-<<<<<<< HEAD
-use tracing::Instrument;
-use vector_common::sensitive_string::SensitiveString;
-use vector_config::configurable_component;
-use vrl::value::Value;
-
-use crate::{
-    config::ProxyConfig,
-    internal_events::http_client,
-    mezmo::user_trace::UserLoggingError,
-=======
 use tower_http::{
     classify::{ServerErrorsAsFailures, SharedClassifier},
     trace::TraceLayer,
@@ -37,11 +26,12 @@
 use tracing::{Instrument, Span};
 use vector_lib::configurable::configurable_component;
 use vector_lib::sensitive_string::SensitiveString;
+use vrl::value::Value;
 
 use crate::{
     config::ProxyConfig,
     internal_events::{http_client, HttpServerRequestReceived, HttpServerResponseSent},
->>>>>>> d685a16e
+    mezmo::user_trace::UserLoggingError,
     tls::{tls_connector_builder, MaybeTlsSettings, TlsError},
 };
 
