--- conflicted
+++ resolved
@@ -467,11 +467,7 @@
     /// should ideally be able to fix so that the original hash passes!
     fn version_hash_match() {
         assert_eq!(
-<<<<<<< HEAD
-            "84112522217c90260692863950365f9149f87b723ceea7930eec863653d697c8",
-=======
             "bc0825487e137ee1d1fc76c616795d041c4825b4ca5a7236455ea4515238885c",
->>>>>>> 92a5082f
             ConfigBuilder::default().sha256_hash()
         );
     }
@@ -500,22 +496,12 @@
 
     #[test]
     fn append_overwrites_enterprise() {
-<<<<<<< HEAD
-        let mut base_ent = enterprise::Options::default();
-        base_ent.application_key = "base".to_string();
-=======
         let base_ent = enterprise::Options::default();
->>>>>>> 92a5082f
         let mut base = ConfigBuilder {
             enterprise: Some(base_ent),
             ..Default::default()
         };
-<<<<<<< HEAD
-        let mut other_ent = enterprise::Options::default();
-        other_ent.application_key = "other".to_string();
-=======
         let other_ent = enterprise::Options::default();
->>>>>>> 92a5082f
         let other = ConfigBuilder {
             enterprise: Some(other_ent),
             ..Default::default()
@@ -533,10 +519,6 @@
             r#"
         [enterprise]
         api_key = "apikey"
-<<<<<<< HEAD
-        application_key = "appkey"
-=======
->>>>>>> 92a5082f
         configuration_key = "configkey"
 
         [sources.foo]
@@ -567,10 +549,6 @@
                 r#"
             [enterprise]
             api_key = "apikey"
-<<<<<<< HEAD
-            application_key = "appkey"
-=======
->>>>>>> 92a5082f
             configuration_key = "configkey"
 
             [sources.foo]
