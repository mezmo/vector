#[cfg(all(test, feature = "vector-unit-test-tests"))]
mod tests;
mod unit_test_components;

use std::{
    collections::{HashMap, HashSet},
    sync::Arc,
};

use futures_util::{stream::FuturesUnordered, StreamExt};
use indexmap::IndexMap;
use ordered_float::NotNan;
use tokio::sync::{
    oneshot::{self, Receiver},
    Mutex,
};
use uuid::Uuid;

pub use self::unit_test_components::{
    UnitTestSinkCheck, UnitTestSinkConfig, UnitTestSinkResult, UnitTestSourceConfig,
    UnitTestStreamSinkConfig, UnitTestStreamSourceConfig,
};
use super::{compiler::expand_globs, graph::Graph, transform::get_transform_output_ids, OutputId};
use crate::{
    conditions::Condition,
    config::{
        self, loading, ComponentKey, Config, ConfigBuilder, ConfigPath, SinkOuter, SourceOuter,
        TestDefinition, TestInput, TestInputValue, TestOutput,
    },
    event::{Event, LogEvent, Value},
    signal,
    topology::{builder::TopologyPieces, RunningTopology},
};

pub struct UnitTest {
    pub name: String,
    config: Config,
    pieces: TopologyPieces,
    test_result_rxs: Vec<Receiver<UnitTestSinkResult>>,
}

pub struct UnitTestResult {
    pub errors: Vec<String>,
}

impl UnitTest {
    pub async fn run(self) -> UnitTestResult {
        let diff = config::ConfigDiff::initial(&self.config);
        let (topology, _) = RunningTopology::start_validated(self.config, diff, self.pieces)
            .await
            .unwrap();
        topology.sources_finished().await;
        let _stop_complete = topology.stop();

        let mut in_flight = self
            .test_result_rxs
            .into_iter()
            .collect::<FuturesUnordered<_>>();

        let mut errors = Vec::new();
        while let Some(partial_result) = in_flight.next().await {
            let partial_result = partial_result.expect(
                "An unexpected error occurred while executing unit tests. Please try again.",
            );
            errors.extend(partial_result.test_errors);
        }

        UnitTestResult { errors }
    }
}

pub async fn build_unit_tests_main(
    paths: &[ConfigPath],
    signal_handler: &mut signal::SignalHandler,
) -> Result<Vec<UnitTest>, Vec<String>> {
    config::init_log_schema(paths, false)?;
    let (mut secrets_backends_loader, _) = loading::load_secret_backends_from_paths(paths)?;
    let (config_builder, _) = if secrets_backends_loader.has_secrets_to_retrieve() {
        let resolved_secrets = secrets_backends_loader
            .retrieve(&mut signal_handler.subscribe())
            .map_err(|e| vec![e])?;
        loading::load_builder_from_paths_with_secrets(paths, resolved_secrets)?
    } else {
        loading::load_builder_from_paths(paths)?
    };

    build_unit_tests(config_builder).await
}

pub async fn build_unit_tests(
    mut config_builder: ConfigBuilder,
) -> Result<Vec<UnitTest>, Vec<String>> {
    // Sanitize config by removing existing sources and sinks
    config_builder.sources = Default::default();
    config_builder.sinks = Default::default();

    let test_definitions = std::mem::take(&mut config_builder.tests);
    let mut tests = Vec::new();
    let mut build_errors = Vec::new();
    let metadata = UnitTestBuildMetadata::initialize(&mut config_builder)?;

    for mut test_definition in test_definitions {
        let test_name = test_definition.name.clone();
        // Move the legacy single test input into the inputs list if it exists
        let legacy_input = std::mem::take(&mut test_definition.input);
        if let Some(input) = legacy_input {
            test_definition.inputs.push(input);
        }
        match build_unit_test(&metadata, test_definition, config_builder.clone()).await {
            Ok(test) => tests.push(test),
            Err(errors) => {
                let mut test_error = errors.join("\n");
                // Indent all line breaks
                test_error = test_error.replace('\n', "\n  ");
                test_error.insert_str(0, &format!("Failed to build test '{}':\n  ", test_name));
                build_errors.push(test_error);
            }
        }
    }

    if build_errors.is_empty() {
        Ok(tests)
    } else {
        Err(build_errors)
    }
}

pub struct UnitTestBuildMetadata {
    // A set of all valid insert_at targets, used to validate test inputs.
    available_insert_targets: HashSet<ComponentKey>,
    // A mapping from transform name to unit test source name.
    source_ids: HashMap<ComponentKey, String>,
    // A base setup of all necessary unit test sources that can be "hydrated"
    // with test input events to produces sources used in a particular test.
    template_sources: IndexMap<ComponentKey, UnitTestSourceConfig>,
    // A mapping from transform name to unit test sink name.
    sink_ids: HashMap<OutputId, String>,
}

impl UnitTestBuildMetadata {
    pub fn initialize(config_builder: &mut ConfigBuilder) -> Result<Self, Vec<String>> {
        // A unique id used to name test sources and sinks to avoid name clashes
        let random_id = Uuid::new_v4().to_string();

        let available_insert_targets = config_builder
            .transforms
            .keys()
            .cloned()
            .collect::<HashSet<_>>();

        let source_ids = available_insert_targets
            .iter()
            .map(|key| (key.clone(), format!("{}-{}-{}", key, "source", random_id)))
            .collect::<HashMap<_, _>>();

        // Map a test source to every transform
        let mut template_sources = IndexMap::new();
        for (key, transform) in config_builder.transforms.iter_mut() {
            let test_source_id = source_ids
                .get(key)
                .expect("Missing test source for a transform")
                .clone();
            transform.inputs.extend(Some(test_source_id));

            template_sources.insert(key.clone(), UnitTestSourceConfig::default());
        }

        let builder = config_builder.clone();
        let available_extract_targets = builder
            .transforms
            .iter()
            .flat_map(|(key, transform)| {
                get_transform_output_ids(
                    transform.inner.as_ref(),
                    key.clone(),
                    builder.schema.log_namespace(),
                )
            })
            .collect::<HashSet<_>>();

        let sink_ids = available_extract_targets
            .iter()
            .map(|key| {
                (
                    key.clone(),
                    format!(
                        "{}-{}-{}",
                        key.to_string().replace('.', "-"),
                        "sink",
                        random_id
                    ),
                )
            })
            .collect::<HashMap<_, _>>();

        Ok(Self {
            available_insert_targets,
            source_ids,
            template_sources,
            sink_ids,
        })
    }

    /// Convert test inputs into sources for use in a unit testing topology
    pub fn hydrate_into_sources(
        &self,
        inputs: &[TestInput],
    ) -> Result<IndexMap<ComponentKey, SourceOuter>, Vec<String>> {
        let inputs = build_and_validate_inputs(inputs, &self.available_insert_targets)?;
        let mut template_sources = self.template_sources.clone();
        Ok(inputs
            .into_iter()
            .map(|(insert_at, events)| {
                let mut source_config = template_sources.remove(&insert_at).unwrap_or_else(|| {
                    // At this point, all inputs should have been validated to
                    // correspond with valid transforms, and all valid transforms
                    // have a source attached.
                    panic!(
                        "Invalid input: cannot insert at {:?}",
                        insert_at.to_string()
                    )
                });
                source_config.events.extend(events);
                let id: &str = self
                    .source_ids
                    .get(&insert_at)
                    .expect("Corresponding source must exist")
                    .as_ref();
                (ComponentKey::from(id), SourceOuter::new(source_config))
            })
            .collect::<IndexMap<_, _>>())
    }

    /// Convert test outputs into sinks for use in a unit testing topology
    pub fn hydrate_into_sinks(
        &self,
        test_name: &str,
        outputs: &[TestOutput],
        no_outputs_from: &[OutputId],
    ) -> Result<
        (
            Vec<Receiver<UnitTestSinkResult>>,
            IndexMap<ComponentKey, SinkOuter<String>>,
        ),
        Vec<String>,
    > {
        if outputs.is_empty() && no_outputs_from.is_empty() {
            return Err(vec![
                "unit test must contain at least one of `outputs` or `no_outputs_from`."
                    .to_string(),
            ]);
        }
        let outputs = build_outputs(outputs)?;

        let mut template_sinks = IndexMap::new();
        let mut test_result_rxs = Vec::new();
        // Add sinks with checks
        for (ids, checks) in outputs {
            let (tx, rx) = oneshot::channel();
            let sink_ids = ids.clone();
            let sink_config = UnitTestSinkConfig {
                test_name: test_name.to_string(),
                transform_ids: ids.iter().map(|id| id.to_string()).collect(),
                result_tx: Arc::new(Mutex::new(Some(tx))),
                check: UnitTestSinkCheck::Checks(checks),
            };

            test_result_rxs.push(rx);
            template_sinks.insert(sink_ids, sink_config);
        }

        // Add sinks with no outputs check
        for id in no_outputs_from {
            let (tx, rx) = oneshot::channel();
            let sink_config = UnitTestSinkConfig {
                test_name: test_name.to_string(),
                transform_ids: vec![id.to_string()],
                result_tx: Arc::new(Mutex::new(Some(tx))),
                check: UnitTestSinkCheck::NoOutputs,
            };

            test_result_rxs.push(rx);
            template_sinks.insert(vec![id.clone()], sink_config);
        }

        let sinks = template_sinks
            .into_iter()
            .map(|(transform_ids, sink_config)| {
                let transform_ids_str = transform_ids
                    .iter()
                    .map(|s| s.to_string())
                    .collect::<Vec<_>>();
                let sink_ids = transform_ids
                    .iter()
                    .map(|transform_id| {
                        self.sink_ids
                            .get(transform_id)
                            .expect("Sink does not exist")
                            .as_str()
                    })
                    .collect::<Vec<_>>();
                let sink_id = sink_ids.join(",");
                (
                    ComponentKey::from(sink_id),
                    SinkOuter::new(transform_ids_str, sink_config),
                )
            })
            .collect::<IndexMap<_, _>>();

        Ok((test_result_rxs, sinks))
    }
}

// Find all components that participate in the test
fn get_relevant_test_components(
    sources: &[&ComponentKey],
    graph: &Graph,
) -> Result<HashSet<String>, Vec<String>> {
    graph.check_for_cycles().map_err(|error| vec![error])?;
    let mut errors = Vec::new();
    let mut components = HashSet::new();
    for source in sources {
        let paths = graph.paths_to_sink_from(source);
        if paths.is_empty() {
            errors.push(format!(
                "Unable to complete topology between input target '{}' and output target(s)",
                source
                    .to_string()
                    .rsplit_once("-source-")
                    .unwrap_or(("", ""))
                    .0
            ));
        } else {
            for path in paths {
                components.extend(path.into_iter().map(|key| key.to_string()));
            }
        }
    }

    if errors.is_empty() {
        Ok(components)
    } else {
        Err(errors)
    }
}

async fn build_unit_test(
    metadata: &UnitTestBuildMetadata,
    test: TestDefinition<String>,
    mut config_builder: ConfigBuilder,
) -> Result<UnitTest, Vec<String>> {
    let transform_only_config = config_builder.clone();
    let transform_only_graph = Graph::new_unchecked(
        &transform_only_config.sources,
        &transform_only_config.transforms,
        &transform_only_config.sinks,
        transform_only_config.schema,
    );
    let test = test.resolve_outputs(&transform_only_graph)?;

    let sources = metadata.hydrate_into_sources(&test.inputs)?;
    let (test_result_rxs, sinks) =
        metadata.hydrate_into_sinks(&test.name, &test.outputs, &test.no_outputs_from)?;

    config_builder.sources = sources;
    config_builder.sinks = sinks;
    expand_globs(&mut config_builder);

    let graph = Graph::new_unchecked(
        &config_builder.sources,
        &config_builder.transforms,
        &config_builder.sinks,
        config_builder.schema,
    );

    let mut valid_components = get_relevant_test_components(
        config_builder.sources.keys().collect::<Vec<_>>().as_ref(),
        &graph,
    )?;

    // Preserve the original unexpanded transform(s) which are valid test insertion points
    let unexpanded_transforms = valid_components
        .iter()
        .filter_map(|component| {
            component
                .split_once('.')
                .map(|(original_name, _)| original_name.to_string())
        })
        .collect::<Vec<_>>();
    valid_components.extend(unexpanded_transforms);

    // Remove all transforms that are not relevant to the current test
    config_builder.transforms = config_builder
        .transforms
        .into_iter()
        .filter(|(key, _)| valid_components.contains(&key.to_string()))
        .collect();

    // Sanitize the inputs of all relevant transforms
    let graph = Graph::new_unchecked(
        &config_builder.sources,
        &config_builder.transforms,
        &config_builder.sinks,
        config_builder.schema,
    );
    let valid_inputs = graph.input_map()?;
    for (_, transform) in config_builder.transforms.iter_mut() {
        let inputs = std::mem::take(&mut transform.inputs);
        transform.inputs = inputs
            .into_iter()
            .filter(|input| valid_inputs.contains_key(input))
            .collect();
    }

    if let Some(sink) = get_loose_end_outputs_sink(&config_builder) {
        config_builder
            .sinks
            .insert(ComponentKey::from(Uuid::new_v4().to_string()), sink);
    }
    let config = config_builder.build()?;
    let diff = config::ConfigDiff::initial(&config);
<<<<<<< HEAD
    let pieces = builder::build_pieces(&config, &diff, None, HashMap::new()).await?;
=======
    let pieces = TopologyPieces::build(&config, &diff, HashMap::new()).await?;
>>>>>>> d685a16e

    Ok(UnitTest {
        name: test.name,
        config,
        pieces,
        test_result_rxs,
    })
}

/// Near the end of building a unit test, it's possible that we've included a
/// transform(s) with multiple outputs where at least one of its output is
/// consumed but its other outputs are left unconsumed.
///
/// To avoid warning logs that occur when building such topologies, we construct
/// a NoOp sink here whose sole purpose is to consume any "loose end" outputs.
fn get_loose_end_outputs_sink(config: &ConfigBuilder) -> Option<SinkOuter<String>> {
    let config = config.clone();
    let transform_ids = config.transforms.iter().flat_map(|(key, transform)| {
        get_transform_output_ids(
            transform.inner.as_ref(),
            key.clone(),
            config.schema.log_namespace(),
        )
        .map(|output| output.to_string())
        .collect::<Vec<_>>()
    });

    let mut loose_end_outputs = Vec::new();
    for id in transform_ids {
        if !config
            .transforms
            .iter()
            .any(|(_, transform)| transform.inputs.contains(&id))
            && !config
                .sinks
                .iter()
                .any(|(_, sink)| sink.inputs.contains(&id))
        {
            loose_end_outputs.push(id);
        }
    }

    if loose_end_outputs.is_empty() {
        None
    } else {
        let noop_sink = UnitTestSinkConfig {
            test_name: "".to_string(),
            transform_ids: vec![],
            result_tx: Arc::new(Mutex::new(None)),
            check: UnitTestSinkCheck::NoOp,
        };
        Some(SinkOuter::new(loose_end_outputs, noop_sink))
    }
}

fn build_and_validate_inputs(
    test_inputs: &[TestInput],
    available_insert_targets: &HashSet<ComponentKey>,
) -> Result<HashMap<ComponentKey, Vec<Event>>, Vec<String>> {
    let mut inputs = HashMap::new();
    let mut errors = Vec::new();
    if test_inputs.is_empty() {
        errors.push("must specify at least one input.".to_string());
        return Err(errors);
    }

    for (index, input) in test_inputs.iter().enumerate() {
        if available_insert_targets.contains(&input.insert_at) {
            match build_input_event(input) {
                Ok(input_event) => {
                    inputs
                        .entry(input.insert_at.clone())
                        .and_modify(|events: &mut Vec<Event>| {
                            events.push(input_event.clone());
                        })
                        .or_insert_with(|| vec![input_event]);
                }
                Err(error) => errors.push(error),
            }
        } else {
            errors.push(format!(
                "inputs[{}]: unable to locate target transform '{}'",
                index, input.insert_at
            ))
        }
    }

    if errors.is_empty() {
        Ok(inputs)
    } else {
        Err(errors)
    }
}

fn build_outputs(
    test_outputs: &[TestOutput],
) -> Result<IndexMap<Vec<OutputId>, Vec<Vec<Condition>>>, Vec<String>> {
    let mut outputs: IndexMap<Vec<OutputId>, Vec<Vec<Condition>>> = IndexMap::new();
    let mut errors = Vec::new();

    for output in test_outputs {
        let mut conditions = Vec::new();
        for (index, condition) in output
            .conditions
            .clone()
            .unwrap_or_default()
            .iter()
            .enumerate()
        {
            match condition.build(&Default::default(), None) {
                Ok(condition) => conditions.push(condition),
                Err(error) => errors.push(format!(
                    "failed to create test condition '{}': {}",
                    index, error
                )),
            }
        }

        outputs
            .entry(output.extract_from.clone().to_vec())
            .and_modify(|existing_conditions| existing_conditions.push(conditions.clone()))
            .or_insert(vec![conditions.clone()]);
    }

    if errors.is_empty() {
        Ok(outputs)
    } else {
        Err(errors)
    }
}

fn build_input_event(input: &TestInput) -> Result<Event, String> {
    match input.type_str.as_ref() {
        "raw" => match input.value.as_ref() {
            Some(v) => Ok(Event::Log(LogEvent::from_str_legacy(v.clone()))),
            None => Err("input type 'raw' requires the field 'value'".to_string()),
        },
        "log" => {
            if let Some(log_fields) = &input.log_fields {
                let mut event = LogEvent::from_str_legacy("");
                for (path, value) in log_fields {
                    let value: Value = match value {
                        TestInputValue::String(s) => Value::from(s.to_owned()),
                        TestInputValue::Boolean(b) => Value::from(*b),
                        TestInputValue::Integer(i) => Value::from(*i),
                        TestInputValue::Float(f) => Value::from(
                            NotNan::new(*f).map_err(|_| "NaN value not supported".to_string())?,
                        ),
                    };
                    event
                        .parse_path_and_insert(path, value)
                        .map_err(|e| e.to_string())?;
                }
                Ok(event.into())
            } else {
                Err("input type 'log' requires the field 'log_fields'".to_string())
            }
        }
        "metric" => {
            if let Some(metric) = &input.metric {
                Ok(Event::Metric(metric.clone()))
            } else {
                Err("input type 'metric' requires the field 'metric'".to_string())
            }
        }
        _ => Err(format!(
            "unrecognized input type '{}', expected one of: 'raw', 'log' or 'metric'",
            input.type_str
        )),
    }
}<|MERGE_RESOLUTION|>--- conflicted
+++ resolved
@@ -419,11 +419,7 @@
     }
     let config = config_builder.build()?;
     let diff = config::ConfigDiff::initial(&config);
-<<<<<<< HEAD
-    let pieces = builder::build_pieces(&config, &diff, None, HashMap::new()).await?;
-=======
-    let pieces = TopologyPieces::build(&config, &diff, HashMap::new()).await?;
->>>>>>> d685a16e
+    let pieces = TopologyPieces::build(&config, &diff, None, HashMap::new()).await?;
 
     Ok(UnitTest {
         name: test.name,
