use std::cell::RefCell;
use std::collections::{HashMap, HashSet};

use crate::mezmo::MezmoContext;
use async_trait::async_trait;
use dyn_clone::DynClone;
use serde::Serialize;
use vector_config::{
    configurable_component,
    schema::{SchemaGenerator, SchemaObject},
    Configurable, GenerateError, Metadata, NamedComponent,
};
use vector_config_common::attributes::CustomAttribute;
use vector_core::{
    config::{GlobalOptions, Input, LogNamespace, Output},
    schema,
    transform::Transform,
};

use super::schema::Options as SchemaOptions;
use super::{id::Inputs, ComponentKey};

pub type BoxedTransform = Box<dyn TransformConfig>;

impl Configurable for BoxedTransform {
    fn referenceable_name() -> Option<&'static str> {
        Some("vector::transforms::Transforms")
    }

    fn metadata() -> Metadata {
        let mut metadata = Metadata::default();
        metadata.set_description("Configurable transforms in Vector.");
        metadata.add_custom_attribute(CustomAttribute::kv("docs::enum_tagging", "internal"));
        metadata.add_custom_attribute(CustomAttribute::kv("docs::enum_tag_field", "type"));
        metadata
    }

    fn generate_schema(gen: &RefCell<SchemaGenerator>) -> Result<SchemaObject, GenerateError> {
        vector_config::component::TransformDescription::generate_schemas(gen)
    }
}

impl<T: TransformConfig + 'static> From<T> for BoxedTransform {
    fn from(that: T) -> Self {
        Box::new(that)
    }
}

/// Fully resolved transform component.
#[configurable_component]
#[configurable(metadata(docs::component_base_type = "transform"))]
#[derive(Clone, Debug)]
pub struct TransformOuter<T>
where
    T: Configurable + Serialize + 'static,
{
    #[configurable(derived)]
    pub inputs: Inputs<T>,

    #[configurable(metadata(docs::hidden))]
    #[serde(flatten)]
    pub inner: BoxedTransform,
}

impl<T> TransformOuter<T>
where
    T: Configurable + Serialize,
{
    pub(crate) fn new<I, IT>(inputs: I, inner: IT) -> Self
    where
        I: IntoIterator<Item = T>,
        IT: Into<BoxedTransform>,
    {
        let inputs = Inputs::from_iter(inputs);
        let inner = inner.into();
        TransformOuter { inputs, inner }
    }

    pub(super) fn map_inputs<U>(self, f: impl Fn(&T) -> U) -> TransformOuter<U>
    where
        U: Configurable + Serialize,
    {
        let inputs = self.inputs.iter().map(f).collect::<Vec<_>>();
        self.with_inputs(inputs)
    }

    pub(crate) fn with_inputs<I, U>(self, inputs: I) -> TransformOuter<U>
    where
        I: IntoIterator<Item = U>,
        U: Configurable + Serialize,
    {
        TransformOuter {
            inputs: Inputs::from_iter(inputs),
            inner: self.inner,
        }
    }
}

#[derive(Debug)]
pub struct TransformContext {
    // This is optional because currently there are a lot of places we use `TransformContext` that
    // may not have the relevant data available (e.g. tests). In the future it'd be nice to make it
    // required somehow.
    pub key: Option<ComponentKey>,

    pub globals: GlobalOptions,

    pub enrichment_tables: enrichment::TableRegistry,

    /// Tracks the schema IDs assigned to schemas exposed by the transform.
    ///
<<<<<<< HEAD
    /// Given a transform can expose multiple [`Output`] channels, the ID is tied to the identifier of
    /// that `Output`.
    pub schema_definitions: HashMap<Option<String>, schema::Definition>,
=======
    /// Given a transform can expose multiple [`TransformOutput`] channels, the ID is tied to the identifier of
    /// that `TransformOutput`.
    pub schema_definitions: HashMap<Option<String>, HashMap<OutputId, schema::Definition>>,
>>>>>>> 9031d0fa

    /// The schema definition created by merging all inputs of the transform.
    ///
    /// This information can be used by transforms that behave differently based on schema
    /// information, such as the `remap` transform, which passes this information along to the VRL
    /// compiler such that type coercion becomes less of a need for operators writing VRL programs.
    pub merged_schema_definition: schema::Definition,

    pub mezmo_ctx: Option<MezmoContext>,
    pub schema: SchemaOptions,
}

impl Default for TransformContext {
    fn default() -> Self {
        Self {
            key: Default::default(),
            globals: Default::default(),
            enrichment_tables: Default::default(),
<<<<<<< HEAD
            schema_definitions: HashMap::from([(None, schema::Definition::any())]),
=======
            schema_definitions: HashMap::from([(None, HashMap::new())]),
>>>>>>> 9031d0fa
            merged_schema_definition: schema::Definition::any(),
            mezmo_ctx: Default::default(),
            schema: SchemaOptions::default(),
        }
    }
}

impl TransformContext {
    // clippy allow avoids an issue where vrl is flagged off and `globals` is
    // the sole field in the struct
    #[allow(clippy::needless_update)]
    pub fn new_with_globals(globals: GlobalOptions) -> Self {
        Self {
            globals,
            ..Default::default()
        }
    }

    #[cfg(any(test, feature = "test"))]
<<<<<<< HEAD
    pub fn new_test(schema_definitions: HashMap<Option<String>, schema::Definition>) -> Self {
=======
    pub fn new_test(
        schema_definitions: HashMap<Option<String>, HashMap<OutputId, schema::Definition>>,
    ) -> Self {
>>>>>>> 9031d0fa
        Self {
            schema_definitions,
            ..Default::default()
        }
    }

    /// Gets the log namespacing to use. The passed in value is from the transform itself
    /// and will override any global default if it's set.
    ///
    /// This should only be used for transforms that don't originate from a log (eg: `metric_to_log`)
    /// Most transforms will keep the log_namespace value that already exists on the event.
    pub fn log_namespace(&self, namespace: Option<bool>) -> LogNamespace {
        namespace
            .or(self.schema.log_namespace)
            .unwrap_or(false)
            .into()
    }
}

/// Generalized interface for describing and building transform components.
#[async_trait]
#[typetag::serde(tag = "type")]
pub trait TransformConfig: DynClone + NamedComponent + core::fmt::Debug + Send + Sync {
    /// Builds the transform with the given context.
    ///
    /// If the transform is built successfully, `Ok(...)` is returned containing the transform.
    ///
    /// # Errors
    ///
    /// If an error occurs while building the transform, an error variant explaining the issue is
    /// returned.
    async fn build(&self, globals: &TransformContext) -> crate::Result<Transform>;

    /// Gets the input configuration for this transform.
    fn input(&self) -> Input;

    /// Gets the list of outputs exposed by this transform.
    ///
    /// The provided `merged_definition` can be used by transforms to understand the expected shape
    /// of events flowing through the transform.
    fn outputs(
        &self,
        merged_definition: &schema::Definition,
        global_log_namespace: LogNamespace,
    ) -> Vec<Output>;

    /// Validates that the configuration of the transform is valid.
    ///
    /// This would generally be where logical conditions were checked, such as ensuring a transform
    /// isn't using a named output that matches a reserved output name, and so on.
    ///
    /// # Errors
    ///
    /// If validation does not succeed, an error variant containing a list of all validation errors
    /// is returned.
    fn validate(&self, _merged_definition: &schema::Definition) -> Result<(), Vec<String>> {
        Ok(())
    }

    /// Whether or not concurrency should be enabled for this transform.
    ///
    /// When enabled, this transform may be run in parallel in order to attempt to maximize
    /// throughput for this node in the topology. Transforms should generally not run concurrently
    /// unless they are compute-heavy, as there is a cost/overhead associated with fanning out
    /// events to the parallel transform tasks.
    fn enable_concurrency(&self) -> bool {
        false
    }

    /// Whether or not this transform can be nested, given the types of transforms it would be
    /// nested within.
    ///
    /// For some transforms, they can expand themselves into a subtopology of nested transforms.
    /// However, in order to prevent an infinite recursion of nested transforms, we may want to only
    /// allow one layer of "expansion". Additionally, there may be known issues with a transform
    /// that is nested under another specific transform interacting poorly, or incorrectly.
    ///
    /// This method allows a transform to report if it can or cannot function correctly if it is
    /// nested under transforms of a specific type, or if such nesting is fundamentally disallowed.
    fn nestable(&self, _parents: &HashSet<&'static str>) -> bool {
        true
    }
}

dyn_clone::clone_trait_object!(TransformConfig);<|MERGE_RESOLUTION|>--- conflicted
+++ resolved
@@ -12,12 +12,13 @@
 };
 use vector_config_common::attributes::CustomAttribute;
 use vector_core::{
-    config::{GlobalOptions, Input, LogNamespace, Output},
+    config::{GlobalOptions, Input, LogNamespace, TransformOutput},
     schema,
     transform::Transform,
 };
 
 use super::schema::Options as SchemaOptions;
+use super::OutputId;
 use super::{id::Inputs, ComponentKey};
 
 pub type BoxedTransform = Box<dyn TransformConfig>;
@@ -109,15 +110,9 @@
 
     /// Tracks the schema IDs assigned to schemas exposed by the transform.
     ///
-<<<<<<< HEAD
-    /// Given a transform can expose multiple [`Output`] channels, the ID is tied to the identifier of
-    /// that `Output`.
-    pub schema_definitions: HashMap<Option<String>, schema::Definition>,
-=======
     /// Given a transform can expose multiple [`TransformOutput`] channels, the ID is tied to the identifier of
     /// that `TransformOutput`.
     pub schema_definitions: HashMap<Option<String>, HashMap<OutputId, schema::Definition>>,
->>>>>>> 9031d0fa
 
     /// The schema definition created by merging all inputs of the transform.
     ///
@@ -136,11 +131,7 @@
             key: Default::default(),
             globals: Default::default(),
             enrichment_tables: Default::default(),
-<<<<<<< HEAD
-            schema_definitions: HashMap::from([(None, schema::Definition::any())]),
-=======
             schema_definitions: HashMap::from([(None, HashMap::new())]),
->>>>>>> 9031d0fa
             merged_schema_definition: schema::Definition::any(),
             mezmo_ctx: Default::default(),
             schema: SchemaOptions::default(),
@@ -160,13 +151,9 @@
     }
 
     #[cfg(any(test, feature = "test"))]
-<<<<<<< HEAD
-    pub fn new_test(schema_definitions: HashMap<Option<String>, schema::Definition>) -> Self {
-=======
     pub fn new_test(
         schema_definitions: HashMap<Option<String>, HashMap<OutputId, schema::Definition>>,
     ) -> Self {
->>>>>>> 9031d0fa
         Self {
             schema_definitions,
             ..Default::default()
@@ -209,9 +196,9 @@
     /// of events flowing through the transform.
     fn outputs(
         &self,
-        merged_definition: &schema::Definition,
+        input_definitions: &[(OutputId, schema::Definition)],
         global_log_namespace: LogNamespace,
-    ) -> Vec<Output>;
+    ) -> Vec<TransformOutput>;
 
     /// Validates that the configuration of the transform is valid.
     ///
