use super::{
    builder::ConfigBuilder, graph::Graph, transform::get_transform_output_ids, validation, Config,
    OutputId,
};

use indexmap::{IndexMap, IndexSet};
use vector_lib::id::Inputs;

pub fn compile(
    mut builder: ConfigBuilder,
    validate: bool,
) -> Result<(Config, Vec<String>), Vec<String>> {
    let mut errors = Vec::new();

    debug!("Compiling from ConfigBuilder with validate={validate}");
    trace!("Checking component names...");
    // component names should not have dots in the configuration file
    // but components can expand (like route) to have components with a dot
    // so this check should be done before expanding components
    if let Err(name_errors) = validation::check_names(
        builder
            .transforms
            .keys()
            .chain(builder.sources.keys())
            .chain(builder.sinks.keys()),
    ) {
        errors.extend(name_errors);
    }
    trace!("Checked component names, {} errors.", errors.len());

    trace!("Expanding globs...");
    expand_globs(&mut builder);
    trace!("Expanded globs.");

    if validate {
        if let Err(type_errors) = validation::check_shape(&builder) {
            errors.extend(type_errors);
        }

        if let Err(type_errors) = validation::check_resources(&builder) {
            errors.extend(type_errors);
        }

        if let Err(output_errors) = validation::check_outputs(&builder) {
            errors.extend(output_errors);
        }
    }

    let ConfigBuilder {
        global,
        #[cfg(feature = "api")]
        api,
        schema,
        healthchecks,
        enrichment_tables,
        sources,
        sinks,
        transforms,
        tests,
        provider: _,
        secret,
        graceful_shutdown_duration,
        allow_empty: _,
    } = builder;
    let all_sinks = sinks
        .clone()
        .into_iter()
        .chain(
            enrichment_tables
                .iter()
                .filter_map(|(key, table)| table.as_sink(key)),
        )
        .collect::<IndexMap<_, _>>();
    let sources_and_table_sources = sources
        .clone()
        .into_iter()
        .chain(
            enrichment_tables
                .iter()
                .filter_map(|(key, table)| table.as_source(key)),
        )
        .collect::<IndexMap<_, _>>();

<<<<<<< HEAD
    trace!(
        "Building graph with {} sources, {} transforms, {} sinks",
        sources.len(),
        transforms.len(),
        sinks.len()
    );
    let graph = match Graph::new(&sources, &transforms, &sinks, schema) {
=======
    let graph = match Graph::new(&sources_and_table_sources, &transforms, &all_sinks, schema) {
>>>>>>> 9a19e8a7
        Ok(graph) => graph,
        Err(graph_errors) => {
            errors.extend(graph_errors);
            return Err(errors);
        }
    };
    trace!("Built graph.");

    trace!("Typechecking graph...");
    if let Err(type_errors) = graph.typecheck() {
        errors.extend(type_errors);
    }
    trace!("Typechecked graph.");

    if validate {
        if let Err(e) = graph.check_for_cycles() {
            errors.push(e);
        }
    }

    // Inputs are resolved from string into OutputIds as part of graph construction, so update them
    // here before adding to the final config (the types require this).
    let sinks = sinks
        .into_iter()
        .map(|(key, sink)| {
            let inputs = graph.inputs_for(&key);
            (key, sink.with_inputs(inputs))
        })
        .collect();
    let transforms = transforms
        .into_iter()
        .map(|(key, transform)| {
            let inputs = graph.inputs_for(&key);
            (key, transform.with_inputs(inputs))
        })
        .collect();
    let enrichment_tables = enrichment_tables
        .into_iter()
        .map(|(key, table)| {
            let inputs = graph.inputs_for(&key);
            (key, table.with_inputs(inputs))
        })
        .collect();
    let tests = tests
        .into_iter()
        .map(|test| test.resolve_outputs(&graph))
        .collect::<Result<Vec<_>, Vec<_>>>()?;

    if errors.is_empty() {
        trace!("Finished compiling, preparing Config...");

        let mut config = Config {
            global,
            #[cfg(feature = "api")]
            api,
            schema,
            healthchecks,
            enrichment_tables,
            sources,
            sinks,
            transforms,
            tests,
            secret,
            graceful_shutdown_duration,
        };

        trace!("Propagating acknowledgements...");
        config.propagate_acknowledgements()?;
        trace!("Finished propagating acknowledgements.");
        trace!("Finished preparing Config.");

        let mut warnings = vec![];
        if validate {
            warnings = validation::warnings(&config);
        }

        Ok((config, warnings))
    } else {
        Err(errors)
    }
}

/// Expand globs in input lists
pub(crate) fn expand_globs(config: &mut ConfigBuilder) {
    let mut transforms_with_globs = vec![];
    let mut sinks_with_globs = vec![];

    debug!(
        "Expanding globs for {} transforms...",
        config.transforms.len()
    );
    for (id, transform) in config.transforms.iter() {
        trace!("Expanding globs for transform {}", &id);

        for input in transform.inputs.iter() {
            if input.chars().any(is_glob_reserved_char) {
                transforms_with_globs.push(id.clone());
            }
        }
    }

    debug!("Expanding globs for {} sinks...", config.sinks.len());
    for (id, sink) in config.sinks.iter() {
        trace!("Expanding globs for sink {}", &id);

        for input in sink.inputs.iter() {
            if input.chars().any(is_glob_reserved_char) {
                sinks_with_globs.push(id.clone());
            }
        }
    }

    if transforms_with_globs.is_empty() && sinks_with_globs.is_empty() {
        return;
    }

    warn!("Unexpected use of globs in inputs for Mezmo vector config");

    let candidates = config
        .sources
        .iter()
        .flat_map(|(key, s)| {
            s.inner
                .outputs(config.schema.log_namespace())
                .into_iter()
                .map(|output| OutputId {
                    component: key.clone(),
                    port: output.port,
                })
        })
        .chain(config.transforms.iter().flat_map(|(key, t)| {
            get_transform_output_ids(t.inner.as_ref(), key.clone(), config.schema.log_namespace())
        }))
        .map(|output_id| output_id.to_string())
        .collect::<IndexSet<String>>();

    trace!(
        "Expanding globs for {} transforms and {} sinks",
        transforms_with_globs.len(),
        sinks_with_globs.len(),
    );
    for id in transforms_with_globs.iter() {
        let transform = config.transforms.get_mut(id).unwrap();
        expand_globs_inner(&mut transform.inputs, &id.to_string(), &candidates);
    }

    for id in sinks_with_globs.iter() {
        let sink = config.sinks.get_mut(id).unwrap();
        expand_globs_inner(&mut sink.inputs, &id.to_string(), &candidates);
    }
}

enum InputMatcher {
    Pattern(glob::Pattern),
    String(String),
}

impl InputMatcher {
    fn matches(&self, candidate: &str) -> bool {
        use InputMatcher::*;

        match self {
            Pattern(pattern) => pattern.matches(candidate),
            String(s) => s == candidate,
        }
    }
}

fn expand_globs_inner(inputs: &mut Inputs<String>, id: &str, candidates: &IndexSet<String>) {
    let raw_inputs = std::mem::take(inputs);
    for raw_input in raw_inputs {
        let matcher = glob::Pattern::new(&raw_input)
            .map(InputMatcher::Pattern)
            .unwrap_or_else(|error| {
                warn!(message = "Invalid glob pattern for input.", component_id = %id, %error);
                InputMatcher::String(raw_input.to_string())
            });
        let mut matched = false;
        for input in candidates {
            if matcher.matches(input) && input != id {
                matched = true;
                inputs.extend(Some(input.to_string()))
            }
        }
        // If it didn't work as a glob pattern, leave it in the inputs as-is. This lets us give
        // more accurate error messages about nonexistent inputs.
        if !matched {
            inputs.extend(Some(raw_input))
        }
    }
}

const fn is_glob_reserved_char(c: char) -> bool {
    c == '*' || c == '?' || c == '[' || c == ']'
}

#[cfg(test)]
mod test {
    use super::*;
    use crate::test_util::mock::{basic_sink, basic_source, basic_transform};
    use vector_lib::config::ComponentKey;

    #[test]
    fn glob_expansion() {
        let mut builder = ConfigBuilder::default();
        builder.add_source("foo1", basic_source().1);
        builder.add_source("foo2", basic_source().1);
        builder.add_source("bar", basic_source().1);
        builder.add_transform("foos", &["foo*"], basic_transform("", 1.0));
        builder.add_sink("baz", &["foos*", "b*"], basic_sink(1).1);
        builder.add_sink("quix", &["*oo*"], basic_sink(1).1);
        builder.add_sink("quux", &["*"], basic_sink(1).1);

        let config = builder.build().expect("build should succeed");

        assert_eq!(
            config
                .transforms
                .get(&ComponentKey::from("foos"))
                .map(|item| without_ports(item.inputs.clone()))
                .unwrap(),
            vec![ComponentKey::from("foo1"), ComponentKey::from("foo2")]
        );
        assert_eq!(
            config
                .sinks
                .get(&ComponentKey::from("baz"))
                .map(|item| without_ports(item.inputs.clone()))
                .unwrap(),
            vec![ComponentKey::from("foos"), ComponentKey::from("bar")]
        );
        assert_eq!(
            config
                .sinks
                .get(&ComponentKey::from("quux"))
                .map(|item| without_ports(item.inputs.clone()))
                .unwrap(),
            vec![
                ComponentKey::from("foo1"),
                ComponentKey::from("foo2"),
                ComponentKey::from("bar"),
                ComponentKey::from("foos")
            ]
        );
        assert_eq!(
            config
                .sinks
                .get(&ComponentKey::from("quix"))
                .map(|item| without_ports(item.inputs.clone()))
                .unwrap(),
            vec![
                ComponentKey::from("foo1"),
                ComponentKey::from("foo2"),
                ComponentKey::from("foos")
            ]
        );
    }

    fn without_ports(outputs: Inputs<OutputId>) -> Vec<ComponentKey> {
        outputs
            .into_iter()
            .map(|output| {
                assert!(output.port.is_none());
                output.component
            })
            .collect()
    }
}<|MERGE_RESOLUTION|>--- conflicted
+++ resolved
@@ -81,17 +81,14 @@
         )
         .collect::<IndexMap<_, _>>();
 
-<<<<<<< HEAD
     trace!(
-        "Building graph with {} sources, {} transforms, {} sinks",
-        sources.len(),
+        "Building graph with {} sources/tables, {} transforms, {} sinks",
+        sources_and_table_sources.len(),
         transforms.len(),
         sinks.len()
     );
-    let graph = match Graph::new(&sources, &transforms, &sinks, schema) {
-=======
+
     let graph = match Graph::new(&sources_and_table_sources, &transforms, &all_sinks, schema) {
->>>>>>> 9a19e8a7
         Ok(graph) => graph,
         Err(graph_errors) => {
             errors.extend(graph_errors);
