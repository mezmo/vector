--- conflicted
+++ resolved
@@ -241,13 +241,8 @@
         let config_source = format!(
             r#"
             [sources.in]
-<<<<<<< HEAD
             type = "mezmo_demo_logs"
-            format = "${{{}}}"
-=======
-            type = "demo_logs"
             format = "${{{env_var}}}"
->>>>>>> dc7e7927
 
             [sinks.out]
             type = "blackhole"
