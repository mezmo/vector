#![allow(missing_docs)]
use std::{
    collections::{HashMap, HashSet},
    fmt::{self, Display, Formatter},
    hash::Hash,
    net::SocketAddr,
    path::PathBuf,
    time::Duration,
};

use indexmap::IndexMap;
use serde::Serialize;
pub use vector_lib::config::{
    AcknowledgementsConfig, DataType, GlobalOptions, Input, LogNamespace,
    SourceAcknowledgementsConfig, SourceOutput, TransformOutput,
};
pub use vector_lib::configurable::component::{
    GenerateConfig, SinkDescription, TransformDescription,
};
use vector_lib::configurable::configurable_component;

use crate::{conditions, event::Metric, secrets::SecretBackends, serde::OneOrMany};

pub mod api;
mod builder;
mod cmd;
mod compiler;
mod diff;
mod enrichment_table;
#[cfg(feature = "enterprise")]
pub mod enterprise;
pub mod format;
mod graph;
mod id;
mod loading;
pub mod provider;
pub mod schema;
mod secret;
mod sink;
mod source;
mod transform;
pub mod unit_test;
mod validation;
mod vars;
pub mod watcher;

pub use builder::ConfigBuilder;
pub use cmd::{cmd, Opts};
pub use diff::ConfigDiff;
pub use enrichment_table::{EnrichmentTableConfig, EnrichmentTableOuter};
pub use format::{Format, FormatHint};
pub use id::{ComponentKey, Inputs};
pub use loading::{
    load, load_builder_from_paths, load_from_paths, load_from_paths_with_provider_and_secrets,
    load_from_str, load_source_from_paths, merge_path_lists, process_paths, COLLECTOR,
    CONFIG_PATHS,
};
pub use provider::ProviderConfig;
pub use secret::SecretBackend;
pub use sink::{BoxedSink, SinkConfig, SinkContext, SinkHealthcheckOptions, SinkOuter};
pub use source::{BoxedSource, SourceConfig, SourceContext, SourceOuter};
pub use transform::{
    get_transform_output_ids, BoxedTransform, TransformConfig, TransformContext, TransformOuter,
};
pub use unit_test::{build_unit_tests, build_unit_tests_main, UnitTestResult};
pub use validation::warnings;
pub use vars::{interpolate, ENVIRONMENT_VARIABLE_INTERPOLATION_REGEX};
pub use vector_lib::config::{
    init_telemetry, log_schema, proxy::ProxyConfig, telemetry, LogSchema, OutputId,
};

/// Loads Log Schema from configurations and sets global schema.
/// Once this is done, configurations can be correctly loaded using
/// configured log schema defaults.
/// If deny is set, will panic if schema has already been set.
pub fn init_log_schema(config_paths: &[ConfigPath], deny_if_set: bool) -> Result<(), Vec<String>> {
    let (builder, _) = load_builder_from_paths(config_paths)?;
    vector_lib::config::init_log_schema(builder.global.log_schema, deny_if_set);
    Ok(())
}

#[derive(Debug, Clone, Ord, PartialOrd, Eq, PartialEq)]
pub enum ConfigPath {
    File(PathBuf, FormatHint),
    Dir(PathBuf),
}

impl<'a> From<&'a ConfigPath> for &'a PathBuf {
    fn from(config_path: &'a ConfigPath) -> &'a PathBuf {
        match config_path {
            ConfigPath::File(path, _) => path,
            ConfigPath::Dir(path) => path,
        }
    }
}

impl ConfigPath {
    pub const fn as_dir(&self) -> Option<&PathBuf> {
        match self {
            Self::Dir(path) => Some(path),
            _ => None,
        }
    }
}

#[derive(Debug, Default, Serialize)]
pub struct Config {
    #[cfg(feature = "api")]
    pub api: api::Options,
    pub schema: schema::Options,
    pub hash: Option<String>,
    #[cfg(feature = "enterprise")]
    pub enterprise: Option<enterprise::Options>,
    pub global: GlobalOptions,
    pub healthchecks: HealthcheckOptions,
    sources: IndexMap<ComponentKey, SourceOuter>,
    sinks: IndexMap<ComponentKey, SinkOuter<OutputId>>,
    transforms: IndexMap<ComponentKey, TransformOuter<OutputId>>,
    pub enrichment_tables: IndexMap<ComponentKey, EnrichmentTableOuter>,
    tests: Vec<TestDefinition>,
    secret: IndexMap<ComponentKey, SecretBackends>,
    pub graceful_shutdown_duration: Option<Duration>,
}

impl Config {
    pub fn builder() -> builder::ConfigBuilder {
        Default::default()
    }

    pub fn is_empty(&self) -> bool {
        self.sources.is_empty()
    }

    pub fn sources(&self) -> impl Iterator<Item = (&ComponentKey, &SourceOuter)> {
        self.sources.iter()
    }

    pub fn source(&self, id: &ComponentKey) -> Option<&SourceOuter> {
        self.sources.get(id)
    }

    pub fn transforms(&self) -> impl Iterator<Item = (&ComponentKey, &TransformOuter<OutputId>)> {
        self.transforms.iter()
    }

    pub fn transform(&self, id: &ComponentKey) -> Option<&TransformOuter<OutputId>> {
        self.transforms.get(id)
    }

    pub fn sinks(&self) -> impl Iterator<Item = (&ComponentKey, &SinkOuter<OutputId>)> {
        self.sinks.iter()
    }

    pub fn sink(&self, id: &ComponentKey) -> Option<&SinkOuter<OutputId>> {
        self.sinks.get(id)
    }

    pub fn inputs_for_node(&self, id: &ComponentKey) -> Option<&[OutputId]> {
        self.transforms
            .get(id)
            .map(|t| &t.inputs[..])
            .or_else(|| self.sinks.get(id).map(|s| &s.inputs[..]))
    }

    pub fn propagate_acknowledgements(&mut self) -> Result<(), Vec<String>> {
        let inputs: Vec<_> = self
            .sinks
            .iter()
            .filter(|(_, sink)| {
                sink.inner
                    .acknowledgements()
                    .merge_default(&self.global.acknowledgements)
                    .enabled()
            })
            .flat_map(|(name, sink)| {
                sink.inputs
                    .iter()
                    .map(|input| (name.clone(), input.clone()))
            })
            .collect();
        self.propagate_acks_rec(inputs);
        Ok(())
    }

    fn propagate_acks_rec(&mut self, sink_inputs: Vec<(ComponentKey, OutputId)>) {
        for (sink, input) in sink_inputs {
            let component = &input.component;
            if let Some(source) = self.sources.get_mut(component) {
                if source.inner.can_acknowledge() {
                    source.sink_acknowledgements = true;
                } else {
                    warn!(
                        message = "Source has acknowledgements enabled by a sink, but acknowledgements are not supported by this source. Silent data loss could occur.",
                        source = component.id(),
                        sink = sink.id(),
                    );
                }
            } else if let Some(transform) = self.transforms.get(component) {
                let inputs = transform
                    .inputs
                    .iter()
                    .map(|input| (sink.clone(), input.clone()))
                    .collect();
                self.propagate_acks_rec(inputs);
            }
        }
    }
}

/// Healthcheck options.
#[configurable_component]
#[derive(Clone, Copy, Debug)]
#[serde(default)]
pub struct HealthcheckOptions {
    /// Whether or not healthchecks are enabled for all sinks.
    ///
    /// Can be overridden on a per-sink basis.
    pub enabled: bool,

    /// Whether or not to require a sink to report as being healthy during startup.
    ///
    /// When enabled and a sink reports not being healthy, Vector will exit during start-up.
    ///
    /// Can be alternatively set, and overridden by, the `--require-healthy` command-line flag.
    pub require_healthy: bool,
}

impl HealthcheckOptions {
    pub fn set_require_healthy(&mut self, require_healthy: impl Into<Option<bool>>) {
        if let Some(require_healthy) = require_healthy.into() {
            self.require_healthy = require_healthy;
        }
    }

    fn merge(&mut self, other: Self) {
        self.enabled &= other.enabled;
        self.require_healthy |= other.require_healthy;
    }
}

impl Default for HealthcheckOptions {
    fn default() -> Self {
        Self {
            enabled: true,
            require_healthy: false,
        }
    }
}

/// Unique thing, like port, of which only one owner can be.
#[derive(Clone, Debug, Eq, PartialEq, Hash, Ord, PartialOrd)]
pub enum Resource {
    Port(SocketAddr, Protocol),
    SystemFdOffset(usize),
    Fd(u32),
    DiskBuffer(String),
}

#[derive(Clone, Debug, Eq, PartialEq, Hash, Ord, PartialOrd, Copy)]
pub enum Protocol {
    Tcp,
    Udp,
}

impl Resource {
    pub const fn tcp(addr: SocketAddr) -> Self {
        Self::Port(addr, Protocol::Tcp)
    }

    pub const fn udp(addr: SocketAddr) -> Self {
        Self::Port(addr, Protocol::Udp)
    }

    /// From given components returns all that have a resource conflict with any other component.
    pub fn conflicts<K: Eq + Hash + Clone>(
        components: impl IntoIterator<Item = (K, Vec<Resource>)>,
    ) -> HashMap<Resource, HashSet<K>> {
        let mut resource_map = HashMap::<Resource, HashSet<K>>::new();
        let mut unspecified = Vec::new();

        // Find equality based conflicts
        for (key, resources) in components {
            for resource in resources {
                if let Resource::Port(address, protocol) = &resource {
                    if address.ip().is_unspecified() {
                        unspecified.push((key.clone(), *address, *protocol));
                    }
                }

                resource_map
                    .entry(resource)
                    .or_default()
                    .insert(key.clone());
            }
        }

        // Port with unspecified address will bind to all network interfaces
        // so we have to check for all Port resources if they share the same
        // port.
        for (key, address0, protocol0) in unspecified {
            for (resource, components) in resource_map.iter_mut() {
                if let Resource::Port(address, protocol) = resource {
                    // IP addresses can either be v4 or v6.
                    // Therefore we check if the ip version matches, the port matches and if the protocol (TCP/UDP) matches
                    // when checking for equality.
                    if &address0 == address && &protocol0 == protocol {
                        components.insert(key.clone());
                    }
                }
            }
        }

        resource_map.retain(|_, components| components.len() > 1);

        resource_map
    }
}

impl Display for Protocol {
    fn fmt(&self, fmt: &mut Formatter<'_>) -> Result<(), fmt::Error> {
        match self {
            Protocol::Udp => write!(fmt, "udp"),
            Protocol::Tcp => write!(fmt, "tcp"),
        }
    }
}

impl Display for Resource {
    fn fmt(&self, fmt: &mut Formatter<'_>) -> Result<(), fmt::Error> {
        match self {
            Resource::Port(address, protocol) => write!(fmt, "{} {}", protocol, address),
            Resource::SystemFdOffset(offset) => write!(fmt, "systemd {}th socket", offset + 1),
            Resource::Fd(fd) => write!(fmt, "file descriptor: {}", fd),
            Resource::DiskBuffer(name) => write!(fmt, "disk buffer {:?}", name),
        }
    }
}

/// A unit test definition.
#[configurable_component]
#[derive(Clone, Debug)]
#[serde(deny_unknown_fields)]
pub struct TestDefinition<T: 'static = OutputId> {
    /// The name of the unit test.
    pub name: String,

    /// An input event to test against.
    pub input: Option<TestInput>,

    /// A set of input events to test against.
    #[serde(default)]
    pub inputs: Vec<TestInput>,

    /// A set of expected output events after the test has run.
    #[serde(default)]
    pub outputs: Vec<TestOutput<T>>,

    /// A set of component outputs that should not have emitted any events.
    #[serde(default)]
    pub no_outputs_from: Vec<T>,
}

impl TestDefinition<String> {
    fn resolve_outputs(
        self,
        graph: &graph::Graph,
    ) -> Result<TestDefinition<OutputId>, Vec<String>> {
        let TestDefinition {
            name,
            input,
            inputs,
            outputs,
            no_outputs_from,
        } = self;
        let mut errors = Vec::new();

        let output_map = graph.input_map().expect("ambiguous outputs");

        let outputs = outputs
            .into_iter()
            .map(|old| {
                let TestOutput {
                    extract_from,
                    conditions,
                } = old;

                (extract_from.to_vec(), conditions)
            })
            .filter_map(|(extract_from, conditions)| {
                let mut outputs = Vec::new();
                for from in extract_from {
                    if let Some(output_id) = output_map.get(&from) {
                        outputs.push(output_id.clone());
                    } else {
                        errors.push(format!(
                            r#"Invalid extract_from target in test '{}': '{}' does not exist"#,
                            name, from
                        ));
                    }
                }
                if outputs.is_empty() {
                    None
                } else {
                    Some(TestOutput {
                        extract_from: outputs.into(),
                        conditions,
                    })
                }
            })
            .collect();

        let no_outputs_from = no_outputs_from
            .into_iter()
            .filter_map(|o| {
                if let Some(output_id) = output_map.get(&o) {
                    Some(output_id.clone())
                } else {
                    errors.push(format!(
                        r#"Invalid no_outputs_from target in test '{}': '{}' does not exist"#,
                        name, o
                    ));
                    None
                }
            })
            .collect();

        if errors.is_empty() {
            Ok(TestDefinition {
                name,
                input,
                inputs,
                outputs,
                no_outputs_from,
            })
        } else {
            Err(errors)
        }
    }
}

impl TestDefinition<OutputId> {
    fn stringify(self) -> TestDefinition<String> {
        let TestDefinition {
            name,
            input,
            inputs,
            outputs,
            no_outputs_from,
        } = self;

        let outputs = outputs
            .into_iter()
            .map(|old| TestOutput {
                extract_from: old
                    .extract_from
                    .to_vec()
                    .into_iter()
                    .map(|item| item.to_string())
                    .collect::<Vec<_>>()
                    .into(),
                conditions: old.conditions,
            })
            .collect();

        let no_outputs_from = no_outputs_from.iter().map(ToString::to_string).collect();

        TestDefinition {
            name,
            input,
            inputs,
            outputs,
            no_outputs_from,
        }
    }
}

/// Value for a log field.
#[configurable_component]
#[derive(Clone, Debug)]
#[serde(untagged)]
pub enum TestInputValue {
    /// A string.
    String(String),

    /// An integer.
    Integer(i64),

    /// A floating-point number.
    Float(f64),

    /// A boolean.
    Boolean(bool),
}

/// A unit test input.
///
/// An input describes not only the type of event to insert, but also which transform within the
/// configuration to insert it to.
#[configurable_component]
#[derive(Clone, Debug)]
#[serde(deny_unknown_fields)]
pub struct TestInput {
    /// The name of the transform to insert the input event to.
    pub insert_at: ComponentKey,

    /// The type of the input event.
    ///
    /// Can be either `raw`, `log`, or `metric.
    #[serde(default = "default_test_input_type", rename = "type")]
    pub type_str: String,

    /// The raw string value to use as the input event.
    ///
    /// Use this only when the input event should be a raw event (i.e. unprocessed/undecoded log
    /// event) and when the input type is set to `raw`.
    pub value: Option<String>,

    /// The set of log fields to use when creating a log input event.
    ///
    /// Only relevant when `type` is `log`.
    pub log_fields: Option<IndexMap<String, TestInputValue>>,

    /// The metric to use as an input event.
    ///
    /// Only relevant when `type` is `metric`.
    pub metric: Option<Metric>,
}

fn default_test_input_type() -> String {
    "raw".to_string()
}

/// A unit test output.
///
/// An output describes what we expect a transform to emit when fed a certain event, or events, when
/// running a unit test.
#[configurable_component]
#[derive(Clone, Debug)]
#[serde(deny_unknown_fields)]
pub struct TestOutput<T: 'static = OutputId> {
    /// The transform outputs to extract events from.
    pub extract_from: OneOrMany<T>,

    /// The conditions to run against the output to validate that they were transformed as expected.
    pub conditions: Option<Vec<conditions::AnyCondition>>,
}

#[cfg(all(test, feature = "sources-file", feature = "sinks-console"))]
mod tests {
    use std::{collections::HashMap, path::PathBuf};

    use crate::{config, topology};
    use indoc::indoc;

    use super::{builder::ConfigBuilder, format, load_from_str, ComponentKey, ConfigDiff, Format};

    async fn load(config: &str, format: config::Format) -> Result<Vec<String>, Vec<String>> {
        match config::load_from_str(config, format) {
            Ok(c) => {
                let diff = ConfigDiff::initial(&c);
                let c2 = config::load_from_str(config, format).unwrap();
                match (
                    config::warnings(&c2),
<<<<<<< HEAD
                    topology::builder::build_pieces(&c, &diff, None, HashMap::new()).await,
=======
                    topology::TopologyPieces::build(&c, &diff, HashMap::new()).await,
>>>>>>> d685a16e
                ) {
                    (warnings, Ok(_pieces)) => Ok(warnings),
                    (_, Err(errors)) => Err(errors),
                }
            }
            Err(error) => Err(error),
        }
    }

    #[tokio::test]
    async fn bad_inputs() {
        let err = load(
            r#"
            [sources.in]
            type = "test_basic"

            [transforms.sample]
            type = "test_basic"
            inputs = []
            suffix = "foo"
            increase = 1.25

            [transforms.sample2]
            type = "test_basic"
            inputs = ["qwerty"]
            suffix = "foo"
            increase = 1.25

            [sinks.out]
            type = "test_basic"
            inputs = ["asdf", "in", "in"]
            "#,
            Format::Toml,
        )
        .await
        .unwrap_err();

        assert_eq!(
            vec![
                "Sink \"out\" has input \"in\" duplicated 2 times",
                "Transform \"sample\" has no inputs",
                "Input \"qwerty\" for transform \"sample2\" doesn't match any components.",
                "Input \"asdf\" for sink \"out\" doesn't match any components.",
            ],
            err,
        );
    }

    #[tokio::test]
    async fn duplicate_name() {
        let err = load(
            r#"
            [sources.foo]
            type = "test_basic"

            [sources.bar]
            type = "test_basic"

            [transforms.foo]
            type = "test_basic"
            inputs = ["bar"]
            suffix = "foo"
            increase = 1.25

            [sinks.out]
            type = "test_basic"
            inputs = ["foo"]
            "#,
            Format::Toml,
        )
        .await
        .unwrap_err();

        assert_eq!(
            err,
            vec!["More than one component with name \"foo\" (source, transform).",]
        );
    }

    #[tokio::test]
    #[cfg(unix)]
    async fn conflicting_stdin_and_fd_resources() {
        let errors = load(
            r#"
            [sources.stdin]
            type = "stdin"

            [sources.file_descriptor]
            type = "file_descriptor"
            fd = 0

            [sinks.out]
            type = "test_basic"
            inputs = ["stdin", "file_descriptor"]
            "#,
            Format::Toml,
        )
        .await
        .unwrap_err();

        assert_eq!(errors.len(), 1);
        let expected_prefix = "Resource `file descriptor: 0` is claimed by multiple components:";
        assert!(errors[0].starts_with(expected_prefix));
    }

    #[tokio::test]
    #[cfg(unix)]
    async fn conflicting_fd_resources() {
        let errors = load(
            r#"
            [sources.file_descriptor1]
            type = "file_descriptor"
            fd = 10
            [sources.file_descriptor2]
            type = "file_descriptor"
            fd = 10
            [sinks.out]
            type = "test_basic"
            inputs = ["file_descriptor1", "file_descriptor2"]
            "#,
            Format::Toml,
        )
        .await
        .unwrap_err();

        assert_eq!(errors.len(), 1);
        let expected_prefix = "Resource `file descriptor: 10` is claimed by multiple components:";
        assert!(errors[0].starts_with(expected_prefix));
    }

    #[tokio::test]
    #[cfg(unix)]
    async fn no_conflict_fd_resources() {
        let result = load(
            r#"
            [sources.file_descriptor1]
            type = "file_descriptor"
            fd = 10

            [sources.file_descriptor2]
            type = "file_descriptor"
            fd = 20

            [sinks.out]
            type = "test_basic"
            inputs = ["file_descriptor1", "file_descriptor2"]
            "#,
            Format::Toml,
        )
        .await;

        let expected = Ok(vec![]);
        assert_eq!(result, expected);
    }

    #[tokio::test]
    async fn warnings() {
        let warnings = load(
            r#"
            [sources.in1]
            type = "test_basic"

            [sources.in2]
            type = "test_basic"

            [transforms.sample1]
            type = "test_basic"
            inputs = ["in1"]
            suffix = "foo"
            increase = 1.25

            [transforms.sample2]
            type = "test_basic"
            inputs = ["in1"]
            suffix = "foo"
            increase = 1.25

            [sinks.out]
            type = "test_basic"
            inputs = ["sample1"]
            "#,
            Format::Toml,
        )
        .await
        .unwrap();

        assert_eq!(
            warnings,
            vec![
                "Transform \"sample2\" has no consumers",
                "Source \"in2\" has no consumers",
            ]
        )
    }

    #[tokio::test]
    async fn cycle() {
        let errors = load(
            r#"
            [sources.in]
            type = "test_basic"

            [transforms.one]
            type = "test_basic"
            inputs = ["in"]
            suffix = "foo"
            increase = 1.25

            [transforms.two]
            type = "test_basic"
            inputs = ["one", "four"]
            suffix = "foo"
            increase = 1.25

            [transforms.three]
            type = "test_basic"
            inputs = ["two"]
            suffix = "foo"
            increase = 1.25

            [transforms.four]
            type = "test_basic"
            inputs = ["three"]
            suffix = "foo"
            increase = 1.25

            [sinks.out]
            type = "test_basic"
            inputs = ["four"]
            "#,
            Format::Toml,
        )
        .await
        .unwrap_err();

        assert_eq!(
            errors,
            vec!["Cyclic dependency detected in the chain [ four -> two -> three -> four ]"]
        )
    }

    #[test]
    fn default_data_dir() {
        let config = load_from_str(
            indoc! {r#"
                [sources.in]
                type = "test_basic"

                [sinks.out]
                type = "test_basic"
                inputs = ["in"]
            "#},
            Format::Toml,
        )
        .unwrap();

        assert_eq!(
            Some(PathBuf::from("/var/lib/vector")),
            config.global.data_dir
        )
    }

    #[test]
    fn default_schema() {
        let config = load_from_str(
            indoc! {r#"
            [sources.in]
            type = "test_basic"

            [sinks.out]
            type = "test_basic"
            inputs = ["in"]
            "#},
            Format::Toml,
        )
        .unwrap();

        assert_eq!(
            "host",
            config.global.log_schema.host_key().unwrap().to_string()
        );
        assert_eq!(
            "message",
            config.global.log_schema.message_key().unwrap().to_string()
        );
        assert_eq!(
            "timestamp",
            config
                .global
                .log_schema
                .timestamp_key()
                .unwrap()
                .to_string()
        );
    }

    #[test]
    fn custom_schema() {
        let config = load_from_str(
            indoc! {r#"
                [log_schema]
                  host_key = "this"
                  message_key = "that"
                  timestamp_key = "then"

                [sources.in]
                  type = "test_basic"

                [sinks.out]
                  type = "test_basic"
                  inputs = ["in"]
            "#},
            Format::Toml,
        )
        .unwrap();

        assert_eq!(
            "this",
            config.global.log_schema.host_key().unwrap().to_string()
        );
        assert_eq!(
            "that",
            config.global.log_schema.message_key().unwrap().to_string()
        );
        assert_eq!(
            "then",
            config
                .global
                .log_schema
                .timestamp_key()
                .unwrap()
                .to_string()
        );
    }

    #[test]
    fn config_append() {
        let mut config: ConfigBuilder = format::deserialize(
            indoc! {r#"
                [sources.in]
                  type = "test_basic"

                [sinks.out]
                  type = "test_basic"
                  inputs = ["in"]
            "#},
            Format::Toml,
        )
        .unwrap();

        assert_eq!(
            config.append(
                format::deserialize(
                    indoc! {r#"
                        data_dir = "/foobar"

                        [proxy]
                          http = "http://proxy.inc:3128"

                        [transforms.foo]
                          type = "test_basic"
                          inputs = [ "in" ]
                          suffix = "foo"
                          increase = 1.25

                        [[tests]]
                          name = "check_simple_log"
                          [tests.input]
                            insert_at = "foo"
                            type = "raw"
                            value = "2019-11-28T12:00:00+00:00 info Sorry, I'm busy this week Cecil"
                          [[tests.outputs]]
                            extract_from = "foo"
                            [[tests.outputs.conditions]]
                              type = "vrl"
                              source = ".message == \"Sorry, I'm busy this week Cecil\""
                    "#},
                    Format::Toml,
                )
                .unwrap()
            ),
            Ok(())
        );

        assert!(config.global.proxy.http.is_some());
        assert!(config.global.proxy.https.is_none());
        assert_eq!(Some(PathBuf::from("/foobar")), config.global.data_dir);
        assert!(config.sources.contains_key(&ComponentKey::from("in")));
        assert!(config.sinks.contains_key(&ComponentKey::from("out")));
        assert!(config.transforms.contains_key(&ComponentKey::from("foo")));
        assert_eq!(config.tests.len(), 1);
    }

    #[test]
    fn config_append_collisions() {
        let mut config: ConfigBuilder = format::deserialize(
            indoc! {r#"
                [sources.in]
                  type = "test_basic"

                [sinks.out]
                  type = "test_basic"
                  inputs = ["in"]
            "#},
            Format::Toml,
        )
        .unwrap();

        assert_eq!(
            config.append(
                format::deserialize(
                    indoc! {r#"
                        [sources.in]
                          type = "test_basic"

                        [transforms.foo]
                          type = "test_basic"
                          inputs = [ "in" ]
                          suffix = "foo"
                          increase = 1.25

                        [sinks.out]
                          type = "test_basic"
                          inputs = ["in"]
                    "#},
                    Format::Toml,
                )
                .unwrap()
            ),
            Err(vec![
                "duplicate source id found: in".into(),
                "duplicate sink id found: out".into(),
            ])
        );
    }

    #[test]
    fn with_proxy() {
        let config: ConfigBuilder = format::deserialize(
            indoc! {r#"
                [proxy]
                  http = "http://server:3128"
                  https = "http://other:3128"
                  no_proxy = ["localhost", "127.0.0.1"]

                [sources.in]
                  type = "nginx_metrics"
                  endpoints = ["http://localhost:8000/basic_status"]
                  proxy.http = "http://server:3128"
                  proxy.https = "http://other:3128"
                  proxy.no_proxy = ["localhost", "127.0.0.1"]

                [sinks.out]
                  type = "console"
                  inputs = ["in"]
                  encoding.codec = "json"
            "#},
            Format::Toml,
        )
        .unwrap();
        assert_eq!(config.global.proxy.http, Some("http://server:3128".into()));
        assert_eq!(config.global.proxy.https, Some("http://other:3128".into()));
        assert!(config.global.proxy.no_proxy.matches("localhost"));
        let source = config.sources.get(&ComponentKey::from("in")).unwrap();
        assert_eq!(source.proxy.http, Some("http://server:3128".into()));
        assert_eq!(source.proxy.https, Some("http://other:3128".into()));
        assert!(source.proxy.no_proxy.matches("localhost"));
    }

    #[test]
    fn with_partial_global_proxy() {
        let config: ConfigBuilder = format::deserialize(
            indoc! {r#"
                [proxy]
                  http = "http://server:3128"

                [sources.in]
                  type = "nginx_metrics"
                  endpoints = ["http://localhost:8000/basic_status"]

                [sources.in.proxy]
                  http = "http://server:3129"
                  https = "http://other:3129"
                  no_proxy = ["localhost", "127.0.0.1"]

                [sinks.out]
                  type = "console"
                  inputs = ["in"]
                  encoding.codec = "json"
            "#},
            Format::Toml,
        )
        .unwrap();
        assert_eq!(config.global.proxy.http, Some("http://server:3128".into()));
        assert_eq!(config.global.proxy.https, None);
        let source = config.sources.get(&ComponentKey::from("in")).unwrap();
        assert_eq!(source.proxy.http, Some("http://server:3129".into()));
        assert_eq!(source.proxy.https, Some("http://other:3129".into()));
        assert!(source.proxy.no_proxy.matches("localhost"));
    }

    #[test]
    fn with_partial_source_proxy() {
        let config: ConfigBuilder = format::deserialize(
            indoc! {r#"
                [proxy]
                  http = "http://server:3128"
                  https = "http://other:3128"

                [sources.in]
                  type = "nginx_metrics"
                  endpoints = ["http://localhost:8000/basic_status"]

                [sources.in.proxy]
                  http = "http://server:3129"
                  no_proxy = ["localhost", "127.0.0.1"]

                [sinks.out]
                  type = "console"
                  inputs = ["in"]
                  encoding.codec = "json"
            "#},
            Format::Toml,
        )
        .unwrap();
        assert_eq!(config.global.proxy.http, Some("http://server:3128".into()));
        assert_eq!(config.global.proxy.https, Some("http://other:3128".into()));
        let source = config.sources.get(&ComponentKey::from("in")).unwrap();
        assert_eq!(source.proxy.http, Some("http://server:3129".into()));
        assert_eq!(source.proxy.https, None);
        assert!(source.proxy.no_proxy.matches("localhost"));
    }

    #[test]
    #[cfg(feature = "enterprise")]
    fn order_independent_sha256_hashes() {
        let config1: ConfigBuilder = format::deserialize(
            indoc! {r#"
                data_dir = "/tmp"

                [api]
                    enabled = true

                [sources.file]
                    type = "file"
                    ignore_older_secs = 600
                    include = ["/var/log/**/*.log"]
                    read_from = "beginning"

                [sources.internal_metrics]
                    type = "internal_metrics"
                    namespace = "pipelines"

                [transforms.filter]
                    type = "filter"
                    inputs = ["internal_metrics"]
                    condition = """
                        .name == "component_received_bytes_total"
                    """

                [sinks.out]
                    type = "console"
                    inputs = ["filter"]
                    target = "stdout"
                    encoding.codec = "json"
            "#},
            Format::Toml,
        )
        .unwrap();

        let config2: ConfigBuilder = format::deserialize(
            indoc! {r#"
                data_dir = "/tmp"

                [sources.internal_metrics]
                    type = "internal_metrics"
                    namespace = "pipelines"

                [sources.file]
                    type = "file"
                    ignore_older_secs = 600
                    include = ["/var/log/**/*.log"]
                    read_from = "beginning"

                [transforms.filter]
                    type = "filter"
                    inputs = ["internal_metrics"]
                    condition = """
                        .name == "component_received_bytes_total"
                    """

                [sinks.out]
                    type = "console"
                    inputs = ["filter"]
                    target = "stdout"
                    encoding.codec = "json"

                [api]
                    enabled = true
            "#},
            Format::Toml,
        )
        .unwrap();

        assert_eq!(config1.sha256_hash(), config2.sha256_hash())
    }

    #[test]
    #[cfg(feature = "enterprise")]
    fn enterprise_tags_ignored_sha256_hashes() {
        let config1: ConfigBuilder = format::deserialize(
            indoc! {r#"
                [enterprise]
                api_key = "api_key"
                configuration_key = "configuration_key"

                [enterprise.tags]
                tag = "value"

                [sources.internal_metrics]
                type = "internal_metrics"

                [sinks.datadog_metrics]
                type = "datadog_metrics"
                inputs = ["*"]
                default_api_key = "default_api_key"
            "#},
            Format::Toml,
        )
        .unwrap();

        let config2: ConfigBuilder = format::deserialize(
            indoc! {r#"
                [enterprise]
                api_key = "api_key"
                configuration_key = "configuration_key"

                [enterprise.tags]
                another_tag = "another value"

                [sources.internal_metrics]
                type = "internal_metrics"

                [sinks.datadog_metrics]
                type = "datadog_metrics"
                inputs = ["*"]
                default_api_key = "default_api_key"
            "#},
            Format::Toml,
        )
        .unwrap();

        assert_eq!(config1.sha256_hash(), config2.sha256_hash())
    }
}

#[cfg(all(test, feature = "sources-file", feature = "sinks-file"))]
mod acknowledgements_tests {
    use indoc::indoc;

    use super::*;

    #[test]
    fn propagates_settings() {
        // The topology:
        // in1 => out1
        // in2 => out2 (acks enabled)
        // in3 => parse3 => out3 (acks enabled)
        let config: ConfigBuilder = format::deserialize(
            indoc! {r#"
                data_dir = "/tmp"
                [sources.in1]
                    type = "file"
                    include = ["/var/log/**/*.log"]
                [sources.in2]
                    type = "file"
                    include = ["/var/log/**/*.log"]
                [sources.in3]
                    type = "file"
                    include = ["/var/log/**/*.log"]
                [transforms.parse3]
                    type = "test_basic"
                    inputs = ["in3"]
                    increase = 0.0
                    suffix = ""
                [sinks.out1]
                    type = "file"
                    inputs = ["in1"]
                    encoding.codec = "text"
                    path = "/path/to/out1"
                [sinks.out2]
                    type = "file"
                    inputs = ["in2"]
                    encoding.codec = "text"
                    path = "/path/to/out2"
                    acknowledgements = true
                [sinks.out3]
                    type = "file"
                    inputs = ["parse3"]
                    encoding.codec = "text"
                    path = "/path/to/out3"
                    acknowledgements.enabled = true
            "#},
            Format::Toml,
        )
        .unwrap();

        for source in config.sources.values() {
            assert!(
                !source.sink_acknowledgements,
                "Source `sink_acknowledgements` should be `false` before propagation"
            );
        }

        let config = config.build().unwrap();

        let get = |key: &str| config.sources.get(&ComponentKey::from(key)).unwrap();
        assert!(!get("in1").sink_acknowledgements);
        assert!(get("in2").sink_acknowledgements);
        assert!(get("in3").sink_acknowledgements);
    }
}

#[cfg(test)]
mod resource_tests {
    use std::{
        collections::{HashMap, HashSet},
        net::{IpAddr, Ipv4Addr, Ipv6Addr, SocketAddr},
    };

    use proptest::prelude::*;

    use super::Resource;

    fn tcp(addr: impl Into<IpAddr>, port: u16) -> Resource {
        Resource::tcp(SocketAddr::new(addr.into(), port))
    }

    fn udp(addr: impl Into<IpAddr>, port: u16) -> Resource {
        Resource::udp(SocketAddr::new(addr.into(), port))
    }

    fn unspecified() -> impl Strategy<Value = IpAddr> {
        prop_oneof![
            Just(Ipv4Addr::UNSPECIFIED.into()),
            Just(Ipv6Addr::UNSPECIFIED.into()),
        ]
    }

    fn specaddr() -> impl Strategy<Value = IpAddr> {
        any::<IpAddr>().prop_filter("Must be specific address", |addr| !addr.is_unspecified())
    }

    fn specport() -> impl Strategy<Value = u16> {
        any::<u16>().prop_filter("Must be specific port", |&port| port > 0)
    }

    fn hashmap(conflicts: Vec<(Resource, Vec<&str>)>) -> HashMap<Resource, HashSet<&str>> {
        conflicts
            .into_iter()
            .map(|(key, values)| (key, values.into_iter().collect()))
            .collect()
    }

    proptest! {
        #[test]
        fn valid(addr: IpAddr, port1 in specport(), port2 in specport()) {
            prop_assume!(port1 != port2);
            let components = vec![
                ("sink_0", vec![tcp(addr, 0)]),
                ("sink_1", vec![tcp(addr, port1)]),
                ("sink_2", vec![tcp(addr, port2)]),
            ];
            let conflicting = Resource::conflicts(components);
            assert_eq!(conflicting, HashMap::new());
        }

        #[test]
        fn conflicting_pair(addr: IpAddr, port in specport()) {
            let components = vec![
                ("sink_0", vec![tcp(addr, 0)]),
                ("sink_1", vec![tcp(addr, port)]),
                ("sink_2", vec![tcp(addr, port)]),
            ];
            let conflicting = Resource::conflicts(components);
            assert_eq!(
                conflicting,
                hashmap(vec![(tcp(addr, port), vec!["sink_1", "sink_2"])])
            );
        }

        #[test]
        fn conflicting_multi(addr: IpAddr, port in specport()) {
            let components = vec![
                ("sink_0", vec![tcp(addr, 0)]),
                ("sink_1", vec![tcp(addr, port), tcp(addr, 0)]),
                ("sink_2", vec![tcp(addr, port)]),
            ];
            let conflicting = Resource::conflicts(components);
            assert_eq!(
                conflicting,
                hashmap(vec![
                    (tcp(addr, 0), vec!["sink_0", "sink_1"]),
                    (tcp(addr, port), vec!["sink_1", "sink_2"])
                ])
            );
        }

        #[test]
        fn different_network_interface(addr1: IpAddr, addr2: IpAddr, port: u16) {
            prop_assume!(addr1 != addr2);
            let components = vec![
                ("sink_0", vec![tcp(addr1, port)]),
                ("sink_1", vec![tcp(addr2, port)]),
            ];
            let conflicting = Resource::conflicts(components);
            assert_eq!(conflicting, HashMap::new());
        }

        #[test]
        fn unspecified_network_interface(addr in specaddr(), unspec in unspecified(), port: u16) {
            let components = vec![
                ("sink_0", vec![tcp(addr, port)]),
                ("sink_1", vec![tcp(unspec, port)]),
            ];
            let conflicting = Resource::conflicts(components);
            assert_eq!(conflicting, HashMap::new());
        }

        #[test]
        fn different_protocol(addr: IpAddr) {
            let components = vec![
                ("sink_0", vec![tcp(addr, 0)]),
                ("sink_1", vec![udp(addr, 0)]),
            ];
            let conflicting = Resource::conflicts(components);
            assert_eq!(conflicting, HashMap::new());
        }
    }

    #[test]
    fn different_unspecified_ip_version() {
        let components = vec![
            ("sink_0", vec![tcp(Ipv4Addr::UNSPECIFIED, 0)]),
            ("sink_1", vec![tcp(Ipv6Addr::UNSPECIFIED, 0)]),
        ];
        let conflicting = Resource::conflicts(components);
        assert_eq!(conflicting, HashMap::new());
    }
}

#[cfg(all(test, feature = "sources-stdin", feature = "sinks-console"))]
mod resource_config_tests {
    use indoc::indoc;
    use vector_lib::configurable::schema::generate_root_schema;

    use super::{load_from_str, Format};

    #[test]
    fn config_conflict_detected() {
        assert!(load_from_str(
            indoc! {r#"
                [sources.in0]
                  type = "stdin"

                [sources.in1]
                  type = "stdin"

                [sinks.out]
                  type = "console"
                  inputs = ["in0","in1"]
                  encoding.codec = "json"
            "#},
            Format::Toml,
        )
        .is_err());
    }

    #[test]
    #[ignore]
    #[allow(clippy::print_stdout)]
    #[allow(clippy::print_stderr)]
    fn generate_component_config_schema() {
        use crate::config::{SinkOuter, SourceOuter, TransformOuter};
        use indexmap::IndexMap;
        use vector_lib::config::ComponentKey;
        use vector_lib::configurable::configurable_component;

        /// Top-level Vector configuration.
        #[configurable_component]
        #[derive(Clone)]
        struct ComponentsOnlyConfig {
            /// Configured sources.
            #[serde(default)]
            pub sources: IndexMap<ComponentKey, SourceOuter>,

            /// Configured transforms.
            #[serde(default)]
            pub transforms: IndexMap<ComponentKey, TransformOuter<String>>,

            /// Configured sinks.
            #[serde(default)]
            pub sinks: IndexMap<ComponentKey, SinkOuter<String>>,
        }

        match generate_root_schema::<ComponentsOnlyConfig>() {
            Ok(schema) => {
                let json = serde_json::to_string_pretty(&schema)
                    .expect("rendering root schema to JSON should not fail");

                println!("{}", json);
            }
            Err(e) => eprintln!("error while generating schema: {:?}", e),
        }
    }
}<|MERGE_RESOLUTION|>--- conflicted
+++ resolved
@@ -561,11 +561,7 @@
                 let c2 = config::load_from_str(config, format).unwrap();
                 match (
                     config::warnings(&c2),
-<<<<<<< HEAD
-                    topology::builder::build_pieces(&c, &diff, None, HashMap::new()).await,
-=======
-                    topology::TopologyPieces::build(&c, &diff, HashMap::new()).await,
->>>>>>> d685a16e
+                    crate::topology::builder::build_pieces(&c, &diff, None, HashMap::new()).await,
                 ) {
                     (warnings, Ok(_pieces)) => Ok(warnings),
                     (_, Err(errors)) => Err(errors),
