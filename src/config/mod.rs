#![allow(missing_docs)]
use std::{
    collections::{HashMap, HashSet},
    fmt::{self, Display, Formatter},
    hash::Hash,
    net::SocketAddr,
    path::PathBuf,
    time::Duration,
};

use indexmap::IndexMap;
use serde::Serialize;
pub use vector_lib::config::{
    AcknowledgementsConfig, DataType, GlobalOptions, Input, LogNamespace,
    SourceAcknowledgementsConfig, SourceOutput, TransformOutput,
};
pub use vector_lib::configurable::component::{
    GenerateConfig, SinkDescription, TransformDescription,
};
use vector_lib::configurable::configurable_component;

use crate::{conditions, event::Metric, secrets::SecretBackends, serde::OneOrMany};

pub mod api;
mod builder;
mod cmd;
mod compiler;
mod diff;
mod enrichment_table;
#[cfg(feature = "enterprise")]
pub mod enterprise;
pub mod format;
mod graph;
mod id;
mod loading;
pub mod provider;
pub mod schema;
mod secret;
mod sink;
mod source;
mod transform;
pub mod unit_test;
mod validation;
mod vars;
pub mod watcher;

pub use builder::ConfigBuilder;
pub use cmd::{cmd, Opts};
pub use diff::ConfigDiff;
pub use enrichment_table::{EnrichmentTableConfig, EnrichmentTableOuter};
pub use format::{Format, FormatHint};
pub use id::{ComponentKey, Inputs};
pub use loading::{
    load, load_builder_from_paths, load_from_paths, load_from_paths_with_provider_and_secrets,
    load_from_str, load_source_from_paths, merge_path_lists, process_paths, COLLECTOR,
    CONFIG_PATHS, STRICT_ENV_VARS,
};
pub use provider::ProviderConfig;
pub use secret::SecretBackend;
pub use sink::{BoxedSink, SinkConfig, SinkContext, SinkHealthcheckOptions, SinkOuter};
pub use source::{BoxedSource, SourceConfig, SourceContext, SourceOuter};
pub use transform::{
    get_transform_output_ids, BoxedTransform, TransformConfig, TransformContext, TransformOuter,
};
pub use unit_test::{build_unit_tests, build_unit_tests_main, UnitTestResult};
pub use validation::warnings;
pub use vars::{interpolate, ENVIRONMENT_VARIABLE_INTERPOLATION_REGEX};
pub use vector_lib::config::{
    init_telemetry, log_schema, proxy::ProxyConfig, telemetry, LogSchema, OutputId,
};

/// Loads Log Schema from configurations and sets global schema.
/// Once this is done, configurations can be correctly loaded using
/// configured log schema defaults.
/// If deny is set, will panic if schema has already been set.
pub fn init_log_schema(config_paths: &[ConfigPath], deny_if_set: bool) -> Result<(), Vec<String>> {
    let (builder, _) = load_builder_from_paths(config_paths)?;
    vector_lib::config::init_log_schema(builder.global.log_schema, deny_if_set);
    Ok(())
}

#[derive(Debug, Clone, Ord, PartialOrd, Eq, PartialEq)]
pub enum ConfigPath {
    File(PathBuf, FormatHint),
    Dir(PathBuf),
}

impl<'a> From<&'a ConfigPath> for &'a PathBuf {
    fn from(config_path: &'a ConfigPath) -> &'a PathBuf {
        match config_path {
            ConfigPath::File(path, _) => path,
            ConfigPath::Dir(path) => path,
        }
    }
}

impl ConfigPath {
    pub const fn as_dir(&self) -> Option<&PathBuf> {
        match self {
            Self::Dir(path) => Some(path),
            _ => None,
        }
    }
}

#[derive(Debug, Default, Serialize)]
pub struct Config {
    #[cfg(feature = "api")]
    pub api: api::Options,
    pub schema: schema::Options,
    pub hash: Option<String>,
    #[cfg(feature = "enterprise")]
    pub enterprise: Option<enterprise::Options>,
    pub global: GlobalOptions,
    pub healthchecks: HealthcheckOptions,
    sources: IndexMap<ComponentKey, SourceOuter>,
    sinks: IndexMap<ComponentKey, SinkOuter<OutputId>>,
    transforms: IndexMap<ComponentKey, TransformOuter<OutputId>>,
    pub enrichment_tables: IndexMap<ComponentKey, EnrichmentTableOuter>,
    tests: Vec<TestDefinition>,
    secret: IndexMap<ComponentKey, SecretBackends>,
    pub graceful_shutdown_duration: Option<Duration>,
}

impl Config {
    pub fn builder() -> builder::ConfigBuilder {
        Default::default()
    }

    pub fn is_empty(&self) -> bool {
        self.sources.is_empty()
    }

    pub fn sources(&self) -> impl Iterator<Item = (&ComponentKey, &SourceOuter)> {
        self.sources.iter()
    }

    pub fn source(&self, id: &ComponentKey) -> Option<&SourceOuter> {
        self.sources.get(id)
    }

    pub fn transforms(&self) -> impl Iterator<Item = (&ComponentKey, &TransformOuter<OutputId>)> {
        self.transforms.iter()
    }

    pub fn transform(&self, id: &ComponentKey) -> Option<&TransformOuter<OutputId>> {
        self.transforms.get(id)
    }

    pub fn sinks(&self) -> impl Iterator<Item = (&ComponentKey, &SinkOuter<OutputId>)> {
        self.sinks.iter()
    }

    pub fn sink(&self, id: &ComponentKey) -> Option<&SinkOuter<OutputId>> {
        self.sinks.get(id)
    }

    pub fn inputs_for_node(&self, id: &ComponentKey) -> Option<&[OutputId]> {
        self.transforms
            .get(id)
            .map(|t| &t.inputs[..])
            .or_else(|| self.sinks.get(id).map(|s| &s.inputs[..]))
    }

    pub fn propagate_acknowledgements(&mut self) -> Result<(), Vec<String>> {
        let inputs: Vec<_> = self
            .sinks
            .iter()
            .filter(|(_, sink)| {
                sink.inner
                    .acknowledgements()
                    .merge_default(&self.global.acknowledgements)
                    .enabled()
            })
            .flat_map(|(name, sink)| {
                sink.inputs
                    .iter()
                    .map(|input| (name.clone(), input.clone()))
            })
            .collect();
        self.propagate_acks_rec(inputs);
        Ok(())
    }

    fn propagate_acks_rec(&mut self, sink_inputs: Vec<(ComponentKey, OutputId)>) {
        for (sink, input) in sink_inputs {
            let component = &input.component;
            if let Some(source) = self.sources.get_mut(component) {
                if source.inner.can_acknowledge() {
                    source.sink_acknowledgements = true;
                } else {
                    warn!(
                        message = "Source has acknowledgements enabled by a sink, but acknowledgements are not supported by this source. Silent data loss could occur.",
                        source = component.id(),
                        sink = sink.id(),
                    );
                }
            } else if let Some(transform) = self.transforms.get(component) {
                let inputs = transform
                    .inputs
                    .iter()
                    .map(|input| (sink.clone(), input.clone()))
                    .collect();
                self.propagate_acks_rec(inputs);
            }
        }
    }
}

/// Healthcheck options.
#[configurable_component]
#[derive(Clone, Copy, Debug)]
#[serde(default)]
pub struct HealthcheckOptions {
    /// Whether or not healthchecks are enabled for all sinks.
    ///
    /// Can be overridden on a per-sink basis.
    pub enabled: bool,

    /// Whether or not to require a sink to report as being healthy during startup.
    ///
    /// When enabled and a sink reports not being healthy, Vector will exit during start-up.
    ///
    /// Can be alternatively set, and overridden by, the `--require-healthy` command-line flag.
    pub require_healthy: bool,
}

impl HealthcheckOptions {
    pub fn set_require_healthy(&mut self, require_healthy: impl Into<Option<bool>>) {
        if let Some(require_healthy) = require_healthy.into() {
            self.require_healthy = require_healthy;
        }
    }

    fn merge(&mut self, other: Self) {
        self.enabled &= other.enabled;
        self.require_healthy |= other.require_healthy;
    }
}

impl Default for HealthcheckOptions {
    fn default() -> Self {
        Self {
            enabled: true,
            require_healthy: false,
        }
    }
}

/// Unique thing, like port, of which only one owner can be.
#[derive(Clone, Debug, Eq, PartialEq, Hash, Ord, PartialOrd)]
pub enum Resource {
    Port(SocketAddr, Protocol),
    SystemFdOffset(usize),
    Fd(u32),
    DiskBuffer(String),
}

#[derive(Clone, Debug, Eq, PartialEq, Hash, Ord, PartialOrd, Copy)]
pub enum Protocol {
    Tcp,
    Udp,
}

impl Resource {
    pub const fn tcp(addr: SocketAddr) -> Self {
        Self::Port(addr, Protocol::Tcp)
    }

    pub const fn udp(addr: SocketAddr) -> Self {
        Self::Port(addr, Protocol::Udp)
    }

    /// From given components returns all that have a resource conflict with any other component.
    pub fn conflicts<K: Eq + Hash + Clone>(
        components: impl IntoIterator<Item = (K, Vec<Resource>)>,
    ) -> HashMap<Resource, HashSet<K>> {
        let mut resource_map = HashMap::<Resource, HashSet<K>>::new();
        let mut unspecified = Vec::new();

        // Find equality based conflicts
        for (key, resources) in components {
            for resource in resources {
                if let Resource::Port(address, protocol) = &resource {
                    if address.ip().is_unspecified() {
                        unspecified.push((key.clone(), *address, *protocol));
                    }
                }

                resource_map
                    .entry(resource)
                    .or_default()
                    .insert(key.clone());
            }
        }

        // Port with unspecified address will bind to all network interfaces
        // so we have to check for all Port resources if they share the same
        // port.
        for (key, address0, protocol0) in unspecified {
            for (resource, components) in resource_map.iter_mut() {
                if let Resource::Port(address, protocol) = resource {
                    // IP addresses can either be v4 or v6.
                    // Therefore we check if the ip version matches, the port matches and if the protocol (TCP/UDP) matches
                    // when checking for equality.
                    if &address0 == address && &protocol0 == protocol {
                        components.insert(key.clone());
                    }
                }
            }
        }

        resource_map.retain(|_, components| components.len() > 1);

        resource_map
    }
}

impl Display for Protocol {
    fn fmt(&self, fmt: &mut Formatter<'_>) -> Result<(), fmt::Error> {
        match self {
            Protocol::Udp => write!(fmt, "udp"),
            Protocol::Tcp => write!(fmt, "tcp"),
        }
    }
}

impl Display for Resource {
    fn fmt(&self, fmt: &mut Formatter<'_>) -> Result<(), fmt::Error> {
        match self {
            Resource::Port(address, protocol) => write!(fmt, "{} {}", protocol, address),
            Resource::SystemFdOffset(offset) => write!(fmt, "systemd {}th socket", offset + 1),
            Resource::Fd(fd) => write!(fmt, "file descriptor: {}", fd),
            Resource::DiskBuffer(name) => write!(fmt, "disk buffer {:?}", name),
        }
    }
}

/// A unit test definition.
#[configurable_component]
#[derive(Clone, Debug)]
#[serde(deny_unknown_fields)]
pub struct TestDefinition<T: 'static = OutputId> {
    /// The name of the unit test.
    pub name: String,

    /// An input event to test against.
    pub input: Option<TestInput>,

    /// A set of input events to test against.
    #[serde(default)]
    pub inputs: Vec<TestInput>,

    /// A set of expected output events after the test has run.
    #[serde(default)]
    pub outputs: Vec<TestOutput<T>>,

    /// A set of component outputs that should not have emitted any events.
    #[serde(default)]
    pub no_outputs_from: Vec<T>,
}

impl TestDefinition<String> {
    fn resolve_outputs(
        self,
        graph: &graph::Graph,
    ) -> Result<TestDefinition<OutputId>, Vec<String>> {
        let TestDefinition {
            name,
            input,
            inputs,
            outputs,
            no_outputs_from,
        } = self;
        let mut errors = Vec::new();

        let output_map = graph.input_map().expect("ambiguous outputs");

        let outputs = outputs
            .into_iter()
            .map(|old| {
                let TestOutput {
                    extract_from,
                    conditions,
                } = old;

                (extract_from.to_vec(), conditions)
            })
            .filter_map(|(extract_from, conditions)| {
                let mut outputs = Vec::new();
                for from in extract_from {
                    if let Some(output_id) = output_map.get(&from) {
                        outputs.push(output_id.clone());
                    } else {
                        errors.push(format!(
                            r#"Invalid extract_from target in test '{}': '{}' does not exist"#,
                            name, from
                        ));
                    }
                }
                if outputs.is_empty() {
                    None
                } else {
                    Some(TestOutput {
                        extract_from: outputs.into(),
                        conditions,
                    })
                }
            })
            .collect();

        let no_outputs_from = no_outputs_from
            .into_iter()
            .filter_map(|o| {
                if let Some(output_id) = output_map.get(&o) {
                    Some(output_id.clone())
                } else {
                    errors.push(format!(
                        r#"Invalid no_outputs_from target in test '{}': '{}' does not exist"#,
                        name, o
                    ));
                    None
                }
            })
            .collect();

        if errors.is_empty() {
            Ok(TestDefinition {
                name,
                input,
                inputs,
                outputs,
                no_outputs_from,
            })
        } else {
            Err(errors)
        }
    }
}

impl TestDefinition<OutputId> {
    fn stringify(self) -> TestDefinition<String> {
        let TestDefinition {
            name,
            input,
            inputs,
            outputs,
            no_outputs_from,
        } = self;

        let outputs = outputs
            .into_iter()
            .map(|old| TestOutput {
                extract_from: old
                    .extract_from
                    .to_vec()
                    .into_iter()
                    .map(|item| item.to_string())
                    .collect::<Vec<_>>()
                    .into(),
                conditions: old.conditions,
            })
            .collect();

        let no_outputs_from = no_outputs_from.iter().map(ToString::to_string).collect();

        TestDefinition {
            name,
            input,
            inputs,
            outputs,
            no_outputs_from,
        }
    }
}

/// Value for a log field.
#[configurable_component]
#[derive(Clone, Debug)]
#[serde(untagged)]
pub enum TestInputValue {
    /// A string.
    String(String),

    /// An integer.
    Integer(i64),

    /// A floating-point number.
    Float(f64),

    /// A boolean.
    Boolean(bool),
}

/// A unit test input.
///
/// An input describes not only the type of event to insert, but also which transform within the
/// configuration to insert it to.
#[configurable_component]
#[derive(Clone, Debug)]
#[serde(deny_unknown_fields)]
pub struct TestInput {
    /// The name of the transform to insert the input event to.
    pub insert_at: ComponentKey,

    /// The type of the input event.
    ///
    /// Can be either `raw`, `vrl`, `log`, or `metric.
    #[serde(default = "default_test_input_type", rename = "type")]
    pub type_str: String,

    /// The raw string value to use as the input event.
    ///
    /// Use this only when the input event should be a raw event (i.e. unprocessed/undecoded log
    /// event) and when the input type is set to `raw`.
    pub value: Option<String>,

    /// The vrl expression to generate the input event.
    ///
    /// Only relevant when `type` is `vrl`.
    pub source: Option<String>,

    /// The set of log fields to use when creating a log input event.
    ///
    /// Only relevant when `type` is `log`.
    pub log_fields: Option<IndexMap<String, TestInputValue>>,

    /// The metric to use as an input event.
    ///
    /// Only relevant when `type` is `metric`.
    pub metric: Option<Metric>,
}

fn default_test_input_type() -> String {
    "raw".to_string()
}

/// A unit test output.
///
/// An output describes what we expect a transform to emit when fed a certain event, or events, when
/// running a unit test.
#[configurable_component]
#[derive(Clone, Debug)]
#[serde(deny_unknown_fields)]
pub struct TestOutput<T: 'static = OutputId> {
    /// The transform outputs to extract events from.
    pub extract_from: OneOrMany<T>,

    /// The conditions to run against the output to validate that they were transformed as expected.
    pub conditions: Option<Vec<conditions::AnyCondition>>,
}

#[cfg(all(test, feature = "sources-file", feature = "sinks-console"))]
mod tests {
    use std::{collections::HashMap, path::PathBuf};

    use crate::{config, topology};
    use indoc::indoc;

    use super::{builder::ConfigBuilder, format, load_from_str, ComponentKey, ConfigDiff, Format};

    async fn load(config: &str, format: config::Format) -> Result<Vec<String>, Vec<String>> {
        match config::load_from_str(config, format) {
            Ok(c) => {
                let diff = ConfigDiff::initial(&c);
                let c2 = config::load_from_str(config, format).unwrap();
                match (
                    config::warnings(&c2),
<<<<<<< HEAD
                    crate::topology::builder::build_pieces(&c, &diff, None, HashMap::new()).await,
=======
                    topology::TopologyPieces::build(&c, &diff, HashMap::new(), Default::default())
                        .await,
>>>>>>> 3ff039a6
                ) {
                    (warnings, Ok(_pieces)) => Ok(warnings),
                    (_, Err(errors)) => Err(errors),
                }
            }
            Err(error) => Err(error),
        }
    }

    #[tokio::test]
    async fn bad_inputs() {
        let err = load(
            r#"
            [sources.in]
            type = "test_basic"

            [transforms.sample]
            type = "test_basic"
            inputs = []
            suffix = "foo"
            increase = 1.25

            [transforms.sample2]
            type = "test_basic"
            inputs = ["qwerty"]
            suffix = "foo"
            increase = 1.25

            [sinks.out]
            type = "test_basic"
            inputs = ["asdf", "in", "in"]
            "#,
            Format::Toml,
        )
        .await
        .unwrap_err();

        assert_eq!(
            vec![
                "Sink \"out\" has input \"in\" duplicated 2 times",
                "Transform \"sample\" has no inputs",
                "Input \"qwerty\" for transform \"sample2\" doesn't match any components.",
                "Input \"asdf\" for sink \"out\" doesn't match any components.",
            ],
            err,
        );
    }

    #[tokio::test]
    async fn duplicate_name() {
        let err = load(
            r#"
            [sources.foo]
            type = "test_basic"

            [sources.bar]
            type = "test_basic"

            [transforms.foo]
            type = "test_basic"
            inputs = ["bar"]
            suffix = "foo"
            increase = 1.25

            [sinks.out]
            type = "test_basic"
            inputs = ["foo"]
            "#,
            Format::Toml,
        )
        .await
        .unwrap_err();

        assert_eq!(
            err,
            vec!["More than one component with name \"foo\" (source, transform).",]
        );
    }

    #[tokio::test]
    #[cfg(unix)]
    async fn conflicting_stdin_and_fd_resources() {
        let errors = load(
            r#"
            [sources.stdin]
            type = "stdin"

            [sources.file_descriptor]
            type = "file_descriptor"
            fd = 0

            [sinks.out]
            type = "test_basic"
            inputs = ["stdin", "file_descriptor"]
            "#,
            Format::Toml,
        )
        .await
        .unwrap_err();

        assert_eq!(errors.len(), 1);
        let expected_prefix = "Resource `file descriptor: 0` is claimed by multiple components:";
        assert!(errors[0].starts_with(expected_prefix));
    }

    #[tokio::test]
    #[cfg(unix)]
    async fn conflicting_fd_resources() {
        let errors = load(
            r#"
            [sources.file_descriptor1]
            type = "file_descriptor"
            fd = 10
            [sources.file_descriptor2]
            type = "file_descriptor"
            fd = 10
            [sinks.out]
            type = "test_basic"
            inputs = ["file_descriptor1", "file_descriptor2"]
            "#,
            Format::Toml,
        )
        .await
        .unwrap_err();

        assert_eq!(errors.len(), 1);
        let expected_prefix = "Resource `file descriptor: 10` is claimed by multiple components:";
        assert!(errors[0].starts_with(expected_prefix));
    }

    #[tokio::test]
    #[cfg(unix)]
    async fn no_conflict_fd_resources() {
        let result = load(
            r#"
            [sources.file_descriptor1]
            type = "file_descriptor"
            fd = 10

            [sources.file_descriptor2]
            type = "file_descriptor"
            fd = 20

            [sinks.out]
            type = "test_basic"
            inputs = ["file_descriptor1", "file_descriptor2"]
            "#,
            Format::Toml,
        )
        .await;

        let expected = Ok(vec![]);
        assert_eq!(result, expected);
    }

    #[tokio::test]
    async fn warnings() {
        let warnings = load(
            r#"
            [sources.in1]
            type = "test_basic"

            [sources.in2]
            type = "test_basic"

            [transforms.sample1]
            type = "test_basic"
            inputs = ["in1"]
            suffix = "foo"
            increase = 1.25

            [transforms.sample2]
            type = "test_basic"
            inputs = ["in1"]
            suffix = "foo"
            increase = 1.25

            [sinks.out]
            type = "test_basic"
            inputs = ["sample1"]
            "#,
            Format::Toml,
        )
        .await
        .unwrap();

        assert_eq!(
            warnings,
            vec![
                "Transform \"sample2\" has no consumers",
                "Source \"in2\" has no consumers",
            ]
        )
    }

    #[tokio::test]
    async fn cycle() {
        let errors = load(
            r#"
            [sources.in]
            type = "test_basic"

            [transforms.one]
            type = "test_basic"
            inputs = ["in"]
            suffix = "foo"
            increase = 1.25

            [transforms.two]
            type = "test_basic"
            inputs = ["one", "four"]
            suffix = "foo"
            increase = 1.25

            [transforms.three]
            type = "test_basic"
            inputs = ["two"]
            suffix = "foo"
            increase = 1.25

            [transforms.four]
            type = "test_basic"
            inputs = ["three"]
            suffix = "foo"
            increase = 1.25

            [sinks.out]
            type = "test_basic"
            inputs = ["four"]
            "#,
            Format::Toml,
        )
        .await
        .unwrap_err();

        assert_eq!(
            errors,
            vec!["Cyclic dependency detected in the chain [ four -> two -> three -> four ]"]
        )
    }

    #[test]
    fn default_data_dir() {
        let config = load_from_str(
            indoc! {r#"
                [sources.in]
                type = "test_basic"

                [sinks.out]
                type = "test_basic"
                inputs = ["in"]
            "#},
            Format::Toml,
        )
        .unwrap();

        assert_eq!(
            Some(PathBuf::from("/var/lib/vector")),
            config.global.data_dir
        )
    }

    #[test]
    fn default_schema() {
        let config = load_from_str(
            indoc! {r#"
            [sources.in]
            type = "test_basic"

            [sinks.out]
            type = "test_basic"
            inputs = ["in"]
            "#},
            Format::Toml,
        )
        .unwrap();

        assert_eq!(
            "host",
            config.global.log_schema.host_key().unwrap().to_string()
        );
        assert_eq!(
            "message",
            config.global.log_schema.message_key().unwrap().to_string()
        );
        assert_eq!(
            "timestamp",
            config
                .global
                .log_schema
                .timestamp_key()
                .unwrap()
                .to_string()
        );
    }

    #[test]
    fn custom_schema() {
        let config = load_from_str(
            indoc! {r#"
                [log_schema]
                  host_key = "this"
                  message_key = "that"
                  timestamp_key = "then"

                [sources.in]
                  type = "test_basic"

                [sinks.out]
                  type = "test_basic"
                  inputs = ["in"]
            "#},
            Format::Toml,
        )
        .unwrap();

        assert_eq!(
            "this",
            config.global.log_schema.host_key().unwrap().to_string()
        );
        assert_eq!(
            "that",
            config.global.log_schema.message_key().unwrap().to_string()
        );
        assert_eq!(
            "then",
            config
                .global
                .log_schema
                .timestamp_key()
                .unwrap()
                .to_string()
        );
    }

    #[test]
    fn config_append() {
        let mut config: ConfigBuilder = format::deserialize(
            indoc! {r#"
                [sources.in]
                  type = "test_basic"

                [sinks.out]
                  type = "test_basic"
                  inputs = ["in"]
            "#},
            Format::Toml,
        )
        .unwrap();

        assert_eq!(
            config.append(
                format::deserialize(
                    indoc! {r#"
                        data_dir = "/foobar"

                        [proxy]
                          http = "http://proxy.inc:3128"

                        [transforms.foo]
                          type = "test_basic"
                          inputs = [ "in" ]
                          suffix = "foo"
                          increase = 1.25

                        [[tests]]
                          name = "check_simple_log"
                          [tests.input]
                            insert_at = "foo"
                            type = "raw"
                            value = "2019-11-28T12:00:00+00:00 info Sorry, I'm busy this week Cecil"
                          [[tests.outputs]]
                            extract_from = "foo"
                            [[tests.outputs.conditions]]
                              type = "vrl"
                              source = ".message == \"Sorry, I'm busy this week Cecil\""
                    "#},
                    Format::Toml,
                )
                .unwrap()
            ),
            Ok(())
        );

        assert!(config.global.proxy.http.is_some());
        assert!(config.global.proxy.https.is_none());
        assert_eq!(Some(PathBuf::from("/foobar")), config.global.data_dir);
        assert!(config.sources.contains_key(&ComponentKey::from("in")));
        assert!(config.sinks.contains_key(&ComponentKey::from("out")));
        assert!(config.transforms.contains_key(&ComponentKey::from("foo")));
        assert_eq!(config.tests.len(), 1);
    }

    #[test]
    fn config_append_collisions() {
        let mut config: ConfigBuilder = format::deserialize(
            indoc! {r#"
                [sources.in]
                  type = "test_basic"

                [sinks.out]
                  type = "test_basic"
                  inputs = ["in"]
            "#},
            Format::Toml,
        )
        .unwrap();

        assert_eq!(
            config.append(
                format::deserialize(
                    indoc! {r#"
                        [sources.in]
                          type = "test_basic"

                        [transforms.foo]
                          type = "test_basic"
                          inputs = [ "in" ]
                          suffix = "foo"
                          increase = 1.25

                        [sinks.out]
                          type = "test_basic"
                          inputs = ["in"]
                    "#},
                    Format::Toml,
                )
                .unwrap()
            ),
            Err(vec![
                "duplicate source id found: in".into(),
                "duplicate sink id found: out".into(),
            ])
        );
    }

    #[test]
    fn with_proxy() {
        let config: ConfigBuilder = format::deserialize(
            indoc! {r#"
                [proxy]
                  http = "http://server:3128"
                  https = "http://other:3128"
                  no_proxy = ["localhost", "127.0.0.1"]

                [sources.in]
                  type = "nginx_metrics"
                  endpoints = ["http://localhost:8000/basic_status"]
                  proxy.http = "http://server:3128"
                  proxy.https = "http://other:3128"
                  proxy.no_proxy = ["localhost", "127.0.0.1"]

                [sinks.out]
                  type = "console"
                  inputs = ["in"]
                  encoding.codec = "json"
            "#},
            Format::Toml,
        )
        .unwrap();
        assert_eq!(config.global.proxy.http, Some("http://server:3128".into()));
        assert_eq!(config.global.proxy.https, Some("http://other:3128".into()));
        assert!(config.global.proxy.no_proxy.matches("localhost"));
        let source = config.sources.get(&ComponentKey::from("in")).unwrap();
        assert_eq!(source.proxy.http, Some("http://server:3128".into()));
        assert_eq!(source.proxy.https, Some("http://other:3128".into()));
        assert!(source.proxy.no_proxy.matches("localhost"));
    }

    #[test]
    fn with_partial_global_proxy() {
        let config: ConfigBuilder = format::deserialize(
            indoc! {r#"
                [proxy]
                  http = "http://server:3128"

                [sources.in]
                  type = "nginx_metrics"
                  endpoints = ["http://localhost:8000/basic_status"]

                [sources.in.proxy]
                  http = "http://server:3129"
                  https = "http://other:3129"
                  no_proxy = ["localhost", "127.0.0.1"]

                [sinks.out]
                  type = "console"
                  inputs = ["in"]
                  encoding.codec = "json"
            "#},
            Format::Toml,
        )
        .unwrap();
        assert_eq!(config.global.proxy.http, Some("http://server:3128".into()));
        assert_eq!(config.global.proxy.https, None);
        let source = config.sources.get(&ComponentKey::from("in")).unwrap();
        assert_eq!(source.proxy.http, Some("http://server:3129".into()));
        assert_eq!(source.proxy.https, Some("http://other:3129".into()));
        assert!(source.proxy.no_proxy.matches("localhost"));
    }

    #[test]
    fn with_partial_source_proxy() {
        let config: ConfigBuilder = format::deserialize(
            indoc! {r#"
                [proxy]
                  http = "http://server:3128"
                  https = "http://other:3128"

                [sources.in]
                  type = "nginx_metrics"
                  endpoints = ["http://localhost:8000/basic_status"]

                [sources.in.proxy]
                  http = "http://server:3129"
                  no_proxy = ["localhost", "127.0.0.1"]

                [sinks.out]
                  type = "console"
                  inputs = ["in"]
                  encoding.codec = "json"
            "#},
            Format::Toml,
        )
        .unwrap();
        assert_eq!(config.global.proxy.http, Some("http://server:3128".into()));
        assert_eq!(config.global.proxy.https, Some("http://other:3128".into()));
        let source = config.sources.get(&ComponentKey::from("in")).unwrap();
        assert_eq!(source.proxy.http, Some("http://server:3129".into()));
        assert_eq!(source.proxy.https, None);
        assert!(source.proxy.no_proxy.matches("localhost"));
    }

    #[test]
    #[cfg(feature = "enterprise")]
    fn order_independent_sha256_hashes() {
        let config1: ConfigBuilder = format::deserialize(
            indoc! {r#"
                data_dir = "/tmp"

                [api]
                    enabled = true

                [sources.file]
                    type = "file"
                    ignore_older_secs = 600
                    include = ["/var/log/**/*.log"]
                    read_from = "beginning"

                [sources.internal_metrics]
                    type = "internal_metrics"
                    namespace = "pipelines"

                [transforms.filter]
                    type = "filter"
                    inputs = ["internal_metrics"]
                    condition = """
                        .name == "component_received_bytes_total"
                    """

                [sinks.out]
                    type = "console"
                    inputs = ["filter"]
                    target = "stdout"
                    encoding.codec = "json"
            "#},
            Format::Toml,
        )
        .unwrap();

        let config2: ConfigBuilder = format::deserialize(
            indoc! {r#"
                data_dir = "/tmp"

                [sources.internal_metrics]
                    type = "internal_metrics"
                    namespace = "pipelines"

                [sources.file]
                    type = "file"
                    ignore_older_secs = 600
                    include = ["/var/log/**/*.log"]
                    read_from = "beginning"

                [transforms.filter]
                    type = "filter"
                    inputs = ["internal_metrics"]
                    condition = """
                        .name == "component_received_bytes_total"
                    """

                [sinks.out]
                    type = "console"
                    inputs = ["filter"]
                    target = "stdout"
                    encoding.codec = "json"

                [api]
                    enabled = true
            "#},
            Format::Toml,
        )
        .unwrap();

        assert_eq!(config1.sha256_hash(), config2.sha256_hash())
    }

    #[test]
    #[cfg(feature = "enterprise")]
    fn enterprise_tags_ignored_sha256_hashes() {
        let config1: ConfigBuilder = format::deserialize(
            indoc! {r#"
                [enterprise]
                api_key = "api_key"
                configuration_key = "configuration_key"

                [enterprise.tags]
                tag = "value"

                [sources.internal_metrics]
                type = "internal_metrics"

                [sinks.datadog_metrics]
                type = "datadog_metrics"
                inputs = ["*"]
                default_api_key = "default_api_key"
            "#},
            Format::Toml,
        )
        .unwrap();

        let config2: ConfigBuilder = format::deserialize(
            indoc! {r#"
                [enterprise]
                api_key = "api_key"
                configuration_key = "configuration_key"

                [enterprise.tags]
                another_tag = "another value"

                [sources.internal_metrics]
                type = "internal_metrics"

                [sinks.datadog_metrics]
                type = "datadog_metrics"
                inputs = ["*"]
                default_api_key = "default_api_key"
            "#},
            Format::Toml,
        )
        .unwrap();

        assert_eq!(config1.sha256_hash(), config2.sha256_hash())
    }
}

#[cfg(all(test, feature = "sources-file", feature = "sinks-file"))]
mod acknowledgements_tests {
    use indoc::indoc;

    use super::*;

    #[test]
    fn propagates_settings() {
        // The topology:
        // in1 => out1
        // in2 => out2 (acks enabled)
        // in3 => parse3 => out3 (acks enabled)
        let config: ConfigBuilder = format::deserialize(
            indoc! {r#"
                data_dir = "/tmp"
                [sources.in1]
                    type = "file"
                    include = ["/var/log/**/*.log"]
                [sources.in2]
                    type = "file"
                    include = ["/var/log/**/*.log"]
                [sources.in3]
                    type = "file"
                    include = ["/var/log/**/*.log"]
                [transforms.parse3]
                    type = "test_basic"
                    inputs = ["in3"]
                    increase = 0.0
                    suffix = ""
                [sinks.out1]
                    type = "file"
                    inputs = ["in1"]
                    encoding.codec = "text"
                    path = "/path/to/out1"
                [sinks.out2]
                    type = "file"
                    inputs = ["in2"]
                    encoding.codec = "text"
                    path = "/path/to/out2"
                    acknowledgements = true
                [sinks.out3]
                    type = "file"
                    inputs = ["parse3"]
                    encoding.codec = "text"
                    path = "/path/to/out3"
                    acknowledgements.enabled = true
            "#},
            Format::Toml,
        )
        .unwrap();

        for source in config.sources.values() {
            assert!(
                !source.sink_acknowledgements,
                "Source `sink_acknowledgements` should be `false` before propagation"
            );
        }

        let config = config.build().unwrap();

        let get = |key: &str| config.sources.get(&ComponentKey::from(key)).unwrap();
        assert!(!get("in1").sink_acknowledgements);
        assert!(get("in2").sink_acknowledgements);
        assert!(get("in3").sink_acknowledgements);
    }
}

#[cfg(test)]
mod resource_tests {
    use std::{
        collections::{HashMap, HashSet},
        net::{IpAddr, Ipv4Addr, Ipv6Addr, SocketAddr},
    };

    use proptest::prelude::*;

    use super::Resource;

    fn tcp(addr: impl Into<IpAddr>, port: u16) -> Resource {
        Resource::tcp(SocketAddr::new(addr.into(), port))
    }

    fn udp(addr: impl Into<IpAddr>, port: u16) -> Resource {
        Resource::udp(SocketAddr::new(addr.into(), port))
    }

    fn unspecified() -> impl Strategy<Value = IpAddr> {
        prop_oneof![
            Just(Ipv4Addr::UNSPECIFIED.into()),
            Just(Ipv6Addr::UNSPECIFIED.into()),
        ]
    }

    fn specaddr() -> impl Strategy<Value = IpAddr> {
        any::<IpAddr>().prop_filter("Must be specific address", |addr| !addr.is_unspecified())
    }

    fn specport() -> impl Strategy<Value = u16> {
        any::<u16>().prop_filter("Must be specific port", |&port| port > 0)
    }

    fn hashmap(conflicts: Vec<(Resource, Vec<&str>)>) -> HashMap<Resource, HashSet<&str>> {
        conflicts
            .into_iter()
            .map(|(key, values)| (key, values.into_iter().collect()))
            .collect()
    }

    proptest! {
        #[test]
        fn valid(addr: IpAddr, port1 in specport(), port2 in specport()) {
            prop_assume!(port1 != port2);
            let components = vec![
                ("sink_0", vec![tcp(addr, 0)]),
                ("sink_1", vec![tcp(addr, port1)]),
                ("sink_2", vec![tcp(addr, port2)]),
            ];
            let conflicting = Resource::conflicts(components);
            assert_eq!(conflicting, HashMap::new());
        }

        #[test]
        fn conflicting_pair(addr: IpAddr, port in specport()) {
            let components = vec![
                ("sink_0", vec![tcp(addr, 0)]),
                ("sink_1", vec![tcp(addr, port)]),
                ("sink_2", vec![tcp(addr, port)]),
            ];
            let conflicting = Resource::conflicts(components);
            assert_eq!(
                conflicting,
                hashmap(vec![(tcp(addr, port), vec!["sink_1", "sink_2"])])
            );
        }

        #[test]
        fn conflicting_multi(addr: IpAddr, port in specport()) {
            let components = vec![
                ("sink_0", vec![tcp(addr, 0)]),
                ("sink_1", vec![tcp(addr, port), tcp(addr, 0)]),
                ("sink_2", vec![tcp(addr, port)]),
            ];
            let conflicting = Resource::conflicts(components);
            assert_eq!(
                conflicting,
                hashmap(vec![
                    (tcp(addr, 0), vec!["sink_0", "sink_1"]),
                    (tcp(addr, port), vec!["sink_1", "sink_2"])
                ])
            );
        }

        #[test]
        fn different_network_interface(addr1: IpAddr, addr2: IpAddr, port: u16) {
            prop_assume!(addr1 != addr2);
            let components = vec![
                ("sink_0", vec![tcp(addr1, port)]),
                ("sink_1", vec![tcp(addr2, port)]),
            ];
            let conflicting = Resource::conflicts(components);
            assert_eq!(conflicting, HashMap::new());
        }

        #[test]
        fn unspecified_network_interface(addr in specaddr(), unspec in unspecified(), port: u16) {
            let components = vec![
                ("sink_0", vec![tcp(addr, port)]),
                ("sink_1", vec![tcp(unspec, port)]),
            ];
            let conflicting = Resource::conflicts(components);
            assert_eq!(conflicting, HashMap::new());
        }

        #[test]
        fn different_protocol(addr: IpAddr) {
            let components = vec![
                ("sink_0", vec![tcp(addr, 0)]),
                ("sink_1", vec![udp(addr, 0)]),
            ];
            let conflicting = Resource::conflicts(components);
            assert_eq!(conflicting, HashMap::new());
        }
    }

    #[test]
    fn different_unspecified_ip_version() {
        let components = vec![
            ("sink_0", vec![tcp(Ipv4Addr::UNSPECIFIED, 0)]),
            ("sink_1", vec![tcp(Ipv6Addr::UNSPECIFIED, 0)]),
        ];
        let conflicting = Resource::conflicts(components);
        assert_eq!(conflicting, HashMap::new());
    }
}

#[cfg(all(test, feature = "sources-stdin", feature = "sinks-console"))]
mod resource_config_tests {
    use indoc::indoc;
    use vector_lib::configurable::schema::generate_root_schema;

    use super::{load_from_str, Format};

    #[test]
    fn config_conflict_detected() {
        assert!(load_from_str(
            indoc! {r#"
                [sources.in0]
                  type = "stdin"

                [sources.in1]
                  type = "stdin"

                [sinks.out]
                  type = "console"
                  inputs = ["in0","in1"]
                  encoding.codec = "json"
            "#},
            Format::Toml,
        )
        .is_err());
    }

    #[test]
    #[ignore]
    #[allow(clippy::print_stdout)]
    #[allow(clippy::print_stderr)]
    fn generate_component_config_schema() {
        use crate::config::{SinkOuter, SourceOuter, TransformOuter};
        use indexmap::IndexMap;
        use vector_lib::config::ComponentKey;
        use vector_lib::configurable::configurable_component;

        /// Top-level Vector configuration.
        #[configurable_component]
        #[derive(Clone)]
        struct ComponentsOnlyConfig {
            /// Configured sources.
            #[serde(default)]
            pub sources: IndexMap<ComponentKey, SourceOuter>,

            /// Configured transforms.
            #[serde(default)]
            pub transforms: IndexMap<ComponentKey, TransformOuter<String>>,

            /// Configured sinks.
            #[serde(default)]
            pub sinks: IndexMap<ComponentKey, SinkOuter<String>>,
        }

        match generate_root_schema::<ComponentsOnlyConfig>() {
            Ok(schema) => {
                let json = serde_json::to_string_pretty(&schema)
                    .expect("rendering root schema to JSON should not fail");

                println!("{}", json);
            }
            Err(e) => eprintln!("error while generating schema: {:?}", e),
        }
    }
}<|MERGE_RESOLUTION|>--- conflicted
+++ resolved
@@ -566,12 +566,14 @@
                 let c2 = config::load_from_str(config, format).unwrap();
                 match (
                     config::warnings(&c2),
-<<<<<<< HEAD
-                    crate::topology::builder::build_pieces(&c, &diff, None, HashMap::new()).await,
-=======
-                    topology::TopologyPieces::build(&c, &diff, HashMap::new(), Default::default())
-                        .await,
->>>>>>> 3ff039a6
+                    topology::TopologyPieces::build(
+                        &c,
+                        &diff,
+                        None,
+                        HashMap::new(),
+                        Default::default(),
+                    )
+                    .await,
                 ) {
                     (warnings, Ok(_pieces)) => Ok(warnings),
                     (_, Err(errors)) => Err(errors),
