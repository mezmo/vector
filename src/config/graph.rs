use indexmap::{set::IndexSet, IndexMap};
use std::collections::{HashMap, HashSet, VecDeque};

use super::{
    schema, ComponentKey, DataType, Output, OutputId, SinkConfig, SinkOuter, SourceOuter,
    TransformOuter,
};

#[derive(Debug, Clone)]
pub enum Node {
    Source {
        outputs: Vec<Output>,
    },
    Transform {
        in_ty: DataType,
        outputs: Vec<Output>,
    },
    Sink {
        ty: DataType,
    },
}

#[derive(Debug, Clone)]
struct Edge {
    from: OutputId,
    to: ComponentKey,
}

#[derive(Default)]
pub struct Graph {
    nodes: HashMap<ComponentKey, Node>,
    edges: Vec<Edge>,
}

impl Graph {
    pub fn new(
        sources: &IndexMap<ComponentKey, SourceOuter>,
        transforms: &IndexMap<ComponentKey, TransformOuter<String>>,
        sinks: &IndexMap<ComponentKey, SinkOuter<String>>,
        schema: schema::Options,
    ) -> Result<Self, Vec<String>> {
        Self::new_inner(sources, transforms, sinks, false, schema)
    }

    pub fn new_unchecked(
        sources: &IndexMap<ComponentKey, SourceOuter>,
        transforms: &IndexMap<ComponentKey, TransformOuter<String>>,
        sinks: &IndexMap<ComponentKey, SinkOuter<String>>,
        schema: schema::Options,
    ) -> Self {
        Self::new_inner(sources, transforms, sinks, true, schema).expect("errors ignored")
    }

    fn new_inner(
        sources: &IndexMap<ComponentKey, SourceOuter>,
        transforms: &IndexMap<ComponentKey, TransformOuter<String>>,
        sinks: &IndexMap<ComponentKey, SinkOuter<String>>,
        ignore_errors: bool,
        schema: schema::Options,
    ) -> Result<Self, Vec<String>> {
        let mut graph = Graph::default();
        let mut errors = Vec::new();

        // First, insert all of the different node types
        for (id, config) in sources.iter() {
            graph.nodes.insert(
                id.clone(),
                Node::Source {
                    outputs: config.inner.outputs(schema.log_namespace()),
                },
            );
        }

        for (id, transform) in transforms.iter() {
            graph.nodes.insert(
                id.clone(),
                Node::Transform {
                    in_ty: transform.inner.input().data_type(),
                    outputs: transform
                        .inner
                        .outputs(&schema::Definition::any(), schema.log_namespace()),
                },
            );
        }

        for (id, config) in sinks.iter() {
            graph.nodes.insert(
                id.clone(),
                Node::Sink {
                    ty: config.inner.input().data_type(),
                },
            );
        }

        // With all of the nodes added, go through inputs and add edges, resolving strings into
        // actual `OutputId`s along the way.
        let available_inputs = graph.input_map()?;

        for (id, config) in transforms.iter() {
            for input in config.inputs.iter() {
                if let Err(e) = graph.add_input(input, id, &available_inputs) {
                    errors.push(e);
                }
            }
        }

        for (id, config) in sinks.iter() {
            for input in config.inputs.iter() {
                if let Err(e) = graph.add_input(input, id, &available_inputs) {
                    errors.push(e);
                }
            }
        }

        if ignore_errors || errors.is_empty() {
            Ok(graph)
        } else {
            Err(errors)
        }
    }

    fn add_input(
        &mut self,
        from: &str,
        to: &ComponentKey,
        available_inputs: &HashMap<String, OutputId>,
    ) -> Result<(), String> {
        if let Some(output_id) = available_inputs.get(from) {
            self.edges.push(Edge {
                from: output_id.clone(),
                to: to.clone(),
            });
            Ok(())
        } else {
            let output_type = match self.nodes.get(to) {
                Some(Node::Transform { .. }) => "transform",
                Some(Node::Sink { .. }) => "sink",
                _ => panic!("only transforms and sinks have inputs"),
            };
            Err(format!(
                "Input \"{}\" for {} \"{}\" doesn't match any components.",
                from, output_type, to
            ))
        }
    }

    /// Return the input type of a given component.
    ///
    /// # Panics
    ///
    /// Will panic if the given key is not present in the graph or identifies a source, which can't
    /// have inputs.
    fn get_input_type(&self, key: &ComponentKey) -> DataType {
        match self.nodes[key] {
            Node::Source { .. } => panic!("no inputs on sources"),
            Node::Transform { in_ty, .. } => in_ty,
            Node::Sink { ty } => ty,
        }
    }

    /// Return the output type associated with a given `OutputId`.
    ///
    /// # Panics
    ///
    /// Will panic if the given id is not present in the graph or identifies a sink, which can't
    /// have inputs.
    fn get_output_type(&self, id: &OutputId) -> DataType {
        match &self.nodes[&id.component] {
            Node::Source { outputs } | Node::Transform { outputs, .. } => outputs
                .iter()
                .find(|output| output.port == id.port)
                .map(|output| output.ty)
                .expect("output didn't exist"),
            Node::Sink { .. } => panic!("no outputs on sinks"),
        }
    }

    pub fn typecheck(&self) -> Result<(), Vec<String>> {
        let mut errors = Vec::new();

        // check that all edges connect components with compatible data types
        for edge in &self.edges {
            let from_ty = self.get_output_type(&edge.from);
            let to_ty = self.get_input_type(&edge.to);

            if !from_ty.intersects(to_ty) {
                errors.push(format!(
                    "Data type mismatch between {} ({}) and {} ({})",
                    edge.from, from_ty, edge.to, to_ty
                ));
            }
        }

        if errors.is_empty() {
            Ok(())
        } else {
            errors.sort();
            errors.dedup();
            Err(errors)
        }
    }

    pub fn check_for_cycles(&self) -> Result<(), String> {
        // find all sinks
        let sinks = self.nodes.iter().filter_map(|(name, node)| match node {
            Node::Sink { .. } => Some(name),
            _ => None,
        });

        // run DFS from each sink while keep tracking the current stack to detect cycles
        for s in sinks {
            let mut traversal: VecDeque<ComponentKey> = VecDeque::new();
            let mut visited: HashSet<ComponentKey> = HashSet::new();
            let mut stack: IndexSet<ComponentKey> = IndexSet::new();

            traversal.push_back(s.to_owned());
            while !traversal.is_empty() {
                let n = traversal.back().expect("can't be empty").clone();
                if !visited.contains(&n) {
                    visited.insert(n.clone());
                    stack.insert(n.clone());
                } else {
                    // we came back to the node after exploring all its children - remove it from the stack and traversal
                    stack.remove(&n);
                    traversal.pop_back();
                }
                let inputs = self
                    .edges
                    .iter()
                    .filter(|e| e.to == n)
                    .map(|e| e.from.clone());
                for input in inputs {
                    if !visited.contains(&input.component) {
                        traversal.push_back(input.component);
                    } else if stack.contains(&input.component) {
                        // we reached the node while it is on the current stack - it's a cycle
                        let path = stack
                            .iter()
                            .skip(1) // skip the sink
                            .rev()
                            .map(|item| item.to_string())
                            .collect::<Vec<_>>();
                        return Err(format!(
                            "Cyclic dependency detected in the chain [ {} -> {} ]",
                            input.component.id(),
                            path.join(" -> ")
                        ));
                    }
                }
            }
        }
        Ok(())
    }

    pub fn valid_inputs(&self) -> HashSet<OutputId> {
        self.nodes
            .iter()
            .flat_map(|(key, node)| match node {
                Node::Sink { .. } => vec![],
                Node::Source { outputs } | Node::Transform { outputs, .. } => outputs
                    .iter()
                    .map(|output| OutputId {
                        component: key.clone(),
                        port: output.port.clone(),
                    })
                    .collect(),
            })
            .collect()
    }

    /// Produce a map of output IDs for the current set of nodes in the graph, keyed by their string
    /// representation. Returns errors for any nodes that have the same string representation,
    /// making input specifications ambiguous.
    ///
    /// When we get a dotted path in the `inputs` section of a user's config, we need to determine
    /// which of a few things that represents:
    ///
    ///   1. A component that's part of an expanded macro (e.g. `route.branch`)
    ///   2. A named output of a branching transform (e.g. `name.errors`)
    ///
    /// A naive way to do that is to compare the string representation of all valid inputs to the
    /// provided string and pick the one that matches. This works better if you can assume that there
    /// are no conflicting string representations, so this function reports any ambiguity as an
    /// error when creating the lookup map.
    pub fn input_map(&self) -> Result<HashMap<String, OutputId>, Vec<String>> {
        let mut mapped: HashMap<String, OutputId> = HashMap::new();
        let mut errors = HashSet::new();

        for id in self.valid_inputs() {
            if let Some(_other) = mapped.insert(id.to_string(), id.clone()) {
                errors.insert(format!("Input specifier {} is ambiguous", id));
            }
        }

        if errors.is_empty() {
            Ok(mapped)
        } else {
            Err(errors.into_iter().collect())
        }
    }

    pub fn inputs_for(&self, node: &ComponentKey) -> Vec<OutputId> {
        self.edges
            .iter()
            .filter(|edge| &edge.to == node)
            .map(|edge| edge.from.clone())
            .collect()
    }

    /// From a given root node, get all paths from the root node to leaf nodes
    /// where the leaf node must be a sink. This is useful for determining which
    /// components are relevant in a Vector unit test.
    ///
    /// Caller must check for cycles before calling this function.
    pub fn paths_to_sink_from(&self, root: &ComponentKey) -> Vec<Vec<ComponentKey>> {
        let mut traversal: VecDeque<(ComponentKey, Vec<_>)> = VecDeque::new();
        let mut paths = Vec::new();

        traversal.push_back((root.to_owned(), Vec::new()));
        while !traversal.is_empty() {
            let (n, mut path) = traversal.pop_back().expect("can't be empty");
            path.push(n.clone());
            let neighbors = self
                .edges
                .iter()
                .filter(|e| e.from.component == n)
                .map(|e| e.to.clone())
                .collect::<Vec<_>>();

            if neighbors.is_empty() {
                paths.push(path.clone());
            } else {
                for neighbor in neighbors {
                    traversal.push_back((neighbor, path.clone()));
                }
            }
        }

        // Keep only components from paths that end at a sink
        paths
            .into_iter()
            .filter(|path| {
                if let Some(key) = path.last() {
                    matches!(self.nodes.get(key), Some(Node::Sink { ty: _ }))
                } else {
                    false
                }
            })
            .collect()
    }
}

#[cfg(test)]
mod test {
    use similar_asserts::assert_eq;

    use super::*;

    impl Graph {
        fn add_source(&mut self, id: &str, ty: DataType) {
            self.nodes.insert(
                id.into(),
                Node::Source {
                    outputs: vec![Output::default(ty)],
                },
            );
        }

        fn add_transform(
            &mut self,
            id: &str,
            in_ty: DataType,
            out_ty: DataType,
            inputs: Vec<&str>,
        ) {
            let id = ComponentKey::from(id);
            let inputs = clean_inputs(inputs);
            self.nodes.insert(
                id.clone(),
                Node::Transform {
                    in_ty,
<<<<<<< HEAD
                    outputs: vec![Output::default(out_ty)],
=======
                    outputs: vec![TransformOutput::new(
                        out_ty,
                        [("test".into(), Definition::default_legacy_namespace())].into(),
                    )],
>>>>>>> 9031d0fa
                },
            );
            for from in inputs {
                self.edges.push(Edge {
                    from,
                    to: id.clone(),
                });
            }
        }

        fn add_transform_output(&mut self, id: &str, name: &str, ty: DataType) {
            let id = id.into();
            match self.nodes.get_mut(&id) {
<<<<<<< HEAD
                Some(Node::Transform { outputs, .. }) => {
                    outputs.push(Output::default(ty).with_port(name))
                }
=======
                Some(Node::Transform { outputs, .. }) => outputs.push(
                    TransformOutput::new(
                        ty,
                        [("test".into(), Definition::default_legacy_namespace())].into(),
                    )
                    .with_port(name),
                ),
>>>>>>> 9031d0fa
                _ => panic!("invalid transform"),
            }
        }

        fn add_sink(&mut self, id: &str, ty: DataType, inputs: Vec<&str>) {
            let id = ComponentKey::from(id);
            let inputs = clean_inputs(inputs);
            self.nodes.insert(id.clone(), Node::Sink { ty });
            for from in inputs {
                self.edges.push(Edge {
                    from,
                    to: id.clone(),
                });
            }
        }

        fn test_add_input(&mut self, node: &str, input: &str) -> Result<(), String> {
            let available_inputs = self.input_map().unwrap();
            self.add_input(input, &node.into(), &available_inputs)
        }
    }

    fn clean_inputs(inputs: Vec<&str>) -> Vec<OutputId> {
        inputs.into_iter().map(Into::into).collect()
    }

    #[test]
    fn paths_detects_cycles() {
        let mut graph = Graph::default();
        graph.add_source("in", DataType::Log);
        graph.add_transform("one", DataType::Log, DataType::Log, vec!["in", "three"]);
        graph.add_transform("two", DataType::Log, DataType::Log, vec!["one"]);
        graph.add_transform("three", DataType::Log, DataType::Log, vec!["two"]);
        graph.add_sink("out", DataType::Log, vec!["three"]);

        assert_eq!(
            Err("Cyclic dependency detected in the chain [ three -> one -> two -> three ]".into()),
            graph.check_for_cycles()
        );

        let mut graph = Graph::default();
        graph.add_source("in", DataType::Log);
        graph.add_transform("one", DataType::Log, DataType::Log, vec!["in", "three"]);
        graph.add_transform("two", DataType::Log, DataType::Log, vec!["one"]);
        graph.add_transform("three", DataType::Log, DataType::Log, vec!["two"]);
        graph.add_sink("out", DataType::Log, vec!["two"]);

        assert_eq!(
            Err("Cyclic dependency detected in the chain [ two -> three -> one -> two ]".into()),
            graph.check_for_cycles()
        );
        assert_eq!(
            Err("Cyclic dependency detected in the chain [ two -> three -> one -> two ]".into()),
            graph.check_for_cycles()
        );

        let mut graph = Graph::default();
        graph.add_source("in", DataType::Log);
        graph.add_transform("in", DataType::Log, DataType::Log, vec!["in"]);
        graph.add_sink("out", DataType::Log, vec!["in"]);

        // This isn't really a cyclic dependency but let me have this one.
        assert_eq!(
            Err("Cyclic dependency detected in the chain [ in -> in ]".into()),
            graph.check_for_cycles()
        );
    }

    #[test]
    fn paths_doesnt_detect_noncycles() {
        let mut graph = Graph::default();
        graph.add_source("in", DataType::Log);
        graph.add_transform("one", DataType::Log, DataType::Log, vec!["in"]);
        graph.add_transform("two", DataType::Log, DataType::Log, vec!["in"]);
        graph.add_transform("three", DataType::Log, DataType::Log, vec!["one", "two"]);
        graph.add_sink("out", DataType::Log, vec!["three"]);

        graph.check_for_cycles().unwrap();
    }

    #[test]
    fn detects_type_mismatches() {
        let mut graph = Graph::default();
        graph.add_source("in", DataType::Log);
        graph.add_sink("out", DataType::Metric, vec!["in"]);

        assert_eq!(
            Err(vec![
                "Data type mismatch between in (Log) and out (Metric)".into()
            ]),
            graph.typecheck()
        );
    }

    #[test]
    fn allows_log_or_metric_into_any() {
        let mut graph = Graph::default();
        graph.add_source("log_source", DataType::Log);
        graph.add_source("metric_source", DataType::Metric);
        graph.add_sink(
            "any_sink",
            DataType::all(),
            vec!["log_source", "metric_source"],
        );

        assert_eq!(Ok(()), graph.typecheck());
    }

    #[test]
    fn allows_any_into_log_or_metric() {
        let mut graph = Graph::default();
        graph.add_source("any_source", DataType::all());
        graph.add_transform(
            "log_to_any",
            DataType::Log,
            DataType::all(),
            vec!["any_source"],
        );
        graph.add_transform(
            "any_to_log",
            DataType::all(),
            DataType::Log,
            vec!["any_source"],
        );
        graph.add_sink(
            "log_sink",
            DataType::Log,
            vec!["any_source", "log_to_any", "any_to_log"],
        );
        graph.add_sink(
            "metric_sink",
            DataType::Metric,
            vec!["any_source", "log_to_any"],
        );

        assert_eq!(graph.typecheck(), Ok(()));
    }

    #[test]
    fn allows_both_directions_for_metrics() {
        let mut graph = Graph::default();
        graph.add_source("log_source", DataType::Log);
        graph.add_source("metric_source", DataType::Metric);
        graph.add_transform(
            "log_to_log",
            DataType::Log,
            DataType::Log,
            vec!["log_source"],
        );
        graph.add_transform(
            "metric_to_metric",
            DataType::Metric,
            DataType::Metric,
            vec!["metric_source"],
        );
        graph.add_transform(
            "any_to_any",
            DataType::all(),
            DataType::all(),
            vec!["log_to_log", "metric_to_metric"],
        );
        graph.add_transform(
            "any_to_log",
            DataType::all(),
            DataType::Log,
            vec!["any_to_any"],
        );
        graph.add_transform(
            "any_to_metric",
            DataType::all(),
            DataType::Metric,
            vec!["any_to_any"],
        );
        graph.add_sink("log_sink", DataType::Log, vec!["any_to_log"]);
        graph.add_sink("metric_sink", DataType::Metric, vec!["any_to_metric"]);

        assert_eq!(Ok(()), graph.typecheck());
    }

    #[test]
    fn allows_multiple_transform_outputs() {
        let mut graph = Graph::default();
        graph.add_source("log_source", DataType::Log);
        graph.add_transform(
            "log_to_log",
            DataType::Log,
            DataType::Log,
            vec!["log_source"],
        );
        graph.add_transform_output("log_to_log", "errors", DataType::Log);
        graph.add_sink("good_log_sink", DataType::Log, vec!["log_to_log"]);

        // don't add inputs to these yet since they're not validated via these helpers
        graph.add_sink("errored_log_sink", DataType::Log, vec![]);
        graph.add_sink("bad_log_sink", DataType::Log, vec![]);

        // make sure we're good with dotted paths
        assert_eq!(
            Ok(()),
            graph.test_add_input("errored_log_sink", "log_to_log.errors")
        );

        // make sure that we're not cool with an unknown dotted path
        let expected = "Input \"log_to_log.not_errors\" for sink \"bad_log_sink\" doesn't match any components.".to_string();
        assert_eq!(
            Err(expected),
            graph.test_add_input("bad_log_sink", "log_to_log.not_errors")
        );
    }

    #[test]
    fn disallows_ambiguous_inputs() {
        let mut graph = Graph::default();
        // these all look like "foo.bar", but should only yield one error
        graph.nodes.insert(
            ComponentKey::from("foo.bar"),
            Node::Source {
                outputs: vec![Output::default(DataType::all())],
            },
        );
        graph.nodes.insert(
            ComponentKey::from("foo.bar"),
            Node::Source {
                outputs: vec![Output::default(DataType::all())],
            },
        );
        graph.nodes.insert(
            ComponentKey::from("foo"),
            Node::Transform {
                in_ty: DataType::all(),
                outputs: vec![
<<<<<<< HEAD
                    Output::default(DataType::all()),
                    Output::default(DataType::all()).with_port("bar"),
=======
                    TransformOutput::new(
                        DataType::all(),
                        [("test".into(), Definition::default_legacy_namespace())].into(),
                    ),
                    TransformOutput::new(
                        DataType::all(),
                        [("test".into(), Definition::default_legacy_namespace())].into(),
                    )
                    .with_port("bar"),
>>>>>>> 9031d0fa
                ],
            },
        );

        // make sure we return more than one
        graph.nodes.insert(
            ComponentKey::from("baz.errors"),
            Node::Source {
                outputs: vec![Output::default(DataType::all())],
            },
        );
        graph.nodes.insert(
            ComponentKey::from("baz"),
            Node::Transform {
                in_ty: DataType::all(),
                outputs: vec![
<<<<<<< HEAD
                    Output::default(DataType::all()),
                    Output::default(DataType::all()).with_port("errors"),
=======
                    TransformOutput::new(
                        DataType::all(),
                        [("test".into(), Definition::default_legacy_namespace())].into(),
                    ),
                    TransformOutput::new(
                        DataType::all(),
                        [("test".into(), Definition::default_legacy_namespace())].into(),
                    )
                    .with_port("errors"),
>>>>>>> 9031d0fa
                ],
            },
        );

        let mut errors = graph.input_map().unwrap_err();
        errors.sort();
        assert_eq!(
            errors,
            vec![
                String::from("Input specifier baz.errors is ambiguous"),
                String::from("Input specifier foo.bar is ambiguous"),
            ]
        );
    }

    #[test]
    fn paths_to_sink_simple() {
        let mut graph = Graph::default();
        graph.add_source("in", DataType::Log);
        graph.add_transform("one", DataType::Log, DataType::Log, vec!["in"]);
        graph.add_transform("two", DataType::Log, DataType::Log, vec!["one"]);
        graph.add_transform("three", DataType::Log, DataType::Log, vec!["two"]);
        graph.add_sink("out", DataType::Log, vec!["three"]);

        let paths: Vec<Vec<_>> = graph
            .paths_to_sink_from(&ComponentKey::from("in"))
            .into_iter()
            .map(|keys| keys.into_iter().map(|key| key.to_string()).collect())
            .collect();

        assert_eq!(paths.len(), 1);
        assert_eq!(paths[0], vec!["in", "one", "two", "three", "out"])
    }

    #[test]
    fn paths_to_sink_non_existent_root() {
        let graph = Graph::default();
        let paths = graph.paths_to_sink_from(&ComponentKey::from("in"));

        assert_eq!(paths.len(), 0);
    }

    #[test]
    fn paths_to_sink_irrelevant_transforms() {
        let mut graph = Graph::default();
        graph.add_source("source", DataType::Log);
        // These transforms do not link to a sink
        graph.add_transform("t1", DataType::Log, DataType::Log, vec!["source"]);
        graph.add_transform("t2", DataType::Log, DataType::Log, vec!["t1"]);
        graph.add_transform("t3", DataType::Log, DataType::Log, vec!["t1"]);
        // These transforms do link to a sink
        graph.add_transform("t4", DataType::Log, DataType::Log, vec!["source"]);
        graph.add_transform("t5", DataType::Log, DataType::Log, vec!["source"]);
        graph.add_sink("sink1", DataType::Log, vec!["t4"]);
        graph.add_sink("sink2", DataType::Log, vec!["t5"]);

        let paths: Vec<Vec<_>> = graph
            .paths_to_sink_from(&ComponentKey::from("source"))
            .into_iter()
            .map(|keys| keys.into_iter().map(|key| key.to_string()).collect())
            .collect();

        assert_eq!(paths.len(), 2);
        assert_eq!(paths[0], vec!["source", "t5", "sink2"]);
        assert_eq!(paths[1], vec!["source", "t4", "sink1"]);
    }

    #[test]
    fn paths_to_sink_multiple_inputs_into_sink() {
        let mut graph = Graph::default();
        graph.add_source("source", DataType::Log);
        graph.add_transform("t1", DataType::Log, DataType::Log, vec!["source"]);
        graph.add_transform("t2", DataType::Log, DataType::Log, vec!["t1"]);
        graph.add_transform("t3", DataType::Log, DataType::Log, vec!["t1"]);
        graph.add_sink("sink1", DataType::Log, vec!["t2", "t3"]);

        let paths: Vec<Vec<_>> = graph
            .paths_to_sink_from(&ComponentKey::from("source"))
            .into_iter()
            .map(|keys| keys.into_iter().map(|key| key.to_string()).collect())
            .collect();

        assert_eq!(paths.len(), 2);
        assert_eq!(paths[0], vec!["source", "t1", "t3", "sink1"]);
        assert_eq!(paths[1], vec!["source", "t1", "t2", "sink1"]);
    }
}<|MERGE_RESOLUTION|>--- conflicted
+++ resolved
@@ -2,18 +2,18 @@
 use std::collections::{HashMap, HashSet, VecDeque};
 
 use super::{
-    schema, ComponentKey, DataType, Output, OutputId, SinkConfig, SinkOuter, SourceOuter,
-    TransformOuter,
+    schema, ComponentKey, DataType, OutputId, SinkConfig, SinkOuter, SourceOuter, SourceOutput,
+    TransformOuter, TransformOutput,
 };
 
 #[derive(Debug, Clone)]
 pub enum Node {
     Source {
-        outputs: Vec<Output>,
+        outputs: Vec<SourceOutput>,
     },
     Transform {
         in_ty: DataType,
-        outputs: Vec<Output>,
+        outputs: Vec<TransformOutput>,
     },
     Sink {
         ty: DataType,
@@ -76,9 +76,10 @@
                 id.clone(),
                 Node::Transform {
                     in_ty: transform.inner.input().data_type(),
-                    outputs: transform
-                        .inner
-                        .outputs(&schema::Definition::any(), schema.log_namespace()),
+                    outputs: transform.inner.outputs(
+                        &[(id.into(), schema::Definition::any())],
+                        schema.log_namespace(),
+                    ),
                 },
             );
         }
@@ -166,7 +167,12 @@
     /// have inputs.
     fn get_output_type(&self, id: &OutputId) -> DataType {
         match &self.nodes[&id.component] {
-            Node::Source { outputs } | Node::Transform { outputs, .. } => outputs
+            Node::Source { outputs } => outputs
+                .iter()
+                .find(|output| output.port == id.port)
+                .map(|output| output.ty)
+                .expect("output didn't exist"),
+            Node::Transform { outputs, .. } => outputs
                 .iter()
                 .find(|output| output.port == id.port)
                 .map(|output| output.ty)
@@ -257,7 +263,14 @@
             .iter()
             .flat_map(|(key, node)| match node {
                 Node::Sink { .. } => vec![],
-                Node::Source { outputs } | Node::Transform { outputs, .. } => outputs
+                Node::Source { outputs } => outputs
+                    .iter()
+                    .map(|output| OutputId {
+                        component: key.clone(),
+                        port: output.port.clone(),
+                    })
+                    .collect(),
+                Node::Transform { outputs, .. } => outputs
                     .iter()
                     .map(|output| OutputId {
                         component: key.clone(),
@@ -379,14 +392,10 @@
                 id.clone(),
                 Node::Transform {
                     in_ty,
-<<<<<<< HEAD
-                    outputs: vec![Output::default(out_ty)],
-=======
                     outputs: vec![TransformOutput::new(
                         out_ty,
                         [("test".into(), Definition::default_legacy_namespace())].into(),
                     )],
->>>>>>> 9031d0fa
                 },
             );
             for from in inputs {
@@ -400,11 +409,6 @@
         fn add_transform_output(&mut self, id: &str, name: &str, ty: DataType) {
             let id = id.into();
             match self.nodes.get_mut(&id) {
-<<<<<<< HEAD
-                Some(Node::Transform { outputs, .. }) => {
-                    outputs.push(Output::default(ty).with_port(name))
-                }
-=======
                 Some(Node::Transform { outputs, .. }) => outputs.push(
                     TransformOutput::new(
                         ty,
@@ -412,7 +416,6 @@
                     )
                     .with_port(name),
                 ),
->>>>>>> 9031d0fa
                 _ => panic!("invalid transform"),
             }
         }
@@ -644,10 +647,6 @@
             Node::Transform {
                 in_ty: DataType::all(),
                 outputs: vec![
-<<<<<<< HEAD
-                    Output::default(DataType::all()),
-                    Output::default(DataType::all()).with_port("bar"),
-=======
                     TransformOutput::new(
                         DataType::all(),
                         [("test".into(), Definition::default_legacy_namespace())].into(),
@@ -657,7 +656,6 @@
                         [("test".into(), Definition::default_legacy_namespace())].into(),
                     )
                     .with_port("bar"),
->>>>>>> 9031d0fa
                 ],
             },
         );
@@ -674,10 +672,6 @@
             Node::Transform {
                 in_ty: DataType::all(),
                 outputs: vec![
-<<<<<<< HEAD
-                    Output::default(DataType::all()),
-                    Output::default(DataType::all()).with_port("errors"),
-=======
                     TransformOutput::new(
                         DataType::all(),
                         [("test".into(), Definition::default_legacy_namespace())].into(),
@@ -687,7 +681,6 @@
                         [("test".into(), Definition::default_legacy_namespace())].into(),
                     )
                     .with_port("errors"),
->>>>>>> 9031d0fa
                 ],
             },
         );
