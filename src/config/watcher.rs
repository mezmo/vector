use std::{
    path::{Path, PathBuf},
    time::Duration,
};
use std::{
    sync::mpsc::{channel, Receiver},
    thread,
};

use notify::{recommended_watcher, EventKind, RecursiveMode};

use crate::Error;

/// Per notify own documentation, it's advised to have delay of more than 30 sec,
/// so to avoid receiving repetitions of previous events on macOS.
///
/// But, config and topology reload logic can handle:
///  - Invalid config, caused either by user or by data race.
///  - Frequent changes, caused by user/editor modifying/saving file in small chunks.
///    so we can use smaller, more responsive delay.
const CONFIG_WATCH_DELAY: std::time::Duration = std::time::Duration::from_secs(1);

const RETRY_TIMEOUT: std::time::Duration = std::time::Duration::from_secs(10);

/// Refer to [`crate::cli::WatchConfigMethod`] for details.
pub enum WatcherConfig {
    /// Recommended watcher for the current OS.
    RecommendedWatcher,
    /// A poll-based watcher that checks for file changes at regular intervals.
    PollWatcher(u64),
}

enum Watcher {
    /// recommended watcher for os, usually inotify for linux based systems
    RecommendedWatcher(notify::RecommendedWatcher),
    /// poll based watcher. for watching files from NFS.
    PollWatcher(notify::PollWatcher),
}

impl Watcher {
    fn add_paths(&mut self, config_paths: &[PathBuf]) -> Result<(), Error> {
        for path in config_paths {
            self.watch(path, RecursiveMode::Recursive)?;
        }
        Ok(())
    }

    fn watch(&mut self, path: &Path, recursive_mode: RecursiveMode) -> Result<(), Error> {
        use notify::Watcher as NotifyWatcher;
        match self {
            Watcher::RecommendedWatcher(watcher) => {
                watcher.watch(path, recursive_mode)?;
            }
            Watcher::PollWatcher(watcher) => {
                watcher.watch(path, recursive_mode)?;
            }
        }
        Ok(())
    }
}

/// Sends a ReloadFromDisk on config_path changes.
/// Accumulates file changes until no change for given duration has occurred.
/// Has best effort guarantee of detecting all file changes from the end of
/// this function until the main thread stops.
pub fn spawn_thread<'a>(
    watcher_conf: WatcherConfig,
    signal_tx: crate::signal::SignalTx,
    config_paths: impl IntoIterator<Item = &'a PathBuf> + 'a,
    delay: impl Into<Option<Duration>>,
) -> Result<(), Error> {
    let config_paths: Vec<_> = config_paths.into_iter().cloned().collect();
    let delay = delay.into().unwrap_or(CONFIG_WATCH_DELAY);

    // Create watcher now so not to miss any changes happening between
    // returning from this function and the thread starting.
    let mut watcher = Some(create_watcher(&watcher_conf, &config_paths)?);

    info!("Watching configuration files.");

    thread::spawn(move || loop {
        if let Some((mut watcher, receiver)) = watcher.take() {
            while let Ok(Ok(event)) = receiver.recv() {
                if matches!(
                    event.kind,
                    EventKind::Create(_) | EventKind::Remove(_) | EventKind::Modify(_)
                ) {
                    debug!(message = "Configuration file change detected.", event = ?event);

                    // Consume events until delay amount of time has passed since the latest event.
                    while receiver.recv_timeout(delay).is_ok() {}

                    debug!(message = "Consumed file change events for delay.", delay = ?delay);

                    // We need to read paths to resolve any inode changes that may have happened.
                    // And we need to do it before raising sighup to avoid missing any change.
                    if let Err(error) = watcher.add_paths(&config_paths) {
                        error!(message = "Failed to read files to watch.", %error);
                        break;
                    }

                    debug!(message = "Reloaded paths.");

                    info!("Configuration file changed.");
                    _ = signal_tx.send(crate::signal::SignalTo::ReloadFromDisk).map_err(|error| {
                        error!(message = "Unable to reload configuration file. Restart Vector to reload it.", cause = %error)
                    });
                } else {
                    debug!(message = "Ignoring event.", event = ?event)
                }
            }
        }

        thread::sleep(RETRY_TIMEOUT);

        watcher = create_watcher(&watcher_conf, &config_paths)
            .map_err(|error| error!(message = "Failed to create file watcher.", %error))
            .ok();

        if watcher.is_some() {
            // Config files could have changed while we weren't watching,
            // so for a good measure raise SIGHUP and let reload logic
            // determine if anything changed.
            info!("Speculating that configuration files have changed.");
            _ = signal_tx.send(crate::signal::SignalTo::ReloadFromDisk).map_err(|error| {
                error!(message = "Unable to reload configuration file. Restart Vector to reload it.", cause = %error)
            });
        }
    });

    Ok(())
}

fn create_watcher(
    watcher_conf: &WatcherConfig,
    config_paths: &[PathBuf],
) -> Result<(Watcher, Receiver<Result<notify::Event, notify::Error>>), Error> {
    info!("Creating configuration file watcher.");

    let (sender, receiver) = channel();
    let mut watcher = match watcher_conf {
        WatcherConfig::RecommendedWatcher => {
            let recommended_watcher = recommended_watcher(sender)?;
            Watcher::RecommendedWatcher(recommended_watcher)
        }
        WatcherConfig::PollWatcher(interval) => {
            let config =
                notify::Config::default().with_poll_interval(Duration::from_secs(*interval));
            let poll_watcher = notify::PollWatcher::new(sender, config)?;
            Watcher::PollWatcher(poll_watcher)
        }
    };
    watcher.add_paths(config_paths)?;
    Ok((watcher, receiver))
}

<<<<<<< HEAD
fn add_paths(watcher: &mut RecommendedWatcher, config_paths: &[PathBuf]) -> Result<(), Error> {
    for path in config_paths {
        watcher.watch(path, RecursiveMode::Recursive)?;
    }
    Ok(())
}

// Too flaky
#[cfg(all(test, unix, not(target_os = "macos"), ignored_upstream_flakey))] // https://github.com/vectordotdev/vector/issues/5000
=======
#[cfg(all(test, unix, not(target_os = "macos")))] // https://github.com/vectordotdev/vector/issues/5000
>>>>>>> 88e017ff
mod tests {
    use super::*;
    use crate::{
        signal::SignalRx,
        test_util::{temp_dir, temp_file, trace_init},
    };
    use std::{fs::File, io::Write, time::Duration};
    use tokio::sync::broadcast;

    async fn test(file: &mut File, timeout: Duration, mut receiver: SignalRx) -> bool {
        file.write_all(&[0]).unwrap();
        file.sync_all().unwrap();

        matches!(
            tokio::time::timeout(timeout, receiver.recv()).await,
            Ok(Ok(crate::signal::SignalTo::ReloadFromDisk))
        )
    }

    #[tokio::test]
    async fn file_directory_update() {
        trace_init();

        let delay = Duration::from_secs(3);
        let dir = temp_dir().to_path_buf();
        let file_path = dir.join("vector.toml");
        let watcher_conf = WatcherConfig::RecommendedWatcher;

        std::fs::create_dir(&dir).unwrap();
        let mut file = File::create(&file_path).unwrap();

        let (signal_tx, signal_rx) = broadcast::channel(128);
        spawn_thread(watcher_conf, signal_tx, &[dir], delay).unwrap();

        if !test(&mut file, delay * 5, signal_rx).await {
            panic!("Test timed out");
        }
    }

    #[tokio::test]
    async fn file_update() {
        trace_init();

        let delay = Duration::from_secs(3);
        let file_path = temp_file();
        let mut file = File::create(&file_path).unwrap();
        let watcher_conf = WatcherConfig::RecommendedWatcher;

        let (signal_tx, signal_rx) = broadcast::channel(128);
        spawn_thread(watcher_conf, signal_tx, &[file_path], delay).unwrap();

        if !test(&mut file, delay * 5, signal_rx).await {
            panic!("Test timed out");
        }
    }

    #[tokio::test]
    #[cfg(unix)]
    async fn sym_file_update() {
        trace_init();

        let delay = Duration::from_secs(3);
        let file_path = temp_file();
        let sym_file = temp_file();
        let mut file = File::create(&file_path).unwrap();
        std::os::unix::fs::symlink(&file_path, &sym_file).unwrap();

        let watcher_conf = WatcherConfig::RecommendedWatcher;

        let (signal_tx, signal_rx) = broadcast::channel(128);
        spawn_thread(watcher_conf, signal_tx, &[sym_file], delay).unwrap();

        if !test(&mut file, delay * 5, signal_rx).await {
            panic!("Test timed out");
        }
    }

    #[tokio::test]
    async fn recursive_directory_file_update() {
        trace_init();

        let delay = Duration::from_secs(3);
        let dir = temp_dir().to_path_buf();
        let sub_dir = dir.join("sources");
        let file_path = sub_dir.join("input.toml");
        let watcher_conf = WatcherConfig::RecommendedWatcher;

        std::fs::create_dir_all(&sub_dir).unwrap();
        let mut file = File::create(&file_path).unwrap();

        let (signal_tx, signal_rx) = broadcast::channel(128);
        spawn_thread(watcher_conf, signal_tx, &[sub_dir], delay).unwrap();

        if !test(&mut file, delay * 5, signal_rx).await {
            panic!("Test timed out");
        }
    }
}<|MERGE_RESOLUTION|>--- conflicted
+++ resolved
@@ -154,19 +154,8 @@
     Ok((watcher, receiver))
 }
 
-<<<<<<< HEAD
-fn add_paths(watcher: &mut RecommendedWatcher, config_paths: &[PathBuf]) -> Result<(), Error> {
-    for path in config_paths {
-        watcher.watch(path, RecursiveMode::Recursive)?;
-    }
-    Ok(())
-}
-
 // Too flaky
 #[cfg(all(test, unix, not(target_os = "macos"), ignored_upstream_flakey))] // https://github.com/vectordotdev/vector/issues/5000
-=======
-#[cfg(all(test, unix, not(target_os = "macos")))] // https://github.com/vectordotdev/vector/issues/5000
->>>>>>> 88e017ff
 mod tests {
     use super::*;
     use crate::{
