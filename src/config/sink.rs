--- conflicted
+++ resolved
@@ -1,9 +1,6 @@
-<<<<<<< HEAD
 use crate::mezmo::MezmoContext;
-=======
 use std::cell::RefCell;
 
->>>>>>> 0f13b22a
 use async_trait::async_trait;
 use dyn_clone::DynClone;
 use serde::Serialize;
@@ -249,7 +246,6 @@
 }
 
 impl SinkContext {
-<<<<<<< HEAD
     #[cfg(test)]
     pub fn new_test() -> Self {
         Self {
@@ -261,8 +257,6 @@
         }
     }
 
-=======
->>>>>>> 0f13b22a
     pub const fn globals(&self) -> &GlobalOptions {
         &self.globals
     }
