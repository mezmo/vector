use std::cell::RefCell;
use std::collections::HashMap;

use async_trait::async_trait;
use dyn_clone::DynClone;
use vector_lib::configurable::attributes::CustomAttribute;
use vector_lib::configurable::schema::{SchemaGenerator, SchemaObject};
use vector_lib::configurable::{
    configurable_component, Configurable, GenerateError, Metadata, NamedComponent,
};
<<<<<<< HEAD
use vector_config_common::attributes::CustomAttribute;
use vector_config_common::schema::{SchemaGenerator, SchemaObject};
use vector_core::config::SourceOutput;
use vector_core::{
    config::{AcknowledgementsConfig, GlobalOptions, LogNamespace, SourceAcknowledgementsConfig},
=======
use vector_lib::{
    config::{
        AcknowledgementsConfig, GlobalOptions, LogNamespace, SourceAcknowledgementsConfig,
        SourceOutput,
    },
>>>>>>> d685a16e
    source::Source,
};

use super::{schema, ComponentKey, ProxyConfig, Resource};
use crate::mezmo::MezmoContext;
use crate::{shutdown::ShutdownSignal, SourceSender};

pub type BoxedSource = Box<dyn SourceConfig>;

impl Configurable for BoxedSource {
    fn referenceable_name() -> Option<&'static str> {
        Some("vector::sources::Sources")
    }

    fn metadata() -> Metadata {
        let mut metadata = Metadata::default();
        metadata.set_description("Configurable sources in Vector.");
        metadata.add_custom_attribute(CustomAttribute::kv("docs::enum_tagging", "internal"));
        metadata.add_custom_attribute(CustomAttribute::kv("docs::enum_tag_field", "type"));
        metadata
    }

    fn generate_schema(gen: &RefCell<SchemaGenerator>) -> Result<SchemaObject, GenerateError> {
        vector_lib::configurable::component::SourceDescription::generate_schemas(gen)
    }
}

impl<T: SourceConfig + 'static> From<T> for BoxedSource {
    fn from(value: T) -> Self {
        Box::new(value)
    }
}

/// Fully resolved source component.
#[configurable_component]
#[configurable(metadata(docs::component_base_type = "source"))]
#[derive(Clone, Debug)]
pub struct SourceOuter {
    #[configurable(derived)]
    #[serde(
        default,
        skip_serializing_if = "vector_lib::serde::skip_serializing_if_default"
    )]
    pub proxy: ProxyConfig,

    #[serde(default, skip)]
    pub sink_acknowledgements: bool,

    #[configurable(metadata(docs::hidden))]
    #[serde(flatten)]
    pub(crate) inner: BoxedSource,
}

impl SourceOuter {
    pub(crate) fn new<I: Into<BoxedSource>>(inner: I) -> Self {
        Self {
            proxy: Default::default(),
            sink_acknowledgements: false,
            inner: inner.into(),
        }
    }
}

/// Generalized interface for describing and building source components.
#[async_trait]
#[typetag::serde(tag = "type")]
pub trait SourceConfig: DynClone + NamedComponent + core::fmt::Debug + Send + Sync {
    /// Builds the source with the given context.
    ///
    /// If the source is built successfully, `Ok(...)` is returned containing the source.
    ///
    /// # Errors
    ///
    /// If an error occurs while building the source, an error variant explaining the issue is
    /// returned.
    async fn build(&self, cx: SourceContext) -> crate::Result<Source>;

    /// Gets the list of outputs exposed by this source.
    fn outputs(&self, global_log_namespace: LogNamespace) -> Vec<SourceOutput>;

    /// Gets the list of resources, if any, used by this source.
    ///
    /// Resources represent dependencies -- network ports, file descriptors, and so on -- that
    /// cannot be shared between components at runtime. This ensures that components can not be
    /// configured in a way that would deadlock the spawning of a topology, and as well, allows
    /// Vector to determine the correct order for rebuilding a topology during configuration reload
    /// when resources must first be reclaimed before being reassigned, and so on.
    fn resources(&self) -> Vec<Resource> {
        Vec::new()
    }

    /// Whether or not this source can acknowledge the events it emits.
    ///
    /// Generally, Vector uses acknowledgements to track when an event has finally been processed,
    /// either successfully or unsuccessfully. While it is used internally in some areas, such as
    /// within disk buffers for knowing when a message can be deleted from the buffer, it is
    /// primarily used to signal back to a source that a message has been successfully (durably)
    /// processed or not.
    ///
    /// By exposing whether or not a source supports acknowledgements, we can avoid situations where
    /// using acknowledgements would only add processing overhead for no benefit to the source, as
    /// well as emit contextual warnings when end-to-end acknowledgements are enabled, but the
    /// topology as configured does not actually support the use of end-to-end acknowledgements.
    fn can_acknowledge(&self) -> bool;
}

dyn_clone::clone_trait_object!(SourceConfig);

pub struct SourceContext {
    pub key: ComponentKey,
    pub globals: GlobalOptions,
    pub shutdown: ShutdownSignal,
    pub out: SourceSender,
    pub proxy: ProxyConfig,
    pub acknowledgements: bool,
    pub schema: schema::Options,

    /// Tracks the schema IDs assigned to schemas exposed by the source.
    ///
    /// Given a source can expose multiple [`Output`] channels, the ID is tied to the identifier of
    /// that `Output`.
    pub schema_definitions: HashMap<Option<String>, schema::Definition>,

    pub mezmo_ctx: Option<MezmoContext>,
}

impl SourceContext {
    #[cfg(test)]
    pub fn new_shutdown(
        key: &ComponentKey,
        out: SourceSender,
    ) -> (Self, crate::shutdown::SourceShutdownCoordinator) {
        let mut shutdown = crate::shutdown::SourceShutdownCoordinator::default();
        let (shutdown_signal, _) = shutdown.register_source(key, false);
        (
            Self {
                key: key.clone(),
                globals: GlobalOptions::default(),
                shutdown: shutdown_signal,
                out,
                proxy: Default::default(),
                acknowledgements: false,
                schema_definitions: HashMap::default(),
                schema: Default::default(),
                mezmo_ctx: None,
            },
            shutdown,
        )
    }

    #[cfg(test)]
    pub fn new_test(
        out: SourceSender,
        schema_definitions: Option<HashMap<Option<String>, schema::Definition>>,
    ) -> Self {
        Self {
            key: ComponentKey::from("default"),
            globals: GlobalOptions::default(),
            shutdown: ShutdownSignal::noop(),
            out,
            proxy: Default::default(),
            acknowledgements: false,
            schema_definitions: schema_definitions.unwrap_or_default(),
            schema: Default::default(),
            mezmo_ctx: None,
        }
    }

    pub fn do_acknowledgements(&self, config: SourceAcknowledgementsConfig) -> bool {
        let config = AcknowledgementsConfig::from(config);
        if config.enabled() {
            warn!(
                message = "Enabling `acknowledgements` on sources themselves is deprecated in favor of enabling them in the sink configuration, and will be removed in a future version.",
                component_id = self.key.id(),
            );
        }

        config
            .merge_default(&self.globals.acknowledgements)
            .merge_default(&self.acknowledgements.into())
            .enabled()
    }

    /// Gets the log namespacing to use. The passed in value is from the source itself
    /// and will override any global default if it's set.
    pub fn log_namespace(&self, namespace: Option<bool>) -> LogNamespace {
        namespace
            .or(self.schema.log_namespace)
            .unwrap_or(false)
            .into()
    }
}<|MERGE_RESOLUTION|>--- conflicted
+++ resolved
@@ -8,19 +8,11 @@
 use vector_lib::configurable::{
     configurable_component, Configurable, GenerateError, Metadata, NamedComponent,
 };
-<<<<<<< HEAD
-use vector_config_common::attributes::CustomAttribute;
-use vector_config_common::schema::{SchemaGenerator, SchemaObject};
-use vector_core::config::SourceOutput;
-use vector_core::{
-    config::{AcknowledgementsConfig, GlobalOptions, LogNamespace, SourceAcknowledgementsConfig},
-=======
 use vector_lib::{
     config::{
         AcknowledgementsConfig, GlobalOptions, LogNamespace, SourceAcknowledgementsConfig,
         SourceOutput,
     },
->>>>>>> d685a16e
     source::Source,
 };
 
