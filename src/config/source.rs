--- conflicted
+++ resolved
@@ -16,10 +16,7 @@
 };
 
 use super::{schema, ComponentKey, ProxyConfig, Resource};
-<<<<<<< HEAD
 use crate::mezmo::MezmoContext;
-use crate::{shutdown::ShutdownSignal, sources::Sources, SourceSender};
-=======
 use crate::{shutdown::ShutdownSignal, SourceSender};
 
 pub type BoxedSource = Box<dyn SourceConfig>;
@@ -47,7 +44,6 @@
         Box::new(value)
     }
 }
->>>>>>> 45417121
 
 /// Fully resolved source component.
 #[configurable_component]
