use std::cell::RefCell;
use std::collections::HashMap;

use async_trait::async_trait;
use dyn_clone::DynClone;
use vector_lib::configurable::attributes::CustomAttribute;
use vector_lib::configurable::schema::{SchemaGenerator, SchemaObject};
use vector_lib::configurable::{
    configurable_component, Configurable, GenerateError, Metadata, NamedComponent,
};
use vector_lib::{
    config::{
        AcknowledgementsConfig, GlobalOptions, LogNamespace, SourceAcknowledgementsConfig,
        SourceOutput,
    },
    source::Source,
};

use super::{schema, ComponentKey, ProxyConfig, Resource};
<<<<<<< HEAD
use crate::mezmo::MezmoContext;
use crate::{shutdown::ShutdownSignal, SourceSender};
=======
use crate::{extra_context::ExtraContext, shutdown::ShutdownSignal, SourceSender};
>>>>>>> b58c8646

pub type BoxedSource = Box<dyn SourceConfig>;

impl Configurable for BoxedSource {
    fn referenceable_name() -> Option<&'static str> {
        Some("vector::sources::Sources")
    }

    fn metadata() -> Metadata {
        let mut metadata = Metadata::default();
        metadata.set_description("Configurable sources in Vector.");
        metadata.add_custom_attribute(CustomAttribute::kv("docs::enum_tagging", "internal"));
        metadata.add_custom_attribute(CustomAttribute::kv("docs::enum_tag_field", "type"));
        metadata
    }

    fn generate_schema(gen: &RefCell<SchemaGenerator>) -> Result<SchemaObject, GenerateError> {
        vector_lib::configurable::component::SourceDescription::generate_schemas(gen)
    }
}

impl<T: SourceConfig + 'static> From<T> for BoxedSource {
    fn from(value: T) -> Self {
        Box::new(value)
    }
}

/// Fully resolved source component.
#[configurable_component]
#[configurable(metadata(docs::component_base_type = "source"))]
#[derive(Clone, Debug)]
pub struct SourceOuter {
    #[configurable(derived)]
    #[serde(default, skip_serializing_if = "vector_lib::serde::is_default")]
    pub proxy: ProxyConfig,

    #[serde(default, skip)]
    pub sink_acknowledgements: bool,

    #[configurable(metadata(docs::hidden))]
    #[serde(flatten)]
    pub(crate) inner: BoxedSource,
}

impl SourceOuter {
    pub(crate) fn new<I: Into<BoxedSource>>(inner: I) -> Self {
        Self {
            proxy: Default::default(),
            sink_acknowledgements: false,
            inner: inner.into(),
        }
    }
}

/// Generalized interface for describing and building source components.
#[async_trait]
#[typetag::serde(tag = "type")]
pub trait SourceConfig: DynClone + NamedComponent + core::fmt::Debug + Send + Sync {
    /// Builds the source with the given context.
    ///
    /// If the source is built successfully, `Ok(...)` is returned containing the source.
    ///
    /// # Errors
    ///
    /// If an error occurs while building the source, an error variant explaining the issue is
    /// returned.
    async fn build(&self, cx: SourceContext) -> crate::Result<Source>;

    /// Gets the list of outputs exposed by this source.
    fn outputs(&self, global_log_namespace: LogNamespace) -> Vec<SourceOutput>;

    /// Gets the list of resources, if any, used by this source.
    ///
    /// Resources represent dependencies -- network ports, file descriptors, and so on -- that
    /// cannot be shared between components at runtime. This ensures that components can not be
    /// configured in a way that would deadlock the spawning of a topology, and as well, allows
    /// Vector to determine the correct order for rebuilding a topology during configuration reload
    /// when resources must first be reclaimed before being reassigned, and so on.
    fn resources(&self) -> Vec<Resource> {
        Vec::new()
    }

    /// Whether or not this source can acknowledge the events it emits.
    ///
    /// Generally, Vector uses acknowledgements to track when an event has finally been processed,
    /// either successfully or unsuccessfully. While it is used internally in some areas, such as
    /// within disk buffers for knowing when a message can be deleted from the buffer, it is
    /// primarily used to signal back to a source that a message has been successfully (durably)
    /// processed or not.
    ///
    /// By exposing whether or not a source supports acknowledgements, we can avoid situations where
    /// using acknowledgements would only add processing overhead for no benefit to the source, as
    /// well as emit contextual warnings when end-to-end acknowledgements are enabled, but the
    /// topology as configured does not actually support the use of end-to-end acknowledgements.
    fn can_acknowledge(&self) -> bool;
}

dyn_clone::clone_trait_object!(SourceConfig);

pub struct SourceContext {
    pub key: ComponentKey,
    pub globals: GlobalOptions,
    pub shutdown: ShutdownSignal,
    pub out: SourceSender,
    pub proxy: ProxyConfig,
    pub acknowledgements: bool,
    pub schema: schema::Options,

    /// Tracks the schema IDs assigned to schemas exposed by the source.
    ///
    /// Given a source can expose multiple [`Output`] channels, the ID is tied to the identifier of
    /// that `Output`.
    pub schema_definitions: HashMap<Option<String>, schema::Definition>,

<<<<<<< HEAD
    pub mezmo_ctx: Option<MezmoContext>,
=======
    /// Extra context data provided by the running app and shared across all components. This can be
    /// used to pass shared settings or other data from outside the components.
    pub extra_context: ExtraContext,
>>>>>>> b58c8646
}

impl SourceContext {
    #[cfg(test)]
    pub fn new_shutdown(
        key: &ComponentKey,
        out: SourceSender,
    ) -> (Self, crate::shutdown::SourceShutdownCoordinator) {
        let mut shutdown = crate::shutdown::SourceShutdownCoordinator::default();
        let (shutdown_signal, _) = shutdown.register_source(key, false);
        (
            Self {
                key: key.clone(),
                globals: GlobalOptions::default(),
                shutdown: shutdown_signal,
                out,
                proxy: Default::default(),
                acknowledgements: false,
                schema_definitions: HashMap::default(),
                schema: Default::default(),
<<<<<<< HEAD
                mezmo_ctx: None,
=======
                extra_context: Default::default(),
>>>>>>> b58c8646
            },
            shutdown,
        )
    }

    #[cfg(test)]
    pub fn new_test(
        out: SourceSender,
        schema_definitions: Option<HashMap<Option<String>, schema::Definition>>,
    ) -> Self {
        Self {
            key: ComponentKey::from("default"),
            globals: GlobalOptions::default(),
            shutdown: ShutdownSignal::noop(),
            out,
            proxy: Default::default(),
            acknowledgements: false,
            schema_definitions: schema_definitions.unwrap_or_default(),
            schema: Default::default(),
<<<<<<< HEAD
            mezmo_ctx: None,
=======
            extra_context: Default::default(),
>>>>>>> b58c8646
        }
    }

    pub fn do_acknowledgements(&self, config: SourceAcknowledgementsConfig) -> bool {
        let config = AcknowledgementsConfig::from(config);
        if config.enabled() {
            warn!(
                message = "Enabling `acknowledgements` on sources themselves is deprecated in favor of enabling them in the sink configuration, and will be removed in a future version.",
                component_id = self.key.id(),
            );
        }

        config
            .merge_default(&self.globals.acknowledgements)
            .merge_default(&self.acknowledgements.into())
            .enabled()
    }

    /// Gets the log namespacing to use. The passed in value is from the source itself
    /// and will override any global default if it's set.
    pub fn log_namespace(&self, namespace: Option<bool>) -> LogNamespace {
        namespace
            .or(self.schema.log_namespace)
            .unwrap_or(false)
            .into()
    }
}<|MERGE_RESOLUTION|>--- conflicted
+++ resolved
@@ -17,12 +17,8 @@
 };
 
 use super::{schema, ComponentKey, ProxyConfig, Resource};
-<<<<<<< HEAD
 use crate::mezmo::MezmoContext;
-use crate::{shutdown::ShutdownSignal, SourceSender};
-=======
 use crate::{extra_context::ExtraContext, shutdown::ShutdownSignal, SourceSender};
->>>>>>> b58c8646
 
 pub type BoxedSource = Box<dyn SourceConfig>;
 
@@ -137,13 +133,10 @@
     /// that `Output`.
     pub schema_definitions: HashMap<Option<String>, schema::Definition>,
 
-<<<<<<< HEAD
     pub mezmo_ctx: Option<MezmoContext>,
-=======
     /// Extra context data provided by the running app and shared across all components. This can be
     /// used to pass shared settings or other data from outside the components.
     pub extra_context: ExtraContext,
->>>>>>> b58c8646
 }
 
 impl SourceContext {
@@ -164,11 +157,8 @@
                 acknowledgements: false,
                 schema_definitions: HashMap::default(),
                 schema: Default::default(),
-<<<<<<< HEAD
                 mezmo_ctx: None,
-=======
                 extra_context: Default::default(),
->>>>>>> b58c8646
             },
             shutdown,
         )
@@ -188,11 +178,8 @@
             acknowledgements: false,
             schema_definitions: schema_definitions.unwrap_or_default(),
             schema: Default::default(),
-<<<<<<< HEAD
             mezmo_ctx: None,
-=======
             extra_context: Default::default(),
->>>>>>> b58c8646
         }
     }
 
