--- conflicted
+++ resolved
@@ -1,11 +1,7 @@
 #![allow(missing_docs)]
 use std::{
-<<<<<<< HEAD
     str::FromStr,
-    sync::{Arc, RwLock},
-=======
     sync::{Arc, LazyLock, RwLock},
->>>>>>> 3d16e345
     time::Duration,
 };
 
