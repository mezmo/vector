use std::str::FromStr;
use std::sync::{Arc, RwLock};
use std::time::Duration;

pub use goauth::scopes::Scope;
use goauth::{
    auth::{JwtClaims, Token, TokenErr},
    credentials::Credentials,
    GoErr,
};
use http::{uri::PathAndQuery, Uri};
use hyper::header::AUTHORIZATION;
use once_cell::sync::Lazy;
use smpl_jwt::Jwt;
use snafu::{ResultExt, Snafu};
use tokio::{sync::watch, time::Instant};
use vector_common::sensitive_string::SensitiveString;
use vector_config::configurable_component;

use crate::http::HttpError;

const URL_SAFE_ENGINE_PAD: base64::engine::fast_portable::FastPortable =
    base64::engine::fast_portable::FastPortable::from(
        &base64::alphabet::URL_SAFE,
        base64::engine::fast_portable::PAD,
    );

pub const PUBSUB_URL: &str = "https://pubsub.googleapis.com";

pub static PUBSUB_ADDRESS: Lazy<String> = Lazy::new(|| {
    std::env::var("EMULATOR_ADDRESS").unwrap_or_else(|_| "http://localhost:8681".into())
});

#[derive(Debug, Snafu)]
#[snafu(visibility(pub))]
pub enum GcpError {
    #[snafu(display("This requires one of api_key or credentials_path to be defined"))]
    MissingAuth,
    #[snafu(display("Invalid GCP credentials: {}", source))]
    InvalidCredentials { source: GoErr },
    #[snafu(display("Invalid GCP API key: {}", source))]
    InvalidApiKey { source: base64::DecodeError },
    #[snafu(display("Healthcheck endpoint forbidden"))]
    HealthcheckForbidden,
    #[snafu(display("Invalid RSA key in GCP credentials: {}", source))]
    InvalidRsaKey { source: GoErr },
    #[snafu(display("Failed to get OAuth token: {}", source))]
    GetToken { source: GoErr },
    #[snafu(display("Failed to get OAuth token text: {}", source))]
    GetTokenBytes { source: hyper::Error },
    #[snafu(display("Failed to parse OAuth token JSON: {}", source))]
    TokenFromJson { source: TokenErr },
    #[snafu(display("Failed to parse OAuth token JSON text: {}", source))]
    TokenJsonFromStr { source: serde_json::Error },
    #[snafu(display("Failed to build HTTP client: {}", source))]
    BuildHttpClient { source: HttpError },
}

/// Configuration of the authentication strategy for interacting with GCP services.
// TODO: We're duplicating the "either this or that" verbiage for each field because this struct gets flattened into the
// component config types, which means all that's carried over are the fields, not the type itself.
//
// Seems like we really really have it as a nested field -- i.e. `auth.api_key` -- which is a closer fit to how we do
// similar things in configuration (TLS, framing, decoding, etc.). Doing so would let us embed the type itself, and
// hoist up the common documentation bits to the docs for the type rather than the fields.
#[configurable_component]
#[derive(Clone, Debug, Default)]
pub struct GcpAuthConfig {
    /// An API key. ([documentation](https://cloud.google.com/docs/authentication/api-keys))
    ///
    /// Either an API key or JSON credentials (as a string, or a file path) can be specified.
    ///
<<<<<<< HEAD
    /// If all are unset, Vector checks the `GOOGLE_APPLICATION_CREDENTIALS` environment variable for a filename. If no
    /// filename is named, Vector will attempt to fetch an instance service account for the compute instance the program is
    /// running on. If Vector is not running on a GCE instance, then you must define eith an API key or service account
=======
    /// If both are unset, the `GOOGLE_APPLICATION_CREDENTIALS` environment variable is checked for a filename. If no
    /// filename is named, an attempt is made to fetch an instance service account for the compute instance the program is
    /// running on. If this is not on a GCE instance, then you must define it with an API key or service account
>>>>>>> 5623d1ed
    /// credentials JSON file.
    pub api_key: Option<SensitiveString>,

    /// Path to a service account credentials JSON file. ([documentation](https://cloud.google.com/docs/authentication/production#manually))
    ///
    /// Either an API key or JSON credentials (as a string, or a file path) can be specified.
    ///
<<<<<<< HEAD
    /// If all are unset, Vector checks the `GOOGLE_APPLICATION_CREDENTIALS` environment variable for a filename. If no
    /// filename is named, Vector will attempt to fetch an instance service account for the compute instance the program is
    /// running on. If Vector is not running on a GCE instance, then you must define eith an API key or service account
=======
    /// If both are unset, the `GOOGLE_APPLICATION_CREDENTIALS` environment variable is checked for a filename. If no
    /// filename is named, an attempt is made to fetch an instance service account for the compute instance the program is
    /// running on. If this is not on a GCE instance, then you must define it with an API key or service account
>>>>>>> 5623d1ed
    /// credentials JSON file.
    pub credentials_path: Option<String>,

    /// JSON Credentials as a string. ([documentation](https://cloud.google.com/docs/authentication/production#manually))
    ///
    /// Either an API key or JSON credentials (as a string, or a file path) can be specified.
    ///
    /// If all are unset, Vector checks the `GOOGLE_APPLICATION_CREDENTIALS` environment variable for a filename. If no
    /// filename is named, Vector will attempt to fetch an instance service account for the compute instance the program is
    /// running on. If Vector is not running on a GCE instance, then you must define eith an API key or service account
    /// credentials JSON file.
    pub credentials_json: Option<SensitiveString>,

    /// Skip all authentication handling. For use with integration tests only.
    #[serde(default, skip_serializing)]
    pub skip_authentication: bool,
}

impl GcpAuthConfig {
    pub async fn build(&self, scope: Scope) -> crate::Result<GcpAuthenticator> {
        Ok(if self.skip_authentication {
            GcpAuthenticator::None
        } else {
            let creds_path = self.credentials_path.as_ref();
            match (&creds_path, &self.credentials_json, &self.api_key) {
                (Some(path), _, _) => GcpAuthenticator::from_file(path, scope).await?,
                (None, Some(credentials_json), _) => {
                    GcpAuthenticator::from_str(credentials_json.inner(), scope).await?
                }
                (None, None, Some(api_key)) => GcpAuthenticator::from_api_key(api_key.inner())?,
                (None, None, None) => GcpAuthenticator::None,
            }
        })
    }
}

#[derive(Clone, Debug)]
pub enum GcpAuthenticator {
    Credentials(Arc<InnerCreds>),
    ApiKey(Box<str>),
    None,
}

#[derive(Debug)]
pub struct InnerCreds {
    creds: Option<(Credentials, Scope)>,
    token: RwLock<Token>,
}

impl GcpAuthenticator {
    async fn from_file(path: &str, scope: Scope) -> crate::Result<Self> {
        let creds = Credentials::from_file(path).context(InvalidCredentialsSnafu)?;
        let token = RwLock::new(fetch_token(&creds, &scope).await?);
        let creds = Some((creds, scope));
        Ok(Self::Credentials(Arc::new(InnerCreds { creds, token })))
    }

    async fn from_str(json_str: &str, scope: Scope) -> crate::Result<Self> {
        let creds = Credentials::from_str(json_str).context(InvalidCredentialsSnafu)?;
        let token = RwLock::new(fetch_token(&creds, &scope).await?);
        let creds = Some((creds, scope));
        Ok(Self::Credentials(Arc::new(InnerCreds { creds, token })))
    }

    fn from_api_key(api_key: &str) -> crate::Result<Self> {
        base64::decode_engine(api_key, &URL_SAFE_ENGINE_PAD).context(InvalidApiKeySnafu)?;
        Ok(Self::ApiKey(api_key.into()))
    }

    pub fn make_token(&self) -> Option<String> {
        match self {
            Self::Credentials(inner) => Some(inner.make_token()),
            Self::ApiKey(_) | Self::None => None,
        }
    }

    pub fn apply<T>(&self, request: &mut http::Request<T>) {
        if let Some(token) = self.make_token() {
            request
                .headers_mut()
                .insert(AUTHORIZATION, token.parse().unwrap());
        }
        self.apply_uri(request.uri_mut());
    }

    pub fn apply_uri(&self, uri: &mut Uri) {
        match self {
            Self::Credentials(_) | Self::None => (),
            Self::ApiKey(api_key) => {
                let mut parts = uri.clone().into_parts();
                let path = parts
                    .path_and_query
                    .as_ref()
                    .map_or("/", PathAndQuery::path);
                let paq = format!("{path}?key={api_key}");
                // The API key is verified above to only contain
                // URL-safe characters. That key is added to a path
                // that came from a successfully parsed URI. As such,
                // re-parsing the string cannot fail.
                parts.path_and_query =
                    Some(paq.parse().expect("Could not re-parse path and query"));
                *uri = Uri::from_parts(parts).expect("Could not re-parse URL");
            }
        }
    }

    pub fn spawn_regenerate_token(&self) -> watch::Receiver<()> {
        let (sender, receiver) = watch::channel(());
        tokio::spawn(self.clone().token_regenerator(sender));
        receiver
    }

    async fn token_regenerator(self, sender: watch::Sender<()>) {
        match self {
            Self::Credentials(inner) => {
                let period =
                    Duration::from_secs(inner.token.read().unwrap().expires_in() as u64 / 2);
                let mut interval = tokio::time::interval_at(Instant::now() + period, period);
                loop {
                    interval.tick().await;
                    debug!("Renewing GCP authentication token.");
                    match inner.regenerate_token().await {
                        Ok(()) => sender.send_replace(()),
                        Err(error) => {
                            error!(
                                message = "Failed to update GCP authentication token.",
                                %error
                            );
                        }
                    }
                }
            }
            Self::ApiKey(_) | Self::None => {
                // This keeps the sender end of the watch open without
                // actually sending anything, effectively creating an
                // empty watch stream.
                sender.closed().await
            }
        }
    }
}

impl InnerCreds {
    async fn regenerate_token(&self) -> crate::Result<()> {
        if let Some((creds, scope)) = &self.creds {
            let token = fetch_token(creds, scope).await?;
            *self.token.write().unwrap() = token;
        };

        Ok(())
    }

    fn make_token(&self) -> String {
        let token = self.token.read().unwrap();
        format!("{} {}", token.token_type(), token.access_token())
    }
}

async fn fetch_token(creds: &Credentials, scope: &Scope) -> crate::Result<Token> {
    let claims = JwtClaims::new(creds.iss(), scope, creds.token_uri(), None, None);
    let rsa_key = creds.rsa_key().context(InvalidRsaKeySnafu)?;
    let jwt = Jwt::new(claims, rsa_key, None);

    debug!(
        message = "Fetching GCP authentication token.",
        project = ?creds.project(),
        iss = ?creds.iss(),
        token_uri = ?creds.token_uri(),
    );
    goauth::get_token(&jwt, creds)
        .await
        .context(GetTokenSnafu)
        .map_err(Into::into)
}

#[cfg(test)]
mod tests {
    use super::*;
    use crate::assert_downcast_matches;

    #[tokio::test]
    async fn skip_authentication() {
        let auth = build_auth(
            r#"
                skip_authentication = true
                api_key = "testing"
            "#,
        )
        .await
        .expect("build_auth failed");
        assert!(matches!(auth, GcpAuthenticator::None));
    }

    #[tokio::test]
    async fn uses_api_key() {
        let key = crate::test_util::random_string(16);

        let auth = build_auth(&format!(r#"api_key = "{key}""#))
            .await
            .expect("build_auth failed");
        assert!(matches!(auth, GcpAuthenticator::ApiKey(..)));

        assert_eq!(
            apply_uri(&auth, "http://example.com"),
            format!("http://example.com/?key={key}")
        );
        assert_eq!(
            apply_uri(&auth, "http://example.com/"),
            format!("http://example.com/?key={key}")
        );
        assert_eq!(
            apply_uri(&auth, "http://example.com/path"),
            format!("http://example.com/path?key={key}")
        );
        assert_eq!(
            apply_uri(&auth, "http://example.com/path1/"),
            format!("http://example.com/path1/?key={key}")
        );
    }

    #[tokio::test]
    async fn fails_bad_api_key() {
        let error = build_auth(r#"api_key = "abc%xyz""#)
            .await
            .expect_err("build failed to error");
        assert_downcast_matches!(error, GcpError, GcpError::InvalidApiKey { .. });
    }

    #[tokio::test]
    async fn fails_bad_credentials_json() {
        let error = GcpAuthenticator::from_str(
            r#"
        {
            "type": "service_account",
            "project_id": "test-project-id"
        }
    "#,
            Scope::Compute,
        )
        .await
        .expect_err("build failed to error");
        assert_downcast_matches!(error, GcpError, GcpError::InvalidCredentials { .. });
    }

    fn apply_uri(auth: &GcpAuthenticator, uri: &str) -> String {
        let mut uri: Uri = uri.parse().unwrap();
        auth.apply_uri(&mut uri);
        uri.to_string()
    }

    async fn build_auth(toml: &str) -> crate::Result<GcpAuthenticator> {
        let config: GcpAuthConfig = toml::from_str(toml).expect("Invalid TOML");
        config.build(Scope::Compute).await
    }
}<|MERGE_RESOLUTION|>--- conflicted
+++ resolved
@@ -70,15 +70,9 @@
     ///
     /// Either an API key or JSON credentials (as a string, or a file path) can be specified.
     ///
-<<<<<<< HEAD
     /// If all are unset, Vector checks the `GOOGLE_APPLICATION_CREDENTIALS` environment variable for a filename. If no
-    /// filename is named, Vector will attempt to fetch an instance service account for the compute instance the program is
-    /// running on. If Vector is not running on a GCE instance, then you must define eith an API key or service account
-=======
-    /// If both are unset, the `GOOGLE_APPLICATION_CREDENTIALS` environment variable is checked for a filename. If no
     /// filename is named, an attempt is made to fetch an instance service account for the compute instance the program is
     /// running on. If this is not on a GCE instance, then you must define it with an API key or service account
->>>>>>> 5623d1ed
     /// credentials JSON file.
     pub api_key: Option<SensitiveString>,
 
@@ -86,15 +80,9 @@
     ///
     /// Either an API key or JSON credentials (as a string, or a file path) can be specified.
     ///
-<<<<<<< HEAD
-    /// If all are unset, Vector checks the `GOOGLE_APPLICATION_CREDENTIALS` environment variable for a filename. If no
-    /// filename is named, Vector will attempt to fetch an instance service account for the compute instance the program is
-    /// running on. If Vector is not running on a GCE instance, then you must define eith an API key or service account
-=======
-    /// If both are unset, the `GOOGLE_APPLICATION_CREDENTIALS` environment variable is checked for a filename. If no
+    /// If all are unset, the `GOOGLE_APPLICATION_CREDENTIALS` environment variable is checked for a filename. If no
     /// filename is named, an attempt is made to fetch an instance service account for the compute instance the program is
     /// running on. If this is not on a GCE instance, then you must define it with an API key or service account
->>>>>>> 5623d1ed
     /// credentials JSON file.
     pub credentials_path: Option<String>,
 
