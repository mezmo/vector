--- conflicted
+++ resolved
@@ -2,19 +2,15 @@
 
 use codecs::encoding::Serializer;
 use core::fmt::Debug;
-<<<<<<< HEAD
-=======
 use std::collections::BTreeMap;
 
 use lookup::lookup_v2::ConfigValuePath;
->>>>>>> 45417121
 use lookup::{
     event_path,
     lookup_v2::{parse_value_path, OwnedValuePath},
     PathPrefix,
 };
 use serde::{Deserialize, Deserializer};
-use std::collections::BTreeMap;
 use value::Value;
 use vector_config::configurable_component;
 use vector_core::event::{LogEvent, MaybeAsLogMut};
@@ -29,11 +25,7 @@
 pub struct Transformer {
     /// List of fields that are included in the encoded event.
     #[serde(default, skip_serializing_if = "skip_serializing_if_default")]
-<<<<<<< HEAD
-    pub only_fields: Option<Vec<OwnedValuePath>>,
-=======
-    only_fields: Option<Vec<ConfigValuePath>>,
->>>>>>> 45417121
+    pub only_fields: Option<Vec<ConfigValuePath>>,
 
     /// List of fields that are excluded from the encoded event.
     #[serde(default, skip_serializing_if = "skip_serializing_if_default")]
