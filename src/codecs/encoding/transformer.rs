#![deny(missing_docs)]

use codecs::encoding::Serializer;
use core::fmt::Debug;
use std::collections::BTreeMap;

use lookup::lookup_v2::ConfigValuePath;
use lookup::{
    event_path,
    lookup_v2::{parse_value_path, OwnedValuePath},
    PathPrefix,
};
use serde::{Deserialize, Deserializer};
use vector_config::configurable_component;
use vector_core::event::{LogEvent, MaybeAsLogMut};
use vector_core::schema::meaning;
use vrl::value::Value;

use crate::{
    event::Event, mezmo::reshape_log_event_by_message, serde::skip_serializing_if_default,
};

/// Transformations to prepare an event for serialization.
#[configurable_component(no_deser)]
#[derive(Clone, Debug, Default, PartialEq, Eq)]
pub struct Transformer {
    /// List of fields that are included in the encoded event.
    #[serde(default, skip_serializing_if = "skip_serializing_if_default")]
    pub only_fields: Option<Vec<ConfigValuePath>>,

    /// List of fields that are excluded from the encoded event.
    #[serde(default, skip_serializing_if = "skip_serializing_if_default")]
    pub except_fields: Option<Vec<String>>,

    /// Format used for timestamp fields.
    #[serde(default, skip_serializing_if = "skip_serializing_if_default")]
    pub timestamp_format: Option<TimestampFormat>,

    /// Should we do custom reshaping for Mezmo sinks?
    #[serde(skip_serializing)]
    should_mezmo_reshape: bool,
}

impl<'de> Deserialize<'de> for Transformer {
    fn deserialize<D>(deserializer: D) -> Result<Self, D::Error>
    where
        D: Deserializer<'de>,
    {
        #[derive(Deserialize)]
        #[serde(deny_unknown_fields)]
        struct TransformerInner {
            #[serde(default)]
            only_fields: Option<Vec<OwnedValuePath>>,
            #[serde(default)]
            except_fields: Option<Vec<String>>,
            #[serde(default)]
            timestamp_format: Option<TimestampFormat>,
        }

        let inner: TransformerInner = Deserialize::deserialize(deserializer)?;
        Self::new(
            inner.only_fields,
            inner.except_fields,
            inner.timestamp_format,
        )
        .map_err(serde::de::Error::custom)
    }
}

impl Transformer {
    /// Creates a new `Transformer`.
    ///
    /// Returns `Err` if `only_fields` and `except_fields` fail validation, i.e. are not mutually
    /// exclusive.
    pub fn new(
        only_fields: Option<Vec<OwnedValuePath>>,
        except_fields: Option<Vec<String>>,
        timestamp_format: Option<TimestampFormat>,
    ) -> Result<Self, crate::Error> {
        Self::validate_fields(only_fields.as_ref(), except_fields.as_ref())?;

        let only_fields = only_fields.map(|x| x.into_iter().map(ConfigValuePath).collect());
        Ok(Self {
            only_fields,
            except_fields,
            timestamp_format,
            should_mezmo_reshape: false,
        })
    }

    /// Creates a new `Transformer` with custom Mezmo reshape logic.
    /// The env var must be set to "1", and the encoding must be JSON or ndjson. If there is no
    /// Serializer used, we will default to doing the reshape.
    pub fn new_with_mezmo_reshape(
        transformer: Transformer,
        serializer: Option<&Serializer>,
    ) -> Self {
        let env_var_is_set = match std::env::var("MEZMO_RESHAPE_MESSAGE") {
            Ok(env_var) => env_var == "1",
            _ => false,
        };

        let should_mezmo_reshape = match (env_var_is_set, serializer) {
            (false, _) => false,
            (true, Some(serializer)) => match serializer {
                // For now, only explicit json and ndjson encodings are supported. May need to add more later.
                Serializer::Json(_) | Serializer::NativeJson(_) => true,
                _ => false,
            },
            // Lack of a serializer means we should reshape, ie things like elasticsearch don't use one
            (true, _) => true,
        };

        Self {
            only_fields: transformer.only_fields,
            except_fields: transformer.except_fields,
            timestamp_format: transformer.timestamp_format,
            should_mezmo_reshape,
        }
    }

    /// Get the `Transformer`'s `only_fields`.
    #[cfg(test)]
    pub const fn only_fields(&self) -> &Option<Vec<ConfigValuePath>> {
        &self.only_fields
    }

    /// Get the `Transformer`'s `except_fields`.
    pub const fn except_fields(&self) -> &Option<Vec<String>> {
        &self.except_fields
    }

    /// Get the `Transformer`'s `timestamp_format`.
    pub const fn timestamp_format(&self) -> &Option<TimestampFormat> {
        &self.timestamp_format
    }

    /// Check if `except_fields` and `only_fields` items are mutually exclusive.
    ///
    /// If an error is returned, the entire encoding configuration should be considered inoperable.
    fn validate_fields(
        only_fields: Option<&Vec<OwnedValuePath>>,
        except_fields: Option<&Vec<String>>,
    ) -> crate::Result<()> {
        if let (Some(only_fields), Some(except_fields)) = (only_fields, except_fields) {
            if except_fields.iter().any(|f| {
                let path_iter = parse_value_path(f).unwrap();
                only_fields.iter().any(|v| v == &path_iter)
            }) {
                return Err(
                    "`except_fields` and `only_fields` should be mutually exclusive.".into(),
                );
            }
        }
        Ok(())
    }

    /// Prepare an event for serialization by the given transformation rules.
    pub fn transform(&self, event: &mut Event) {
        // Rules are currently applied to logs only.
        if let Some(log) = event.maybe_as_log_mut() {
            if self.should_mezmo_reshape {
                reshape_log_event_by_message(log);
            }
            // Ordering in here should not matter.
            self.apply_except_fields(log);
            self.apply_only_fields(log);
            self.apply_timestamp_format(log);
        }
    }

    fn apply_only_fields(&self, log: &mut LogEvent) {
        if let Some(only_fields) = self.only_fields.as_ref() {
            let mut old_value = std::mem::replace(log.value_mut(), Value::Object(BTreeMap::new()));

            for field in only_fields {
                if let Some(value) = old_value.remove(field, true) {
                    log.insert((PathPrefix::Event, field), value);
                }
            }

            // We may need the service field to apply tags to emitted metrics after the log message has been pruned. If there
            // is a service meaning, we move this value to `dropped_fields` in the metadata.
            // If the field is still in the new log message after pruning it will have been removed from `old_value` above.
            let service_path = log
                .metadata()
                .schema_definition()
                .meaning_path(meaning::SERVICE);
            if let Some(service_path) = service_path {
                let mut new_log = LogEvent::from(old_value);
                if let Some(service) = new_log.remove(service_path) {
                    log.metadata_mut()
                        .add_dropped_field(meaning::SERVICE.to_string(), service);
                }
            }
        }
    }

    fn apply_except_fields(&self, log: &mut LogEvent) {
        use lookup::path::TargetPath;

        if let Some(except_fields) = self.except_fields.as_ref() {
            let service_path = log
                .metadata()
                .schema_definition()
                .meaning_path(meaning::SERVICE)
                .map(|path| path.value_path().to_string());

            for field in except_fields {
                let value = log.remove(field.as_str());

                // If we are removing the service field we need to store this in a `dropped_fields` list as we may need to
                // refer to this later when emitting metrics.
                if let Some(v) = value {
                    if matches!(service_path.as_ref(), Some(path) if path == field) {
                        log.metadata_mut()
                            .add_dropped_field(meaning::SERVICE.to_string(), v);
                    }
                }
            }
        }
    }

    fn apply_timestamp_format(&self, log: &mut LogEvent) {
        if let Some(timestamp_format) = self.timestamp_format.as_ref() {
            match timestamp_format {
                TimestampFormat::Unix => {
                    if log.value().is_object() {
                        let mut unix_timestamps = Vec::new();
                        for (k, v) in log.all_fields().expect("must be an object") {
                            if let Value::Timestamp(ts) = v {
                                unix_timestamps.push((k.clone(), Value::Integer(ts.timestamp())));
                            }
                        }
                        for (k, v) in unix_timestamps {
                            log.parse_path_and_insert(k, v).unwrap();
                        }
                    } else {
                        // root is not an object
                        let timestamp = if let Value::Timestamp(ts) = log.value() {
                            Some(ts.timestamp())
                        } else {
                            None
                        };
                        if let Some(ts) = timestamp {
                            log.insert(event_path!(), Value::Integer(ts));
                        }
                    }
                }
                // RFC3339 is the default serialization of a timestamp.
                TimestampFormat::Rfc3339 => (),
            }
        }
    }

    /// Set the `except_fields` value.
    ///
    /// Returns `Err` if the new `except_fields` fail validation, i.e. are not mutually exclusive
    /// with `only_fields`.
    #[cfg(test)]
    pub fn set_except_fields(&mut self, except_fields: Option<Vec<String>>) -> crate::Result<()> {
        Self::validate_fields(
            self.only_fields
                .clone()
                .map(|x| x.into_iter().map(|x| x.0).collect())
                .as_ref(),
            except_fields.as_ref(),
        )?;

        self.except_fields = except_fields;

        Ok(())
    }
}

#[configurable_component]
#[derive(Clone, Copy, Debug, Eq, PartialEq)]
#[serde(rename_all = "lowercase")]
/// The format in which a timestamp should be represented.
pub enum TimestampFormat {
    /// Represent the timestamp as a Unix timestamp.
    Unix,

    /// Represent the timestamp as a RFC 3339 timestamp.
    Rfc3339,
}

#[cfg(test)]
mod tests {
    use codecs::encoding::{
        format::{
            AvroSerializerConfig, GelfSerializer, JsonSerializer, LogfmtSerializer,
            NativeJsonSerializer, RawMessageSerializer, TextSerializer,
        },
        Serializer,
    };
    use indoc::indoc;
    use lookup::path::parse_target_path;
    use vector_common::btreemap;
    use vector_core::config::{log_schema, LogNamespace};
    use vrl::value::Kind;

    use crate::config::schema;

    use super::*;
<<<<<<< HEAD
    use assay::assay;
    use codecs::MetricTagValues;
    use std::collections::BTreeMap;
    use vector_common::btreemap;
=======
    use std::{collections::BTreeMap, sync::Arc};
>>>>>>> beb74c1c

    #[test]
    fn serialize() {
        let string =
            r#"{"only_fields":["a.b[0]"],"except_fields":["ignore_me"],"timestamp_format":"unix"}"#;

        let transformer = serde_json::from_str::<Transformer>(string).unwrap();

        let serialized = serde_json::to_string(&transformer).unwrap();

        assert_eq!(string, serialized);
    }

    #[test]
    fn serialize_empty() {
        let string = "{}";

        let transformer = serde_json::from_str::<Transformer>(string).unwrap();

        let serialized = serde_json::to_string(&transformer).unwrap();

        assert_eq!(string, serialized);
    }

    #[test]
    fn deserialize_and_transform_except() {
        let transformer: Transformer =
            toml::from_str(r#"except_fields = ["a.b.c", "b", "c[0].y", "d\\.z", "e"]"#).unwrap();
        let mut log = LogEvent::default();
        {
            log.insert("a", 1);
            log.insert("a.b", 1);
            log.insert("a.b.c", 1);
            log.insert("a.b.d", 1);
            log.insert("b[0]", 1);
            log.insert("b[1].x", 1);
            log.insert("c[0].x", 1);
            log.insert("c[0].y", 1);
            log.insert("d\\.z", 1);
            log.insert("e.a", 1);
            log.insert("e.b", 1);
        }
        let mut event = Event::from(log);
        transformer.transform(&mut event);
        assert!(!event.as_mut_log().contains("a.b.c"));
        assert!(!event.as_mut_log().contains("b"));
        assert!(!event.as_mut_log().contains("b[1].x"));
        assert!(!event.as_mut_log().contains("c[0].y"));
        assert!(!event.as_mut_log().contains("d\\.z"));
        assert!(!event.as_mut_log().contains("e.a"));

        assert!(event.as_mut_log().contains("a.b.d"));
        assert!(event.as_mut_log().contains("c[0].x"));
    }

    #[test]
    fn deserialize_and_transform_only() {
        let transformer: Transformer =
            toml::from_str(r#"only_fields = ["a.b.c", "b", "c[0].y", "\"g.z\""]"#).unwrap();
        let mut log = LogEvent::default();
        {
            log.insert("a", 1);
            log.insert("a.b", 1);
            log.insert("a.b.c", 1);
            log.insert("a.b.d", 1);
            log.insert("b[0]", 1);
            log.insert("b[1].x", 1);
            log.insert("c[0].x", 1);
            log.insert("c[0].y", 1);
            log.insert("d.y", 1);
            log.insert("d.z", 1);
            log.insert("e[0]", 1);
            log.insert("e[1]", 1);
            log.insert("\"f.z\"", 1);
            log.insert("\"g.z\"", 1);
            log.insert("h", BTreeMap::new());
            log.insert("i", Vec::<Value>::new());
        }
        let mut event = Event::from(log);
        transformer.transform(&mut event);
        assert!(event.as_mut_log().contains("a.b.c"));
        assert!(event.as_mut_log().contains("b"));
        assert!(event.as_mut_log().contains("b[1].x"));
        assert!(event.as_mut_log().contains("c[0].y"));
        assert!(event.as_mut_log().contains("\"g.z\""));

        assert!(!event.as_mut_log().contains("a.b.d"));
        assert!(!event.as_mut_log().contains("c[0].x"));
        assert!(!event.as_mut_log().contains("d"));
        assert!(!event.as_mut_log().contains("e"));
        assert!(!event.as_mut_log().contains("f"));
        assert!(!event.as_mut_log().contains("h"));
        assert!(!event.as_mut_log().contains("i"));
    }

    #[test]
    fn deserialize_and_transform_timestamp() {
        let transformer: Transformer = toml::from_str(r#"timestamp_format = "unix""#).unwrap();
        let mut event = Event::Log(LogEvent::from("Demo"));
        let timestamp = event
            .as_mut_log()
            .get((
                lookup::PathPrefix::Event,
                log_schema().timestamp_key().unwrap(),
            ))
            .unwrap()
            .clone();
        let timestamp = timestamp.as_timestamp().unwrap();
        event
            .as_mut_log()
            .insert("another", Value::Timestamp(*timestamp));

        transformer.transform(&mut event);

        match event
            .as_mut_log()
            .get((
                lookup::PathPrefix::Event,
                log_schema().timestamp_key().unwrap(),
            ))
            .unwrap()
        {
            Value::Integer(_) => {}
            e => panic!(
                "Timestamp was not transformed into a Unix timestamp. Was {:?}",
                e
            ),
        }
        match event.as_mut_log().get("another").unwrap() {
            Value::Integer(_) => {}
            e => panic!(
                "Timestamp was not transformed into a Unix timestamp. Was {:?}",
                e
            ),
        }
    }

    #[test]
    fn exclusivity_violation() {
        let config: std::result::Result<Transformer, _> = toml::from_str(indoc! {r#"
            except_fields = ["Doop"]
            only_fields = ["Doop"]
        "#});
        assert!(config.is_err())
    }

    #[test]
    fn deny_unknown_fields() {
        // We're only checking this explicitly because of our custom deserializer arrangement to
        // make it possible to throw the exclusivity error during deserialization, to ensure that we
        // enforce this on the top-level `Transformer` type even though it has to be applied at the
        // intermediate deserialization stage, on `TransformerInner`.
        let config: std::result::Result<Transformer, _> = toml::from_str(indoc! {r#"
            onlyfields = ["Doop"]
        "#});
        assert!(config.is_err())
    }

    #[test]
<<<<<<< HEAD
    fn mezmo_reshaping_env_var_must_be_set() {
        let transformer = Transformer::new_with_mezmo_reshape(Transformer::default(), None);
        let mut log_event = LogEvent::default();
        let path = format!("{}.nope", log_schema().message_key());
        log_event.insert(path.as_str(), "This will not be reshaped");

        let mut event = Event::from(log_event);
        transformer.transform(&mut event);

        let expected = event.clone();

        assert_eq!(
            event, expected,
            "ENV var was not set, so the messsage was not reshaped"
        );
    }

    #[assay(
        env = [
          ("MEZMO_RESHAPE_MESSAGE", "0"),
        ]
      )]
    fn mezmo_reshaping_env_var_must_be_set_to_1() {
        let transformer = Transformer::new_with_mezmo_reshape(Transformer::default(), None);
        let mut log_event = LogEvent::default();
        let path = format!("{}.nope", log_schema().message_key());
        log_event.insert(path.as_str(), "This will not be reshaped");

        let mut event = Event::from(log_event);
        transformer.transform(&mut event);

        let expected = event.clone();

        assert_eq!(
            event, expected,
            "ENV var was not set, so the messgae was not reshaped"
        );
    }

    #[assay(
        env = [
          ("MEZMO_RESHAPE_MESSAGE", "1"),
        ]
      )]
    fn mezmo_reshaping_based_on_serializer() {
        let mut transformer = Transformer::new_with_mezmo_reshape(
            Transformer::default(),
            Some(&Serializer::from(JsonSerializer::new(
                MetricTagValues::Single,
            ))),
        );
        assert_eq!(
            transformer.should_mezmo_reshape, true,
            "JSON serializer should reshape"
        );

        transformer = Transformer::new_with_mezmo_reshape(
            Transformer::default(),
            Some(&Serializer::from(NativeJsonSerializer::new())),
        );
        assert_eq!(
            transformer.should_mezmo_reshape, true,
            "ndjson serializer should reshape"
        );

        let schema = indoc! {r#"
            {
                "type": "record",
                "name": "Log",
                "fields": [
                    {
                        "name": "foo",
                        "type": ["string"]
                    }
                ]
            }
        "#}
        .to_owned();
        let avro = AvroSerializerConfig::new(schema).build().unwrap();
        transformer = Transformer::new_with_mezmo_reshape(
            Transformer::default(),
            Some(&Serializer::from(avro)),
        );
        assert_eq!(
            transformer.should_mezmo_reshape, false,
            "Avro serializer should NOT reshape"
        );

        transformer = Transformer::new_with_mezmo_reshape(
            Transformer::default(),
            Some(&Serializer::from(GelfSerializer::new())),
        );
        assert_eq!(
            transformer.should_mezmo_reshape, false,
            "Gelf serializer should NOT reshape"
        );

        transformer = Transformer::new_with_mezmo_reshape(
            Transformer::default(),
            Some(&Serializer::from(RawMessageSerializer::new())),
        );
        assert_eq!(
            transformer.should_mezmo_reshape, false,
            "Raw message serializer should NOT reshape"
        );

        transformer = Transformer::new_with_mezmo_reshape(
            Transformer::default(),
            Some(&Serializer::from(TextSerializer::new(
                MetricTagValues::Single,
            ))),
        );
        assert_eq!(
            transformer.should_mezmo_reshape, false,
            "Text serializer should NOT reshape"
        );

        transformer = Transformer::new_with_mezmo_reshape(
            Transformer::default(),
            Some(&Serializer::from(LogfmtSerializer::new())),
        );
        assert_eq!(
            transformer.should_mezmo_reshape, false,
            "Log format serializer should NOT reshape"
        );
    }

    #[assay(
        env = [
          ("MEZMO_RESHAPE_MESSAGE", "1"),
        ]
      )]
    fn mezmo_reshaping_successful_reshape_message() {
        let transformer = Transformer::new_with_mezmo_reshape(Transformer::default(), None);
        let mut log_event = LogEvent::default();
        let message_key = log_schema().message_key();

        log_event.insert(format!("{}.one", message_key).as_str(), 1);
        log_event.insert(format!("{}.two", message_key).as_str(), 2);
        log_event.insert(format!("{}.three.four", message_key).as_str(), 4);

        let mut event = Event::from(log_event);
        transformer.transform(&mut event);

        let expected_log = LogEvent::from(btreemap! {
            "one" => 1,
            "two" => 2,
            "three" => btreemap! {
                "four" => 4
            },
        });
        let expected = Event::from(expected_log);

        assert_eq!(event, expected, "message payload was reshaped");
        assert_eq!(
            event.as_log().get(message_key),
            None,
            "message property is now gone"
=======
    fn only_fields_with_service() {
        let transformer: Transformer = toml::from_str(r#"only_fields = ["message"]"#).unwrap();
        let mut log = LogEvent::default();
        {
            log.insert("message", 1);
            log.insert("thing.service", "carrot");
        }

        let schema = schema::Definition::new_with_default_metadata(
            Kind::object(btreemap! {
                "thing" => Kind::object(btreemap! {
                    "service" => Kind::bytes(),
                })
            }),
            [LogNamespace::Vector],
        );

        let schema = schema.with_meaning(parse_target_path("thing.service").unwrap(), "service");

        let mut event = Event::from(log);

        event
            .metadata_mut()
            .set_schema_definition(&Arc::new(schema));

        transformer.transform(&mut event);
        assert!(event.as_mut_log().contains("message"));

        // Event no longer contains the service field.
        assert!(!event.as_mut_log().contains("thing.service"));

        // But we can still get the service by meaning.
        assert_eq!(
            &Value::from("carrot"),
            event.as_log().get_by_meaning("service").unwrap()
        );
    }

    #[test]
    fn except_fields_with_service() {
        let transformer: Transformer =
            toml::from_str(r#"except_fields = ["thing.service"]"#).unwrap();
        let mut log = LogEvent::default();
        {
            log.insert("message", 1);
            log.insert("thing.service", "carrot");
        }

        let schema = schema::Definition::new_with_default_metadata(
            Kind::object(btreemap! {
                "thing" => Kind::object(btreemap! {
                    "service" => Kind::bytes(),
                })
            }),
            [LogNamespace::Vector],
        );

        let schema = schema.with_meaning(parse_target_path("thing.service").unwrap(), "service");

        let mut event = Event::from(log);

        event
            .metadata_mut()
            .set_schema_definition(&Arc::new(schema));

        transformer.transform(&mut event);
        assert!(event.as_mut_log().contains("message"));

        // Event no longer contains the service field.
        assert!(!event.as_mut_log().contains("thing.service"));

        // But we can still get the service by meaning.
        assert_eq!(
            &Value::from("carrot"),
            event.as_log().get_by_meaning("service").unwrap()
>>>>>>> beb74c1c
        );
    }
}<|MERGE_RESOLUTION|>--- conflicted
+++ resolved
@@ -303,14 +303,9 @@
     use crate::config::schema;
 
     use super::*;
-<<<<<<< HEAD
     use assay::assay;
     use codecs::MetricTagValues;
-    use std::collections::BTreeMap;
-    use vector_common::btreemap;
-=======
     use std::{collections::BTreeMap, sync::Arc};
->>>>>>> beb74c1c
 
     #[test]
     fn serialize() {
@@ -470,11 +465,10 @@
     }
 
     #[test]
-<<<<<<< HEAD
     fn mezmo_reshaping_env_var_must_be_set() {
         let transformer = Transformer::new_with_mezmo_reshape(Transformer::default(), None);
         let mut log_event = LogEvent::default();
-        let path = format!("{}.nope", log_schema().message_key());
+        let path = format!("{}.nope", log_schema().message_key().unwrap());
         log_event.insert(path.as_str(), "This will not be reshaped");
 
         let mut event = Event::from(log_event);
@@ -496,7 +490,7 @@
     fn mezmo_reshaping_env_var_must_be_set_to_1() {
         let transformer = Transformer::new_with_mezmo_reshape(Transformer::default(), None);
         let mut log_event = LogEvent::default();
-        let path = format!("{}.nope", log_schema().message_key());
+        let path = format!("{}.nope", log_schema().message_key().unwrap());
         log_event.insert(path.as_str(), "This will not be reshaped");
 
         let mut event = Event::from(log_event);
@@ -606,7 +600,7 @@
     fn mezmo_reshaping_successful_reshape_message() {
         let transformer = Transformer::new_with_mezmo_reshape(Transformer::default(), None);
         let mut log_event = LogEvent::default();
-        let message_key = log_schema().message_key();
+        let message_key = log_schema().message_key().unwrap().to_string();
 
         log_event.insert(format!("{}.one", message_key).as_str(), 1);
         log_event.insert(format!("{}.two", message_key).as_str(), 2);
@@ -626,10 +620,15 @@
 
         assert_eq!(event, expected, "message payload was reshaped");
         assert_eq!(
-            event.as_log().get(message_key),
+            event
+                .as_log()
+                .get(log_schema().message_key_target_path().unwrap()),
             None,
             "message property is now gone"
-=======
+        );
+    }
+
+    #[test]
     fn only_fields_with_service() {
         let transformer: Transformer = toml::from_str(r#"only_fields = ["message"]"#).unwrap();
         let mut log = LogEvent::default();
@@ -705,7 +704,6 @@
         assert_eq!(
             &Value::from("carrot"),
             event.as_log().get_by_meaning("service").unwrap()
->>>>>>> beb74c1c
         );
     }
 }