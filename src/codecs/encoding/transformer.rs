#![deny(missing_docs)]

use chrono::{DateTime, Utc};
use core::fmt::Debug;
use std::collections::BTreeMap;
use vector_lib::codecs::encoding::Serializer;

use ordered_float::NotNan;
use serde::{Deserialize, Deserializer};
use vector_lib::configurable::configurable_component;
use vector_lib::event::{LogEvent, MaybeAsLogMut};
use vector_lib::lookup::lookup_v2::ConfigValuePath;
use vector_lib::lookup::{event_path, PathPrefix};
use vector_lib::schema::meaning;
use vrl::path::OwnedValuePath;
use vrl::value::Value;

<<<<<<< HEAD
use crate::{
    event::Event, mezmo::reshape_log_event_by_message, serde::skip_serializing_if_default,
};
=======
use crate::{event::Event, serde::is_default};
>>>>>>> b58c8646

/// Transformations to prepare an event for serialization.
#[configurable_component(no_deser)]
#[derive(Clone, Debug, Default, PartialEq, Eq)]
pub struct Transformer {
    /// List of fields that are included in the encoded event.
<<<<<<< HEAD
    #[serde(default, skip_serializing_if = "skip_serializing_if_default")]
    pub only_fields: Option<Vec<ConfigValuePath>>,

    /// List of fields that are excluded from the encoded event.
    #[serde(default, skip_serializing_if = "skip_serializing_if_default")]
    pub except_fields: Option<Vec<ConfigValuePath>>,

    /// Format used for timestamp fields.
    #[serde(default, skip_serializing_if = "skip_serializing_if_default")]
    pub timestamp_format: Option<TimestampFormat>,

    /// Should we do custom reshaping for Mezmo sinks?
    #[serde(skip_serializing)]
    should_mezmo_reshape: bool,
=======
    #[serde(default, skip_serializing_if = "is_default")]
    only_fields: Option<Vec<ConfigValuePath>>,

    /// List of fields that are excluded from the encoded event.
    #[serde(default, skip_serializing_if = "is_default")]
    except_fields: Option<Vec<ConfigValuePath>>,

    /// Format used for timestamp fields.
    #[serde(default, skip_serializing_if = "is_default")]
    timestamp_format: Option<TimestampFormat>,
>>>>>>> b58c8646
}

impl<'de> Deserialize<'de> for Transformer {
    fn deserialize<D>(deserializer: D) -> Result<Self, D::Error>
    where
        D: Deserializer<'de>,
    {
        #[derive(Deserialize)]
        #[serde(deny_unknown_fields)]
        struct TransformerInner {
            #[serde(default)]
            only_fields: Option<Vec<OwnedValuePath>>,
            #[serde(default)]
            except_fields: Option<Vec<OwnedValuePath>>,
            #[serde(default)]
            timestamp_format: Option<TimestampFormat>,
        }

        let inner: TransformerInner = Deserialize::deserialize(deserializer)?;
        Self::new(
            inner
                .only_fields
                .map(|v| v.iter().map(|p| ConfigValuePath(p.clone())).collect()),
            inner
                .except_fields
                .map(|v| v.iter().map(|p| ConfigValuePath(p.clone())).collect()),
            inner.timestamp_format,
        )
        .map_err(serde::de::Error::custom)
    }
}

impl Transformer {
    /// Creates a new `Transformer`.
    ///
    /// Returns `Err` if `only_fields` and `except_fields` fail validation, i.e. are not mutually
    /// exclusive.
    pub fn new(
        only_fields: Option<Vec<ConfigValuePath>>,
        except_fields: Option<Vec<ConfigValuePath>>,
        timestamp_format: Option<TimestampFormat>,
    ) -> Result<Self, crate::Error> {
        Self::validate_fields(only_fields.as_ref(), except_fields.as_ref())?;

        Ok(Self {
            only_fields,
            except_fields,
            timestamp_format,
            should_mezmo_reshape: false,
        })
    }

    /// Creates a new `Transformer` with custom Mezmo reshape logic.
    /// The env var must be set to "1", and the encoding must be JSON or ndjson. If there is no
    /// Serializer used, we will default to doing the reshape.
    pub fn new_with_mezmo_reshape(
        transformer: Transformer,
        serializer: Option<&Serializer>,
    ) -> Self {
        let env_var_is_set = match std::env::var("MEZMO_RESHAPE_MESSAGE") {
            Ok(env_var) => env_var == "1",
            _ => false,
        };

        let should_mezmo_reshape = match (env_var_is_set, serializer) {
            (false, _) => false,
            (true, Some(serializer)) => match serializer {
                // For now, only explicit json and ndjson encodings are supported. May need to add more later.
                Serializer::Json(_) | Serializer::NativeJson(_) => true,
                _ => false,
            },
            // Lack of a serializer means we should reshape, ie things like elasticsearch don't use one
            (true, _) => true,
        };

        Self {
            only_fields: transformer.only_fields,
            except_fields: transformer.except_fields,
            timestamp_format: transformer.timestamp_format,
            should_mezmo_reshape,
        }
    }

    /// Get the `Transformer`'s `only_fields`.
    #[cfg(test)]
    pub const fn only_fields(&self) -> &Option<Vec<ConfigValuePath>> {
        &self.only_fields
    }

    /// Get the `Transformer`'s `except_fields`.
    pub const fn except_fields(&self) -> &Option<Vec<ConfigValuePath>> {
        &self.except_fields
    }

    /// Get the `Transformer`'s `timestamp_format`.
    pub const fn timestamp_format(&self) -> &Option<TimestampFormat> {
        &self.timestamp_format
    }

    /// Check if `except_fields` and `only_fields` items are mutually exclusive.
    ///
    /// If an error is returned, the entire encoding configuration should be considered inoperable.
    fn validate_fields(
        only_fields: Option<&Vec<ConfigValuePath>>,
        except_fields: Option<&Vec<ConfigValuePath>>,
    ) -> crate::Result<()> {
        if let (Some(only_fields), Some(except_fields)) = (only_fields, except_fields) {
            if except_fields
                .iter()
                .any(|f| only_fields.iter().any(|v| v == f))
            {
                return Err(
                    "`except_fields` and `only_fields` should be mutually exclusive.".into(),
                );
            }
        }
        Ok(())
    }

    /// Prepare an event for serialization by the given transformation rules.
    pub fn transform(&self, event: &mut Event) {
        // Rules are currently applied to logs only.
        if let Some(log) = event.maybe_as_log_mut() {
            if self.should_mezmo_reshape {
                reshape_log_event_by_message(log);
            }
            // Ordering in here should not matter.
            self.apply_except_fields(log);
            self.apply_only_fields(log);
            self.apply_timestamp_format(log);
        }
    }

    fn apply_only_fields(&self, log: &mut LogEvent) {
        if let Some(only_fields) = self.only_fields.as_ref() {
            let mut old_value = std::mem::replace(log.value_mut(), Value::Object(BTreeMap::new()));

            for field in only_fields {
                if let Some(value) = old_value.remove(field, true) {
                    log.insert((PathPrefix::Event, field), value);
                }
            }

            // We may need the service field to apply tags to emitted metrics after the log message has been pruned. If there
            // is a service meaning, we move this value to `dropped_fields` in the metadata.
            // If the field is still in the new log message after pruning it will have been removed from `old_value` above.
            let service_path = log
                .metadata()
                .schema_definition()
                .meaning_path(meaning::SERVICE);
            if let Some(service_path) = service_path {
                let mut new_log = LogEvent::from(old_value);
                if let Some(service) = new_log.remove(service_path) {
                    log.metadata_mut()
                        .add_dropped_field(meaning::SERVICE.into(), service);
                }
            }
        }
    }

    fn apply_except_fields(&self, log: &mut LogEvent) {
        if let Some(except_fields) = self.except_fields.as_ref() {
            for field in except_fields {
                let value_path = &field.0;
                let value = log.remove((PathPrefix::Event, value_path));

                let service_path = log
                    .metadata()
                    .schema_definition()
                    .meaning_path(meaning::SERVICE);
                // If we are removing the service field we need to store this in a `dropped_fields` list as we may need to
                // refer to this later when emitting metrics.
                if let (Some(v), Some(service_path)) = (value, service_path) {
                    if service_path.path == *value_path {
                        log.metadata_mut()
                            .add_dropped_field(meaning::SERVICE.into(), v);
                    }
                }
            }
        }
    }

    fn format_timestamps<F, T>(&self, log: &mut LogEvent, extract: F)
    where
        F: Fn(&DateTime<Utc>) -> T,
        T: Into<Value>,
    {
        if log.value().is_object() {
            let mut unix_timestamps = Vec::new();
            for (k, v) in log.all_event_fields().expect("must be an object") {
                if let Value::Timestamp(ts) = v {
                    unix_timestamps.push((k.clone(), extract(ts).into()));
                }
            }
            for (k, v) in unix_timestamps {
                log.parse_path_and_insert(k, v).unwrap();
            }
        } else {
            // root is not an object
            let timestamp = if let Value::Timestamp(ts) = log.value() {
                Some(extract(ts))
            } else {
                None
            };
            if let Some(ts) = timestamp {
                log.insert(event_path!(), ts.into());
            }
        }
    }

    fn apply_timestamp_format(&self, log: &mut LogEvent) {
        if let Some(timestamp_format) = self.timestamp_format.as_ref() {
            match timestamp_format {
                TimestampFormat::Unix => self.format_timestamps(log, |ts| ts.timestamp()),
                TimestampFormat::UnixMs => self.format_timestamps(log, |ts| ts.timestamp_millis()),
                TimestampFormat::UnixUs => self.format_timestamps(log, |ts| ts.timestamp_micros()),
                TimestampFormat::UnixNs => self.format_timestamps(log, |ts| {
                    ts.timestamp_nanos_opt().expect("Timestamp out of range")
                }),
                TimestampFormat::UnixFloat => self.format_timestamps(log, |ts| {
                    NotNan::new(ts.timestamp_micros() as f64 / 1e6).unwrap()
                }),
                // RFC3339 is the default serialization of a timestamp.
                TimestampFormat::Rfc3339 => (),
            }
        }
    }

    /// Set the `except_fields` value.
    ///
    /// Returns `Err` if the new `except_fields` fail validation, i.e. are not mutually exclusive
    /// with `only_fields`.
    #[cfg(test)]
    pub fn set_except_fields(
        &mut self,
        except_fields: Option<Vec<ConfigValuePath>>,
    ) -> crate::Result<()> {
        Self::validate_fields(self.only_fields.as_ref(), except_fields.as_ref())?;
        self.except_fields = except_fields;
        Ok(())
    }
}

#[configurable_component]
#[derive(Clone, Copy, Debug, Eq, PartialEq)]
#[serde(rename_all = "snake_case")]
/// The format in which a timestamp should be represented.
pub enum TimestampFormat {
    /// Represent the timestamp as a Unix timestamp.
    Unix,

    /// Represent the timestamp as a RFC 3339 timestamp.
    Rfc3339,

    /// Represent the timestamp as a Unix timestamp in milliseconds.
    UnixMs,

    /// Represent the timestamp as a Unix timestamp in microseconds
    UnixUs,

    /// Represent the timestamp as a Unix timestamp in nanoseconds.
    UnixNs,

    /// Represent the timestamp as a Unix timestamp in floating point.
    UnixFloat,
}

#[cfg(test)]
mod tests {
    use indoc::indoc;
    use vector_lib::btreemap;
    use vector_lib::codecs::encoding::{
        format::{
            AvroSerializerConfig, GelfSerializer, JsonSerializer, LogfmtSerializer,
            NativeJsonSerializer, RawMessageSerializer, TextSerializer,
        },
        Serializer,
    };
    use vector_lib::config::{log_schema, LogNamespace};
    use vector_lib::lookup::path::parse_target_path;
    use vrl::value::Kind;

    use crate::config::schema;

    use super::*;
    use assay::assay;
    use std::{collections::BTreeMap, sync::Arc};
    use vector_lib::codecs::MetricTagValues;

    #[test]
    fn serialize() {
        let string =
            r#"{"only_fields":["a.b[0]"],"except_fields":["ignore_me"],"timestamp_format":"unix"}"#;

        let transformer = serde_json::from_str::<Transformer>(string).unwrap();

        let serialized = serde_json::to_string(&transformer).unwrap();

        assert_eq!(string, serialized);
    }

    #[test]
    fn serialize_empty() {
        let string = "{}";

        let transformer = serde_json::from_str::<Transformer>(string).unwrap();

        let serialized = serde_json::to_string(&transformer).unwrap();

        assert_eq!(string, serialized);
    }

    #[test]
    fn deserialize_and_transform_except() {
        let transformer: Transformer =
            toml::from_str(r#"except_fields = ["a.b.c", "b", "c[0].y", "d.z", "e"]"#).unwrap();
        let mut log = LogEvent::default();
        {
            log.insert("a", 1);
            log.insert("a.b", 1);
            log.insert("a.b.c", 1);
            log.insert("a.b.d", 1);
            log.insert("b[0]", 1);
            log.insert("b[1].x", 1);
            log.insert("c[0].x", 1);
            log.insert("c[0].y", 1);
            log.insert("d.z", 1);
            log.insert("e.a", 1);
            log.insert("e.b", 1);
        }
        let mut event = Event::from(log);
        transformer.transform(&mut event);
        assert!(!event.as_mut_log().contains("a.b.c"));
        assert!(!event.as_mut_log().contains("b"));
        assert!(!event.as_mut_log().contains("b[1].x"));
        assert!(!event.as_mut_log().contains("c[0].y"));
        assert!(!event.as_mut_log().contains("d.z"));
        assert!(!event.as_mut_log().contains("e.a"));

        assert!(event.as_mut_log().contains("a.b.d"));
        assert!(event.as_mut_log().contains("c[0].x"));
    }

    #[test]
    fn deserialize_and_transform_only() {
        let transformer: Transformer =
            toml::from_str(r#"only_fields = ["a.b.c", "b", "c[0].y", "\"g.z\""]"#).unwrap();
        let mut log = LogEvent::default();
        {
            log.insert("a", 1);
            log.insert("a.b", 1);
            log.insert("a.b.c", 1);
            log.insert("a.b.d", 1);
            log.insert("b[0]", 1);
            log.insert("b[1].x", 1);
            log.insert("c[0].x", 1);
            log.insert("c[0].y", 1);
            log.insert("d.y", 1);
            log.insert("d.z", 1);
            log.insert("e[0]", 1);
            log.insert("e[1]", 1);
            log.insert("\"f.z\"", 1);
            log.insert("\"g.z\"", 1);
            log.insert("h", BTreeMap::new());
            log.insert("i", Vec::<Value>::new());
        }
        let mut event = Event::from(log);
        transformer.transform(&mut event);
        assert!(event.as_mut_log().contains("a.b.c"));
        assert!(event.as_mut_log().contains("b"));
        assert!(event.as_mut_log().contains("b[1].x"));
        assert!(event.as_mut_log().contains("c[0].y"));
        assert!(event.as_mut_log().contains("\"g.z\""));

        assert!(!event.as_mut_log().contains("a.b.d"));
        assert!(!event.as_mut_log().contains("c[0].x"));
        assert!(!event.as_mut_log().contains("d"));
        assert!(!event.as_mut_log().contains("e"));
        assert!(!event.as_mut_log().contains("f"));
        assert!(!event.as_mut_log().contains("h"));
        assert!(!event.as_mut_log().contains("i"));
    }

    #[test]
    fn deserialize_and_transform_timestamp() {
        let mut base = Event::Log(LogEvent::from("Demo"));
        let timestamp = base
            .as_mut_log()
            .get((PathPrefix::Event, log_schema().timestamp_key().unwrap()))
            .unwrap()
            .clone();
        let timestamp = timestamp.as_timestamp().unwrap();
        base.as_mut_log()
            .insert("another", Value::Timestamp(*timestamp));

        let cases = [
            ("unix", Value::from(timestamp.timestamp())),
            ("unix_ms", Value::from(timestamp.timestamp_millis())),
            ("unix_us", Value::from(timestamp.timestamp_micros())),
            (
                "unix_ns",
                Value::from(timestamp.timestamp_nanos_opt().unwrap()),
            ),
            (
                "unix_float",
                Value::from(timestamp.timestamp_micros() as f64 / 1e6),
            ),
        ];
        for (fmt, expected) in cases {
            let config: String = format!(r#"timestamp_format = "{}""#, fmt);
            let transformer: Transformer = toml::from_str(&config).unwrap();
            let mut event = base.clone();
            transformer.transform(&mut event);
            let log = event.as_mut_log();

            for actual in [
                // original key
                log.get((PathPrefix::Event, log_schema().timestamp_key().unwrap()))
                    .unwrap(),
                // second key
                log.get("another").unwrap(),
            ] {
                // type matches
                assert_eq!(expected.kind_str(), actual.kind_str());
                // value matches
                assert_eq!(&expected, actual);
            }
        }
    }

    #[test]
    fn exclusivity_violation() {
        let config: std::result::Result<Transformer, _> = toml::from_str(indoc! {r#"
            except_fields = ["Doop"]
            only_fields = ["Doop"]
        "#});
        assert!(config.is_err())
    }

    #[test]
    fn deny_unknown_fields() {
        // We're only checking this explicitly because of our custom deserializer arrangement to
        // make it possible to throw the exclusivity error during deserialization, to ensure that we
        // enforce this on the top-level `Transformer` type even though it has to be applied at the
        // intermediate deserialization stage, on `TransformerInner`.
        let config: std::result::Result<Transformer, _> = toml::from_str(indoc! {r#"
            onlyfields = ["Doop"]
        "#});
        assert!(config.is_err())
    }

    #[test]
    fn mezmo_reshaping_env_var_must_be_set() {
        let transformer = Transformer::new_with_mezmo_reshape(Transformer::default(), None);
        let mut log_event = LogEvent::default();
        let path = format!("{}.nope", log_schema().message_key().unwrap());
        log_event.insert(path.as_str(), "This will not be reshaped");

        let mut event = Event::from(log_event);
        transformer.transform(&mut event);

        let expected = event.clone();

        assert_eq!(
            event, expected,
            "ENV var was not set, so the messsage was not reshaped"
        );
    }

    #[assay(
        env = [
          ("MEZMO_RESHAPE_MESSAGE", "0"),
        ]
      )]
    fn mezmo_reshaping_env_var_must_be_set_to_1() {
        let transformer = Transformer::new_with_mezmo_reshape(Transformer::default(), None);
        let mut log_event = LogEvent::default();
        let path = format!("{}.nope", log_schema().message_key().unwrap());
        log_event.insert(path.as_str(), "This will not be reshaped");

        let mut event = Event::from(log_event);
        transformer.transform(&mut event);

        let expected = event.clone();

        assert_eq!(
            event, expected,
            "ENV var was not set, so the messgae was not reshaped"
        );
    }

    #[assay(
        env = [
          ("MEZMO_RESHAPE_MESSAGE", "1"),
        ]
      )]
    fn mezmo_reshaping_based_on_serializer() {
        let mut transformer = Transformer::new_with_mezmo_reshape(
            Transformer::default(),
            Some(&Serializer::from(JsonSerializer::new(
                MetricTagValues::Single,
            ))),
        );
        assert_eq!(
            transformer.should_mezmo_reshape, true,
            "JSON serializer should reshape"
        );

        transformer = Transformer::new_with_mezmo_reshape(
            Transformer::default(),
            Some(&Serializer::from(NativeJsonSerializer::new())),
        );
        assert_eq!(
            transformer.should_mezmo_reshape, true,
            "ndjson serializer should reshape"
        );

        let schema = indoc! {r#"
            {
                "type": "record",
                "name": "Log",
                "fields": [
                    {
                        "name": "foo",
                        "type": ["string"]
                    }
                ]
            }
        "#}
        .to_owned();
        let avro = AvroSerializerConfig::new(schema).build().unwrap();
        transformer = Transformer::new_with_mezmo_reshape(
            Transformer::default(),
            Some(&Serializer::from(avro)),
        );
        assert_eq!(
            transformer.should_mezmo_reshape, false,
            "Avro serializer should NOT reshape"
        );

        transformer = Transformer::new_with_mezmo_reshape(
            Transformer::default(),
            Some(&Serializer::from(GelfSerializer::new())),
        );
        assert_eq!(
            transformer.should_mezmo_reshape, false,
            "Gelf serializer should NOT reshape"
        );

        transformer = Transformer::new_with_mezmo_reshape(
            Transformer::default(),
            Some(&Serializer::from(RawMessageSerializer::new())),
        );
        assert_eq!(
            transformer.should_mezmo_reshape, false,
            "Raw message serializer should NOT reshape"
        );

        transformer = Transformer::new_with_mezmo_reshape(
            Transformer::default(),
            Some(&Serializer::from(TextSerializer::new(
                MetricTagValues::Single,
            ))),
        );
        assert_eq!(
            transformer.should_mezmo_reshape, false,
            "Text serializer should NOT reshape"
        );

        transformer = Transformer::new_with_mezmo_reshape(
            Transformer::default(),
            Some(&Serializer::from(LogfmtSerializer::new())),
        );
        assert_eq!(
            transformer.should_mezmo_reshape, false,
            "Log format serializer should NOT reshape"
        );
    }

    #[assay(
        env = [
          ("MEZMO_RESHAPE_MESSAGE", "1"),
        ]
      )]
    fn mezmo_reshaping_successful_reshape_message() {
        let transformer = Transformer::new_with_mezmo_reshape(Transformer::default(), None);
        let mut log_event = LogEvent::default();
        let message_key = log_schema().message_key().unwrap().to_string();

        log_event.insert(format!("{}.one", message_key).as_str(), 1);
        log_event.insert(format!("{}.two", message_key).as_str(), 2);
        log_event.insert(format!("{}.three.four", message_key).as_str(), 4);

        let mut event = Event::from(log_event);
        transformer.transform(&mut event);

        let expected_log = LogEvent::from(btreemap! {
            "one" => 1,
            "two" => 2,
            "three" => btreemap! {
                "four" => 4
            },
        });
        let expected = Event::from(expected_log);

        assert_eq!(event, expected, "message payload was reshaped");
        assert_eq!(
            event
                .as_log()
                .get(log_schema().message_key_target_path().unwrap()),
            None,
            "message property is now gone"
        );
    }

    #[test]
    fn only_fields_with_service() {
        let transformer: Transformer = toml::from_str(r#"only_fields = ["message"]"#).unwrap();
        let mut log = LogEvent::default();
        {
            log.insert("message", 1);
            log.insert("thing.service", "carrot");
        }

        let schema = schema::Definition::new_with_default_metadata(
            Kind::object(btreemap! {
                "thing" => Kind::object(btreemap! {
                    "service" => Kind::bytes(),
                })
            }),
            [LogNamespace::Vector],
        );

        let schema = schema.with_meaning(parse_target_path("thing.service").unwrap(), "service");

        let mut event = Event::from(log);

        event
            .metadata_mut()
            .set_schema_definition(&Arc::new(schema));

        transformer.transform(&mut event);
        assert!(event.as_mut_log().contains("message"));

        // Event no longer contains the service field.
        assert!(!event.as_mut_log().contains("thing.service"));

        // But we can still get the service by meaning.
        assert_eq!(
            &Value::from("carrot"),
            event.as_log().get_by_meaning("service").unwrap()
        );
    }

    #[test]
    fn except_fields_with_service() {
        let transformer: Transformer =
            toml::from_str(r#"except_fields = ["thing.service"]"#).unwrap();
        let mut log = LogEvent::default();
        {
            log.insert("message", 1);
            log.insert("thing.service", "carrot");
        }

        let schema = schema::Definition::new_with_default_metadata(
            Kind::object(btreemap! {
                "thing" => Kind::object(btreemap! {
                    "service" => Kind::bytes(),
                })
            }),
            [LogNamespace::Vector],
        );

        let schema = schema.with_meaning(parse_target_path("thing.service").unwrap(), "service");

        let mut event = Event::from(log);

        event
            .metadata_mut()
            .set_schema_definition(&Arc::new(schema));

        transformer.transform(&mut event);
        assert!(event.as_mut_log().contains("message"));

        // Event no longer contains the service field.
        assert!(!event.as_mut_log().contains("thing.service"));

        // But we can still get the service by meaning.
        assert_eq!(
            &Value::from("carrot"),
            event.as_log().get_by_meaning("service").unwrap()
        );
    }
}<|MERGE_RESOLUTION|>--- conflicted
+++ resolved
@@ -15,46 +15,27 @@
 use vrl::path::OwnedValuePath;
 use vrl::value::Value;
 
-<<<<<<< HEAD
-use crate::{
-    event::Event, mezmo::reshape_log_event_by_message, serde::skip_serializing_if_default,
-};
-=======
-use crate::{event::Event, serde::is_default};
->>>>>>> b58c8646
+use crate::{event::Event, mezmo::reshape_log_event_by_message, serde::is_default};
 
 /// Transformations to prepare an event for serialization.
 #[configurable_component(no_deser)]
 #[derive(Clone, Debug, Default, PartialEq, Eq)]
 pub struct Transformer {
     /// List of fields that are included in the encoded event.
-<<<<<<< HEAD
-    #[serde(default, skip_serializing_if = "skip_serializing_if_default")]
-    pub only_fields: Option<Vec<ConfigValuePath>>,
+    #[serde(default, skip_serializing_if = "is_default")]
+    only_fields: Option<Vec<ConfigValuePath>>,
 
     /// List of fields that are excluded from the encoded event.
-    #[serde(default, skip_serializing_if = "skip_serializing_if_default")]
-    pub except_fields: Option<Vec<ConfigValuePath>>,
+    #[serde(default, skip_serializing_if = "is_default")]
+    except_fields: Option<Vec<ConfigValuePath>>,
 
     /// Format used for timestamp fields.
-    #[serde(default, skip_serializing_if = "skip_serializing_if_default")]
-    pub timestamp_format: Option<TimestampFormat>,
+    #[serde(default, skip_serializing_if = "is_default")]
+    timestamp_format: Option<TimestampFormat>,
 
     /// Should we do custom reshaping for Mezmo sinks?
     #[serde(skip_serializing)]
     should_mezmo_reshape: bool,
-=======
-    #[serde(default, skip_serializing_if = "is_default")]
-    only_fields: Option<Vec<ConfigValuePath>>,
-
-    /// List of fields that are excluded from the encoded event.
-    #[serde(default, skip_serializing_if = "is_default")]
-    except_fields: Option<Vec<ConfigValuePath>>,
-
-    /// Format used for timestamp fields.
-    #[serde(default, skip_serializing_if = "is_default")]
-    timestamp_format: Option<TimestampFormat>,
->>>>>>> b58c8646
 }
 
 impl<'de> Deserialize<'de> for Transformer {
