//! Functionality to handle enrichment tables.
use enum_dispatch::enum_dispatch;
use vector_lib::configurable::configurable_component;
pub use vector_lib::enrichment::{Condition, IndexHandle, Table};

use crate::config::{
    ComponentKey, EnrichmentTableConfig, GenerateConfig, GlobalOptions, SinkConfig, SourceConfig,
};

pub mod file;

#[cfg(feature = "enrichment-tables-memory")]
pub mod memory;

#[cfg(feature = "enrichment-tables-geoip")]
pub mod geoip;

/// Adds the ability to use postgres as an enrichment table
#[cfg(feature = "enrichment-tables-state_variables")]
pub mod state_variables;

#[cfg(feature = "enrichment-tables-mmdb")]
pub mod mmdb;

/// Configuration options for an [enrichment table](https://vector.dev/docs/reference/glossary/#enrichment-tables) to be used in a
/// [`remap`](https://vector.dev/docs/reference/configuration/transforms/remap/) transform. Currently supported are:
///
/// * [CSV](https://en.wikipedia.org/wiki/Comma-separated_values) files
/// * [MaxMind](https://www.maxmind.com/en/home) databases
/// * In-memory storage
///
/// For the lookup in the enrichment tables to be as performant as possible, the data is indexed according
/// to the fields that are used in the search. Note that indices can only be created for fields for which an
/// exact match is used in the condition. For range searches, an index isn't used and the enrichment table
/// drops back to a sequential scan of the data. A sequential scan shouldn't impact performance
/// significantly provided that there are only a few possible rows returned by the exact matches in the
/// condition. We don't recommend using a condition that uses only date range searches.
///
///
#[configurable_component(global_option("enrichment_tables"))]
#[derive(Clone, Debug)]
#[serde(tag = "type", rename_all = "snake_case")]
#[enum_dispatch(EnrichmentTableConfig)]
#[configurable(metadata(
    docs::enum_tag_description = "enrichment table type",
    docs::common = false,
    docs::required = false,
))]
pub enum EnrichmentTables {
    /// Exposes data from a static file as an enrichment table.
    File(file::FileConfig),

    /// Exposes data from a memory cache as an enrichment table. The cache can be written to using
    /// a sink.
    #[cfg(feature = "enrichment-tables-memory")]
    Memory(memory::MemoryConfig),

    /// Exposes data from a [MaxMind][maxmind] [GeoIP2][geoip2] database as an enrichment table.
    ///
    /// [maxmind]: https://www.maxmind.com/
    /// [geoip2]: https://www.maxmind.com/en/geoip2-databases
    #[cfg(feature = "enrichment-tables-geoip")]
    Geoip(geoip::GeoipConfig),

    /// The ability to look up "state variables" in a key/val fashion
    #[cfg(feature = "enrichment-tables-state_variables")]
    StateVariables(state_variables::StateVariablesConfig),

    /// Exposes data from a [MaxMind][maxmind] database as an enrichment table.
    ///
    /// [maxmind]: https://www.maxmind.com/
    #[cfg(feature = "enrichment-tables-mmdb")]
    Mmdb(mmdb::MmdbConfig),
}

<<<<<<< HEAD
// TODO: Use `enum_dispatch` here.
impl NamedComponent for EnrichmentTables {
    fn get_component_name(&self) -> &'static str {
        match self {
            Self::File(config) => config.get_component_name(),
            #[cfg(feature = "enrichment-tables-geoip")]
            Self::Geoip(config) => config.get_component_name(),
            #[cfg(feature = "enrichment-tables-state_variables")]
            Self::StateVariables(config) => config.get_component_name(),
            #[cfg(feature = "enrichment-tables-mmdb")]
            Self::Mmdb(config) => config.get_component_name(),
            #[allow(unreachable_patterns)]
            _ => unimplemented!(),
        }
=======
impl GenerateConfig for EnrichmentTables {
    fn generate_config() -> toml::Value {
        toml::Value::try_from(Self::File(file::FileConfig {
            file: file::FileSettings {
                path: "path/to/file".into(),
                encoding: file::Encoding::default(),
            },
            schema: Default::default(),
        }))
        .unwrap()
>>>>>>> 9a19e8a7
    }
}<|MERGE_RESOLUTION|>--- conflicted
+++ resolved
@@ -73,22 +73,6 @@
     Mmdb(mmdb::MmdbConfig),
 }
 
-<<<<<<< HEAD
-// TODO: Use `enum_dispatch` here.
-impl NamedComponent for EnrichmentTables {
-    fn get_component_name(&self) -> &'static str {
-        match self {
-            Self::File(config) => config.get_component_name(),
-            #[cfg(feature = "enrichment-tables-geoip")]
-            Self::Geoip(config) => config.get_component_name(),
-            #[cfg(feature = "enrichment-tables-state_variables")]
-            Self::StateVariables(config) => config.get_component_name(),
-            #[cfg(feature = "enrichment-tables-mmdb")]
-            Self::Mmdb(config) => config.get_component_name(),
-            #[allow(unreachable_patterns)]
-            _ => unimplemented!(),
-        }
-=======
 impl GenerateConfig for EnrichmentTables {
     fn generate_config() -> toml::Value {
         toml::Value::try_from(Self::File(file::FileConfig {
@@ -99,6 +83,5 @@
             schema: Default::default(),
         }))
         .unwrap()
->>>>>>> 9a19e8a7
     }
 }