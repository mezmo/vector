--- conflicted
+++ resolved
@@ -21,13 +21,8 @@
 use vector_common::internal_event::{
     self, CountByteSize, EventsSent, InternalEventHandle as _, Registered,
 };
-<<<<<<< HEAD
-use vector_config::NamedComponent;
-use vector_core::config::{LogNamespace, TransformOutput};
-=======
 use vector_core::config::LogNamespace;
 use vector_core::transform::update_runtime_schema_definition;
->>>>>>> 0f13b22a
 use vector_core::{
     buffers::{
         topology::{
@@ -53,11 +48,7 @@
 use crate::{
     config::{
         ComponentKey, DataType, EnrichmentTableConfig, Input, Inputs, OutputId, ProxyConfig,
-<<<<<<< HEAD
-        SinkConfig, SinkContext, SourceContext, TransformContext, TransformOuter,
-=======
         SinkContext, SourceContext, TransformContext, TransformOuter, TransformOutput,
->>>>>>> 0f13b22a
     },
     event::{EventArray, EventContainer},
     internal_events::EventsReceived,
@@ -276,24 +267,13 @@
             let mut schema_definitions = HashMap::with_capacity(source_outputs.len());
             let source_name = key.id().parse().ok();
 
-<<<<<<< HEAD
-            for output in source_outputs {
-                let mut rx = builder.add_source_output(output.clone());
+            for output in source_outputs.into_iter() {
+                let mut rx = builder.add_source_output(output.clone(), key.clone());
 
                 let (mut fanout, control) = Fanout::new();
                 let usage_tracker =
                     get_component_usage_tracker(&source_name, &self.metrics_tx.clone());
-                let source = Arc::new(OutputId {
-                    component: key.clone(),
-                    port: output.port.clone(),
-                });
-=======
-            for output in source_outputs.into_iter() {
-                let mut rx = builder.add_source_output(output.clone(), key.clone());
-
-                let (mut fanout, control) = Fanout::new();
                 let source = Arc::new(key.clone());
->>>>>>> 0f13b22a
 
                 let pump = async move {
                     debug!("Source pump starting.");
