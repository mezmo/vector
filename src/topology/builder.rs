use std::{
    collections::HashMap,
    future::ready,
    num::NonZeroUsize,
    sync::{Arc, LazyLock, Mutex},
    time::Instant,
};

use futures::{stream::FuturesOrdered, FutureExt, StreamExt, TryStreamExt};
use futures_util::stream::FuturesUnordered;
use metrics::gauge;
use stream_cancel::{StreamExt as StreamCancelExt, Trigger, Tripwire};
use tokio::sync::mpsc::UnboundedSender;
use tokio::{select, sync::mpsc, sync::oneshot, time::timeout};
use tracing::Instrument;
use vector_lib::config::LogNamespace;
use vector_lib::internal_event::{
    self, CountByteSize, EventsSent, InternalEventHandle as _, Registered,
};
use vector_lib::transform::update_runtime_schema_definition;
use vector_lib::{
    buffers::{
        topology::{
            builder::TopologyBuilder,
            channel::{BufferReceiver, BufferSender},
        },
        BufferType, WhenFull,
    },
    schema::Definition,
    usage_metrics::{
        get_component_usage_tracker, get_transform_usage_tracker, OutputUsageTracker, UsageMetrics,
    },
    EstimatedJsonEncodedSizeOf,
};

use super::{
    fanout::{self, Fanout},
    schema,
    task::{Task, TaskOutput, TaskResult},
    BuiltBuffer, ConfigDiff,
};
use crate::mezmo::event_trace::{MezmoSyncTransformTrace, MezmoTaskTransformTrace};
use crate::{
    config::{
        ComponentKey, Config, DataType, EnrichmentTableConfig, Input, Inputs, OutputId,
        ProxyConfig, SinkContext, SourceContext, TransformContext, TransformOuter, TransformOutput,
    },
    event::{EventArray, EventContainer},
    extra_context::ExtraContext,
    internal_events::EventsReceived,
    shutdown::SourceShutdownCoordinator,
    source_sender::{SourceSenderItem, CHUNK_SIZE},
    spawn_named,
    topology::task::TaskError,
    transforms::{SyncTransform, TaskTransform, Transform, TransformOutputs, TransformOutputsBuf},
    utilization::{wrap, UtilizationComponentSender, UtilizationEmitter},
    SourceSender,
};
use mezmo::MezmoContext;

static ENRICHMENT_TABLES: LazyLock<vector_lib::enrichment::TableRegistry> =
    LazyLock::new(vector_lib::enrichment::TableRegistry::default);

pub(crate) static SOURCE_SENDER_BUFFER_SIZE: LazyLock<usize> =
    LazyLock::new(|| *TRANSFORM_CONCURRENCY_LIMIT * CHUNK_SIZE);

const READY_ARRAY_CAPACITY: NonZeroUsize = NonZeroUsize::new(CHUNK_SIZE * 4).unwrap();
pub(crate) const TOPOLOGY_BUFFER_SIZE: NonZeroUsize = NonZeroUsize::new(100).unwrap();

static TRANSFORM_CONCURRENCY_LIMIT: LazyLock<usize> = LazyLock::new(|| {
    crate::app::worker_threads()
        .map(std::num::NonZeroUsize::get)
        .unwrap_or_else(crate::num_threads)
});

const INTERNAL_SOURCES: [&str; 2] = ["internal_logs", "internal_metrics"];

struct Builder<'a> {
    config: &'a super::Config,
    diff: &'a ConfigDiff,
    shutdown_coordinator: SourceShutdownCoordinator,
    errors: Vec<String>,
    outputs: HashMap<OutputId, UnboundedSender<fanout::ControlMessage>>,
    tasks: HashMap<ComponentKey, Task>,
    buffers: HashMap<ComponentKey, BuiltBuffer>,
    metrics_tx: UnboundedSender<UsageMetrics>,
    inputs: HashMap<ComponentKey, (BufferSender<EventArray>, Inputs<OutputId>)>,
    healthchecks: HashMap<ComponentKey, Task>,
    detach_triggers: HashMap<ComponentKey, Trigger>,
    extra_context: ExtraContext,
    utilization_emitter: UtilizationEmitter,
}

impl<'a> Builder<'a> {
    fn new(
        config: &'a super::Config,
        diff: &'a ConfigDiff,
        metrics_tx: Option<UnboundedSender<UsageMetrics>>,
        buffers: HashMap<ComponentKey, BuiltBuffer>,
        extra_context: ExtraContext,
    ) -> Self {
        let metrics_tx = if let Some(tx) = metrics_tx {
            info!("Building pieces with metrics transmitter");
            tx
        } else {
            // Create a dummy transmitter to simplify implementation (avoid adapting all test code)
            warn!("Building pieces with unbounded channel. This may result in an OOM error for long running processes.");
            let (tx, _) = mpsc::unbounded_channel::<UsageMetrics>();
            tx
        };

        Self {
            config,
            diff,
            buffers,
            shutdown_coordinator: SourceShutdownCoordinator::default(),
            errors: vec![],
            outputs: HashMap::new(),
            tasks: HashMap::new(),
            metrics_tx,
            inputs: HashMap::new(),
            healthchecks: HashMap::new(),
            detach_triggers: HashMap::new(),
            extra_context,
            utilization_emitter: UtilizationEmitter::new(),
        }
    }

    /// Builds the new pieces of the topology found in `self.diff`.
    async fn build(mut self) -> Result<TopologyPieces, Vec<String>> {
        let enrichment_tables = self.load_enrichment_tables().await;
        let source_tasks = self.build_sources(enrichment_tables).await;
        self.build_transforms(enrichment_tables).await;
        self.build_sinks(enrichment_tables).await;

        // We should have all the data for the enrichment tables loaded now, so switch them over to
        // readonly.
        enrichment_tables.finish_load();

        if self.errors.is_empty() {
            Ok(TopologyPieces {
                inputs: self.inputs,
                outputs: Self::finalize_outputs(self.outputs),
                tasks: self.tasks,
                source_tasks,
                healthchecks: self.healthchecks,
                shutdown_coordinator: self.shutdown_coordinator,
                detach_triggers: self.detach_triggers,
                utilization_emitter: Some(self.utilization_emitter),
            })
        } else {
            Err(self.errors)
        }
    }

    fn finalize_outputs(
        outputs: HashMap<OutputId, UnboundedSender<fanout::ControlMessage>>,
    ) -> HashMap<ComponentKey, HashMap<Option<String>, UnboundedSender<fanout::ControlMessage>>>
    {
        let mut finalized_outputs = HashMap::new();
        for (id, output) in outputs {
            let entry = finalized_outputs
                .entry(id.component)
                .or_insert_with(HashMap::new);
            entry.insert(id.port, output);
        }

        finalized_outputs
    }

    /// Loads, or reloads the enrichment tables.
    /// The tables are stored in the `ENRICHMENT_TABLES` global variable.
    async fn load_enrichment_tables(&mut self) -> &'static vector_lib::enrichment::TableRegistry {
        let mut enrichment_tables = HashMap::new();

        // Build enrichment tables
        'tables: for (name, table_outer) in self.config.enrichment_tables.iter() {
            let table_name = name.to_string();
            if ENRICHMENT_TABLES.needs_reload(&table_name) {
                let indexes = if !self.diff.enrichment_tables.is_added(name) {
                    // If this is an existing enrichment table, we need to store the indexes to reapply
                    // them again post load.
                    Some(ENRICHMENT_TABLES.index_fields(&table_name))
                } else {
                    None
                };

                let mut table = match table_outer.inner.build(&self.config.global).await {
                    Ok(table) => table,
                    Err(error) => {
                        self.errors
                            .push(format!("Enrichment Table \"{name}\": {error}"));
                        continue;
                    }
                };

                if let Some(indexes) = indexes {
                    for (case, index) in indexes {
                        match table
                            .add_index(case, &index.iter().map(|s| s.as_ref()).collect::<Vec<_>>())
                        {
                            Ok(_) => (),
                            Err(error) => {
                                // If there is an error adding an index we do not want to use the reloaded
                                // data, the previously loaded data will still need to be used.
                                // Just report the error and continue.
                                error!(message = "Unable to add index to reloaded enrichment table.",
                                    table = ?name.to_string(),
                                    %error,
                                    internal_log_rate_limit = true);
                                continue 'tables;
                            }
                        }
                    }
                }

                enrichment_tables.insert(table_name, table);
            }
        }

        ENRICHMENT_TABLES.load(enrichment_tables);

        &ENRICHMENT_TABLES
    }

    async fn build_sources(
        &mut self,
        enrichment_tables: &vector_lib::enrichment::TableRegistry,
    ) -> HashMap<ComponentKey, Task> {
        let mut source_tasks = HashMap::new();

        let table_sources = self
            .config
            .enrichment_tables
            .iter()
            .filter_map(|(key, table)| table.as_source(key))
            .collect::<Vec<_>>();
        for (key, source) in self
            .config
            .sources()
            .filter(|(key, _)| self.diff.sources.contains_new(key))
            .chain(
                table_sources
                    .iter()
                    .map(|(key, sink)| (key, sink))
                    .filter(|(key, _)| self.diff.enrichment_tables.contains_new(key)),
            )
        {
            debug!(component = %key, "Building new source.");

            let typetag = source.inner.get_component_name();
            let source_outputs = source.inner.outputs(self.config.schema.log_namespace());

            let span = error_span!(
                "source",
                component_kind = "source",
                component_id = %key.id(),
                component_type = %source.inner.get_component_name(),
            );
            let _entered_span = span.enter();

            let task_name = format!(
                ">> {} ({}, pump) >>",
                source.inner.get_component_name(),
                key.id()
            );

            let mut builder = SourceSender::builder().with_buffer(*SOURCE_SENDER_BUFFER_SIZE);
            let mut pumps = Vec::new();
            let mut controls = HashMap::new();
            let mut schema_definitions = HashMap::with_capacity(source_outputs.len());
            let source_name = key.id().parse().ok();

            for output in source_outputs.into_iter() {
                let mut rx = builder.add_source_output(output.clone(), key.clone());

                let (mut fanout, control) = Fanout::new();
                let usage_tracker =
                    get_component_usage_tracker(&source_name, &self.metrics_tx.clone());
                let source_type = source.inner.get_component_name();
                let source = Arc::new(key.clone());

                let pump = async move {
                    debug!("Source pump starting.");

                    while let Some(SourceSenderItem {
                        events: mut array,
                        send_reference,
                    }) = rx.next().await
                    {
                        usage_tracker.track(&array);
                        array.set_output_id(&source);
                        array.set_source_type(source_type);
                        fanout
                            .send(array, Some(send_reference))
                            .await
                            .map_err(|e| {
                                debug!("Source pump finished with an error.");
                                TaskError::wrapped(e)
                            })?;
                    }

                    debug!("Source pump finished normally.");
                    Ok(TaskOutput::Source)
                };

                pumps.push(pump.instrument(span.clone()));
                controls.insert(
                    OutputId {
                        component: key.clone(),
                        port: output.port.clone(),
                    },
                    control,
                );

                let port = output.port.clone();
                if let Some(definition) = output.schema_definition(self.config.schema.enabled) {
                    schema_definitions.insert(port, definition);
                }
            }

            let (pump_error_tx, mut pump_error_rx) = oneshot::channel();
            let pump = async move {
                debug!("Source pump supervisor starting.");

                // Spawn all of the per-output pumps and then await their completion.
                //
                // If any of the pumps complete with an error, or panic/are cancelled, we return
                // immediately.
                let mut handles = FuturesUnordered::new();
                for pump in pumps {
                    handles.push(spawn_named(pump, task_name.as_ref()));
                }

                let mut had_pump_error = false;
                while let Some(output) = handles.try_next().await? {
                    if let Err(e) = output {
                        // Immediately send the error to the source's wrapper future, but ignore any
                        // errors during the send, since nested errors wouldn't make any sense here.
                        _ = pump_error_tx.send(e);
                        had_pump_error = true;
                        break;
                    }
                }

                if had_pump_error {
                    debug!("Source pump supervisor task finished with an error.");
                } else {
                    debug!("Source pump supervisor task finished normally.");
                }
                Ok(TaskOutput::Source)
            };
            let pump = Task::new(key.clone(), typetag, pump);

            let pipeline = builder.build();

            let (shutdown_signal, force_shutdown_tripwire) = self
                .shutdown_coordinator
                .register_source(key, INTERNAL_SOURCES.contains(&typetag));

            let mezmo_ctx = MezmoContext::try_from(key.clone().into_id()).ok();
            let context = SourceContext {
                key: key.clone(),
                globals: self.config.global.clone(),
                enrichment_tables: enrichment_tables.clone(),
                shutdown: shutdown_signal,
                out: pipeline,
                proxy: ProxyConfig::merge_with_env(&self.config.global.proxy, &source.proxy),
                acknowledgements: source.sink_acknowledgements,
                schema_definitions,
                schema: self.config.schema,
                mezmo_ctx,
                extra_context: self.extra_context.clone(),
            };
            let source = source.inner.build(context).await;
            let server = match source {
                Err(error) => {
                    self.errors.push(format!("Source \"{key}\": {error}"));
                    continue;
                }
                Ok(server) => server,
            };

            // Build a wrapper future that drives the actual source future, but returns early if we've
            // been signalled to forcefully shutdown, or if the source pump encounters an error.
            //
            // The forceful shutdown will only resolve if the source itself doesn't shutdown gracefully
            // within the allotted time window. This can occur normally for certain sources, like stdin,
            // where the I/O is blocking (in a separate thread) and won't wake up to check if it's time
            // to shutdown unless some input is given.
            let server = async move {
                debug!("Source starting.");

                let mut result = select! {
                    biased;

                    // We've been told that we must forcefully shut down.
                    _ = force_shutdown_tripwire => Ok(()),

                    // The source pump encountered an error, which we're now bubbling up here to stop
                    // the source as well, since the source running makes no sense without the pump.
                    //
                    // We only match receiving a message, not the error of the sender being dropped,
                    // just to keep things simpler.
                    Ok(e) = &mut pump_error_rx => Err(e),

                    // The source finished normally.
                    result = server => result.map_err(|_| TaskError::Opaque),
                };

                // Even though we already tried to receive any pump task error above, we may have exited
                // on the source itself returning an error due to task scheduling, where the pump task
                // encountered an error, sent it over the oneshot, but we were polling the source
                // already and hit an error trying to send to the now-shutdown pump task.
                //
                // Since the error from the source is opaque at the moment (i.e. `()`), we try a final
                // time to see if the pump task encountered an error, using _that_ instead if so, to
                // propagate the true error that caused the source to have to stop.
                if let Ok(e) = pump_error_rx.try_recv() {
                    result = Err(e);
                }

                match result {
                    Ok(()) => {
                        debug!("Source finished normally.");
                        Ok(TaskOutput::Source)
                    }
                    Err(e) => {
                        debug!("Source finished with an error.");
                        Err(e)
                    }
                }
            };
            let server = Task::new(key.clone(), typetag, server);

            self.outputs.extend(controls);
            self.tasks.insert(key.clone(), pump);
            source_tasks.insert(key.clone(), server);
        }

        source_tasks
    }

    async fn build_transforms(
        &mut self,
        enrichment_tables: &vector_lib::enrichment::TableRegistry,
    ) {
        let mut definition_cache = HashMap::default();

        // Build transforms
        for (key, transform) in self
            .config
            .transforms()
            .filter(|(key, _)| self.diff.transforms.contains_new(key))
        {
            debug!(component = %key, "Building new transform.");

            let input_definitions = match schema::input_definitions(
                &transform.inputs,
                self.config,
                enrichment_tables.clone(),
                &mut definition_cache,
            ) {
                Ok(definitions) => definitions,
                Err(_) => {
                    // We have received an error whilst retrieving the definitions,
                    // there is no point in continuing.

                    break;
                }
            };

            let merged_definition: Definition = input_definitions
                .iter()
                .map(|(_output_id, definition)| definition.clone())
                .reduce(Definition::merge)
                // We may not have any definitions if all the inputs are from metrics sources.
                .unwrap_or_else(Definition::any);

            let span = error_span!(
                "transform",
                component_kind = "transform",
                component_id = %key.id(),
                component_type = %transform.inner.get_component_name(),
            );

            // Create a map of the outputs to the list of possible definitions from those outputs.
            let schema_definitions = transform
                .inner
                .outputs(
                    enrichment_tables.clone(),
                    &input_definitions,
                    self.config.schema.log_namespace(),
                )
                .into_iter()
                .map(|output| {
                    let definitions = output.schema_definitions(self.config.schema.enabled);
                    (output.port, definitions)
                })
                .collect::<HashMap<_, _>>();

            let mezmo_ctx = MezmoContext::try_from(key.clone().into_id()).ok();
            let context = TransformContext {
                key: Some(key.clone()),
                globals: self.config.global.clone(),
                enrichment_tables: enrichment_tables.clone(),
                schema_definitions,
                merged_schema_definition: merged_definition.clone(),
                mezmo_ctx,
                schema: self.config.schema,
                extra_context: self.extra_context.clone(),
            };

            let node = TransformNode::from_parts(
                key.clone(),
                enrichment_tables.clone(),
                transform,
                &input_definitions,
                self.config.schema.log_namespace(),
            );

            let transform = match transform
                .inner
                .build(&context)
                .instrument(span.clone())
                .await
            {
                Err(error) => {
                    self.errors.push(format!("Transform \"{key}\": {error}"));
                    continue;
                }
                Ok(transform) => transform,
            };

            let (input_tx, input_rx) =
                TopologyBuilder::standalone_memory(TOPOLOGY_BUFFER_SIZE, WhenFull::Block, &span)
                    .await;

            self.inputs
                .insert(key.clone(), (input_tx, node.inputs.clone()));
            let usage_tracker =
                get_transform_usage_tracker(&key.id().parse().ok(), &self.metrics_tx);

            let (transform_task, transform_outputs) = {
                let _span = span.enter();
<<<<<<< HEAD
                build_transform(transform, node, input_rx, usage_tracker)
=======
                build_transform(transform, node, input_rx, &mut self.utilization_emitter)
>>>>>>> dc7e7927
            };

            self.outputs.extend(transform_outputs);
            self.tasks.insert(key.clone(), transform_task);
        }
    }

    async fn build_sinks(&mut self, enrichment_tables: &vector_lib::enrichment::TableRegistry) {
        let table_sinks = self
            .config
            .enrichment_tables
            .iter()
            .filter_map(|(key, table)| table.as_sink(key))
            .collect::<Vec<_>>();
        for (key, sink) in self
            .config
            .sinks()
            .filter(|(key, _)| self.diff.sinks.contains_new(key))
            .chain(
                table_sinks
                    .iter()
                    .map(|(key, sink)| (key, sink))
                    .filter(|(key, _)| self.diff.enrichment_tables.contains_new(key)),
            )
        {
            debug!(component = %key, "Building new sink.");

            let sink_inputs = &sink.inputs;
            let healthcheck = sink.healthcheck();
            let enable_healthcheck = healthcheck.enabled && self.config.healthchecks.enabled;
            let healthcheck_timeout = healthcheck.timeout;

            let typetag = sink.inner.get_component_name();
            let input_type = sink.inner.input().data_type();

            let span = error_span!(
                "sink",
                component_kind = "sink",
                component_id = %key.id(),
                component_type = %sink.inner.get_component_name(),
            );
            let _entered_span = span.enter();

            // At this point, we've validated that all transforms are valid, including any
            // transform that mutates the schema provided by their sources. We can now validate the
            // schema expectations of each individual sink.
            if let Err(mut err) = schema::validate_sink_expectations(
                key,
                sink,
                self.config,
                enrichment_tables.clone(),
            ) {
                self.errors.append(&mut err);
            };

            let (tx, rx) = match self.buffers.remove(key) {
                Some(buffer) => buffer,
                _ => {
                    let buffer_type =
                        match sink.buffer.stages().first().expect("cant ever be empty") {
                            BufferType::Memory { .. } => "memory",
                            BufferType::DiskV2 { .. } => "disk",
                        };
                    let buffer_span = error_span!("sink", buffer_type);
                    let buffer = sink
                        .buffer
                        .build(
                            self.config.global.data_dir.clone(),
                            key.to_string(),
                            buffer_span,
                        )
                        .await;
                    match buffer {
                        Err(error) => {
                            self.errors.push(format!("Sink \"{key}\": {error}"));
                            continue;
                        }
                        Ok((tx, rx)) => (tx, Arc::new(Mutex::new(Some(rx.into_stream())))),
                    }
                }
            };

            let mezmo_ctx = MezmoContext::try_from(key.clone().into_id()).ok();
            let cx = SinkContext {
                healthcheck,
                globals: self.config.global.clone(),
                enrichment_tables: enrichment_tables.clone(),
                proxy: ProxyConfig::merge_with_env(&self.config.global.proxy, sink.proxy()),
                schema: self.config.schema,
                mezmo_ctx,
                app_name: crate::get_app_name().to_string(),
                app_name_slug: crate::get_slugified_app_name(),
                extra_context: self.extra_context.clone(),
            };

            let (sink, healthcheck) = match sink.inner.build(cx).await {
                Err(error) => {
                    self.errors.push(format!("Sink \"{key}\": {error}"));
                    continue;
                }
                Ok(built) => built,
            };

            let (trigger, tripwire) = Tripwire::new();
            let metrics_tx = self.metrics_tx.clone();
            let sink_name = key.id().to_string();

            let utilization_sender = self
                .utilization_emitter
                .add_component(key.clone(), gauge!("utilization"));
            let component_key = key.clone();
            let sink = async move {
                debug!("Sink starting.");

                // Why is this Arc<Mutex<Option<_>>> needed you ask.
                // In case when this function build_pieces errors
                // this future won't be run so this rx won't be taken
                // which will enable us to reuse rx to rebuild
                // old configuration by passing this Arc<Mutex<Option<_>>>
                // yet again.
                let rx = rx
                    .lock()
                    .unwrap()
                    .take()
                    .expect("Task started but input has been taken.");

<<<<<<< HEAD
                let mut rx = wrap(rx);
                let usage_tracker =
                    get_component_usage_tracker(&sink_name.parse().ok(), &metrics_tx.clone());
=======
                let mut rx = wrap(utilization_sender, component_key.clone(), rx);
>>>>>>> dc7e7927

                let events_received = register!(EventsReceived);
                sink.run(
                    rx.by_ref()
                        .filter(|events: &EventArray| ready(filter_events_type(events, input_type)))
                        .inspect(|events| {
                            usage_tracker.track(events);

                            events_received.emit(CountByteSize(
                                events.len(),
                                events.estimated_json_encoded_size_of(),
                            ))
                        })
                        .take_until_if(tripwire),
                )
                .await
                .map(|_| {
                    debug!("Sink finished normally.");
                    TaskOutput::Sink(rx)
                })
                .map_err(|_| {
                    debug!("Sink finished with an error.");
                    TaskError::Opaque
                })
            };

            let task = Task::new(key.clone(), typetag, sink);

            let component_key = key.clone();
            let healthcheck_task = async move {
                if enable_healthcheck {
                    timeout(healthcheck_timeout, healthcheck)
                        .map(|result| match result {
                            Ok(Ok(_)) => {
                                info!("Healthcheck passed.");
                                Ok(TaskOutput::Healthcheck)
                            }
                            Ok(Err(error)) => {
                                error!(
                                    msg = "Healthcheck failed.",
                                    %error,
                                    component_kind = "sink",
                                    component_type = typetag,
                                    component_id = %component_key.id(),
                                );
                                Err(TaskError::wrapped(error))
                            }
                            Err(e) => {
                                error!(
                                    msg = "Healthcheck timed out.",
                                    component_kind = "sink",
                                    component_type = typetag,
                                    component_id = %component_key.id(),
                                );
                                Err(TaskError::wrapped(Box::new(e)))
                            }
                        })
                        .await
                } else {
                    info!("Healthcheck disabled.");
                    Ok(TaskOutput::Healthcheck)
                }
            };

            let healthcheck_task = Task::new(key.clone(), typetag, healthcheck_task);

            self.inputs.insert(key.clone(), (tx, sink_inputs.clone()));
            self.healthchecks.insert(key.clone(), healthcheck_task);
            self.tasks.insert(key.clone(), task);
            self.detach_triggers.insert(key.clone(), trigger);
        }
    }
}

pub async fn reload_enrichment_tables(config: &Config) {
    let mut enrichment_tables = HashMap::new();
    // Build enrichment tables
    'tables: for (name, table_outer) in config.enrichment_tables.iter() {
        let table_name = name.to_string();
        if ENRICHMENT_TABLES.needs_reload(&table_name) {
            let indexes = Some(ENRICHMENT_TABLES.index_fields(&table_name));

            let mut table = match table_outer.inner.build(&config.global).await {
                Ok(table) => table,
                Err(error) => {
                    error!(
                        internal_log_rate_limit = true,
                        "Enrichment table \"{name}\" reload failed: {error}",
                    );
                    continue;
                }
            };

            if let Some(indexes) = indexes {
                for (case, index) in indexes {
                    match table
                        .add_index(case, &index.iter().map(|s| s.as_ref()).collect::<Vec<_>>())
                    {
                        Ok(_) => (),
                        Err(error) => {
                            // If there is an error adding an index we do not want to use the reloaded
                            // data, the previously loaded data will still need to be used.
                            // Just report the error and continue.
                            error!(
                                internal_log_rate_limit = true,
                                message = "Unable to add index to reloaded enrichment table.",
                                table = ?name.to_string(),
                                %error
                            );
                            continue 'tables;
                        }
                    }
                }
            }

            enrichment_tables.insert(table_name, table);
        }
    }

    ENRICHMENT_TABLES.load(enrichment_tables);
    ENRICHMENT_TABLES.finish_load();
}

pub struct TopologyPieces {
    pub(super) inputs: HashMap<ComponentKey, (BufferSender<EventArray>, Inputs<OutputId>)>,
    pub(crate) outputs: HashMap<ComponentKey, HashMap<Option<String>, fanout::ControlChannel>>,
    pub(super) tasks: HashMap<ComponentKey, Task>,
    pub(crate) source_tasks: HashMap<ComponentKey, Task>,
    pub(super) healthchecks: HashMap<ComponentKey, Task>,
    pub(crate) shutdown_coordinator: SourceShutdownCoordinator,
    pub(crate) detach_triggers: HashMap<ComponentKey, Trigger>,
    pub(crate) utilization_emitter: Option<UtilizationEmitter>,
}

impl TopologyPieces {
    pub async fn build_or_log_errors(
        config: &Config,
        diff: &ConfigDiff,
        metrics_tx: Option<UnboundedSender<UsageMetrics>>,
        buffers: HashMap<ComponentKey, BuiltBuffer>,
        extra_context: ExtraContext,
    ) -> Option<Self> {
        match TopologyPieces::build(config, diff, metrics_tx, buffers, extra_context).await {
            Err(errors) => {
                for error in errors {
                    error!(message = "Configuration error.", %error);
                }
                None
            }
            Ok(new_pieces) => Some(new_pieces),
        }
    }

    /// Builds only the new pieces, and doesn't check their topology.
    pub async fn build(
        config: &super::Config,
        diff: &ConfigDiff,
        metrics_tx: Option<UnboundedSender<UsageMetrics>>,
        buffers: HashMap<ComponentKey, BuiltBuffer>,
        extra_context: ExtraContext,
    ) -> Result<Self, Vec<String>> {
        Builder::new(config, diff, metrics_tx, buffers, extra_context)
            .build()
            .await
    }
}

const fn filter_events_type(events: &EventArray, data_type: DataType) -> bool {
    match events {
        EventArray::Logs(_) => data_type.contains(DataType::Log),
        EventArray::Metrics(_) => data_type.contains(DataType::Metric),
        EventArray::Traces(_) => data_type.contains(DataType::Trace),
    }
}

#[derive(Debug, Clone)]
struct TransformNode {
    key: ComponentKey,
    typetag: &'static str,
    inputs: Inputs<OutputId>,
    input_details: Input,
    outputs: Vec<TransformOutput>,
    enable_concurrency: bool,
}

impl TransformNode {
    pub fn from_parts(
        key: ComponentKey,
        enrichment_tables: vector_lib::enrichment::TableRegistry,
        transform: &TransformOuter<OutputId>,
        schema_definition: &[(OutputId, Definition)],
        global_log_namespace: LogNamespace,
    ) -> Self {
        Self {
            key,
            typetag: transform.inner.get_component_name(),
            inputs: transform.inputs.clone(),
            input_details: transform.inner.input(),
            outputs: transform.inner.outputs(
                enrichment_tables,
                schema_definition,
                global_log_namespace,
            ),
            enable_concurrency: transform.inner.enable_concurrency(),
        }
    }
}

fn build_transform(
    transform: Transform,
    node: TransformNode,
    input_rx: BufferReceiver<EventArray>,
<<<<<<< HEAD
    usage_tracker: Box<dyn OutputUsageTracker>,
) -> (Task, HashMap<OutputId, fanout::ControlChannel>) {
    match transform {
        // TODO: avoid the double boxing for function transforms here
        Transform::Function(t) => build_sync_transform(Box::new(t), node, input_rx, usage_tracker),
        Transform::Synchronous(t) => build_sync_transform(t, node, input_rx, usage_tracker),
=======
    utilization_emitter: &mut UtilizationEmitter,
) -> (Task, HashMap<OutputId, fanout::ControlChannel>) {
    match transform {
        // TODO: avoid the double boxing for function transforms here
        Transform::Function(t) => {
            build_sync_transform(Box::new(t), node, input_rx, utilization_emitter)
        }
        Transform::Synchronous(t) => build_sync_transform(t, node, input_rx, utilization_emitter),
>>>>>>> dc7e7927
        Transform::Task(t) => build_task_transform(
            t,
            input_rx,
            node.input_details.data_type(),
            node.typetag,
            &node.key,
            &node.outputs,
<<<<<<< HEAD
            usage_tracker,
=======
            utilization_emitter,
>>>>>>> dc7e7927
        ),
    }
}

fn build_sync_transform(
    t: Box<dyn SyncTransform>,
    node: TransformNode,
    input_rx: BufferReceiver<EventArray>,
<<<<<<< HEAD
    usage_tracker: Box<dyn OutputUsageTracker>,
=======
    utilization_emitter: &mut UtilizationEmitter,
>>>>>>> dc7e7927
) -> (Task, HashMap<OutputId, fanout::ControlChannel>) {
    let t = MezmoSyncTransformTrace::maybe_wrap(node.key.clone(), t);
    let (outputs, controls) = TransformOutputs::new(node.outputs, &node.key);

<<<<<<< HEAD
    let runner = Runner::new(
        t,
        input_rx,
        node.input_details.data_type(),
        outputs,
        usage_tracker,
    );
=======
    let sender = utilization_emitter.add_component(node.key.clone(), gauge!("utilization"));
    let runner = Runner::new(t, input_rx, sender, node.input_details.data_type(), outputs);
>>>>>>> dc7e7927
    let transform = if node.enable_concurrency {
        runner.run_concurrently().boxed()
    } else {
        runner.run_inline().boxed()
    };

    let transform = async move {
        debug!("Synchronous transform starting.");

        match transform.await {
            Ok(v) => {
                debug!("Synchronous transform finished normally.");
                Ok(v)
            }
            Err(e) => {
                debug!("Synchronous transform finished with an error.");
                Err(e)
            }
        }
    };

    let mut output_controls = HashMap::new();
    for (name, control) in controls {
        let id = name
            .map(|name| OutputId::from((&node.key, name)))
            .unwrap_or_else(|| OutputId::from(&node.key));
        output_controls.insert(id, control);
    }

    let task = Task::new(node.key.clone(), node.typetag, transform);

    (task, output_controls)
}

struct Runner {
    transform: Box<dyn SyncTransform>,
    input_rx: Option<BufferReceiver<EventArray>>,
    input_type: DataType,
    outputs: TransformOutputs,
<<<<<<< HEAD
    timer: crate::utilization::Timer,
    last_report: Instant,
    usage_tracker: Box<dyn OutputUsageTracker>,
=======
    timer_tx: UtilizationComponentSender,
>>>>>>> dc7e7927
    events_received: Registered<EventsReceived>,
}

impl Runner {
    fn new(
        transform: Box<dyn SyncTransform>,
        input_rx: BufferReceiver<EventArray>,
        timer_tx: UtilizationComponentSender,
        input_type: DataType,
        outputs: TransformOutputs,
        usage_tracker: Box<dyn OutputUsageTracker>,
    ) -> Self {
        Self {
            transform,
            input_rx: Some(input_rx),
            input_type,
            outputs,
<<<<<<< HEAD
            timer: crate::utilization::Timer::new(),
            last_report: Instant::now(),
            usage_tracker,
=======
            timer_tx,
>>>>>>> dc7e7927
            events_received: register!(EventsReceived),
        }
    }

    fn on_events_received(&mut self, events: &EventArray) {
        self.timer_tx.try_send_stop_wait();

        self.events_received.emit(CountByteSize(
            events.len(),
            events.estimated_json_encoded_size_of(),
        ));
    }

    async fn send_outputs(&mut self, outputs_buf: &mut TransformOutputsBuf) -> crate::Result<()> {
<<<<<<< HEAD
        self.timer.start_wait();
        self.outputs.send(outputs_buf, &*self.usage_tracker).await
=======
        self.timer_tx.try_send_start_wait();
        self.outputs.send(outputs_buf).await
>>>>>>> dc7e7927
    }

    async fn run_inline(mut self) -> TaskResult {
        // 128 is an arbitrary, smallish constant
        const INLINE_BATCH_SIZE: usize = 128;

        let mut outputs_buf = self.outputs.new_buf_with_capacity(INLINE_BATCH_SIZE);

        let mut input_rx = self
            .input_rx
            .take()
            .expect("can't run runner twice")
            .into_stream()
            .filter(move |events| ready(filter_events_type(events, self.input_type)));

        self.timer_tx.try_send_start_wait();
        while let Some(events) = input_rx.next().await {
            self.on_events_received(&events);
            self.transform.transform_all(events, &mut outputs_buf);
            self.send_outputs(&mut outputs_buf)
                .await
                .map_err(TaskError::wrapped)?;
        }

        Ok(TaskOutput::Transform)
    }

    async fn run_concurrently(mut self) -> TaskResult {
        let input_rx = self
            .input_rx
            .take()
            .expect("can't run runner twice")
            .into_stream()
            .filter(move |events| ready(filter_events_type(events, self.input_type)));

        let mut input_rx =
            super::ready_arrays::ReadyArrays::with_capacity(input_rx, READY_ARRAY_CAPACITY);

        let mut in_flight = FuturesOrdered::new();
        let mut shutting_down = false;

        self.timer_tx.try_send_start_wait();
        loop {
            tokio::select! {
                biased;

                result = in_flight.next(), if !in_flight.is_empty() => {
                    match result {
                        Some(Ok(outputs_buf)) => {
                            let mut outputs_buf: TransformOutputsBuf = outputs_buf;
                            self.send_outputs(&mut outputs_buf).await
                                .map_err(TaskError::wrapped)?;
                        }
                        Some(Err(e)) => error!("in_flight task join error: {e:?}"),
                        None => unreachable!("in_flight task join error: FuturesOrdered polled when empty"),
                    }
                }

                input_arrays = input_rx.next(), if in_flight.len() < *TRANSFORM_CONCURRENCY_LIMIT && !shutting_down => {
                    match input_arrays {
                        Some(input_arrays) => {
                            let mut len = 0;
                            for events in &input_arrays {
                                self.on_events_received(events);
                                len += events.len();
                            }

                            let mut t = self.transform.clone();
                            let mut outputs_buf = self.outputs.new_buf_with_capacity(len);
                            let task = tokio::spawn(async move {
                                for events in input_arrays {
                                    t.transform_all(events, &mut outputs_buf);
                                }
                                outputs_buf
                            }.in_current_span());
                            in_flight.push_back(task);
                        }
                        None => {
                            shutting_down = true;
                            continue
                        }
                    }
                }

                else => {
                    if shutting_down {
                        break
                    }
                }
            }
        }

        Ok(TaskOutput::Transform)
    }
}

fn build_task_transform(
    t: Box<dyn TaskTransform<EventArray>>,
    input_rx: BufferReceiver<EventArray>,
    input_type: DataType,
    typetag: &str,
    key: &ComponentKey,
    outputs: &[TransformOutput],
<<<<<<< HEAD
    usage_tracker: Box<dyn OutputUsageTracker>,
=======
    utilization_emitter: &mut UtilizationEmitter,
>>>>>>> dc7e7927
) -> (Task, HashMap<OutputId, fanout::ControlChannel>) {
    let t = MezmoTaskTransformTrace::maybe_wrap(key.clone(), t);
    let (mut fanout, control) = Fanout::new();

    let sender = utilization_emitter.add_component(key.clone(), gauge!("utilization"));
    let input_rx = wrap(sender, key.clone(), input_rx.into_stream());

    let events_received = register!(EventsReceived);
    let filtered = input_rx
        .filter(move |events| ready(filter_events_type(events, input_type)))
        .inspect(move |events| {
            events_received.emit(CountByteSize(
                events.len(),
                events.estimated_json_encoded_size_of(),
            ))
        });
    let events_sent = register!(EventsSent::from(internal_event::Output(None)));
    let output_id = Arc::new(OutputId {
        component: key.clone(),
        port: None,
    });

    // Task transforms can only write to the default output, so only a single schema def map is needed
    let schema_definition_map = outputs
        .iter()
        .find(|x| x.port.is_none())
        .expect("output for default port required for task transforms")
        .log_schema_definitions
        .clone()
        .into_iter()
        .map(|(key, value)| (key, Arc::new(value)))
        .collect();

    let stream = t
        .transform(Box::pin(filtered))
        .map(move |mut events| {
            for event in events.iter_events_mut() {
                update_runtime_schema_definition(event, &output_id, &schema_definition_map);
            }
            (events, Instant::now())
        })
        .inspect(move |(events, _): &(EventArray, Instant)| {
            events_sent.emit(CountByteSize(
                events.len(),
                events.estimated_json_encoded_size_of(),
            ));
        });
    let transform = async move {
        debug!("Task transform starting.");

        match fanout.send_stream(stream, usage_tracker).await {
            Ok(()) => {
                debug!("Task transform finished normally.");
                Ok(TaskOutput::Transform)
            }
            Err(e) => {
                debug!("Task transform finished with an error.");
                Err(TaskError::wrapped(e))
            }
        }
    }
    .boxed();

    let mut outputs = HashMap::new();
    outputs.insert(OutputId::from(key), control);

    let task = Task::new(key.clone(), typetag, transform);

    (task, outputs)
}<|MERGE_RESOLUTION|>--- conflicted
+++ resolved
@@ -543,11 +543,13 @@
 
             let (transform_task, transform_outputs) = {
                 let _span = span.enter();
-<<<<<<< HEAD
-                build_transform(transform, node, input_rx, usage_tracker)
-=======
-                build_transform(transform, node, input_rx, &mut self.utilization_emitter)
->>>>>>> dc7e7927
+                build_transform(
+                    transform,
+                    node,
+                    input_rx,
+                    &mut self.utilization_emitter,
+                    usage_tracker,
+                )
             };
 
             self.outputs.extend(transform_outputs);
@@ -674,13 +676,9 @@
                     .take()
                     .expect("Task started but input has been taken.");
 
-<<<<<<< HEAD
-                let mut rx = wrap(rx);
+                let mut rx = wrap(utilization_sender, component_key.clone(), rx);
                 let usage_tracker =
                     get_component_usage_tracker(&sink_name.parse().ok(), &metrics_tx.clone());
-=======
-                let mut rx = wrap(utilization_sender, component_key.clone(), rx);
->>>>>>> dc7e7927
 
                 let events_received = register!(EventsReceived);
                 sink.run(
@@ -893,23 +891,21 @@
     transform: Transform,
     node: TransformNode,
     input_rx: BufferReceiver<EventArray>,
-<<<<<<< HEAD
+    utilization_emitter: &mut UtilizationEmitter,
     usage_tracker: Box<dyn OutputUsageTracker>,
 ) -> (Task, HashMap<OutputId, fanout::ControlChannel>) {
     match transform {
         // TODO: avoid the double boxing for function transforms here
-        Transform::Function(t) => build_sync_transform(Box::new(t), node, input_rx, usage_tracker),
-        Transform::Synchronous(t) => build_sync_transform(t, node, input_rx, usage_tracker),
-=======
-    utilization_emitter: &mut UtilizationEmitter,
-) -> (Task, HashMap<OutputId, fanout::ControlChannel>) {
-    match transform {
-        // TODO: avoid the double boxing for function transforms here
-        Transform::Function(t) => {
-            build_sync_transform(Box::new(t), node, input_rx, utilization_emitter)
-        }
-        Transform::Synchronous(t) => build_sync_transform(t, node, input_rx, utilization_emitter),
->>>>>>> dc7e7927
+        Transform::Function(t) => build_sync_transform(
+            Box::new(t),
+            node,
+            input_rx,
+            utilization_emitter,
+            usage_tracker,
+        ),
+        Transform::Synchronous(t) => {
+            build_sync_transform(t, node, input_rx, utilization_emitter, usage_tracker)
+        }
         Transform::Task(t) => build_task_transform(
             t,
             input_rx,
@@ -917,11 +913,8 @@
             node.typetag,
             &node.key,
             &node.outputs,
-<<<<<<< HEAD
+            utilization_emitter,
             usage_tracker,
-=======
-            utilization_emitter,
->>>>>>> dc7e7927
         ),
     }
 }
@@ -930,27 +923,21 @@
     t: Box<dyn SyncTransform>,
     node: TransformNode,
     input_rx: BufferReceiver<EventArray>,
-<<<<<<< HEAD
+    utilization_emitter: &mut UtilizationEmitter,
     usage_tracker: Box<dyn OutputUsageTracker>,
-=======
-    utilization_emitter: &mut UtilizationEmitter,
->>>>>>> dc7e7927
 ) -> (Task, HashMap<OutputId, fanout::ControlChannel>) {
     let t = MezmoSyncTransformTrace::maybe_wrap(node.key.clone(), t);
     let (outputs, controls) = TransformOutputs::new(node.outputs, &node.key);
 
-<<<<<<< HEAD
+    let sender = utilization_emitter.add_component(node.key.clone(), gauge!("utilization"));
     let runner = Runner::new(
         t,
         input_rx,
+        sender,
         node.input_details.data_type(),
         outputs,
         usage_tracker,
     );
-=======
-    let sender = utilization_emitter.add_component(node.key.clone(), gauge!("utilization"));
-    let runner = Runner::new(t, input_rx, sender, node.input_details.data_type(), outputs);
->>>>>>> dc7e7927
     let transform = if node.enable_concurrency {
         runner.run_concurrently().boxed()
     } else {
@@ -990,13 +977,8 @@
     input_rx: Option<BufferReceiver<EventArray>>,
     input_type: DataType,
     outputs: TransformOutputs,
-<<<<<<< HEAD
-    timer: crate::utilization::Timer,
-    last_report: Instant,
+    timer_tx: UtilizationComponentSender,
     usage_tracker: Box<dyn OutputUsageTracker>,
-=======
-    timer_tx: UtilizationComponentSender,
->>>>>>> dc7e7927
     events_received: Registered<EventsReceived>,
 }
 
@@ -1014,13 +996,8 @@
             input_rx: Some(input_rx),
             input_type,
             outputs,
-<<<<<<< HEAD
-            timer: crate::utilization::Timer::new(),
-            last_report: Instant::now(),
+            timer_tx,
             usage_tracker,
-=======
-            timer_tx,
->>>>>>> dc7e7927
             events_received: register!(EventsReceived),
         }
     }
@@ -1035,13 +1012,8 @@
     }
 
     async fn send_outputs(&mut self, outputs_buf: &mut TransformOutputsBuf) -> crate::Result<()> {
-<<<<<<< HEAD
-        self.timer.start_wait();
+        self.timer_tx.try_send_start_wait();
         self.outputs.send(outputs_buf, &*self.usage_tracker).await
-=======
-        self.timer_tx.try_send_start_wait();
-        self.outputs.send(outputs_buf).await
->>>>>>> dc7e7927
     }
 
     async fn run_inline(mut self) -> TaskResult {
@@ -1138,6 +1110,7 @@
     }
 }
 
+#[allow(clippy::too_many_arguments)]
 fn build_task_transform(
     t: Box<dyn TaskTransform<EventArray>>,
     input_rx: BufferReceiver<EventArray>,
@@ -1145,11 +1118,8 @@
     typetag: &str,
     key: &ComponentKey,
     outputs: &[TransformOutput],
-<<<<<<< HEAD
+    utilization_emitter: &mut UtilizationEmitter,
     usage_tracker: Box<dyn OutputUsageTracker>,
-=======
-    utilization_emitter: &mut UtilizationEmitter,
->>>>>>> dc7e7927
 ) -> (Task, HashMap<OutputId, fanout::ControlChannel>) {
     let t = MezmoTaskTransformTrace::maybe_wrap(key.clone(), t);
     let (mut fanout, control) = Fanout::new();
