use std::{
    collections::HashMap,
    future::ready,
    num::NonZeroUsize,
    sync::{Arc, Mutex},
    time::Instant,
};

use futures::{stream::FuturesOrdered, FutureExt, StreamExt, TryStreamExt};
use futures_util::stream::FuturesUnordered;
use once_cell::sync::Lazy;
use stream_cancel::{StreamExt as StreamCancelExt, Trigger, Tripwire};
use tokio::sync::mpsc::UnboundedSender;
use tokio::{
    select,
    sync::mpsc,
    sync::oneshot,
    time::{timeout, Duration},
};
use tracing::Instrument;
use vector_common::internal_event::{
    self, CountByteSize, EventsSent, InternalEventHandle as _, Registered,
};
use vector_core::config::LogNamespace;
use vector_core::transform::update_runtime_schema_definition;
use vector_core::{
    buffers::{
        topology::{
            builder::TopologyBuilder,
            channel::{BufferReceiver, BufferSender},
        },
        BufferType, WhenFull,
    },
    schema::Definition,
    usage_metrics::{
        get_component_usage_tracker, get_transform_usage_tracker, OutputUsageTracker, UsageMetrics,
    },
    EstimatedJsonEncodedSizeOf,
};

use super::{
    fanout::{self, Fanout},
    schema,
    task::{Task, TaskOutput, TaskResult},
    BuiltBuffer, ConfigDiff,
};
use crate::mezmo::MezmoContext;
use crate::{
    config::{
        ComponentKey, DataType, EnrichmentTableConfig, Input, Inputs, OutputId, ProxyConfig,
        SinkContext, SourceContext, TransformContext, TransformOuter, TransformOutput,
    },
    event::{EventArray, EventContainer},
    internal_events::EventsReceived,
    shutdown::SourceShutdownCoordinator,
    source_sender::CHUNK_SIZE,
    spawn_named,
    topology::task::TaskError,
    transforms::{SyncTransform, TaskTransform, Transform, TransformOutputs, TransformOutputsBuf},
    utilization::wrap,
    SourceSender,
};

static ENRICHMENT_TABLES: Lazy<enrichment::TableRegistry> =
    Lazy::new(enrichment::TableRegistry::default);

pub(crate) static SOURCE_SENDER_BUFFER_SIZE: Lazy<usize> =
    Lazy::new(|| *TRANSFORM_CONCURRENCY_LIMIT * CHUNK_SIZE);

const READY_ARRAY_CAPACITY: NonZeroUsize = unsafe { NonZeroUsize::new_unchecked(CHUNK_SIZE * 4) };
pub(crate) const TOPOLOGY_BUFFER_SIZE: NonZeroUsize = unsafe { NonZeroUsize::new_unchecked(100) };

static TRANSFORM_CONCURRENCY_LIMIT: Lazy<usize> = Lazy::new(|| {
    crate::app::WORKER_THREADS
        .get()
        .map(std::num::NonZeroUsize::get)
        .unwrap_or_else(crate::num_threads)
});

const INTERNAL_SOURCES: [&str; 2] = ["internal_logs", "internal_metrics"];

/// Builds only the new pieces, and doesn't check their topology.
pub async fn build_pieces(
    config: &super::Config,
    diff: &ConfigDiff,
    metrics_tx: Option<UnboundedSender<UsageMetrics>>,
    buffers: HashMap<ComponentKey, BuiltBuffer>,
) -> Result<Pieces, Vec<String>> {
    Builder::new(config, diff, metrics_tx, buffers)
        .build()
        .await
}

struct Builder<'a> {
    config: &'a super::Config,
    diff: &'a ConfigDiff,
    shutdown_coordinator: SourceShutdownCoordinator,
    errors: Vec<String>,
    outputs: HashMap<OutputId, UnboundedSender<fanout::ControlMessage>>,
    tasks: HashMap<ComponentKey, Task>,
    buffers: HashMap<ComponentKey, BuiltBuffer>,
    metrics_tx: UnboundedSender<UsageMetrics>,
    inputs: HashMap<ComponentKey, (BufferSender<EventArray>, Inputs<OutputId>)>,
    healthchecks: HashMap<ComponentKey, Task>,
    detach_triggers: HashMap<ComponentKey, Trigger>,
}

impl<'a> Builder<'a> {
    fn new(
        config: &'a super::Config,
        diff: &'a ConfigDiff,
        metrics_tx: Option<UnboundedSender<UsageMetrics>>,
        buffers: HashMap<ComponentKey, BuiltBuffer>,
    ) -> Self {
        let metrics_tx = if let Some(tx) = metrics_tx {
            info!("Building pieces with metrics transmitter");
            tx
        } else {
            // Create a dummy transmitter to simplify implementation (avoid adapting all test code)
            warn!("Building pieces with unbounded channel. This may result in an OOM error for long running processes.");
            let (tx, _) = mpsc::unbounded_channel::<UsageMetrics>();
            tx
        };

        Self {
            config,
            diff,
            buffers,
            shutdown_coordinator: SourceShutdownCoordinator::default(),
            errors: vec![],
            outputs: HashMap::new(),
            tasks: HashMap::new(),
            metrics_tx,
            inputs: HashMap::new(),
            healthchecks: HashMap::new(),
            detach_triggers: HashMap::new(),
        }
    }

    /// Builds the new pieces of the topology found in `self.diff`.
    async fn build(mut self) -> Result<Pieces, Vec<String>> {
        let enrichment_tables = self.load_enrichment_tables().await;
        let source_tasks = self.build_sources().await;
        self.build_transforms(enrichment_tables).await;
        self.build_sinks(enrichment_tables).await;

        // We should have all the data for the enrichment tables loaded now, so switch them over to
        // readonly.
        enrichment_tables.finish_load();

        if self.errors.is_empty() {
            Ok(Pieces {
                inputs: self.inputs,
                outputs: Self::finalize_outputs(self.outputs),
                tasks: self.tasks,
                source_tasks,
                healthchecks: self.healthchecks,
                shutdown_coordinator: self.shutdown_coordinator,
                detach_triggers: self.detach_triggers,
            })
        } else {
            Err(self.errors)
        }
    }

    fn finalize_outputs(
        outputs: HashMap<OutputId, UnboundedSender<fanout::ControlMessage>>,
    ) -> HashMap<ComponentKey, HashMap<Option<String>, UnboundedSender<fanout::ControlMessage>>>
    {
        let mut finalized_outputs = HashMap::new();
        for (id, output) in outputs {
            let entry = finalized_outputs
                .entry(id.component)
                .or_insert_with(HashMap::new);
            entry.insert(id.port, output);
        }

        finalized_outputs
    }

    /// Loads, or reloads the enrichment tables.
    /// The tables are stored in the `ENRICHMENT_TABLES` global variable.
    async fn load_enrichment_tables(&mut self) -> &'static enrichment::TableRegistry {
        let mut enrichment_tables = HashMap::new();

        // Build enrichment tables
        'tables: for (name, table) in self.config.enrichment_tables.iter() {
            let table_name = name.to_string();
            if ENRICHMENT_TABLES.needs_reload(&table_name) {
                let indexes = if !self.diff.enrichment_tables.is_added(name) {
                    // If this is an existing enrichment table, we need to store the indexes to reapply
                    // them again post load.
                    Some(ENRICHMENT_TABLES.index_fields(&table_name))
                } else {
                    None
                };

                let mut table = match table.inner.build(&self.config.global).await {
                    Ok(table) => table,
                    Err(error) => {
                        self.errors
                            .push(format!("Enrichment Table \"{}\": {}", name, error));
                        continue;
                    }
                };

                if let Some(indexes) = indexes {
                    for (case, index) in indexes {
                        match table
                            .add_index(case, &index.iter().map(|s| s.as_ref()).collect::<Vec<_>>())
                        {
                            Ok(_) => (),
                            Err(error) => {
                                // If there is an error adding an index we do not want to use the reloaded
                                // data, the previously loaded data will still need to be used.
                                // Just report the error and continue.
                                error!(message = "Unable to add index to reloaded enrichment table.",
                                    table = ?name.to_string(),
                                    %error);
                                continue 'tables;
                            }
                        }
                    }
                }

                enrichment_tables.insert(table_name, table);
            }
        }

        ENRICHMENT_TABLES.load(enrichment_tables);

        &ENRICHMENT_TABLES
    }

    async fn build_sources(&mut self) -> HashMap<ComponentKey, Task> {
        let mut source_tasks = HashMap::new();

        for (key, source) in self
            .config
            .sources()
            .filter(|(key, _)| self.diff.sources.contains_new(key))
        {
            debug!(component = %key, "Building new source.");

            let typetag = source.inner.get_component_name();
            let source_outputs = source.inner.outputs(self.config.schema.log_namespace());

            let span = error_span!(
                "source",
                component_kind = "source",
                component_id = %key.id(),
                component_type = %source.inner.get_component_name(),
                // maintained for compatibility
                component_name = %key.id(),
            );
            let _entered_span = span.enter();

            let task_name = format!(
                ">> {} ({}, pump) >>",
                source.inner.get_component_name(),
                key.id()
            );

            let mut builder = SourceSender::builder().with_buffer(*SOURCE_SENDER_BUFFER_SIZE);
            let mut pumps = Vec::new();
            let mut controls = HashMap::new();
            let mut schema_definitions = HashMap::with_capacity(source_outputs.len());
            let source_name = key.id().parse().ok();

            for output in source_outputs.into_iter() {
                let mut rx = builder.add_source_output(output.clone(), key.clone());

                let (mut fanout, control) = Fanout::new();
<<<<<<< HEAD
                let usage_tracker =
                    get_component_usage_tracker(&source_name, &self.metrics_tx.clone());
=======
                let source_type = source.inner.get_component_name();
>>>>>>> 3cc27b98
                let source = Arc::new(key.clone());

                let pump = async move {
                    debug!("Source pump starting.");

                    while let Some(mut array) = rx.next().await {
                        usage_tracker.track(&array);
                        array.set_output_id(&source);
<<<<<<< HEAD

=======
                        array.set_source_type(source_type);
>>>>>>> 3cc27b98
                        fanout.send(array).await.map_err(|e| {
                            debug!("Source pump finished with an error.");
                            TaskError::wrapped(e)
                        })?;
                    }

                    debug!("Source pump finished normally.");
                    Ok(TaskOutput::Source)
                };

                pumps.push(pump.instrument(span.clone()));
                controls.insert(
                    OutputId {
                        component: key.clone(),
                        port: output.port.clone(),
                    },
                    control,
                );

                let port = output.port.clone();
                if let Some(definition) = output.schema_definition(self.config.schema.enabled) {
                    schema_definitions.insert(port, definition);
                }
            }

            let (pump_error_tx, mut pump_error_rx) = oneshot::channel();
            let pump = async move {
                debug!("Source pump supervisor starting.");

                // Spawn all of the per-output pumps and then await their completion.
                //
                // If any of the pumps complete with an error, or panic/are cancelled, we return
                // immediately.
                let mut handles = FuturesUnordered::new();
                for pump in pumps {
                    handles.push(spawn_named(pump, task_name.as_ref()));
                }

                let mut had_pump_error = false;
                while let Some(output) = handles.try_next().await? {
                    if let Err(e) = output {
                        // Immediately send the error to the source's wrapper future, but ignore any
                        // errors during the send, since nested errors wouldn't make any sense here.
                        _ = pump_error_tx.send(e);
                        had_pump_error = true;
                        break;
                    }
                }

                if had_pump_error {
                    debug!("Source pump supervisor task finished with an error.");
                } else {
                    debug!("Source pump supervisor task finished normally.");
                }
                Ok(TaskOutput::Source)
            };
            let pump = Task::new(key.clone(), typetag, pump);

            let pipeline = builder.build();

            let (shutdown_signal, force_shutdown_tripwire) = self
                .shutdown_coordinator
                .register_source(key, INTERNAL_SOURCES.contains(&typetag));

            let mezmo_ctx = MezmoContext::try_from(key.clone().into_id()).ok();
            let context = SourceContext {
                key: key.clone(),
                globals: self.config.global.clone(),
                shutdown: shutdown_signal,
                out: pipeline,
                proxy: ProxyConfig::merge_with_env(&self.config.global.proxy, &source.proxy),
                acknowledgements: source.sink_acknowledgements,
                schema_definitions,
                schema: self.config.schema,
                mezmo_ctx,
            };
            let source = source.inner.build(context).await;
            let server = match source {
                Err(error) => {
                    self.errors.push(format!("Source \"{}\": {}", key, error));
                    continue;
                }
                Ok(server) => server,
            };

            // Build a wrapper future that drives the actual source future, but returns early if we've
            // been signalled to forcefully shutdown, or if the source pump encounters an error.
            //
            // The forceful shutdown will only resolve if the source itself doesn't shutdown gracefully
            // within the alloted time window. This can occur normally for certain sources, like stdin,
            // where the I/O is blocking (in a separate thread) and won't wake up to check if it's time
            // to shutdown unless some input is given.
            let server = async move {
                debug!("Source starting.");

                let mut result = select! {
                    biased;

                    // We've been told that we must forcefully shut down.
                    _ = force_shutdown_tripwire => Ok(()),

                    // The source pump encountered an error, which we're now bubbling up here to stop
                    // the source as well, since the source running makes no sense without the pump.
                    //
                    // We only match receiving a message, not the error of the sender being dropped,
                    // just to keep things simpler.
                    Ok(e) = &mut pump_error_rx => Err(e),

                    // The source finished normally.
                    result = server => result.map_err(|_| TaskError::Opaque),
                };

                // Even though we already tried to receive any pump task error above, we may have exited
                // on the source itself returning an error due to task scheduling, where the pump task
                // encountered an error, sent it over the oneshot, but we were polling the source
                // already and hit an error trying to send to the now-shutdown pump task.
                //
                // Since the error from the source is opaque at the moment (i.e. `()`), we try a final
                // time to see if the pump task encountered an error, using _that_ instead if so, to
                // propagate the true error that caused the source to have to stop.
                if let Ok(e) = pump_error_rx.try_recv() {
                    result = Err(e);
                }

                match result {
                    Ok(()) => {
                        debug!("Source finished normally.");
                        Ok(TaskOutput::Source)
                    }
                    Err(e) => {
                        debug!("Source finished with an error.");
                        Err(e)
                    }
                }
            };
            let server = Task::new(key.clone(), typetag, server);

            self.outputs.extend(controls);
            self.tasks.insert(key.clone(), pump);
            source_tasks.insert(key.clone(), server);
        }

        source_tasks
    }

    async fn build_transforms(&mut self, enrichment_tables: &enrichment::TableRegistry) {
        let mut definition_cache = HashMap::default();

        // Build transforms
        for (key, transform) in self
            .config
            .transforms()
            .filter(|(key, _)| self.diff.transforms.contains_new(key))
        {
            debug!(component = %key, "Building new transform.");

            let input_definitions = match schema::input_definitions(
                &transform.inputs,
                self.config,
                enrichment_tables.clone(),
                &mut definition_cache,
            ) {
                Ok(definitions) => definitions,
                Err(_) => {
                    // We have received an error whilst retrieving the definitions,
                    // there is no point in continuing.

                    break;
                }
            };

            let merged_definition: Definition = input_definitions
                .iter()
                .map(|(_output_id, definition)| definition.clone())
                .reduce(Definition::merge)
                // We may not have any definitions if all the inputs are from metrics sources.
                .unwrap_or_else(Definition::any);

            let span = error_span!(
                "transform",
                component_kind = "transform",
                component_id = %key.id(),
                component_type = %transform.inner.get_component_name(),
                // maintained for compatibility
                component_name = %key.id(),
            );

            // Create a map of the outputs to the list of possible definitions from those outputs.
            let schema_definitions = transform
                .inner
                .outputs(
                    enrichment_tables.clone(),
                    &input_definitions,
                    self.config.schema.log_namespace(),
                )
                .into_iter()
                .map(|output| {
                    let definitions = output.schema_definitions(self.config.schema.enabled);
                    (output.port, definitions)
                })
                .collect::<HashMap<_, _>>();

            let mezmo_ctx = MezmoContext::try_from(key.clone().into_id()).ok();
            let context = TransformContext {
                key: Some(key.clone()),
                globals: self.config.global.clone(),
                enrichment_tables: enrichment_tables.clone(),
                schema_definitions,
                merged_schema_definition: merged_definition.clone(),
                mezmo_ctx,
                schema: self.config.schema,
            };

            let node = TransformNode::from_parts(
                key.clone(),
                enrichment_tables.clone(),
                transform,
                &input_definitions,
                self.config.schema.log_namespace(),
            );

            let transform = match transform
                .inner
                .build(&context)
                .instrument(span.clone())
                .await
            {
                Err(error) => {
                    self.errors
                        .push(format!("Transform \"{}\": {}", key, error));
                    continue;
                }
                Ok(transform) => transform,
            };

            let (input_tx, input_rx) =
                TopologyBuilder::standalone_memory(TOPOLOGY_BUFFER_SIZE, WhenFull::Block).await;

            self.inputs
                .insert(key.clone(), (input_tx, node.inputs.clone()));
            let usage_tracker =
                get_transform_usage_tracker(&key.id().parse().ok(), &self.metrics_tx);

            let (transform_task, transform_outputs) = {
                let _span = span.enter();
                build_transform(transform, node, input_rx, usage_tracker)
            };

            self.outputs.extend(transform_outputs);
            self.tasks.insert(key.clone(), transform_task);
        }
    }

    async fn build_sinks(&mut self, enrichment_tables: &enrichment::TableRegistry) {
        for (key, sink) in self
            .config
            .sinks()
            .filter(|(key, _)| self.diff.sinks.contains_new(key))
        {
            debug!(component = %key, "Building new sink.");

            let sink_inputs = &sink.inputs;
            let healthcheck = sink.healthcheck();
            let enable_healthcheck = healthcheck.enabled && self.config.healthchecks.enabled;

            let typetag = sink.inner.get_component_name();
            let input_type = sink.inner.input().data_type();

            let span = error_span!(
                "sink",
                component_kind = "sink",
                component_id = %key.id(),
                component_type = %sink.inner.get_component_name(),
                // maintained for compatibility
                component_name = %key.id(),
            );
            let _entered_span = span.enter();

            // At this point, we've validated that all transforms are valid, including any
            // transform that mutates the schema provided by their sources. We can now validate the
            // schema expectations of each individual sink.
            if let Err(mut err) = schema::validate_sink_expectations(
                key,
                sink,
                self.config,
                enrichment_tables.clone(),
            ) {
                self.errors.append(&mut err);
            };

            let (tx, rx) = if let Some(buffer) = self.buffers.remove(key) {
                buffer
            } else {
                let buffer_type = match sink.buffer.stages().first().expect("cant ever be empty") {
                    BufferType::Memory { .. } => "memory",
                    BufferType::DiskV2 { .. } => "disk",
                };
                let buffer_span = error_span!("sink", buffer_type);
                let buffer = sink
                    .buffer
                    .build(
                        self.config.global.data_dir.clone(),
                        key.to_string(),
                        buffer_span,
                    )
                    .await;
                match buffer {
                    Err(error) => {
                        self.errors.push(format!("Sink \"{}\": {}", key, error));
                        continue;
                    }
                    Ok((tx, rx)) => (tx, Arc::new(Mutex::new(Some(rx.into_stream())))),
                }
            };

            let mezmo_ctx = MezmoContext::try_from(key.clone().into_id()).ok();
            let cx = SinkContext {
                healthcheck,
                globals: self.config.global.clone(),
                proxy: ProxyConfig::merge_with_env(&self.config.global.proxy, sink.proxy()),
                schema: self.config.schema,
<<<<<<< HEAD
                mezmo_ctx,
=======
                app_name: crate::get_app_name().to_string(),
                app_name_slug: crate::get_slugified_app_name(),
>>>>>>> 3cc27b98
            };

            let (sink, healthcheck) = match sink.inner.build(cx).await {
                Err(error) => {
                    self.errors.push(format!("Sink \"{}\": {}", key, error));
                    continue;
                }
                Ok(built) => built,
            };

            let (trigger, tripwire) = Tripwire::new();
            let metrics_tx = self.metrics_tx.clone();
            let sink_name = key.id().to_string();

            let sink = async move {
                debug!("Sink starting.");

                // Why is this Arc<Mutex<Option<_>>> needed you ask.
                // In case when this function build_pieces errors
                // this future won't be run so this rx won't be taken
                // which will enable us to reuse rx to rebuild
                // old configuration by passing this Arc<Mutex<Option<_>>>
                // yet again.
                let rx = rx
                    .lock()
                    .unwrap()
                    .take()
                    .expect("Task started but input has been taken.");

                let mut rx = wrap(rx);
                let usage_tracker =
                    get_component_usage_tracker(&sink_name.parse().ok(), &metrics_tx.clone());

                let events_received = register!(EventsReceived);
                sink.run(
                    rx.by_ref()
                        .filter(|events: &EventArray| ready(filter_events_type(events, input_type)))
                        .inspect(|events| {
                            usage_tracker.track(events);

                            events_received.emit(CountByteSize(
                                events.len(),
                                events.estimated_json_encoded_size_of(),
                            ))
                        })
                        .take_until_if(tripwire),
                )
                .await
                .map(|_| {
                    debug!("Sink finished normally.");
                    TaskOutput::Sink(rx)
                })
                .map_err(|_| {
                    debug!("Sink finished with an error.");
                    TaskError::Opaque
                })
            };

            let task = Task::new(key.clone(), typetag, sink);

            let component_key = key.clone();
            let healthcheck_task = async move {
                if enable_healthcheck {
                    let duration = Duration::from_secs(10);
                    timeout(duration, healthcheck)
                        .map(|result| match result {
                            Ok(Ok(_)) => {
                                info!("Healthcheck passed.");
                                Ok(TaskOutput::Healthcheck)
                            }
                            Ok(Err(error)) => {
                                error!(
                                    msg = "Healthcheck failed.",
                                    %error,
                                    component_kind = "sink",
                                    component_type = typetag,
                                    component_id = %component_key.id(),
                                    // maintained for compatibility
                                    component_name = %component_key.id(),
                                );
                                Err(TaskError::wrapped(error))
                            }
                            Err(e) => {
                                error!(
                                    msg = "Healthcheck timed out.",
                                    component_kind = "sink",
                                    component_type = typetag,
                                    component_id = %component_key.id(),
                                    // maintained for compatibility
                                    component_name = %component_key.id(),
                                );
                                Err(TaskError::wrapped(Box::new(e)))
                            }
                        })
                        .await
                } else {
                    info!("Healthcheck disabled.");
                    Ok(TaskOutput::Healthcheck)
                }
            };

            let healthcheck_task = Task::new(key.clone(), typetag, healthcheck_task);

            self.inputs.insert(key.clone(), (tx, sink_inputs.clone()));
            self.healthchecks.insert(key.clone(), healthcheck_task);
            self.tasks.insert(key.clone(), task);
            self.detach_triggers.insert(key.clone(), trigger);
        }
    }
}

pub struct Pieces {
    pub(super) inputs: HashMap<ComponentKey, (BufferSender<EventArray>, Inputs<OutputId>)>,
    pub(crate) outputs: HashMap<ComponentKey, HashMap<Option<String>, fanout::ControlChannel>>,
    pub(super) tasks: HashMap<ComponentKey, Task>,
    pub(crate) source_tasks: HashMap<ComponentKey, Task>,
    pub(super) healthchecks: HashMap<ComponentKey, Task>,
    pub(crate) shutdown_coordinator: SourceShutdownCoordinator,
    pub(crate) detach_triggers: HashMap<ComponentKey, Trigger>,
}

const fn filter_events_type(events: &EventArray, data_type: DataType) -> bool {
    match events {
        EventArray::Logs(_) => data_type.contains(DataType::Log),
        EventArray::Metrics(_) => data_type.contains(DataType::Metric),
        EventArray::Traces(_) => data_type.contains(DataType::Trace),
    }
}

#[derive(Debug, Clone)]
struct TransformNode {
    key: ComponentKey,
    typetag: &'static str,
    inputs: Inputs<OutputId>,
    input_details: Input,
    outputs: Vec<TransformOutput>,
    enable_concurrency: bool,
}

impl TransformNode {
    pub fn from_parts(
        key: ComponentKey,
        enrichment_tables: enrichment::TableRegistry,
        transform: &TransformOuter<OutputId>,
        schema_definition: &[(OutputId, Definition)],
        global_log_namespace: LogNamespace,
    ) -> Self {
        Self {
            key,
            typetag: transform.inner.get_component_name(),
            inputs: transform.inputs.clone(),
            input_details: transform.inner.input(),
            outputs: transform.inner.outputs(
                enrichment_tables,
                schema_definition,
                global_log_namespace,
            ),
            enable_concurrency: transform.inner.enable_concurrency(),
        }
    }
}

fn build_transform(
    transform: Transform,
    node: TransformNode,
    input_rx: BufferReceiver<EventArray>,
    usage_tracker: Box<dyn OutputUsageTracker>,
) -> (Task, HashMap<OutputId, fanout::ControlChannel>) {
    match transform {
        // TODO: avoid the double boxing for function transforms here
        Transform::Function(t) => build_sync_transform(Box::new(t), node, input_rx, usage_tracker),
        Transform::Synchronous(t) => build_sync_transform(t, node, input_rx, usage_tracker),
        Transform::Task(t) => build_task_transform(
            t,
            input_rx,
            node.input_details.data_type(),
            node.typetag,
            &node.key,
            &node.outputs,
        ),
    }
}

fn build_sync_transform(
    t: Box<dyn SyncTransform>,
    node: TransformNode,
    input_rx: BufferReceiver<EventArray>,
    usage_tracker: Box<dyn OutputUsageTracker>,
) -> (Task, HashMap<OutputId, fanout::ControlChannel>) {
    let (outputs, controls) = TransformOutputs::new(node.outputs, &node.key);

    let runner = Runner::new(
        t,
        input_rx,
        node.input_details.data_type(),
        outputs,
        usage_tracker,
    );
    let transform = if node.enable_concurrency {
        runner.run_concurrently().boxed()
    } else {
        runner.run_inline().boxed()
    };

    let transform = async move {
        debug!("Synchronous transform starting.");

        match transform.await {
            Ok(v) => {
                debug!("Synchronous transform finished normally.");
                Ok(v)
            }
            Err(e) => {
                debug!("Synchronous transform finished with an error.");
                Err(e)
            }
        }
    };

    let mut output_controls = HashMap::new();
    for (name, control) in controls {
        let id = name
            .map(|name| OutputId::from((&node.key, name)))
            .unwrap_or_else(|| OutputId::from(&node.key));
        output_controls.insert(id, control);
    }

    let task = Task::new(node.key.clone(), node.typetag, transform);

    (task, output_controls)
}

struct Runner {
    transform: Box<dyn SyncTransform>,
    input_rx: Option<BufferReceiver<EventArray>>,
    input_type: DataType,
    outputs: TransformOutputs,
    timer: crate::utilization::Timer,
    last_report: Instant,
    usage_tracker: Box<dyn OutputUsageTracker>,
    events_received: Registered<EventsReceived>,
}

impl Runner {
    fn new(
        transform: Box<dyn SyncTransform>,
        input_rx: BufferReceiver<EventArray>,
        input_type: DataType,
        outputs: TransformOutputs,
        usage_tracker: Box<dyn OutputUsageTracker>,
    ) -> Self {
        Self {
            transform,
            input_rx: Some(input_rx),
            input_type,
            outputs,
            timer: crate::utilization::Timer::new(),
            last_report: Instant::now(),
            usage_tracker,
            events_received: register!(EventsReceived),
        }
    }

    fn on_events_received(&mut self, events: &EventArray) {
        let stopped = self.timer.stop_wait();
        if stopped.duration_since(self.last_report).as_secs() >= 5 {
            self.timer.report();
            self.last_report = stopped;
        }

        self.events_received.emit(CountByteSize(
            events.len(),
            events.estimated_json_encoded_size_of(),
        ));
    }

    async fn send_outputs(&mut self, outputs_buf: &mut TransformOutputsBuf) -> crate::Result<()> {
        self.timer.start_wait();
        self.outputs.send(outputs_buf, &*self.usage_tracker).await
    }

    async fn run_inline(mut self) -> TaskResult {
        // 128 is an arbitrary, smallish constant
        const INLINE_BATCH_SIZE: usize = 128;

        let mut outputs_buf = self.outputs.new_buf_with_capacity(INLINE_BATCH_SIZE);

        let mut input_rx = self
            .input_rx
            .take()
            .expect("can't run runner twice")
            .into_stream()
            .filter(move |events| ready(filter_events_type(events, self.input_type)));

        self.timer.start_wait();
        while let Some(events) = input_rx.next().await {
            self.on_events_received(&events);
            self.transform.transform_all(events, &mut outputs_buf);
            self.send_outputs(&mut outputs_buf)
                .await
                .map_err(TaskError::wrapped)?;
        }

        Ok(TaskOutput::Transform)
    }

    async fn run_concurrently(mut self) -> TaskResult {
        let input_rx = self
            .input_rx
            .take()
            .expect("can't run runner twice")
            .into_stream()
            .filter(move |events| ready(filter_events_type(events, self.input_type)));

        let mut input_rx =
            super::ready_arrays::ReadyArrays::with_capacity(input_rx, READY_ARRAY_CAPACITY);

        let mut in_flight = FuturesOrdered::new();
        let mut shutting_down = false;

        self.timer.start_wait();
        loop {
            tokio::select! {
                biased;

                result = in_flight.next(), if !in_flight.is_empty() => {
                    match result {
                        Some(Ok(outputs_buf)) => {
                            let mut outputs_buf: TransformOutputsBuf = outputs_buf;
                            self.send_outputs(&mut outputs_buf).await
                                .map_err(TaskError::wrapped)?;
                        }
                        Some(Err(e)) => error!("in_flight task join error: {e:?}"),
                        None => unreachable!("in_flight task join error: FuturesOrdered polled when empty"),
                    }
                }

                input_arrays = input_rx.next(), if in_flight.len() < *TRANSFORM_CONCURRENCY_LIMIT && !shutting_down => {
                    match input_arrays {
                        Some(input_arrays) => {
                            let mut len = 0;
                            for events in &input_arrays {
                                self.on_events_received(events);
                                len += events.len();
                            }

                            let mut t = self.transform.clone();
                            let mut outputs_buf = self.outputs.new_buf_with_capacity(len);
                            let task = tokio::spawn(async move {
                                for events in input_arrays {
                                    t.transform_all(events, &mut outputs_buf);
                                }
                                outputs_buf
                            }.in_current_span());
                            in_flight.push_back(task);
                        }
                        None => {
                            shutting_down = true;
                            continue
                        }
                    }
                }

                else => {
                    if shutting_down {
                        break
                    }
                }
            }
        }

        Ok(TaskOutput::Transform)
    }
}

fn build_task_transform(
    t: Box<dyn TaskTransform<EventArray>>,
    input_rx: BufferReceiver<EventArray>,
    input_type: DataType,
    typetag: &str,
    key: &ComponentKey,
    outputs: &[TransformOutput],
) -> (Task, HashMap<OutputId, fanout::ControlChannel>) {
    let (mut fanout, control) = Fanout::new();

    let input_rx = crate::utilization::wrap(input_rx.into_stream());

    let events_received = register!(EventsReceived);
    let filtered = input_rx
        .filter(move |events| ready(filter_events_type(events, input_type)))
        .inspect(move |events| {
            events_received.emit(CountByteSize(
                events.len(),
                events.estimated_json_encoded_size_of(),
            ))
        });
    let events_sent = register!(EventsSent::from(internal_event::Output(None)));
    let output_id = Arc::new(OutputId {
        component: key.clone(),
        port: None,
    });

    // Task transforms can only write to the default output, so only a single schema def map is needed
    let schema_definition_map = outputs
        .iter()
        .find(|x| x.port.is_none())
        .expect("output for default port required for task transforms")
        .log_schema_definitions
        .clone()
        .into_iter()
        .map(|(key, value)| (key, Arc::new(value)))
        .collect();

    let stream = t
        .transform(Box::pin(filtered))
        .map(move |mut events| {
            for event in events.iter_events_mut() {
                update_runtime_schema_definition(event, &output_id, &schema_definition_map);
            }
            events
        })
        .inspect(move |events: &EventArray| {
            events_sent.emit(CountByteSize(
                events.len(),
                events.estimated_json_encoded_size_of(),
            ));
        });
    let transform = async move {
        debug!("Task transform starting.");

        match fanout.send_stream(stream).await {
            Ok(()) => {
                debug!("Task transform finished normally.");
                Ok(TaskOutput::Transform)
            }
            Err(e) => {
                debug!("Task transform finished with an error.");
                Err(TaskError::wrapped(e))
            }
        }
    }
    .boxed();

    let mut outputs = HashMap::new();
    outputs.insert(OutputId::from(key), control);

    let task = Task::new(key.clone(), typetag, transform);

    (task, outputs)
}<|MERGE_RESOLUTION|>--- conflicted
+++ resolved
@@ -271,12 +271,9 @@
                 let mut rx = builder.add_source_output(output.clone(), key.clone());
 
                 let (mut fanout, control) = Fanout::new();
-<<<<<<< HEAD
                 let usage_tracker =
                     get_component_usage_tracker(&source_name, &self.metrics_tx.clone());
-=======
                 let source_type = source.inner.get_component_name();
->>>>>>> 3cc27b98
                 let source = Arc::new(key.clone());
 
                 let pump = async move {
@@ -285,11 +282,7 @@
                     while let Some(mut array) = rx.next().await {
                         usage_tracker.track(&array);
                         array.set_output_id(&source);
-<<<<<<< HEAD
-
-=======
                         array.set_source_type(source_type);
->>>>>>> 3cc27b98
                         fanout.send(array).await.map_err(|e| {
                             debug!("Source pump finished with an error.");
                             TaskError::wrapped(e)
@@ -611,12 +604,9 @@
                 globals: self.config.global.clone(),
                 proxy: ProxyConfig::merge_with_env(&self.config.global.proxy, sink.proxy()),
                 schema: self.config.schema,
-<<<<<<< HEAD
                 mezmo_ctx,
-=======
                 app_name: crate::get_app_name().to_string(),
                 app_name_slug: crate::get_slugified_app_name(),
->>>>>>> 3cc27b98
             };
 
             let (sink, healthcheck) = match sink.inner.build(cx).await {
