use std::{
    collections::HashMap,
    future::ready,
    num::NonZeroUsize,
    sync::{Arc, Mutex},
    time::Instant,
};

use futures::{stream::FuturesOrdered, FutureExt, StreamExt, TryStreamExt};
use futures_util::stream::FuturesUnordered;
use once_cell::sync::Lazy;
use stream_cancel::{StreamExt as StreamCancelExt, Trigger, Tripwire};
use tokio::sync::mpsc::UnboundedSender;
use tokio::{
    select,
<<<<<<< HEAD
    sync::mpsc,
=======
    sync::oneshot,
>>>>>>> cf2fee46
    time::{timeout, Duration},
};
use tracing::Instrument;
use vector_config::NamedComponent;
use vector_core::{
    buffers::{
        topology::{
            builder::TopologyBuilder,
            channel::{BufferReceiver, BufferSender},
        },
        BufferType, WhenFull,
    },
    internal_event::EventsSent,
    schema::Definition,
<<<<<<< HEAD
    usage_metrics::{track_usage, UsageMetrics},
    ByteSizeOf,
=======
    EstimatedJsonEncodedSizeOf,
>>>>>>> cf2fee46
};

use super::{
    fanout::{self, Fanout},
    schema,
    task::{Task, TaskOutput, TaskResult},
    BuiltBuffer, ConfigDiff,
};
use crate::{
    config::{
        ComponentKey, DataType, EnrichmentTableConfig, Input, Inputs, Output, OutputId,
        ProxyConfig, SinkConfig, SinkContext, SourceConfig, SourceContext, TransformConfig,
        TransformContext, TransformOuter,
    },
    event::{EventArray, EventContainer},
    internal_events::EventsReceived,
    shutdown::SourceShutdownCoordinator,
    source_sender::CHUNK_SIZE,
    spawn_named,
    topology::task::TaskError,
    transforms::{SyncTransform, TaskTransform, Transform, TransformOutputs, TransformOutputsBuf},
    utilization::wrap,
    SourceSender,
};

static ENRICHMENT_TABLES: Lazy<enrichment::TableRegistry> =
    Lazy::new(enrichment::TableRegistry::default);

static INTERNAL_SHARED_SWIMLANES: &str = "v1:internal_transform:route:split_by_source";

pub(crate) static SOURCE_SENDER_BUFFER_SIZE: Lazy<usize> =
    Lazy::new(|| *TRANSFORM_CONCURRENCY_LIMIT * CHUNK_SIZE);

const READY_ARRAY_CAPACITY: NonZeroUsize = unsafe { NonZeroUsize::new_unchecked(CHUNK_SIZE * 4) };
pub(crate) const TOPOLOGY_BUFFER_SIZE: NonZeroUsize = unsafe { NonZeroUsize::new_unchecked(100) };

static TRANSFORM_CONCURRENCY_LIMIT: Lazy<usize> = Lazy::new(|| {
    crate::app::WORKER_THREADS
        .get()
        .map(std::num::NonZeroUsize::get)
        .unwrap_or_else(crate::num_threads)
});

pub(self) async fn load_enrichment_tables<'a>(
    config: &'a super::Config,
    diff: &'a ConfigDiff,
) -> (&'static enrichment::TableRegistry, Vec<String>) {
    let mut enrichment_tables = HashMap::new();

    let mut errors = vec![];

    // Build enrichment tables
    'tables: for (name, table) in config.enrichment_tables.iter() {
        let table_name = name.to_string();
        if ENRICHMENT_TABLES.needs_reload(&table_name) {
            let indexes = if !diff.enrichment_tables.is_added(name) {
                // If this is an existing enrichment table, we need to store the indexes to reapply
                // them again post load.
                Some(ENRICHMENT_TABLES.index_fields(&table_name))
            } else {
                None
            };

            let mut table = match table.inner.build(&config.global).await {
                Ok(table) => table,
                Err(error) => {
                    errors.push(format!("Enrichment Table \"{}\": {}", name, error));
                    continue;
                }
            };

            if let Some(indexes) = indexes {
                for (case, index) in indexes {
                    match table
                        .add_index(case, &index.iter().map(|s| s.as_ref()).collect::<Vec<_>>())
                    {
                        Ok(_) => (),
                        Err(error) => {
                            // If there is an error adding an index we do not want to use the reloaded
                            // data, the previously loaded data will still need to be used.
                            // Just report the error and continue.
                            error!(message = "Unable to add index to reloaded enrichment table.",
                                    table = ?name.to_string(),
                                    %error);
                            continue 'tables;
                        }
                    }
                }
            }

            enrichment_tables.insert(table_name, table);
        }
    }

    ENRICHMENT_TABLES.load(enrichment_tables);

    (&ENRICHMENT_TABLES, errors)
}

pub struct Pieces {
    pub(super) inputs: HashMap<ComponentKey, (BufferSender<EventArray>, Inputs<OutputId>)>,
    pub(crate) outputs: HashMap<ComponentKey, HashMap<Option<String>, fanout::ControlChannel>>,
    pub(super) tasks: HashMap<ComponentKey, Task>,
    pub(crate) source_tasks: HashMap<ComponentKey, Task>,
    pub(super) healthchecks: HashMap<ComponentKey, Task>,
    pub(crate) shutdown_coordinator: SourceShutdownCoordinator,
    pub(crate) detach_triggers: HashMap<ComponentKey, Trigger>,
}

/// Builds only the new pieces, and doesn't check their topology.
pub async fn build_pieces(
    config: &super::Config,
    diff: &ConfigDiff,
    metrics_tx: Option<UnboundedSender<UsageMetrics>>,
    mut buffers: HashMap<ComponentKey, BuiltBuffer>,
) -> Result<Pieces, Vec<String>> {
    let mut inputs = HashMap::new();
    let mut outputs = HashMap::new();
    let mut tasks = HashMap::new();
    let mut source_tasks = HashMap::new();
    let mut healthchecks = HashMap::new();
    let mut shutdown_coordinator = SourceShutdownCoordinator::default();
    let mut detach_triggers = HashMap::new();

    let mut errors = vec![];

    let (enrichment_tables, enrichment_errors) = load_enrichment_tables(config, diff).await;
    errors.extend(enrichment_errors);

    let metrics_tx = if let Some(tx) = metrics_tx {
        info!("Building pieces with metrics transmitter");
        tx
    } else {
        // Create a dummy transmitter to simplify implementation (avoid adapting all test code)
        let (tx, _) = mpsc::unbounded_channel::<UsageMetrics>();
        tx
    };

    // Build sources
    for (key, source) in config
        .sources()
        .filter(|(key, _)| diff.sources.contains_new(key))
    {
        debug!(component = %key, "Building new source.");

        let typetag = source.inner.get_component_name();
        let source_outputs = source.inner.outputs(config.schema.log_namespace());

        let span = error_span!(
            "source",
            component_kind = "source",
            component_id = %key.id(),
            component_type = %source.inner.get_component_name(),
            // maintained for compatibility
            component_name = %key.id(),
        );
        let task_name = format!(
            ">> {} ({}, pump) >>",
            source.inner.get_component_name(),
            key.id()
        );

        let mut builder = {
            let _span = span.enter();
            SourceSender::builder().with_buffer(*SOURCE_SENDER_BUFFER_SIZE)
        };
        let mut pumps = Vec::new();
        let mut controls = HashMap::new();
        let mut schema_definitions = HashMap::with_capacity(source_outputs.len());

        for output in source_outputs {
            let mut rx = builder.add_output(output.clone());

            let (mut fanout, control) = Fanout::new();
            let source_name = key.id().to_string();
            let metrics_tx = metrics_tx.clone();
            let pump = async move {
                debug!("Source pump starting.");

                while let Some(array) = rx.next().await {
<<<<<<< HEAD
                    track_usage(&metrics_tx, &array, &source_name);
                    fanout.send(array).await;
=======
                    fanout.send(array).await.map_err(|e| {
                        debug!("Source pump finished with an error.");
                        TaskError::wrapped(e)
                    })?;
>>>>>>> cf2fee46
                }

                debug!("Source pump finished normally.");
                Ok(TaskOutput::Source)
            };

            pumps.push(pump.instrument(span.clone()));
            controls.insert(
                OutputId {
                    component: key.clone(),
                    port: output.port.clone(),
                },
                control,
            );

            let schema_definition = output
                .log_schema_definition
                .unwrap_or_else(schema::Definition::default_legacy_namespace);

            schema_definitions.insert(output.port, schema_definition);
        }

        let (pump_error_tx, mut pump_error_rx) = oneshot::channel();
        let pump = async move {
            debug!("Source pump supervisor starting.");

            // Spawn all of the per-output pumps and then await their completion.
            //
            // If any of the pumps complete with an error, or panic/are cancelled, we return
            // immediately.
            let mut handles = FuturesUnordered::new();
            for pump in pumps {
                handles.push(spawn_named(pump, task_name.as_ref()));
            }

            let mut had_pump_error = false;
            while let Some(output) = handles.try_next().await? {
                if let Err(e) = output {
                    // Immediately send the error to the source's wrapper future, but ignore any
                    // errors during the send, since nested errors wouldn't make any sense here.
                    let _ = pump_error_tx.send(e);
                    had_pump_error = true;
                    break;
                }
            }

            if had_pump_error {
                debug!("Source pump supervisor task finished with an error.");
            } else {
                debug!("Source pump supervisor task finished normally.");
            }
            Ok(TaskOutput::Source)
        };
        let pump = Task::new(key.clone(), typetag, pump);

        let pipeline = builder.build();

        let (shutdown_signal, force_shutdown_tripwire) = shutdown_coordinator.register_source(key);

        let context = SourceContext {
            key: key.clone(),
            globals: config.global.clone(),
            shutdown: shutdown_signal,
            out: pipeline,
            proxy: ProxyConfig::merge_with_env(&config.global.proxy, &source.proxy),
            acknowledgements: source.sink_acknowledgements,
            schema_definitions,
            schema: config.schema,
        };
        let server = match source.inner.build(context).await {
            Err(error) => {
                errors.push(format!("Source \"{}\": {}", key, error));
                continue;
            }
            Ok(server) => server,
        };

        // Build a wrapper future that drives the actual source future, but returns early if we've
        // been signalled to forcefully shutdown, or if the source pump encounters an error.
        //
        // The forceful shutdown will only resolve if the source itself doesn't shutdown gracefully
        // within the alloted time window. This can occur normally for certain sources, like stdin,
        // where the I/O is blocking (in a separate thread) and won't wake up to check if it's time
        // to shutdown unless some input is given.
        let server = async move {
            debug!("Source starting.");

            let mut result = select! {
                biased;

                // We've been told that we must forcefully shut down.
                _ = force_shutdown_tripwire => Ok(()),

                // The source pump encountered an error, which we're now bubbling up here to stop
                // the source as well, since the source running makes no sense without the pump.
                //
                // We only match receiving a message, not the error of the sender being dropped,
                // just to keep things simpler.
                Ok(e) = &mut pump_error_rx => Err(e),

                // The source finished normally.
                result = server => result.map_err(|_| TaskError::Opaque),
            };

            // Even though we already tried to receive any pump task error above, we may have exited
            // on the source itself returning an error due to task scheduling, where the pump task
            // encountered an error, sent it over the oneshot, but we were polling the source
            // already and hit an error trying to send to the now-shutdown pump task.
            //
            // Since the error from the source is opaque at the moment (i.e. `()`), we try a final
            // time to see if the pump task encountered an error, using _that_ instead if so, to
            // propagate the true error that caused the source to have to stop.
            if let Ok(e) = pump_error_rx.try_recv() {
                result = Err(e);
            }

            match result {
                Ok(()) => {
                    debug!("Source finished normally.");
                    Ok(TaskOutput::Source)
                }
                Err(e) => {
                    debug!("Source finished with an error.");
                    Err(e)
                }
            }
        };
        let server = Task::new(key.clone(), typetag, server);

        outputs.extend(controls);
        tasks.insert(key.clone(), pump);
        source_tasks.insert(key.clone(), server);
    }

    let mut definition_cache = HashMap::default();

    // Build transforms
    for (key, transform) in config
        .transforms()
        .filter(|(key, _)| diff.transforms.contains_new(key))
    {
        debug!(component = %key, "Building new transform.");

        let mut schema_definitions = HashMap::new();
        let merged_definition =
            schema::merged_definition(&transform.inputs, config, &mut definition_cache);

        for output in transform.inner.outputs(&merged_definition) {
            let definition = match output.log_schema_definition {
                Some(definition) => definition,
                None => merged_definition.clone(),
            };

            schema_definitions.insert(output.port, definition);
        }

        let context = TransformContext {
            key: Some(key.clone()),
            globals: config.global.clone(),
            enrichment_tables: enrichment_tables.clone(),
            schema_definitions,
            merged_schema_definition: merged_definition.clone(),
        };

        let node = TransformNode::from_parts(key.clone(), transform, &merged_definition);

        let transform = match transform.inner.build(&context).await {
            Err(error) => {
                errors.push(format!("Transform \"{}\": {}", key, error));
                continue;
            }
            Ok(transform) => transform,
        };

        let (input_tx, input_rx) =
            TopologyBuilder::standalone_memory(TOPOLOGY_BUFFER_SIZE, WhenFull::Block).await;

        inputs.insert(key.clone(), (input_tx, node.inputs.clone()));

        let (transform_task, transform_outputs) =
            build_transform(transform, node, input_rx, &metrics_tx);

        outputs.extend(transform_outputs);
        tasks.insert(key.clone(), transform_task);
    }

    // Build sinks
    for (key, sink) in config
        .sinks()
        .filter(|(key, _)| diff.sinks.contains_new(key))
    {
        debug!(component = %key, "Building new sink.");

        let sink_inputs = &sink.inputs;
        let healthcheck = sink.healthcheck();
        let enable_healthcheck = healthcheck.enabled && config.healthchecks.enabled;

        let typetag = sink.inner.get_component_name();
        let input_type = sink.inner.input().data_type();

        if config.schema.validation {
            // At this point, we've validated that all transforms are valid, including any
            // transform that mutates the schema provided by their sources. We can now validate the
            // schema expectations of each individual sink.
            if let Err(mut err) = schema::validate_sink_expectations(key, sink, config) {
                errors.append(&mut err);
            };
        }

        let (tx, rx) = if let Some(buffer) = buffers.remove(key) {
            buffer
        } else {
            let buffer_type = match sink.buffer.stages().first().expect("cant ever be empty") {
                BufferType::Memory { .. } => "memory",
                BufferType::DiskV1 { .. } | BufferType::DiskV2 { .. } => "disk",
            };
            let buffer_span = error_span!(
                "sink",
                component_kind = "sink",
                component_id = %key.id(),
                component_type = typetag,
                component_name = %key.id(),
                buffer_type,
            );
            let buffer = sink
                .buffer
                .build(config.global.data_dir.clone(), key.to_string(), buffer_span)
                .await;
            match buffer {
                Err(error) => {
                    errors.push(format!("Sink \"{}\": {}", key, error));
                    continue;
                }
                Ok((tx, rx)) => (tx, Arc::new(Mutex::new(Some(rx.into_stream())))),
            }
        };

        let cx = SinkContext {
            healthcheck,
            globals: config.global.clone(),
            proxy: ProxyConfig::merge_with_env(&config.global.proxy, sink.proxy()),
            schema: config.schema,
        };

        let (sink, healthcheck) = match sink.inner.build(cx).await {
            Err(error) => {
                errors.push(format!("Sink \"{}\": {}", key, error));
                continue;
            }
            Ok(built) => built,
        };

        let (trigger, tripwire) = Tripwire::new();
        let metrics_tx = metrics_tx.clone();
        let sink_name = key.id().to_string();

        let sink = async move {
            debug!("Sink starting.");

            // Why is this Arc<Mutex<Option<_>>> needed you ask.
            // In case when this function build_pieces errors
            // this future won't be run so this rx won't be taken
            // which will enable us to reuse rx to rebuild
            // old configuration by passing this Arc<Mutex<Option<_>>>
            // yet again.
            let rx = rx
                .lock()
                .unwrap()
                .take()
                .expect("Task started but input has been taken.");

            let mut rx = wrap(rx);
            let sink_name = sink_name;

            sink.run(
                rx.by_ref()
                    .filter(|events: &EventArray| ready(filter_events_type(events, input_type)))
                    .inspect(move |events| {
                        track_usage(&metrics_tx, events, &sink_name);

                        emit!(EventsReceived {
                            count: events.len(),
                            byte_size: events.estimated_json_encoded_size_of(),
                        })
                    })
                    .take_until_if(tripwire),
            )
            .await
            .map(|_| {
                debug!("Sink finished normally.");
                TaskOutput::Sink(rx)
            })
            .map_err(|_| {
                debug!("Sink finished with an error.");
                TaskError::Opaque
            })
        };

        let task = Task::new(key.clone(), typetag, sink);

        let component_key = key.clone();
        let healthcheck_task = async move {
            if enable_healthcheck {
                let duration = Duration::from_secs(10);
                timeout(duration, healthcheck)
                    .map(|result| match result {
                        Ok(Ok(_)) => {
                            info!("Healthcheck: Passed.");
                            Ok(TaskOutput::Healthcheck)
                        }
                        Ok(Err(error)) => {
                            error!(
                                msg = "Healthcheck: Failed Reason.",
                                %error,
                                component_kind = "sink",
                                component_type = typetag,
                                component_id = %component_key.id(),
                                // maintained for compatibility
                                component_name = %component_key.id(),
                            );
                            Err(TaskError::wrapped(error))
                        }
                        Err(e) => {
                            error!(
                                msg = "Healthcheck: timeout.",
                                component_kind = "sink",
                                component_type = typetag,
                                component_id = %component_key.id(),
                                // maintained for compatibility
                                component_name = %component_key.id(),
                            );
                            Err(TaskError::wrapped(Box::new(e)))
                        }
                    })
                    .await
            } else {
                info!("Healthcheck: Disabled.");
                Ok(TaskOutput::Healthcheck)
            }
        };

        let healthcheck_task = Task::new(key.clone(), typetag, healthcheck_task);

        inputs.insert(key.clone(), (tx, sink_inputs.clone()));
        healthchecks.insert(key.clone(), healthcheck_task);
        tasks.insert(key.clone(), task);
        detach_triggers.insert(key.clone(), trigger);
    }

    // We should have all the data for the enrichment tables loaded now, so switch them over to
    // readonly.
    enrichment_tables.finish_load();

    let mut finalized_outputs = HashMap::new();
    for (id, output) in outputs {
        let entry = finalized_outputs
            .entry(id.component)
            .or_insert_with(HashMap::new);
        entry.insert(id.port, output);
    }

    if errors.is_empty() {
        let pieces = Pieces {
            inputs,
            outputs: finalized_outputs,
            tasks,
            source_tasks,
            healthchecks,
            shutdown_coordinator,
            detach_triggers,
        };

        Ok(pieces)
    } else {
        Err(errors)
    }
}

const fn filter_events_type(events: &EventArray, data_type: DataType) -> bool {
    match events {
        EventArray::Logs(_) => data_type.contains(DataType::Log),
        EventArray::Metrics(_) => data_type.contains(DataType::Metric),
        EventArray::Traces(_) => data_type.contains(DataType::Trace),
    }
}

#[derive(Debug, Clone)]
struct TransformNode {
    key: ComponentKey,
    typetag: &'static str,
    inputs: Inputs<OutputId>,
    input_details: Input,
    outputs: Vec<Output>,
    enable_concurrency: bool,
}

impl TransformNode {
    pub fn from_parts(
        key: ComponentKey,
        transform: &TransformOuter<OutputId>,
        schema_definition: &Definition,
    ) -> Self {
        Self {
            key,
            typetag: transform.inner.get_component_name(),
            inputs: transform.inputs.clone(),
            input_details: transform.inner.input(),
            outputs: transform.inner.outputs(schema_definition),
            enable_concurrency: transform.inner.enable_concurrency(),
        }
    }
}

fn build_transform(
    transform: Transform,
    node: TransformNode,
    input_rx: BufferReceiver<EventArray>,
    metrics_tx: &UnboundedSender<UsageMetrics>,
) -> (Task, HashMap<OutputId, fanout::ControlChannel>) {
    match transform {
        // TODO: avoid the double boxing for function transforms here
        Transform::Function(t) => build_sync_transform(Box::new(t), node, input_rx, metrics_tx),
        Transform::Synchronous(t) => build_sync_transform(t, node, input_rx, metrics_tx),
        Transform::Task(t) => build_task_transform(
            t,
            input_rx,
            node.input_details.data_type(),
            node.typetag,
            &node.key,
        ),
    }
}

fn build_sync_transform(
    t: Box<dyn SyncTransform>,
    node: TransformNode,
    input_rx: BufferReceiver<EventArray>,
    metrics_tx: &UnboundedSender<UsageMetrics>,
) -> (Task, HashMap<OutputId, fanout::ControlChannel>) {
    let (outputs, controls) = TransformOutputs::new(node.outputs);
    let name = node.key.id().to_string();

    // At Mezmo, we use a specific name for the shared swimlanes
    let metrics_tx = if name == INTERNAL_SHARED_SWIMLANES {
        Some(metrics_tx.clone())
    } else {
        None
    };

    let runner = Runner::new(
        t,
        input_rx,
        node.input_details.data_type(),
        outputs,
        metrics_tx,
    );
    let transform = if node.enable_concurrency {
        runner.run_concurrently().boxed()
    } else {
        runner.run_inline().boxed()
    };

    let transform = async move {
        debug!("Synchronous transform starting.");

        match transform.await {
            Ok(v) => {
                debug!("Synchronous transform finished normally.");
                Ok(v)
            }
            Err(e) => {
                debug!("Synchronous transform finished with an error.");
                Err(e)
            }
        }
    };

    let mut output_controls = HashMap::new();
    for (name, control) in controls {
        let id = name
            .map(|name| OutputId::from((&node.key, name)))
            .unwrap_or_else(|| OutputId::from(&node.key));
        output_controls.insert(id, control);
    }

    let task = Task::new(node.key.clone(), node.typetag, transform);

    (task, output_controls)
}

struct Runner {
    transform: Box<dyn SyncTransform>,
    input_rx: Option<BufferReceiver<EventArray>>,
    input_type: DataType,
    outputs: TransformOutputs,
    timer: crate::utilization::Timer,
    last_report: Instant,
    metrics_tx: Option<UnboundedSender<UsageMetrics>>,
}

impl Runner {
    fn new(
        transform: Box<dyn SyncTransform>,
        input_rx: BufferReceiver<EventArray>,
        input_type: DataType,
        outputs: TransformOutputs,
        metrics_tx: Option<UnboundedSender<UsageMetrics>>,
    ) -> Self {
        Self {
            transform,
            input_rx: Some(input_rx),
            input_type,
            outputs,
            timer: crate::utilization::Timer::new(),
            last_report: Instant::now(),
            metrics_tx,
        }
    }

    fn on_events_received(&mut self, events: &EventArray) {
        let stopped = self.timer.stop_wait();
        if stopped.duration_since(self.last_report).as_secs() >= 5 {
            self.timer.report();
            self.last_report = stopped;
        }

        emit!(EventsReceived {
            count: events.len(),
            byte_size: events.estimated_json_encoded_size_of(),
        });
    }

    async fn send_outputs(&mut self, outputs_buf: &mut TransformOutputsBuf) -> crate::Result<()> {
        self.timer.start_wait();
<<<<<<< HEAD
        self.outputs.send(outputs_buf, &self.metrics_tx).await;
=======
        self.outputs.send(outputs_buf).await
>>>>>>> cf2fee46
    }

    async fn run_inline(mut self) -> TaskResult {
        // 128 is an arbitrary, smallish constant
        const INLINE_BATCH_SIZE: usize = 128;

        let mut outputs_buf = self.outputs.new_buf_with_capacity(INLINE_BATCH_SIZE);

        let mut input_rx = self
            .input_rx
            .take()
            .expect("can't run runner twice")
            .into_stream()
            .filter(move |events| ready(filter_events_type(events, self.input_type)));

        self.timer.start_wait();
        while let Some(events) = input_rx.next().await {
            self.on_events_received(&events);
            self.transform.transform_all(events, &mut outputs_buf);
            self.send_outputs(&mut outputs_buf)
                .await
                .map_err(TaskError::wrapped)?;
        }

        Ok(TaskOutput::Transform)
    }

    async fn run_concurrently(mut self) -> TaskResult {
        let input_rx = self
            .input_rx
            .take()
            .expect("can't run runner twice")
            .into_stream()
            .filter(move |events| ready(filter_events_type(events, self.input_type)));

        let mut input_rx =
            super::ready_arrays::ReadyArrays::with_capacity(input_rx, READY_ARRAY_CAPACITY);

        let mut in_flight = FuturesOrdered::new();
        let mut shutting_down = false;

        self.timer.start_wait();
        loop {
            tokio::select! {
                biased;

                result = in_flight.next(), if !in_flight.is_empty() => {
                    match result {
                        Some(Ok(outputs_buf)) => {
                            let mut outputs_buf: TransformOutputsBuf = outputs_buf;
                            self.send_outputs(&mut outputs_buf).await
                                .map_err(TaskError::wrapped)?;
                        }
                        _ => unreachable!("join error or bad poll"),
                    }
                }

                input_arrays = input_rx.next(), if in_flight.len() < *TRANSFORM_CONCURRENCY_LIMIT && !shutting_down => {
                    match input_arrays {
                        Some(input_arrays) => {
                            let mut len = 0;
                            for events in &input_arrays {
                                self.on_events_received(events);
                                len += events.len();
                            }

                            let mut t = self.transform.clone();
                            let mut outputs_buf = self.outputs.new_buf_with_capacity(len);
                            let task = tokio::spawn(async move {
                                for events in input_arrays {
                                    t.transform_all(events, &mut outputs_buf);
                                }
                                outputs_buf
                            }.in_current_span());
                            in_flight.push_back(task);
                        }
                        None => {
                            shutting_down = true;
                            continue
                        }
                    }
                }

                else => {
                    if shutting_down {
                        break
                    }
                }
            }
        }

        Ok(TaskOutput::Transform)
    }
}

fn build_task_transform(
    t: Box<dyn TaskTransform<EventArray>>,
    input_rx: BufferReceiver<EventArray>,
    input_type: DataType,
    typetag: &str,
    key: &ComponentKey,
) -> (Task, HashMap<OutputId, fanout::ControlChannel>) {
    let (mut fanout, control) = Fanout::new();

    let input_rx = crate::utilization::wrap(input_rx.into_stream());

    let filtered = input_rx
        .filter(move |events| ready(filter_events_type(events, input_type)))
        .inspect(|events| {
            emit!(EventsReceived {
                count: events.len(),
                byte_size: events.estimated_json_encoded_size_of(),
            })
        });
    let stream = t
        .transform(Box::pin(filtered))
        .inspect(|events: &EventArray| {
            emit!(EventsSent {
                count: events.len(),
                byte_size: events.estimated_json_encoded_size_of(),
                output: None,
            });
        });
    let transform = async move {
        debug!("Task transform starting.");

        match fanout.send_stream(stream).await {
            Ok(()) => {
                debug!("Task transform finished normally.");
                Ok(TaskOutput::Transform)
            }
            Err(e) => {
                debug!("Task transform finished with an error.");
                Err(TaskError::wrapped(e))
            }
        }
    }
    .boxed();

    let mut outputs = HashMap::new();
    outputs.insert(OutputId::from(key), control);

    let task = Task::new(key.clone(), typetag, transform);

    (task, outputs)
}<|MERGE_RESOLUTION|>--- conflicted
+++ resolved
@@ -13,11 +13,8 @@
 use tokio::sync::mpsc::UnboundedSender;
 use tokio::{
     select,
-<<<<<<< HEAD
     sync::mpsc,
-=======
     sync::oneshot,
->>>>>>> cf2fee46
     time::{timeout, Duration},
 };
 use tracing::Instrument;
@@ -32,12 +29,8 @@
     },
     internal_event::EventsSent,
     schema::Definition,
-<<<<<<< HEAD
     usage_metrics::{track_usage, UsageMetrics},
-    ByteSizeOf,
-=======
     EstimatedJsonEncodedSizeOf,
->>>>>>> cf2fee46
 };
 
 use super::{
@@ -218,15 +211,11 @@
                 debug!("Source pump starting.");
 
                 while let Some(array) = rx.next().await {
-<<<<<<< HEAD
                     track_usage(&metrics_tx, &array, &source_name);
-                    fanout.send(array).await;
-=======
                     fanout.send(array).await.map_err(|e| {
                         debug!("Source pump finished with an error.");
                         TaskError::wrapped(e)
                     })?;
->>>>>>> cf2fee46
                 }
 
                 debug!("Source pump finished normally.");
@@ -761,11 +750,7 @@
 
     async fn send_outputs(&mut self, outputs_buf: &mut TransformOutputsBuf) -> crate::Result<()> {
         self.timer.start_wait();
-<<<<<<< HEAD
-        self.outputs.send(outputs_buf, &self.metrics_tx).await;
-=======
-        self.outputs.send(outputs_buf).await
->>>>>>> cf2fee46
+        self.outputs.send(outputs_buf, &self.metrics_tx).await
     }
 
     async fn run_inline(mut self) -> TaskResult {
