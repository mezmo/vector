use std::{
    collections::HashMap,
    future::ready,
    num::NonZeroUsize,
    sync::{Arc, Mutex},
    time::Instant,
};

use futures::{stream::FuturesOrdered, FutureExt, StreamExt, TryStreamExt};
use futures_util::stream::FuturesUnordered;
use once_cell::sync::Lazy;
use stream_cancel::{StreamExt as StreamCancelExt, Trigger, Tripwire};
use tokio::sync::mpsc::UnboundedSender;
use tokio::{
    select,
    sync::mpsc,
    sync::oneshot,
    time::{timeout, Duration},
};
use tracing::Instrument;
use vector_lib::config::LogNamespace;
use vector_lib::internal_event::{
    self, CountByteSize, EventsSent, InternalEventHandle as _, Registered,
};
use vector_lib::transform::update_runtime_schema_definition;
use vector_lib::{
    buffers::{
        topology::{
            builder::TopologyBuilder,
            channel::{BufferReceiver, BufferSender},
        },
        BufferType, WhenFull,
    },
    schema::Definition,
    usage_metrics::{
        get_component_usage_tracker, get_transform_usage_tracker, OutputUsageTracker, UsageMetrics,
    },
    EstimatedJsonEncodedSizeOf,
};

use super::{
    fanout::{self, Fanout},
    schema,
    task::{Task, TaskOutput, TaskResult},
    BuiltBuffer, ConfigDiff,
};
use crate::mezmo::MezmoContext;
use crate::{
    config::{
        ComponentKey, Config, DataType, EnrichmentTableConfig, Input, Inputs, OutputId,
        ProxyConfig, SinkContext, SourceContext, TransformContext, TransformOuter, TransformOutput,
    },
    event::{EventArray, EventContainer},
    extra_context::ExtraContext,
    internal_events::EventsReceived,
    shutdown::SourceShutdownCoordinator,
    source_sender::{SourceSenderItem, CHUNK_SIZE},
    spawn_named,
    topology::task::TaskError,
    transforms::{SyncTransform, TaskTransform, Transform, TransformOutputs, TransformOutputsBuf},
    utilization::wrap,
    SourceSender,
};

static ENRICHMENT_TABLES: Lazy<vector_lib::enrichment::TableRegistry> =
    Lazy::new(vector_lib::enrichment::TableRegistry::default);

pub(crate) static SOURCE_SENDER_BUFFER_SIZE: Lazy<usize> =
    Lazy::new(|| *TRANSFORM_CONCURRENCY_LIMIT * CHUNK_SIZE);

const READY_ARRAY_CAPACITY: NonZeroUsize = unsafe { NonZeroUsize::new_unchecked(CHUNK_SIZE * 4) };
pub(crate) const TOPOLOGY_BUFFER_SIZE: NonZeroUsize = unsafe { NonZeroUsize::new_unchecked(100) };

static TRANSFORM_CONCURRENCY_LIMIT: Lazy<usize> = Lazy::new(|| {
    crate::app::WORKER_THREADS
        .get()
        .map(std::num::NonZeroUsize::get)
        .unwrap_or_else(crate::num_threads)
});

const INTERNAL_SOURCES: [&str; 2] = ["internal_logs", "internal_metrics"];

struct Builder<'a> {
    config: &'a super::Config,
    diff: &'a ConfigDiff,
    shutdown_coordinator: SourceShutdownCoordinator,
    errors: Vec<String>,
    outputs: HashMap<OutputId, UnboundedSender<fanout::ControlMessage>>,
    tasks: HashMap<ComponentKey, Task>,
    buffers: HashMap<ComponentKey, BuiltBuffer>,
    metrics_tx: UnboundedSender<UsageMetrics>,
    inputs: HashMap<ComponentKey, (BufferSender<EventArray>, Inputs<OutputId>)>,
    healthchecks: HashMap<ComponentKey, Task>,
    detach_triggers: HashMap<ComponentKey, Trigger>,
    extra_context: ExtraContext,
}

impl<'a> Builder<'a> {
    fn new(
        config: &'a super::Config,
        diff: &'a ConfigDiff,
        metrics_tx: Option<UnboundedSender<UsageMetrics>>,
        buffers: HashMap<ComponentKey, BuiltBuffer>,
        extra_context: ExtraContext,
    ) -> Self {
        let metrics_tx = if let Some(tx) = metrics_tx {
            info!("Building pieces with metrics transmitter");
            tx
        } else {
            // Create a dummy transmitter to simplify implementation (avoid adapting all test code)
            warn!("Building pieces with unbounded channel. This may result in an OOM error for long running processes.");
            let (tx, _) = mpsc::unbounded_channel::<UsageMetrics>();
            tx
        };

        Self {
            config,
            diff,
            buffers,
            shutdown_coordinator: SourceShutdownCoordinator::default(),
            errors: vec![],
            outputs: HashMap::new(),
            tasks: HashMap::new(),
            metrics_tx,
            inputs: HashMap::new(),
            healthchecks: HashMap::new(),
            detach_triggers: HashMap::new(),
            extra_context,
        }
    }

    /// Builds the new pieces of the topology found in `self.diff`.
    async fn build(mut self) -> Result<TopologyPieces, Vec<String>> {
        let enrichment_tables = self.load_enrichment_tables().await;
        let source_tasks = self.build_sources().await;
        self.build_transforms(enrichment_tables).await;
        self.build_sinks(enrichment_tables).await;

        // We should have all the data for the enrichment tables loaded now, so switch them over to
        // readonly.
        enrichment_tables.finish_load();

        if self.errors.is_empty() {
            Ok(TopologyPieces {
                inputs: self.inputs,
                outputs: Self::finalize_outputs(self.outputs),
                tasks: self.tasks,
                source_tasks,
                healthchecks: self.healthchecks,
                shutdown_coordinator: self.shutdown_coordinator,
                detach_triggers: self.detach_triggers,
            })
        } else {
            Err(self.errors)
        }
    }

    fn finalize_outputs(
        outputs: HashMap<OutputId, UnboundedSender<fanout::ControlMessage>>,
    ) -> HashMap<ComponentKey, HashMap<Option<String>, UnboundedSender<fanout::ControlMessage>>>
    {
        let mut finalized_outputs = HashMap::new();
        for (id, output) in outputs {
            let entry = finalized_outputs
                .entry(id.component)
                .or_insert_with(HashMap::new);
            entry.insert(id.port, output);
        }

        finalized_outputs
    }

    /// Loads, or reloads the enrichment tables.
    /// The tables are stored in the `ENRICHMENT_TABLES` global variable.
    async fn load_enrichment_tables(&mut self) -> &'static vector_lib::enrichment::TableRegistry {
        let mut enrichment_tables = HashMap::new();

        // Build enrichment tables
        'tables: for (name, table) in self.config.enrichment_tables.iter() {
            let table_name = name.to_string();
            if ENRICHMENT_TABLES.needs_reload(&table_name) {
                let indexes = if !self.diff.enrichment_tables.is_added(name) {
                    // If this is an existing enrichment table, we need to store the indexes to reapply
                    // them again post load.
                    Some(ENRICHMENT_TABLES.index_fields(&table_name))
                } else {
                    None
                };

                let mut table = match table.inner.build(&self.config.global).await {
                    Ok(table) => table,
                    Err(error) => {
                        self.errors
                            .push(format!("Enrichment Table \"{}\": {}", name, error));
                        continue;
                    }
                };

                if let Some(indexes) = indexes {
                    for (case, index) in indexes {
                        match table
                            .add_index(case, &index.iter().map(|s| s.as_ref()).collect::<Vec<_>>())
                        {
                            Ok(_) => (),
                            Err(error) => {
                                // If there is an error adding an index we do not want to use the reloaded
                                // data, the previously loaded data will still need to be used.
                                // Just report the error and continue.
                                error!(message = "Unable to add index to reloaded enrichment table.",
                                    table = ?name.to_string(),
                                    %error);
                                continue 'tables;
                            }
                        }
                    }
                }

                enrichment_tables.insert(table_name, table);
            }
        }

        ENRICHMENT_TABLES.load(enrichment_tables);

        &ENRICHMENT_TABLES
    }

    async fn build_sources(&mut self) -> HashMap<ComponentKey, Task> {
        let mut source_tasks = HashMap::new();

        for (key, source) in self
            .config
            .sources()
            .filter(|(key, _)| self.diff.sources.contains_new(key))
        {
            debug!(component = %key, "Building new source.");

            let typetag = source.inner.get_component_name();
            let source_outputs = source.inner.outputs(self.config.schema.log_namespace());

            let span = error_span!(
                "source",
                component_kind = "source",
                component_id = %key.id(),
                component_type = %source.inner.get_component_name(),
            );
            let _entered_span = span.enter();

            let task_name = format!(
                ">> {} ({}, pump) >>",
                source.inner.get_component_name(),
                key.id()
            );

            let mut builder = SourceSender::builder().with_buffer(*SOURCE_SENDER_BUFFER_SIZE);
            let mut pumps = Vec::new();
            let mut controls = HashMap::new();
            let mut schema_definitions = HashMap::with_capacity(source_outputs.len());
            let source_name = key.id().parse().ok();

            for output in source_outputs.into_iter() {
                let mut rx = builder.add_source_output(output.clone(), key.clone());

                let (mut fanout, control) = Fanout::new();
                let usage_tracker =
                    get_component_usage_tracker(&source_name, &self.metrics_tx.clone());
                let source_type = source.inner.get_component_name();
                let source = Arc::new(key.clone());

                let pump = async move {
                    debug!("Source pump starting.");

                    while let Some(SourceSenderItem {
                        events: mut array,
                        send_reference,
                    }) = rx.next().await
                    {
                        usage_tracker.track(&array);
                        array.set_output_id(&source);
                        array.set_source_type(source_type);
                        fanout
                            .send(array, Some(send_reference))
                            .await
                            .map_err(|e| {
                                debug!("Source pump finished with an error.");
                                TaskError::wrapped(e)
                            })?;
                    }

                    debug!("Source pump finished normally.");
                    Ok(TaskOutput::Source)
                };

                pumps.push(pump.instrument(span.clone()));
                controls.insert(
                    OutputId {
                        component: key.clone(),
                        port: output.port.clone(),
                    },
                    control,
                );

                let port = output.port.clone();
                if let Some(definition) = output.schema_definition(self.config.schema.enabled) {
                    schema_definitions.insert(port, definition);
                }
            }

            let (pump_error_tx, mut pump_error_rx) = oneshot::channel();
            let pump = async move {
                debug!("Source pump supervisor starting.");

                // Spawn all of the per-output pumps and then await their completion.
                //
                // If any of the pumps complete with an error, or panic/are cancelled, we return
                // immediately.
                let mut handles = FuturesUnordered::new();
                for pump in pumps {
                    handles.push(spawn_named(pump, task_name.as_ref()));
                }

                let mut had_pump_error = false;
                while let Some(output) = handles.try_next().await? {
                    if let Err(e) = output {
                        // Immediately send the error to the source's wrapper future, but ignore any
                        // errors during the send, since nested errors wouldn't make any sense here.
                        _ = pump_error_tx.send(e);
                        had_pump_error = true;
                        break;
                    }
                }

                if had_pump_error {
                    debug!("Source pump supervisor task finished with an error.");
                } else {
                    debug!("Source pump supervisor task finished normally.");
                }
                Ok(TaskOutput::Source)
            };
            let pump = Task::new(key.clone(), typetag, pump);

            let pipeline = builder.build();

            let (shutdown_signal, force_shutdown_tripwire) = self
                .shutdown_coordinator
                .register_source(key, INTERNAL_SOURCES.contains(&typetag));

            let mezmo_ctx = MezmoContext::try_from(key.clone().into_id()).ok();
            let context = SourceContext {
                key: key.clone(),
                globals: self.config.global.clone(),
                shutdown: shutdown_signal,
                out: pipeline,
                proxy: ProxyConfig::merge_with_env(&self.config.global.proxy, &source.proxy),
                acknowledgements: source.sink_acknowledgements,
                schema_definitions,
                schema: self.config.schema,
<<<<<<< HEAD
                mezmo_ctx,
=======
                extra_context: self.extra_context.clone(),
>>>>>>> b58c8646
            };
            let source = source.inner.build(context).await;
            let server = match source {
                Err(error) => {
                    self.errors.push(format!("Source \"{}\": {}", key, error));
                    continue;
                }
                Ok(server) => server,
            };

            // Build a wrapper future that drives the actual source future, but returns early if we've
            // been signalled to forcefully shutdown, or if the source pump encounters an error.
            //
            // The forceful shutdown will only resolve if the source itself doesn't shutdown gracefully
            // within the alloted time window. This can occur normally for certain sources, like stdin,
            // where the I/O is blocking (in a separate thread) and won't wake up to check if it's time
            // to shutdown unless some input is given.
            let server = async move {
                debug!("Source starting.");

                let mut result = select! {
                    biased;

                    // We've been told that we must forcefully shut down.
                    _ = force_shutdown_tripwire => Ok(()),

                    // The source pump encountered an error, which we're now bubbling up here to stop
                    // the source as well, since the source running makes no sense without the pump.
                    //
                    // We only match receiving a message, not the error of the sender being dropped,
                    // just to keep things simpler.
                    Ok(e) = &mut pump_error_rx => Err(e),

                    // The source finished normally.
                    result = server => result.map_err(|_| TaskError::Opaque),
                };

                // Even though we already tried to receive any pump task error above, we may have exited
                // on the source itself returning an error due to task scheduling, where the pump task
                // encountered an error, sent it over the oneshot, but we were polling the source
                // already and hit an error trying to send to the now-shutdown pump task.
                //
                // Since the error from the source is opaque at the moment (i.e. `()`), we try a final
                // time to see if the pump task encountered an error, using _that_ instead if so, to
                // propagate the true error that caused the source to have to stop.
                if let Ok(e) = pump_error_rx.try_recv() {
                    result = Err(e);
                }

                match result {
                    Ok(()) => {
                        debug!("Source finished normally.");
                        Ok(TaskOutput::Source)
                    }
                    Err(e) => {
                        debug!("Source finished with an error.");
                        Err(e)
                    }
                }
            };
            let server = Task::new(key.clone(), typetag, server);

            self.outputs.extend(controls);
            self.tasks.insert(key.clone(), pump);
            source_tasks.insert(key.clone(), server);
        }

        source_tasks
    }

    async fn build_transforms(
        &mut self,
        enrichment_tables: &vector_lib::enrichment::TableRegistry,
    ) {
        let mut definition_cache = HashMap::default();

        // Build transforms
        for (key, transform) in self
            .config
            .transforms()
            .filter(|(key, _)| self.diff.transforms.contains_new(key))
        {
            debug!(component = %key, "Building new transform.");

            let input_definitions = match schema::input_definitions(
                &transform.inputs,
                self.config,
                enrichment_tables.clone(),
                &mut definition_cache,
            ) {
                Ok(definitions) => definitions,
                Err(_) => {
                    // We have received an error whilst retrieving the definitions,
                    // there is no point in continuing.

                    break;
                }
            };

            let merged_definition: Definition = input_definitions
                .iter()
                .map(|(_output_id, definition)| definition.clone())
                .reduce(Definition::merge)
                // We may not have any definitions if all the inputs are from metrics sources.
                .unwrap_or_else(Definition::any);

            let span = error_span!(
                "transform",
                component_kind = "transform",
                component_id = %key.id(),
                component_type = %transform.inner.get_component_name(),
            );

            // Create a map of the outputs to the list of possible definitions from those outputs.
            let schema_definitions = transform
                .inner
                .outputs(
                    enrichment_tables.clone(),
                    &input_definitions,
                    self.config.schema.log_namespace(),
                )
                .into_iter()
                .map(|output| {
                    let definitions = output.schema_definitions(self.config.schema.enabled);
                    (output.port, definitions)
                })
                .collect::<HashMap<_, _>>();

            let mezmo_ctx = MezmoContext::try_from(key.clone().into_id()).ok();
            let context = TransformContext {
                key: Some(key.clone()),
                globals: self.config.global.clone(),
                enrichment_tables: enrichment_tables.clone(),
                schema_definitions,
                merged_schema_definition: merged_definition.clone(),
                mezmo_ctx,
                schema: self.config.schema,
                extra_context: self.extra_context.clone(),
            };

            let node = TransformNode::from_parts(
                key.clone(),
                enrichment_tables.clone(),
                transform,
                &input_definitions,
                self.config.schema.log_namespace(),
            );

            let transform = match transform
                .inner
                .build(&context)
                .instrument(span.clone())
                .await
            {
                Err(error) => {
                    self.errors
                        .push(format!("Transform \"{}\": {}", key, error));
                    continue;
                }
                Ok(transform) => transform,
            };

            let (input_tx, input_rx) =
                TopologyBuilder::standalone_memory(TOPOLOGY_BUFFER_SIZE, WhenFull::Block, &span)
                    .await;

            self.inputs
                .insert(key.clone(), (input_tx, node.inputs.clone()));
            let usage_tracker =
                get_transform_usage_tracker(&key.id().parse().ok(), &self.metrics_tx);

            let (transform_task, transform_outputs) = {
                let _span = span.enter();
                build_transform(transform, node, input_rx, usage_tracker)
            };

            self.outputs.extend(transform_outputs);
            self.tasks.insert(key.clone(), transform_task);
        }
    }

    async fn build_sinks(&mut self, enrichment_tables: &vector_lib::enrichment::TableRegistry) {
        for (key, sink) in self
            .config
            .sinks()
            .filter(|(key, _)| self.diff.sinks.contains_new(key))
        {
            debug!(component = %key, "Building new sink.");

            let sink_inputs = &sink.inputs;
            let healthcheck = sink.healthcheck();
            let enable_healthcheck = healthcheck.enabled && self.config.healthchecks.enabled;

            let typetag = sink.inner.get_component_name();
            let input_type = sink.inner.input().data_type();

            let span = error_span!(
                "sink",
                component_kind = "sink",
                component_id = %key.id(),
                component_type = %sink.inner.get_component_name(),
            );
            let _entered_span = span.enter();

            // At this point, we've validated that all transforms are valid, including any
            // transform that mutates the schema provided by their sources. We can now validate the
            // schema expectations of each individual sink.
            if let Err(mut err) = schema::validate_sink_expectations(
                key,
                sink,
                self.config,
                enrichment_tables.clone(),
            ) {
                self.errors.append(&mut err);
            };

            let (tx, rx) = if let Some(buffer) = self.buffers.remove(key) {
                buffer
            } else {
                let buffer_type = match sink.buffer.stages().first().expect("cant ever be empty") {
                    BufferType::Memory { .. } => "memory",
                    BufferType::DiskV2 { .. } => "disk",
                };
                let buffer_span = error_span!("sink", buffer_type);
                let buffer = sink
                    .buffer
                    .build(
                        self.config.global.data_dir.clone(),
                        key.to_string(),
                        buffer_span,
                    )
                    .await;
                match buffer {
                    Err(error) => {
                        self.errors.push(format!("Sink \"{}\": {}", key, error));
                        continue;
                    }
                    Ok((tx, rx)) => (tx, Arc::new(Mutex::new(Some(rx.into_stream())))),
                }
            };

            let mezmo_ctx = MezmoContext::try_from(key.clone().into_id()).ok();
            let cx = SinkContext {
                healthcheck,
                globals: self.config.global.clone(),
                proxy: ProxyConfig::merge_with_env(&self.config.global.proxy, sink.proxy()),
                schema: self.config.schema,
                mezmo_ctx,
                app_name: crate::get_app_name().to_string(),
                app_name_slug: crate::get_slugified_app_name(),
                extra_context: self.extra_context.clone(),
            };

            let (sink, healthcheck) = match sink.inner.build(cx).await {
                Err(error) => {
                    self.errors.push(format!("Sink \"{}\": {}", key, error));
                    continue;
                }
                Ok(built) => built,
            };

            let (trigger, tripwire) = Tripwire::new();
            let metrics_tx = self.metrics_tx.clone();
            let sink_name = key.id().to_string();

            let sink = async move {
                debug!("Sink starting.");

                // Why is this Arc<Mutex<Option<_>>> needed you ask.
                // In case when this function build_pieces errors
                // this future won't be run so this rx won't be taken
                // which will enable us to reuse rx to rebuild
                // old configuration by passing this Arc<Mutex<Option<_>>>
                // yet again.
                let rx = rx
                    .lock()
                    .unwrap()
                    .take()
                    .expect("Task started but input has been taken.");

                let mut rx = wrap(rx);
                let usage_tracker =
                    get_component_usage_tracker(&sink_name.parse().ok(), &metrics_tx.clone());

                let events_received = register!(EventsReceived);
                sink.run(
                    rx.by_ref()
                        .filter(|events: &EventArray| ready(filter_events_type(events, input_type)))
                        .inspect(|events| {
                            usage_tracker.track(events);

                            events_received.emit(CountByteSize(
                                events.len(),
                                events.estimated_json_encoded_size_of(),
                            ))
                        })
                        .take_until_if(tripwire),
                )
                .await
                .map(|_| {
                    debug!("Sink finished normally.");
                    TaskOutput::Sink(rx)
                })
                .map_err(|_| {
                    debug!("Sink finished with an error.");
                    TaskError::Opaque
                })
            };

            let task = Task::new(key.clone(), typetag, sink);

            let component_key = key.clone();
            let healthcheck_task = async move {
                if enable_healthcheck {
                    let duration = Duration::from_secs(10);
                    timeout(duration, healthcheck)
                        .map(|result| match result {
                            Ok(Ok(_)) => {
                                info!("Healthcheck passed.");
                                Ok(TaskOutput::Healthcheck)
                            }
                            Ok(Err(error)) => {
                                error!(
                                    msg = "Healthcheck failed.",
                                    %error,
                                    component_kind = "sink",
                                    component_type = typetag,
                                    component_id = %component_key.id(),
                                );
                                Err(TaskError::wrapped(error))
                            }
                            Err(e) => {
                                error!(
                                    msg = "Healthcheck timed out.",
                                    component_kind = "sink",
                                    component_type = typetag,
                                    component_id = %component_key.id(),
                                );
                                Err(TaskError::wrapped(Box::new(e)))
                            }
                        })
                        .await
                } else {
                    info!("Healthcheck disabled.");
                    Ok(TaskOutput::Healthcheck)
                }
            };

            let healthcheck_task = Task::new(key.clone(), typetag, healthcheck_task);

            self.inputs.insert(key.clone(), (tx, sink_inputs.clone()));
            self.healthchecks.insert(key.clone(), healthcheck_task);
            self.tasks.insert(key.clone(), task);
            self.detach_triggers.insert(key.clone(), trigger);
        }
    }
}

pub struct TopologyPieces {
    pub(super) inputs: HashMap<ComponentKey, (BufferSender<EventArray>, Inputs<OutputId>)>,
    pub(crate) outputs: HashMap<ComponentKey, HashMap<Option<String>, fanout::ControlChannel>>,
    pub(super) tasks: HashMap<ComponentKey, Task>,
    pub(crate) source_tasks: HashMap<ComponentKey, Task>,
    pub(super) healthchecks: HashMap<ComponentKey, Task>,
    pub(crate) shutdown_coordinator: SourceShutdownCoordinator,
    pub(crate) detach_triggers: HashMap<ComponentKey, Trigger>,
}

impl TopologyPieces {
    pub async fn build_or_log_errors(
        config: &Config,
        diff: &ConfigDiff,
        metrics_tx: Option<UnboundedSender<UsageMetrics>>,
        buffers: HashMap<ComponentKey, BuiltBuffer>,
        extra_context: ExtraContext,
    ) -> Option<Self> {
        match TopologyPieces::build(config, diff, metrics_tx, buffers, extra_context).await {
            Err(errors) => {
                for error in errors {
                    error!(message = "Configuration error.", %error);
                }
                None
            }
            Ok(new_pieces) => Some(new_pieces),
        }
    }

    /// Builds only the new pieces, and doesn't check their topology.
    pub async fn build(
        config: &super::Config,
        diff: &ConfigDiff,
        metrics_tx: Option<UnboundedSender<UsageMetrics>>,
        buffers: HashMap<ComponentKey, BuiltBuffer>,
        extra_context: ExtraContext,
    ) -> Result<Self, Vec<String>> {
        Builder::new(config, diff, metrics_tx, buffers, extra_context)
            .build()
            .await
    }
}

const fn filter_events_type(events: &EventArray, data_type: DataType) -> bool {
    match events {
        EventArray::Logs(_) => data_type.contains(DataType::Log),
        EventArray::Metrics(_) => data_type.contains(DataType::Metric),
        EventArray::Traces(_) => data_type.contains(DataType::Trace),
    }
}

#[derive(Debug, Clone)]
struct TransformNode {
    key: ComponentKey,
    typetag: &'static str,
    inputs: Inputs<OutputId>,
    input_details: Input,
    outputs: Vec<TransformOutput>,
    enable_concurrency: bool,
}

impl TransformNode {
    pub fn from_parts(
        key: ComponentKey,
        enrichment_tables: vector_lib::enrichment::TableRegistry,
        transform: &TransformOuter<OutputId>,
        schema_definition: &[(OutputId, Definition)],
        global_log_namespace: LogNamespace,
    ) -> Self {
        Self {
            key,
            typetag: transform.inner.get_component_name(),
            inputs: transform.inputs.clone(),
            input_details: transform.inner.input(),
            outputs: transform.inner.outputs(
                enrichment_tables,
                schema_definition,
                global_log_namespace,
            ),
            enable_concurrency: transform.inner.enable_concurrency(),
        }
    }
}

fn build_transform(
    transform: Transform,
    node: TransformNode,
    input_rx: BufferReceiver<EventArray>,
    usage_tracker: Box<dyn OutputUsageTracker>,
) -> (Task, HashMap<OutputId, fanout::ControlChannel>) {
    match transform {
        // TODO: avoid the double boxing for function transforms here
        Transform::Function(t) => build_sync_transform(Box::new(t), node, input_rx, usage_tracker),
        Transform::Synchronous(t) => build_sync_transform(t, node, input_rx, usage_tracker),
        Transform::Task(t) => build_task_transform(
            t,
            input_rx,
            node.input_details.data_type(),
            node.typetag,
            &node.key,
            &node.outputs,
            usage_tracker,
        ),
    }
}

fn build_sync_transform(
    t: Box<dyn SyncTransform>,
    node: TransformNode,
    input_rx: BufferReceiver<EventArray>,
    usage_tracker: Box<dyn OutputUsageTracker>,
) -> (Task, HashMap<OutputId, fanout::ControlChannel>) {
    let (outputs, controls) = TransformOutputs::new(node.outputs, &node.key);

    let runner = Runner::new(
        t,
        input_rx,
        node.input_details.data_type(),
        outputs,
        usage_tracker,
    );
    let transform = if node.enable_concurrency {
        runner.run_concurrently().boxed()
    } else {
        runner.run_inline().boxed()
    };

    let transform = async move {
        debug!("Synchronous transform starting.");

        match transform.await {
            Ok(v) => {
                debug!("Synchronous transform finished normally.");
                Ok(v)
            }
            Err(e) => {
                debug!("Synchronous transform finished with an error.");
                Err(e)
            }
        }
    };

    let mut output_controls = HashMap::new();
    for (name, control) in controls {
        let id = name
            .map(|name| OutputId::from((&node.key, name)))
            .unwrap_or_else(|| OutputId::from(&node.key));
        output_controls.insert(id, control);
    }

    let task = Task::new(node.key.clone(), node.typetag, transform);

    (task, output_controls)
}

struct Runner {
    transform: Box<dyn SyncTransform>,
    input_rx: Option<BufferReceiver<EventArray>>,
    input_type: DataType,
    outputs: TransformOutputs,
    timer: crate::utilization::Timer,
    last_report: Instant,
    usage_tracker: Box<dyn OutputUsageTracker>,
    events_received: Registered<EventsReceived>,
}

impl Runner {
    fn new(
        transform: Box<dyn SyncTransform>,
        input_rx: BufferReceiver<EventArray>,
        input_type: DataType,
        outputs: TransformOutputs,
        usage_tracker: Box<dyn OutputUsageTracker>,
    ) -> Self {
        Self {
            transform,
            input_rx: Some(input_rx),
            input_type,
            outputs,
            timer: crate::utilization::Timer::new(),
            last_report: Instant::now(),
            usage_tracker,
            events_received: register!(EventsReceived),
        }
    }

    fn on_events_received(&mut self, events: &EventArray) {
        let stopped = self.timer.stop_wait();
        if stopped.duration_since(self.last_report).as_secs() >= 5 {
            self.timer.report();
            self.last_report = stopped;
        }

        self.events_received.emit(CountByteSize(
            events.len(),
            events.estimated_json_encoded_size_of(),
        ));
    }

    async fn send_outputs(&mut self, outputs_buf: &mut TransformOutputsBuf) -> crate::Result<()> {
        self.timer.start_wait();
        self.outputs.send(outputs_buf, &*self.usage_tracker).await
    }

    async fn run_inline(mut self) -> TaskResult {
        // 128 is an arbitrary, smallish constant
        const INLINE_BATCH_SIZE: usize = 128;

        let mut outputs_buf = self.outputs.new_buf_with_capacity(INLINE_BATCH_SIZE);

        let mut input_rx = self
            .input_rx
            .take()
            .expect("can't run runner twice")
            .into_stream()
            .filter(move |events| ready(filter_events_type(events, self.input_type)));

        self.timer.start_wait();
        while let Some(events) = input_rx.next().await {
            self.on_events_received(&events);
            self.transform.transform_all(events, &mut outputs_buf);
            self.send_outputs(&mut outputs_buf)
                .await
                .map_err(TaskError::wrapped)?;
        }

        Ok(TaskOutput::Transform)
    }

    async fn run_concurrently(mut self) -> TaskResult {
        let input_rx = self
            .input_rx
            .take()
            .expect("can't run runner twice")
            .into_stream()
            .filter(move |events| ready(filter_events_type(events, self.input_type)));

        let mut input_rx =
            super::ready_arrays::ReadyArrays::with_capacity(input_rx, READY_ARRAY_CAPACITY);

        let mut in_flight = FuturesOrdered::new();
        let mut shutting_down = false;

        self.timer.start_wait();
        loop {
            tokio::select! {
                biased;

                result = in_flight.next(), if !in_flight.is_empty() => {
                    match result {
                        Some(Ok(outputs_buf)) => {
                            let mut outputs_buf: TransformOutputsBuf = outputs_buf;
                            self.send_outputs(&mut outputs_buf).await
                                .map_err(TaskError::wrapped)?;
                        }
                        Some(Err(e)) => error!("in_flight task join error: {e:?}"),
                        None => unreachable!("in_flight task join error: FuturesOrdered polled when empty"),
                    }
                }

                input_arrays = input_rx.next(), if in_flight.len() < *TRANSFORM_CONCURRENCY_LIMIT && !shutting_down => {
                    match input_arrays {
                        Some(input_arrays) => {
                            let mut len = 0;
                            for events in &input_arrays {
                                self.on_events_received(events);
                                len += events.len();
                            }

                            let mut t = self.transform.clone();
                            let mut outputs_buf = self.outputs.new_buf_with_capacity(len);
                            let task = tokio::spawn(async move {
                                for events in input_arrays {
                                    t.transform_all(events, &mut outputs_buf);
                                }
                                outputs_buf
                            }.in_current_span());
                            in_flight.push_back(task);
                        }
                        None => {
                            shutting_down = true;
                            continue
                        }
                    }
                }

                else => {
                    if shutting_down {
                        break
                    }
                }
            }
        }

        Ok(TaskOutput::Transform)
    }
}

fn build_task_transform(
    t: Box<dyn TaskTransform<EventArray>>,
    input_rx: BufferReceiver<EventArray>,
    input_type: DataType,
    typetag: &str,
    key: &ComponentKey,
    outputs: &[TransformOutput],
    usage_tracker: Box<dyn OutputUsageTracker>,
) -> (Task, HashMap<OutputId, fanout::ControlChannel>) {
    let (mut fanout, control) = Fanout::new();

    let input_rx = crate::utilization::wrap(input_rx.into_stream());

    let events_received = register!(EventsReceived);
    let filtered = input_rx
        .filter(move |events| ready(filter_events_type(events, input_type)))
        .inspect(move |events| {
            events_received.emit(CountByteSize(
                events.len(),
                events.estimated_json_encoded_size_of(),
            ))
        });
    let events_sent = register!(EventsSent::from(internal_event::Output(None)));
    let output_id = Arc::new(OutputId {
        component: key.clone(),
        port: None,
    });

    // Task transforms can only write to the default output, so only a single schema def map is needed
    let schema_definition_map = outputs
        .iter()
        .find(|x| x.port.is_none())
        .expect("output for default port required for task transforms")
        .log_schema_definitions
        .clone()
        .into_iter()
        .map(|(key, value)| (key, Arc::new(value)))
        .collect();

    let stream = t
        .transform(Box::pin(filtered))
        .map(move |mut events| {
            for event in events.iter_events_mut() {
                update_runtime_schema_definition(event, &output_id, &schema_definition_map);
            }
            (events, Instant::now())
        })
        .inspect(move |(events, _): &(EventArray, Instant)| {
            events_sent.emit(CountByteSize(
                events.len(),
                events.estimated_json_encoded_size_of(),
            ));
        });
    let transform = async move {
        debug!("Task transform starting.");

        match fanout.send_stream(stream, usage_tracker).await {
            Ok(()) => {
                debug!("Task transform finished normally.");
                Ok(TaskOutput::Transform)
            }
            Err(e) => {
                debug!("Task transform finished with an error.");
                Err(TaskError::wrapped(e))
            }
        }
    }
    .boxed();

    let mut outputs = HashMap::new();
    outputs.insert(OutputId::from(key), control);

    let task = Task::new(key.clone(), typetag, transform);

    (task, outputs)
}<|MERGE_RESOLUTION|>--- conflicted
+++ resolved
@@ -354,11 +354,8 @@
                 acknowledgements: source.sink_acknowledgements,
                 schema_definitions,
                 schema: self.config.schema,
-<<<<<<< HEAD
                 mezmo_ctx,
-=======
                 extra_context: self.extra_context.clone(),
->>>>>>> b58c8646
             };
             let source = source.inner.build(context).await;
             let server = match source {
