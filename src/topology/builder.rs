use std::{
    collections::HashMap,
    future::ready,
    num::NonZeroUsize,
    sync::{Arc, Mutex},
    time::Instant,
};

use futures::{stream::FuturesOrdered, FutureExt, StreamExt, TryStreamExt};
use futures_util::stream::FuturesUnordered;
use once_cell::sync::Lazy;
use stream_cancel::{StreamExt as StreamCancelExt, Trigger, Tripwire};
use tokio::sync::mpsc::UnboundedSender;
use tokio::{
    select,
    sync::mpsc,
    sync::oneshot,
    time::{timeout, Duration},
};
use tracing::Instrument;
use vector_lib::config::LogNamespace;
use vector_lib::internal_event::{
    self, CountByteSize, EventsSent, InternalEventHandle as _, Registered,
};
use vector_lib::transform::update_runtime_schema_definition;
use vector_lib::{
    buffers::{
        topology::{
            builder::TopologyBuilder,
            channel::{BufferReceiver, BufferSender},
        },
        BufferType, WhenFull,
    },
    schema::Definition,
    usage_metrics::{
        get_component_usage_tracker, get_transform_usage_tracker, OutputUsageTracker, UsageMetrics,
    },
    EstimatedJsonEncodedSizeOf,
};

use super::{
    fanout::{self, Fanout},
    schema,
    task::{Task, TaskOutput, TaskResult},
    BuiltBuffer, ConfigDiff,
};
use crate::mezmo::MezmoContext;
use crate::{
    config::{
        ComponentKey, Config, DataType, EnrichmentTableConfig, Input, Inputs, OutputId,
        ProxyConfig, SinkContext, SourceContext, TransformContext, TransformOuter, TransformOutput,
    },
    event::{EventArray, EventContainer},
    extra_context::ExtraContext,
    internal_events::EventsReceived,
    shutdown::SourceShutdownCoordinator,
    source_sender::{SourceSenderItem, CHUNK_SIZE},
    spawn_named,
    topology::task::TaskError,
    transforms::{SyncTransform, TaskTransform, Transform, TransformOutputs, TransformOutputsBuf},
    utilization::wrap,
    SourceSender,
};

static ENRICHMENT_TABLES: Lazy<vector_lib::enrichment::TableRegistry> =
    Lazy::new(vector_lib::enrichment::TableRegistry::default);

pub(crate) static SOURCE_SENDER_BUFFER_SIZE: Lazy<usize> =
    Lazy::new(|| *TRANSFORM_CONCURRENCY_LIMIT * CHUNK_SIZE);

const READY_ARRAY_CAPACITY: NonZeroUsize = unsafe { NonZeroUsize::new_unchecked(CHUNK_SIZE * 4) };
pub(crate) const TOPOLOGY_BUFFER_SIZE: NonZeroUsize = unsafe { NonZeroUsize::new_unchecked(100) };

static TRANSFORM_CONCURRENCY_LIMIT: Lazy<usize> = Lazy::new(|| {
    crate::app::WORKER_THREADS
        .get()
        .map(std::num::NonZeroUsize::get)
        .unwrap_or_else(crate::num_threads)
});

const INTERNAL_SOURCES: [&str; 2] = ["internal_logs", "internal_metrics"];

struct Builder<'a> {
    config: &'a super::Config,
    diff: &'a ConfigDiff,
    shutdown_coordinator: SourceShutdownCoordinator,
    errors: Vec<String>,
    outputs: HashMap<OutputId, UnboundedSender<fanout::ControlMessage>>,
    tasks: HashMap<ComponentKey, Task>,
    buffers: HashMap<ComponentKey, BuiltBuffer>,
    metrics_tx: UnboundedSender<UsageMetrics>,
    inputs: HashMap<ComponentKey, (BufferSender<EventArray>, Inputs<OutputId>)>,
    healthchecks: HashMap<ComponentKey, Task>,
    detach_triggers: HashMap<ComponentKey, Trigger>,
    extra_context: ExtraContext,
}

impl<'a> Builder<'a> {
    fn new(
        config: &'a super::Config,
        diff: &'a ConfigDiff,
        metrics_tx: Option<UnboundedSender<UsageMetrics>>,
        buffers: HashMap<ComponentKey, BuiltBuffer>,
        extra_context: ExtraContext,
    ) -> Self {
        let metrics_tx = if let Some(tx) = metrics_tx {
            info!("Building pieces with metrics transmitter");
            tx
        } else {
            // Create a dummy transmitter to simplify implementation (avoid adapting all test code)
            warn!("Building pieces with unbounded channel. This may result in an OOM error for long running processes.");
            let (tx, _) = mpsc::unbounded_channel::<UsageMetrics>();
            tx
        };

        Self {
            config,
            diff,
            buffers,
            shutdown_coordinator: SourceShutdownCoordinator::default(),
            errors: vec![],
            outputs: HashMap::new(),
            tasks: HashMap::new(),
            metrics_tx,
            inputs: HashMap::new(),
            healthchecks: HashMap::new(),
            detach_triggers: HashMap::new(),
            extra_context,
        }
    }

    /// Builds the new pieces of the topology found in `self.diff`.
    async fn build(mut self) -> Result<TopologyPieces, Vec<String>> {
        let enrichment_tables = self.load_enrichment_tables().await;
        let source_tasks = self.build_sources().await;
        self.build_transforms(enrichment_tables).await;
        self.build_sinks(enrichment_tables).await;

        // We should have all the data for the enrichment tables loaded now, so switch them over to
        // readonly.
        enrichment_tables.finish_load();

        if self.errors.is_empty() {
            Ok(TopologyPieces {
                inputs: self.inputs,
                outputs: Self::finalize_outputs(self.outputs),
                tasks: self.tasks,
                source_tasks,
                healthchecks: self.healthchecks,
                shutdown_coordinator: self.shutdown_coordinator,
                detach_triggers: self.detach_triggers,
            })
        } else {
            Err(self.errors)
        }
    }

    fn finalize_outputs(
        outputs: HashMap<OutputId, UnboundedSender<fanout::ControlMessage>>,
    ) -> HashMap<ComponentKey, HashMap<Option<String>, UnboundedSender<fanout::ControlMessage>>>
    {
        let mut finalized_outputs = HashMap::new();
        for (id, output) in outputs {
            let entry = finalized_outputs
                .entry(id.component)
                .or_insert_with(HashMap::new);
            entry.insert(id.port, output);
        }

        finalized_outputs
    }

    /// Loads, or reloads the enrichment tables.
    /// The tables are stored in the `ENRICHMENT_TABLES` global variable.
    async fn load_enrichment_tables(&mut self) -> &'static vector_lib::enrichment::TableRegistry {
        let mut enrichment_tables = HashMap::new();

        // Build enrichment tables
        'tables: for (name, table) in self.config.enrichment_tables.iter() {
            let table_name = name.to_string();
            if ENRICHMENT_TABLES.needs_reload(&table_name) {
                let indexes = if !self.diff.enrichment_tables.is_added(name) {
                    // If this is an existing enrichment table, we need to store the indexes to reapply
                    // them again post load.
                    Some(ENRICHMENT_TABLES.index_fields(&table_name))
                } else {
                    None
                };

                let mut table = match table.inner.build(&self.config.global).await {
                    Ok(table) => table,
                    Err(error) => {
                        self.errors
                            .push(format!("Enrichment Table \"{}\": {}", name, error));
                        continue;
                    }
                };

                if let Some(indexes) = indexes {
                    for (case, index) in indexes {
                        match table
                            .add_index(case, &index.iter().map(|s| s.as_ref()).collect::<Vec<_>>())
                        {
                            Ok(_) => (),
                            Err(error) => {
                                // If there is an error adding an index we do not want to use the reloaded
                                // data, the previously loaded data will still need to be used.
                                // Just report the error and continue.
                                error!(message = "Unable to add index to reloaded enrichment table.",
                                    table = ?name.to_string(),
                                    %error);
                                continue 'tables;
                            }
                        }
                    }
                }

                enrichment_tables.insert(table_name, table);
            }
        }

        ENRICHMENT_TABLES.load(enrichment_tables);

        &ENRICHMENT_TABLES
    }

    async fn build_sources(&mut self) -> HashMap<ComponentKey, Task> {
        let mut source_tasks = HashMap::new();

        for (key, source) in self
            .config
            .sources()
            .filter(|(key, _)| self.diff.sources.contains_new(key))
        {
            debug!(component = %key, "Building new source.");

            let typetag = source.inner.get_component_name();
            let source_outputs = source.inner.outputs(self.config.schema.log_namespace());

            let span = error_span!(
                "source",
                component_kind = "source",
                component_id = %key.id(),
                component_type = %source.inner.get_component_name(),
            );
            let _entered_span = span.enter();

            let task_name = format!(
                ">> {} ({}, pump) >>",
                source.inner.get_component_name(),
                key.id()
            );

            let mut builder = SourceSender::builder().with_buffer(*SOURCE_SENDER_BUFFER_SIZE);
            let mut pumps = Vec::new();
            let mut controls = HashMap::new();
            let mut schema_definitions = HashMap::with_capacity(source_outputs.len());
            let source_name = key.id().parse().ok();

            for output in source_outputs.into_iter() {
                let mut rx = builder.add_source_output(output.clone(), key.clone());

                let (mut fanout, control) = Fanout::new();
                let usage_tracker =
                    get_component_usage_tracker(&source_name, &self.metrics_tx.clone());
                let source_type = source.inner.get_component_name();
                let source = Arc::new(key.clone());

                let pump = async move {
                    debug!("Source pump starting.");

<<<<<<< HEAD
                    while let Some(mut array) = rx.next().await {
                        usage_tracker.track(&array);
=======
                    while let Some(SourceSenderItem {
                        events: mut array,
                        send_reference,
                    }) = rx.next().await
                    {
>>>>>>> 3ff039a6
                        array.set_output_id(&source);
                        array.set_source_type(source_type);
                        fanout
                            .send(array, Some(send_reference))
                            .await
                            .map_err(|e| {
                                debug!("Source pump finished with an error.");
                                TaskError::wrapped(e)
                            })?;
                    }

                    debug!("Source pump finished normally.");
                    Ok(TaskOutput::Source)
                };

                pumps.push(pump.instrument(span.clone()));
                controls.insert(
                    OutputId {
                        component: key.clone(),
                        port: output.port.clone(),
                    },
                    control,
                );

                let port = output.port.clone();
                if let Some(definition) = output.schema_definition(self.config.schema.enabled) {
                    schema_definitions.insert(port, definition);
                }
            }

            let (pump_error_tx, mut pump_error_rx) = oneshot::channel();
            let pump = async move {
                debug!("Source pump supervisor starting.");

                // Spawn all of the per-output pumps and then await their completion.
                //
                // If any of the pumps complete with an error, or panic/are cancelled, we return
                // immediately.
                let mut handles = FuturesUnordered::new();
                for pump in pumps {
                    handles.push(spawn_named(pump, task_name.as_ref()));
                }

                let mut had_pump_error = false;
                while let Some(output) = handles.try_next().await? {
                    if let Err(e) = output {
                        // Immediately send the error to the source's wrapper future, but ignore any
                        // errors during the send, since nested errors wouldn't make any sense here.
                        _ = pump_error_tx.send(e);
                        had_pump_error = true;
                        break;
                    }
                }

                if had_pump_error {
                    debug!("Source pump supervisor task finished with an error.");
                } else {
                    debug!("Source pump supervisor task finished normally.");
                }
                Ok(TaskOutput::Source)
            };
            let pump = Task::new(key.clone(), typetag, pump);

            let pipeline = builder.build();

            let (shutdown_signal, force_shutdown_tripwire) = self
                .shutdown_coordinator
                .register_source(key, INTERNAL_SOURCES.contains(&typetag));

            let mezmo_ctx = MezmoContext::try_from(key.clone().into_id()).ok();
            let context = SourceContext {
                key: key.clone(),
                globals: self.config.global.clone(),
                shutdown: shutdown_signal,
                out: pipeline,
                proxy: ProxyConfig::merge_with_env(&self.config.global.proxy, &source.proxy),
                acknowledgements: source.sink_acknowledgements,
                schema_definitions,
                schema: self.config.schema,
                mezmo_ctx,
            };
            let source = source.inner.build(context).await;
            let server = match source {
                Err(error) => {
                    self.errors.push(format!("Source \"{}\": {}", key, error));
                    continue;
                }
                Ok(server) => server,
            };

            // Build a wrapper future that drives the actual source future, but returns early if we've
            // been signalled to forcefully shutdown, or if the source pump encounters an error.
            //
            // The forceful shutdown will only resolve if the source itself doesn't shutdown gracefully
            // within the alloted time window. This can occur normally for certain sources, like stdin,
            // where the I/O is blocking (in a separate thread) and won't wake up to check if it's time
            // to shutdown unless some input is given.
            let server = async move {
                debug!("Source starting.");

                let mut result = select! {
                    biased;

                    // We've been told that we must forcefully shut down.
                    _ = force_shutdown_tripwire => Ok(()),

                    // The source pump encountered an error, which we're now bubbling up here to stop
                    // the source as well, since the source running makes no sense without the pump.
                    //
                    // We only match receiving a message, not the error of the sender being dropped,
                    // just to keep things simpler.
                    Ok(e) = &mut pump_error_rx => Err(e),

                    // The source finished normally.
                    result = server => result.map_err(|_| TaskError::Opaque),
                };

                // Even though we already tried to receive any pump task error above, we may have exited
                // on the source itself returning an error due to task scheduling, where the pump task
                // encountered an error, sent it over the oneshot, but we were polling the source
                // already and hit an error trying to send to the now-shutdown pump task.
                //
                // Since the error from the source is opaque at the moment (i.e. `()`), we try a final
                // time to see if the pump task encountered an error, using _that_ instead if so, to
                // propagate the true error that caused the source to have to stop.
                if let Ok(e) = pump_error_rx.try_recv() {
                    result = Err(e);
                }

                match result {
                    Ok(()) => {
                        debug!("Source finished normally.");
                        Ok(TaskOutput::Source)
                    }
                    Err(e) => {
                        debug!("Source finished with an error.");
                        Err(e)
                    }
                }
            };
            let server = Task::new(key.clone(), typetag, server);

            self.outputs.extend(controls);
            self.tasks.insert(key.clone(), pump);
            source_tasks.insert(key.clone(), server);
        }

        source_tasks
    }

    async fn build_transforms(
        &mut self,
        enrichment_tables: &vector_lib::enrichment::TableRegistry,
    ) {
        let mut definition_cache = HashMap::default();

        // Build transforms
        for (key, transform) in self
            .config
            .transforms()
            .filter(|(key, _)| self.diff.transforms.contains_new(key))
        {
            debug!(component = %key, "Building new transform.");

            let input_definitions = match schema::input_definitions(
                &transform.inputs,
                self.config,
                enrichment_tables.clone(),
                &mut definition_cache,
            ) {
                Ok(definitions) => definitions,
                Err(_) => {
                    // We have received an error whilst retrieving the definitions,
                    // there is no point in continuing.

                    break;
                }
            };

            let merged_definition: Definition = input_definitions
                .iter()
                .map(|(_output_id, definition)| definition.clone())
                .reduce(Definition::merge)
                // We may not have any definitions if all the inputs are from metrics sources.
                .unwrap_or_else(Definition::any);

            let span = error_span!(
                "transform",
                component_kind = "transform",
                component_id = %key.id(),
                component_type = %transform.inner.get_component_name(),
            );

            // Create a map of the outputs to the list of possible definitions from those outputs.
            let schema_definitions = transform
                .inner
                .outputs(
                    enrichment_tables.clone(),
                    &input_definitions,
                    self.config.schema.log_namespace(),
                )
                .into_iter()
                .map(|output| {
                    let definitions = output.schema_definitions(self.config.schema.enabled);
                    (output.port, definitions)
                })
                .collect::<HashMap<_, _>>();

            let mezmo_ctx = MezmoContext::try_from(key.clone().into_id()).ok();
            let context = TransformContext {
                key: Some(key.clone()),
                globals: self.config.global.clone(),
                enrichment_tables: enrichment_tables.clone(),
                schema_definitions,
                merged_schema_definition: merged_definition.clone(),
                mezmo_ctx,
                schema: self.config.schema,
            };

            let node = TransformNode::from_parts(
                key.clone(),
                enrichment_tables.clone(),
                transform,
                &input_definitions,
                self.config.schema.log_namespace(),
            );

            let transform = match transform
                .inner
                .build(&context)
                .instrument(span.clone())
                .await
            {
                Err(error) => {
                    self.errors
                        .push(format!("Transform \"{}\": {}", key, error));
                    continue;
                }
                Ok(transform) => transform,
            };

            let (input_tx, input_rx) =
                TopologyBuilder::standalone_memory(TOPOLOGY_BUFFER_SIZE, WhenFull::Block, &span)
                    .await;

            self.inputs
                .insert(key.clone(), (input_tx, node.inputs.clone()));
            let usage_tracker =
                get_transform_usage_tracker(&key.id().parse().ok(), &self.metrics_tx);

            let (transform_task, transform_outputs) = {
                let _span = span.enter();
                build_transform(transform, node, input_rx, usage_tracker)
            };

            self.outputs.extend(transform_outputs);
            self.tasks.insert(key.clone(), transform_task);
        }
    }

    async fn build_sinks(&mut self, enrichment_tables: &vector_lib::enrichment::TableRegistry) {
        for (key, sink) in self
            .config
            .sinks()
            .filter(|(key, _)| self.diff.sinks.contains_new(key))
        {
            debug!(component = %key, "Building new sink.");

            let sink_inputs = &sink.inputs;
            let healthcheck = sink.healthcheck();
            let enable_healthcheck = healthcheck.enabled && self.config.healthchecks.enabled;

            let typetag = sink.inner.get_component_name();
            let input_type = sink.inner.input().data_type();

            let span = error_span!(
                "sink",
                component_kind = "sink",
                component_id = %key.id(),
                component_type = %sink.inner.get_component_name(),
            );
            let _entered_span = span.enter();

            // At this point, we've validated that all transforms are valid, including any
            // transform that mutates the schema provided by their sources. We can now validate the
            // schema expectations of each individual sink.
            if let Err(mut err) = schema::validate_sink_expectations(
                key,
                sink,
                self.config,
                enrichment_tables.clone(),
            ) {
                self.errors.append(&mut err);
            };

            let (tx, rx) = if let Some(buffer) = self.buffers.remove(key) {
                buffer
            } else {
                let buffer_type = match sink.buffer.stages().first().expect("cant ever be empty") {
                    BufferType::Memory { .. } => "memory",
                    BufferType::DiskV2 { .. } => "disk",
                };
                let buffer_span = error_span!("sink", buffer_type);
                let buffer = sink
                    .buffer
                    .build(
                        self.config.global.data_dir.clone(),
                        key.to_string(),
                        buffer_span,
                    )
                    .await;
                match buffer {
                    Err(error) => {
                        self.errors.push(format!("Sink \"{}\": {}", key, error));
                        continue;
                    }
                    Ok((tx, rx)) => (tx, Arc::new(Mutex::new(Some(rx.into_stream())))),
                }
            };

            let mezmo_ctx = MezmoContext::try_from(key.clone().into_id()).ok();
            let cx = SinkContext {
                healthcheck,
                globals: self.config.global.clone(),
                proxy: ProxyConfig::merge_with_env(&self.config.global.proxy, sink.proxy()),
                schema: self.config.schema,
                mezmo_ctx,
                app_name: crate::get_app_name().to_string(),
                app_name_slug: crate::get_slugified_app_name(),
                extra_context: self.extra_context.clone(),
            };

            let (sink, healthcheck) = match sink.inner.build(cx).await {
                Err(error) => {
                    self.errors.push(format!("Sink \"{}\": {}", key, error));
                    continue;
                }
                Ok(built) => built,
            };

            let (trigger, tripwire) = Tripwire::new();
            let metrics_tx = self.metrics_tx.clone();
            let sink_name = key.id().to_string();

            let sink = async move {
                debug!("Sink starting.");

                // Why is this Arc<Mutex<Option<_>>> needed you ask.
                // In case when this function build_pieces errors
                // this future won't be run so this rx won't be taken
                // which will enable us to reuse rx to rebuild
                // old configuration by passing this Arc<Mutex<Option<_>>>
                // yet again.
                let rx = rx
                    .lock()
                    .unwrap()
                    .take()
                    .expect("Task started but input has been taken.");

                let mut rx = wrap(rx);
                let usage_tracker =
                    get_component_usage_tracker(&sink_name.parse().ok(), &metrics_tx.clone());

                let events_received = register!(EventsReceived);
                sink.run(
                    rx.by_ref()
                        .filter(|events: &EventArray| ready(filter_events_type(events, input_type)))
                        .inspect(|events| {
                            usage_tracker.track(events);

                            events_received.emit(CountByteSize(
                                events.len(),
                                events.estimated_json_encoded_size_of(),
                            ))
                        })
                        .take_until_if(tripwire),
                )
                .await
                .map(|_| {
                    debug!("Sink finished normally.");
                    TaskOutput::Sink(rx)
                })
                .map_err(|_| {
                    debug!("Sink finished with an error.");
                    TaskError::Opaque
                })
            };

            let task = Task::new(key.clone(), typetag, sink);

            let component_key = key.clone();
            let healthcheck_task = async move {
                if enable_healthcheck {
                    let duration = Duration::from_secs(10);
                    timeout(duration, healthcheck)
                        .map(|result| match result {
                            Ok(Ok(_)) => {
                                info!("Healthcheck passed.");
                                Ok(TaskOutput::Healthcheck)
                            }
                            Ok(Err(error)) => {
                                error!(
                                    msg = "Healthcheck failed.",
                                    %error,
                                    component_kind = "sink",
                                    component_type = typetag,
                                    component_id = %component_key.id(),
                                );
                                Err(TaskError::wrapped(error))
                            }
                            Err(e) => {
                                error!(
                                    msg = "Healthcheck timed out.",
                                    component_kind = "sink",
                                    component_type = typetag,
                                    component_id = %component_key.id(),
                                );
                                Err(TaskError::wrapped(Box::new(e)))
                            }
                        })
                        .await
                } else {
                    info!("Healthcheck disabled.");
                    Ok(TaskOutput::Healthcheck)
                }
            };

            let healthcheck_task = Task::new(key.clone(), typetag, healthcheck_task);

            self.inputs.insert(key.clone(), (tx, sink_inputs.clone()));
            self.healthchecks.insert(key.clone(), healthcheck_task);
            self.tasks.insert(key.clone(), task);
            self.detach_triggers.insert(key.clone(), trigger);
        }
    }
}

pub struct TopologyPieces {
    pub(super) inputs: HashMap<ComponentKey, (BufferSender<EventArray>, Inputs<OutputId>)>,
    pub(crate) outputs: HashMap<ComponentKey, HashMap<Option<String>, fanout::ControlChannel>>,
    pub(super) tasks: HashMap<ComponentKey, Task>,
    pub(crate) source_tasks: HashMap<ComponentKey, Task>,
    pub(super) healthchecks: HashMap<ComponentKey, Task>,
    pub(crate) shutdown_coordinator: SourceShutdownCoordinator,
    pub(crate) detach_triggers: HashMap<ComponentKey, Trigger>,
}

impl TopologyPieces {
    pub async fn build_or_log_errors(
        config: &Config,
        diff: &ConfigDiff,
        metrics_tx: Option<UnboundedSender<UsageMetrics>>,
        buffers: HashMap<ComponentKey, BuiltBuffer>,
        extra_context: ExtraContext,
    ) -> Option<Self> {
<<<<<<< HEAD
        match TopologyPieces::build(config, diff, metrics_tx, buffers).await {
=======
        match TopologyPieces::build(config, diff, buffers, extra_context).await {
>>>>>>> 3ff039a6
            Err(errors) => {
                for error in errors {
                    error!(message = "Configuration error.", %error);
                }
                None
            }
            Ok(new_pieces) => Some(new_pieces),
        }
    }

    /// Builds only the new pieces, and doesn't check their topology.
    pub async fn build(
        config: &super::Config,
        diff: &ConfigDiff,
        metrics_tx: Option<UnboundedSender<UsageMetrics>>,
        buffers: HashMap<ComponentKey, BuiltBuffer>,
        extra_context: ExtraContext,
    ) -> Result<Self, Vec<String>> {
<<<<<<< HEAD
        Builder::new(config, diff, metrics_tx, buffers)
=======
        Builder::new(config, diff, buffers, extra_context)
>>>>>>> 3ff039a6
            .build()
            .await
    }
}

const fn filter_events_type(events: &EventArray, data_type: DataType) -> bool {
    match events {
        EventArray::Logs(_) => data_type.contains(DataType::Log),
        EventArray::Metrics(_) => data_type.contains(DataType::Metric),
        EventArray::Traces(_) => data_type.contains(DataType::Trace),
    }
}

#[derive(Debug, Clone)]
struct TransformNode {
    key: ComponentKey,
    typetag: &'static str,
    inputs: Inputs<OutputId>,
    input_details: Input,
    outputs: Vec<TransformOutput>,
    enable_concurrency: bool,
}

impl TransformNode {
    pub fn from_parts(
        key: ComponentKey,
        enrichment_tables: vector_lib::enrichment::TableRegistry,
        transform: &TransformOuter<OutputId>,
        schema_definition: &[(OutputId, Definition)],
        global_log_namespace: LogNamespace,
    ) -> Self {
        Self {
            key,
            typetag: transform.inner.get_component_name(),
            inputs: transform.inputs.clone(),
            input_details: transform.inner.input(),
            outputs: transform.inner.outputs(
                enrichment_tables,
                schema_definition,
                global_log_namespace,
            ),
            enable_concurrency: transform.inner.enable_concurrency(),
        }
    }
}

fn build_transform(
    transform: Transform,
    node: TransformNode,
    input_rx: BufferReceiver<EventArray>,
    usage_tracker: Box<dyn OutputUsageTracker>,
) -> (Task, HashMap<OutputId, fanout::ControlChannel>) {
    match transform {
        // TODO: avoid the double boxing for function transforms here
        Transform::Function(t) => build_sync_transform(Box::new(t), node, input_rx, usage_tracker),
        Transform::Synchronous(t) => build_sync_transform(t, node, input_rx, usage_tracker),
        Transform::Task(t) => build_task_transform(
            t,
            input_rx,
            node.input_details.data_type(),
            node.typetag,
            &node.key,
            &node.outputs,
            usage_tracker,
        ),
    }
}

fn build_sync_transform(
    t: Box<dyn SyncTransform>,
    node: TransformNode,
    input_rx: BufferReceiver<EventArray>,
    usage_tracker: Box<dyn OutputUsageTracker>,
) -> (Task, HashMap<OutputId, fanout::ControlChannel>) {
    let (outputs, controls) = TransformOutputs::new(node.outputs, &node.key);

    let runner = Runner::new(
        t,
        input_rx,
        node.input_details.data_type(),
        outputs,
        usage_tracker,
    );
    let transform = if node.enable_concurrency {
        runner.run_concurrently().boxed()
    } else {
        runner.run_inline().boxed()
    };

    let transform = async move {
        debug!("Synchronous transform starting.");

        match transform.await {
            Ok(v) => {
                debug!("Synchronous transform finished normally.");
                Ok(v)
            }
            Err(e) => {
                debug!("Synchronous transform finished with an error.");
                Err(e)
            }
        }
    };

    let mut output_controls = HashMap::new();
    for (name, control) in controls {
        let id = name
            .map(|name| OutputId::from((&node.key, name)))
            .unwrap_or_else(|| OutputId::from(&node.key));
        output_controls.insert(id, control);
    }

    let task = Task::new(node.key.clone(), node.typetag, transform);

    (task, output_controls)
}

struct Runner {
    transform: Box<dyn SyncTransform>,
    input_rx: Option<BufferReceiver<EventArray>>,
    input_type: DataType,
    outputs: TransformOutputs,
    timer: crate::utilization::Timer,
    last_report: Instant,
    usage_tracker: Box<dyn OutputUsageTracker>,
    events_received: Registered<EventsReceived>,
}

impl Runner {
    fn new(
        transform: Box<dyn SyncTransform>,
        input_rx: BufferReceiver<EventArray>,
        input_type: DataType,
        outputs: TransformOutputs,
        usage_tracker: Box<dyn OutputUsageTracker>,
    ) -> Self {
        Self {
            transform,
            input_rx: Some(input_rx),
            input_type,
            outputs,
            timer: crate::utilization::Timer::new(),
            last_report: Instant::now(),
            usage_tracker,
            events_received: register!(EventsReceived),
        }
    }

    fn on_events_received(&mut self, events: &EventArray) {
        let stopped = self.timer.stop_wait();
        if stopped.duration_since(self.last_report).as_secs() >= 5 {
            self.timer.report();
            self.last_report = stopped;
        }

        self.events_received.emit(CountByteSize(
            events.len(),
            events.estimated_json_encoded_size_of(),
        ));
    }

    async fn send_outputs(&mut self, outputs_buf: &mut TransformOutputsBuf) -> crate::Result<()> {
        self.timer.start_wait();
        self.outputs.send(outputs_buf, &*self.usage_tracker).await
    }

    async fn run_inline(mut self) -> TaskResult {
        // 128 is an arbitrary, smallish constant
        const INLINE_BATCH_SIZE: usize = 128;

        let mut outputs_buf = self.outputs.new_buf_with_capacity(INLINE_BATCH_SIZE);

        let mut input_rx = self
            .input_rx
            .take()
            .expect("can't run runner twice")
            .into_stream()
            .filter(move |events| ready(filter_events_type(events, self.input_type)));

        self.timer.start_wait();
        while let Some(events) = input_rx.next().await {
            self.on_events_received(&events);
            self.transform.transform_all(events, &mut outputs_buf);
            self.send_outputs(&mut outputs_buf)
                .await
                .map_err(TaskError::wrapped)?;
        }

        Ok(TaskOutput::Transform)
    }

    async fn run_concurrently(mut self) -> TaskResult {
        let input_rx = self
            .input_rx
            .take()
            .expect("can't run runner twice")
            .into_stream()
            .filter(move |events| ready(filter_events_type(events, self.input_type)));

        let mut input_rx =
            super::ready_arrays::ReadyArrays::with_capacity(input_rx, READY_ARRAY_CAPACITY);

        let mut in_flight = FuturesOrdered::new();
        let mut shutting_down = false;

        self.timer.start_wait();
        loop {
            tokio::select! {
                biased;

                result = in_flight.next(), if !in_flight.is_empty() => {
                    match result {
                        Some(Ok(outputs_buf)) => {
                            let mut outputs_buf: TransformOutputsBuf = outputs_buf;
                            self.send_outputs(&mut outputs_buf).await
                                .map_err(TaskError::wrapped)?;
                        }
                        Some(Err(e)) => error!("in_flight task join error: {e:?}"),
                        None => unreachable!("in_flight task join error: FuturesOrdered polled when empty"),
                    }
                }

                input_arrays = input_rx.next(), if in_flight.len() < *TRANSFORM_CONCURRENCY_LIMIT && !shutting_down => {
                    match input_arrays {
                        Some(input_arrays) => {
                            let mut len = 0;
                            for events in &input_arrays {
                                self.on_events_received(events);
                                len += events.len();
                            }

                            let mut t = self.transform.clone();
                            let mut outputs_buf = self.outputs.new_buf_with_capacity(len);
                            let task = tokio::spawn(async move {
                                for events in input_arrays {
                                    t.transform_all(events, &mut outputs_buf);
                                }
                                outputs_buf
                            }.in_current_span());
                            in_flight.push_back(task);
                        }
                        None => {
                            shutting_down = true;
                            continue
                        }
                    }
                }

                else => {
                    if shutting_down {
                        break
                    }
                }
            }
        }

        Ok(TaskOutput::Transform)
    }
}

fn build_task_transform(
    t: Box<dyn TaskTransform<EventArray>>,
    input_rx: BufferReceiver<EventArray>,
    input_type: DataType,
    typetag: &str,
    key: &ComponentKey,
    outputs: &[TransformOutput],
    usage_tracker: Box<dyn OutputUsageTracker>,
) -> (Task, HashMap<OutputId, fanout::ControlChannel>) {
    let (mut fanout, control) = Fanout::new();

    let input_rx = crate::utilization::wrap(input_rx.into_stream());

    let events_received = register!(EventsReceived);
    let filtered = input_rx
        .filter(move |events| ready(filter_events_type(events, input_type)))
        .inspect(move |events| {
            events_received.emit(CountByteSize(
                events.len(),
                events.estimated_json_encoded_size_of(),
            ))
        });
    let events_sent = register!(EventsSent::from(internal_event::Output(None)));
    let output_id = Arc::new(OutputId {
        component: key.clone(),
        port: None,
    });

    // Task transforms can only write to the default output, so only a single schema def map is needed
    let schema_definition_map = outputs
        .iter()
        .find(|x| x.port.is_none())
        .expect("output for default port required for task transforms")
        .log_schema_definitions
        .clone()
        .into_iter()
        .map(|(key, value)| (key, Arc::new(value)))
        .collect();

    let stream = t
        .transform(Box::pin(filtered))
        .map(move |mut events| {
            for event in events.iter_events_mut() {
                update_runtime_schema_definition(event, &output_id, &schema_definition_map);
            }
            (events, Instant::now())
        })
        .inspect(move |(events, _): &(EventArray, Instant)| {
            events_sent.emit(CountByteSize(
                events.len(),
                events.estimated_json_encoded_size_of(),
            ));
        });
    let transform = async move {
        debug!("Task transform starting.");

        match fanout.send_stream(stream, usage_tracker).await {
            Ok(()) => {
                debug!("Task transform finished normally.");
                Ok(TaskOutput::Transform)
            }
            Err(e) => {
                debug!("Task transform finished with an error.");
                Err(TaskError::wrapped(e))
            }
        }
    }
    .boxed();

    let mut outputs = HashMap::new();
    outputs.insert(OutputId::from(key), control);

    let task = Task::new(key.clone(), typetag, transform);

    (task, outputs)
}<|MERGE_RESOLUTION|>--- conflicted
+++ resolved
@@ -269,16 +269,12 @@
                 let pump = async move {
                     debug!("Source pump starting.");
 
-<<<<<<< HEAD
-                    while let Some(mut array) = rx.next().await {
-                        usage_tracker.track(&array);
-=======
                     while let Some(SourceSenderItem {
                         events: mut array,
                         send_reference,
                     }) = rx.next().await
                     {
->>>>>>> 3ff039a6
+                        usage_tracker.track(&array);
                         array.set_output_id(&source);
                         array.set_source_type(source_type);
                         fanout
@@ -734,11 +730,7 @@
         buffers: HashMap<ComponentKey, BuiltBuffer>,
         extra_context: ExtraContext,
     ) -> Option<Self> {
-<<<<<<< HEAD
-        match TopologyPieces::build(config, diff, metrics_tx, buffers).await {
-=======
-        match TopologyPieces::build(config, diff, buffers, extra_context).await {
->>>>>>> 3ff039a6
+        match TopologyPieces::build(config, diff, metrics_tx, buffers, extra_context).await {
             Err(errors) => {
                 for error in errors {
                     error!(message = "Configuration error.", %error);
@@ -757,11 +749,7 @@
         buffers: HashMap<ComponentKey, BuiltBuffer>,
         extra_context: ExtraContext,
     ) -> Result<Self, Vec<String>> {
-<<<<<<< HEAD
-        Builder::new(config, diff, metrics_tx, buffers)
-=======
-        Builder::new(config, diff, buffers, extra_context)
->>>>>>> 3ff039a6
+        Builder::new(config, diff, metrics_tx, buffers, extra_context)
             .build()
             .await
     }
