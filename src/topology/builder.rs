--- conflicted
+++ resolved
@@ -79,21 +79,6 @@
 
 const INTERNAL_SOURCES: [&str; 2] = ["internal_logs", "internal_metrics"];
 
-<<<<<<< HEAD
-/// Builds only the new pieces, and doesn't check their topology.
-pub async fn build_pieces(
-    config: &super::Config,
-    diff: &ConfigDiff,
-    metrics_tx: Option<UnboundedSender<UsageMetrics>>,
-    buffers: HashMap<ComponentKey, BuiltBuffer>,
-) -> Result<Pieces, Vec<String>> {
-    Builder::new(config, diff, metrics_tx, buffers)
-        .build()
-        .await
-}
-
-=======
->>>>>>> d685a16e
 struct Builder<'a> {
     config: &'a super::Config,
     diff: &'a ConfigDiff,
@@ -728,9 +713,10 @@
     pub async fn build_or_log_errors(
         config: &Config,
         diff: &ConfigDiff,
+        metrics_tx: Option<UnboundedSender<UsageMetrics>>,
         buffers: HashMap<ComponentKey, BuiltBuffer>,
     ) -> Option<Self> {
-        match TopologyPieces::build(config, diff, buffers).await {
+        match TopologyPieces::build(config, diff, metrics_tx, buffers).await {
             Err(errors) => {
                 for error in errors {
                     error!(message = "Configuration error.", %error);
@@ -745,9 +731,12 @@
     pub async fn build(
         config: &super::Config,
         diff: &ConfigDiff,
+        metrics_tx: Option<UnboundedSender<UsageMetrics>>,
         buffers: HashMap<ComponentKey, BuiltBuffer>,
     ) -> Result<Self, Vec<String>> {
-        Builder::new(config, diff, buffers).build().await
+        Builder::new(config, diff, metrics_tx, buffers)
+            .build()
+            .await
     }
 }
 
