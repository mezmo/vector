use std::sync::Arc;

#[cfg(feature = "enterprise")]
use futures_util::future::BoxFuture;
use futures_util::FutureExt as _;
use tokio::sync::{mpsc, Mutex, MutexGuard};
use vector_lib::usage_metrics::UsageMetrics;

#[cfg(feature = "api")]
use crate::api;
#[cfg(feature = "enterprise")]
use crate::config::enterprise::{
    report_on_reload, EnterpriseError, EnterpriseMetadata, EnterpriseReporter,
};
use crate::extra_context::ExtraContext;
use crate::internal_events::{
    VectorConfigLoadError, VectorRecoveryError, VectorReloadError, VectorReloaded,
};

use crate::{config, signal::ShutdownError, topology::RunningTopology};

#[derive(Clone, Debug)]
pub struct SharedTopologyController(Arc<Mutex<TopologyController>>);

impl SharedTopologyController {
    pub fn new(inner: TopologyController) -> Self {
        Self(Arc::new(Mutex::new(inner)))
    }

    pub async fn lock(&self) -> MutexGuard<TopologyController> {
        self.0.lock().await
    }

    pub fn try_into_inner(self) -> Result<Mutex<TopologyController>, Self> {
        Arc::try_unwrap(self.0).map_err(Self)
    }
}

pub struct TopologyController {
    pub topology: RunningTopology,
    pub config_paths: Vec<config::ConfigPath>,
    pub require_healthy: Option<bool>,
    #[cfg(feature = "enterprise")]
    pub enterprise_reporter: Option<EnterpriseReporter<BoxFuture<'static, ()>>>,
    #[cfg(feature = "api")]
    pub api_server: Option<api::Server>,
    pub extra_context: ExtraContext,
}

impl std::fmt::Debug for TopologyController {
    fn fmt(&self, f: &mut std::fmt::Formatter<'_>) -> std::fmt::Result {
        f.debug_struct("TopologyController")
            .field("config_paths", &self.config_paths)
            .field("require_healthy", &self.require_healthy)
            .finish()
    }
}

#[derive(Clone, Debug)]
pub enum ReloadOutcome {
    NoConfig,
    MissingApiKey,
    Success,
    RolledBack,
    FatalError(ShutdownError),
}

impl TopologyController {
    pub async fn reload(&mut self, new_config: Option<config::Config>) -> ReloadOutcome {
        self.reload_with_metrics(new_config, None).await
    }

    pub async fn reload_with_metrics(
        &mut self,
        new_config: Option<config::Config>,
        metrics_tx: Option<mpsc::UnboundedSender<UsageMetrics>>,
    ) -> ReloadOutcome {
        if new_config.is_none() {
            emit!(VectorConfigLoadError);
            return ReloadOutcome::NoConfig;
        }
        let mut new_config = new_config.unwrap();

        new_config
            .healthchecks
            .set_require_healthy(self.require_healthy);

        #[cfg(feature = "enterprise")]
        // Augment config to enable observability within Datadog, if applicable.
        match EnterpriseMetadata::try_from(&new_config) {
            Ok(metadata) => {
                if let Some(e) = report_on_reload(
                    &mut new_config,
                    metadata,
                    self.config_paths.clone(),
                    self.enterprise_reporter.as_ref(),
                ) {
                    self.enterprise_reporter = Some(e);
                }
            }
            Err(err) => {
                if let EnterpriseError::MissingApiKey = err {
                    emit!(VectorReloadError);
                    return ReloadOutcome::MissingApiKey;
                }
            }
        }

<<<<<<< HEAD
        match self
            .topology
            .reload_config_and_respawn_with_metrics(new_config, metrics_tx)
=======
        // Start the api server or disable it, if necessary
        #[cfg(feature = "api")]
        if !new_config.api.enabled {
            if let Some(server) = self.api_server.take() {
                debug!("Dropping api server.");
                drop(server)
            }
        } else if self.api_server.is_none() {
            use crate::internal_events::ApiStarted;
            use std::sync::atomic::AtomicBool;
            use tokio::runtime::Handle;

            debug!("Starting api server.");

            self.api_server = match api::Server::start(
                self.topology.config(),
                self.topology.watch(),
                Arc::<AtomicBool>::clone(&self.topology.running),
                &Handle::current(),
            ) {
                Ok(api_server) => {
                    emit!(ApiStarted {
                        addr: new_config.api.address.unwrap(),
                        playground: new_config.api.playground
                    });

                    Some(api_server)
                }
                Err(error) => {
                    let error = error.to_string();
                    error!("An error occurred that Vector couldn't handle: {}.", error);
                    return ReloadOutcome::FatalError(ShutdownError::ApiFailed { error });
                }
            }
        }

        match self
            .topology
            .reload_config_and_respawn(new_config, self.extra_context.clone())
>>>>>>> 3ff039a6
            .await
        {
            Ok(true) => {
                #[cfg(feature = "api")]
                // Pass the new config to the API server.
                if let Some(ref api_server) = self.api_server {
                    api_server.update_config(self.topology.config());
                }

                emit!(VectorReloaded {
                    config_paths: &self.config_paths
                });
                ReloadOutcome::Success
            }
            Ok(false) => {
                emit!(VectorReloadError);
                ReloadOutcome::RolledBack
            }
            // Trigger graceful shutdown for what remains of the topology
            Err(()) => {
                emit!(VectorReloadError);
                emit!(VectorRecoveryError);
                ReloadOutcome::FatalError(ShutdownError::ReloadFailedToRestore)
            }
        }
    }

    pub async fn stop(self) {
        self.topology.stop().await;
    }

    // The `sources_finished` method on `RunningTopology` only considers sources that are currently
    // running at the time the method is called. This presents a problem when the set of running
    // sources can change while we are waiting on the resulting future to resolve.
    //
    // This function resolves that issue by waiting in two stages. The first is the usual asynchronous
    // wait for the future to complete. When it does, we know that all of the sources that existed when
    // the future was built have finished, but we don't know if that's because they were replaced as
    // part of a reload (in which case we don't want to return yet). To differentiate, we acquire the
    // lock on the topology, create a new future, and check whether it resolves immediately or not. If
    // it does resolve, we know all sources are truly finished because we held the lock during the
    // check, preventing anyone else from adding new sources. If it does not resolve, that indicates
    // that new sources have been added since our original call and we should start the process over to
    // continue waiting.
    pub async fn sources_finished(mutex: SharedTopologyController) {
        loop {
            // Do an initial async wait while the topology is running, making sure not the hold the
            // mutex lock while we wait on sources to finish.
            let initial = {
                let tc = mutex.lock().await;
                tc.topology.sources_finished()
            };
            initial.await;

            // Once the initial signal is tripped, hold lock on the topology while checking again. This
            // ensures that no other task is adding new sources.
            let top = mutex.lock().await;
            if top.topology.sources_finished().now_or_never().is_some() {
                return;
            } else {
                continue;
            }
        }
    }
}<|MERGE_RESOLUTION|>--- conflicted
+++ resolved
@@ -106,11 +106,6 @@
             }
         }
 
-<<<<<<< HEAD
-        match self
-            .topology
-            .reload_config_and_respawn_with_metrics(new_config, metrics_tx)
-=======
         // Start the api server or disable it, if necessary
         #[cfg(feature = "api")]
         if !new_config.api.enabled {
@@ -149,8 +144,11 @@
 
         match self
             .topology
-            .reload_config_and_respawn(new_config, self.extra_context.clone())
->>>>>>> 3ff039a6
+            .reload_config_and_respawn_with_metrics(
+                new_config,
+                metrics_tx,
+                self.extra_context.clone(),
+            )
             .await
         {
             Ok(true) => {
