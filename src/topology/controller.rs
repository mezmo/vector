use std::sync::Arc;

use futures_util::FutureExt as _;
use tokio::sync::{mpsc, Mutex, MutexGuard};
use vector_lib::usage_metrics::UsageMetrics;

#[cfg(feature = "api")]
use crate::api;
use crate::extra_context::ExtraContext;
use crate::internal_events::{VectorRecoveryError, VectorReloadError, VectorReloaded};

use crate::{config, signal::ShutdownError, topology::RunningTopology};

#[derive(Clone, Debug)]
pub struct SharedTopologyController(Arc<Mutex<TopologyController>>);

impl SharedTopologyController {
    pub fn new(inner: TopologyController) -> Self {
        Self(Arc::new(Mutex::new(inner)))
    }

    pub fn blocking_lock(&self) -> MutexGuard<TopologyController> {
        self.0.blocking_lock()
    }

    pub async fn lock(&self) -> MutexGuard<TopologyController> {
        self.0.lock().await
    }

    pub fn try_into_inner(self) -> Result<Mutex<TopologyController>, Self> {
        Arc::try_unwrap(self.0).map_err(Self)
    }
}

pub struct TopologyController {
    pub topology: RunningTopology,
    pub config_paths: Vec<config::ConfigPath>,
    pub require_healthy: Option<bool>,
    #[cfg(feature = "api")]
    pub api_server: Option<api::Server>,
    pub extra_context: ExtraContext,
}

impl std::fmt::Debug for TopologyController {
    fn fmt(&self, f: &mut std::fmt::Formatter<'_>) -> std::fmt::Result {
        f.debug_struct("TopologyController")
            .field("config_paths", &self.config_paths)
            .field("require_healthy", &self.require_healthy)
            .finish()
    }
}

#[derive(Clone, Debug)]
pub enum ReloadOutcome {
    MissingApiKey,
    Success,
    RolledBack,
    FatalError(ShutdownError),
}

impl TopologyController {
<<<<<<< HEAD
    pub async fn reload(&mut self, new_config: config::Config) -> ReloadOutcome {
        self.reload_with_metrics(new_config, None).await
    }

    pub async fn reload_with_metrics(
        &mut self,
        mut new_config: config::Config,
        metrics_tx: Option<mpsc::UnboundedSender<UsageMetrics>>,
=======
    pub async fn reload(
        &mut self,
        mut new_config: config::Config,
        components_to_reload: Option<Vec<&config::ComponentKey>>,
>>>>>>> 9a19e8a7
    ) -> ReloadOutcome {
        new_config
            .healthchecks
            .set_require_healthy(self.require_healthy);

        // Start the api server or disable it, if necessary
        #[cfg(feature = "api")]
        if !new_config.api.enabled {
            if let Some(server) = self.api_server.take() {
                debug!("Dropping api server.");
                drop(server)
            }
        } else if self.api_server.is_none() {
            use crate::internal_events::ApiStarted;
            use std::sync::atomic::AtomicBool;
            use tokio::runtime::Handle;

            debug!("Starting api server.");

            self.api_server = match api::Server::start(
                self.topology.config(),
                self.topology.watch(),
                Arc::<AtomicBool>::clone(&self.topology.running),
                &Handle::current(),
            ) {
                Ok(api_server) => {
                    emit!(ApiStarted {
                        addr: new_config.api.address.unwrap(),
                        playground: new_config.api.playground,
                        graphql: new_config.api.graphql,
                    });

                    Some(api_server)
                }
                Err(error) => {
                    let error = error.to_string();
                    error!("An error occurred that Vector couldn't handle: {}.", error);
                    return ReloadOutcome::FatalError(ShutdownError::ApiFailed { error });
                }
            }
        }

        match self
            .topology
<<<<<<< HEAD
            .reload_config_and_respawn_with_metrics(
                new_config,
                metrics_tx,
                self.extra_context.clone(),
            )
=======
            .reload_config_and_respawn(new_config, self.extra_context.clone(), components_to_reload)
>>>>>>> 9a19e8a7
            .await
        {
            Ok(true) => {
                #[cfg(feature = "api")]
                // Pass the new config to the API server.
                if let Some(ref api_server) = self.api_server {
                    api_server.update_config(self.topology.config());
                }

                emit!(VectorReloaded {
                    config_paths: &self.config_paths
                });
                ReloadOutcome::Success
            }
            Ok(false) => {
                emit!(VectorReloadError);
                ReloadOutcome::RolledBack
            }
            // Trigger graceful shutdown for what remains of the topology
            Err(()) => {
                emit!(VectorReloadError);
                emit!(VectorRecoveryError);
                ReloadOutcome::FatalError(ShutdownError::ReloadFailedToRestore)
            }
        }
    }

    pub async fn stop(self) {
        self.topology.stop().await;
    }

    // The `sources_finished` method on `RunningTopology` only considers sources that are currently
    // running at the time the method is called. This presents a problem when the set of running
    // sources can change while we are waiting on the resulting future to resolve.
    //
    // This function resolves that issue by waiting in two stages. The first is the usual asynchronous
    // wait for the future to complete. When it does, we know that all of the sources that existed when
    // the future was built have finished, but we don't know if that's because they were replaced as
    // part of a reload (in which case we don't want to return yet). To differentiate, we acquire the
    // lock on the topology, create a new future, and check whether it resolves immediately or not. If
    // it does resolve, we know all sources are truly finished because we held the lock during the
    // check, preventing anyone else from adding new sources. If it does not resolve, that indicates
    // that new sources have been added since our original call and we should start the process over to
    // continue waiting.
    pub async fn sources_finished(mutex: SharedTopologyController) {
        loop {
            // Do an initial async wait while the topology is running, making sure not the hold the
            // mutex lock while we wait on sources to finish.
            let initial = {
                let tc = mutex.lock().await;
                tc.topology.sources_finished()
            };
            initial.await;

            // Once the initial signal is tripped, hold lock on the topology while checking again. This
            // ensures that no other task is adding new sources.
            let top = mutex.lock().await;
            if top.topology.sources_finished().now_or_never().is_some() {
                return;
            } else {
                continue;
            }
        }
    }
}<|MERGE_RESOLUTION|>--- conflicted
+++ resolved
@@ -59,21 +59,20 @@
 }
 
 impl TopologyController {
-<<<<<<< HEAD
-    pub async fn reload(&mut self, new_config: config::Config) -> ReloadOutcome {
-        self.reload_with_metrics(new_config, None).await
+    pub async fn reload(
+        &mut self,
+        new_config: config::Config,
+        components_to_reload: Option<Vec<&config::ComponentKey>>,
+    ) -> ReloadOutcome {
+        self.reload_with_metrics(new_config, None, components_to_reload)
+            .await
     }
 
     pub async fn reload_with_metrics(
         &mut self,
         mut new_config: config::Config,
         metrics_tx: Option<mpsc::UnboundedSender<UsageMetrics>>,
-=======
-    pub async fn reload(
-        &mut self,
-        mut new_config: config::Config,
         components_to_reload: Option<Vec<&config::ComponentKey>>,
->>>>>>> 9a19e8a7
     ) -> ReloadOutcome {
         new_config
             .healthchecks
@@ -118,15 +117,12 @@
 
         match self
             .topology
-<<<<<<< HEAD
             .reload_config_and_respawn_with_metrics(
                 new_config,
                 metrics_tx,
                 self.extra_context.clone(),
+                components_to_reload,
             )
-=======
-            .reload_config_and_respawn(new_config, self.extra_context.clone(), components_to_reload)
->>>>>>> 9a19e8a7
             .await
         {
             Ok(true) => {
