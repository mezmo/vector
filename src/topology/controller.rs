use std::sync::Arc;

<<<<<<< HEAD
use futures_util::FutureExt as _;
use tokio::sync::{mpsc, Mutex, MutexGuard};
use vector_lib::usage_metrics::UsageMetrics;

=======
>>>>>>> 3d5af22a
#[cfg(feature = "api")]
use crate::api;
use crate::extra_context::ExtraContext;
use crate::internal_events::{VectorRecoveryError, VectorReloadError, VectorReloaded};
use futures_util::FutureExt as _;
use tokio::sync::{Mutex, MutexGuard};

use crate::{config, signal::ShutdownError, topology::RunningTopology};

#[derive(Clone, Debug)]
pub struct SharedTopologyController(Arc<Mutex<TopologyController>>);

impl SharedTopologyController {
    pub fn new(inner: TopologyController) -> Self {
        Self(Arc::new(Mutex::new(inner)))
    }

    pub fn blocking_lock(&self) -> MutexGuard<TopologyController> {
        self.0.blocking_lock()
    }

    pub async fn lock(&self) -> MutexGuard<TopologyController> {
        self.0.lock().await
    }

    pub fn try_into_inner(self) -> Result<Mutex<TopologyController>, Self> {
        Arc::try_unwrap(self.0).map_err(Self)
    }
}

pub struct TopologyController {
    pub topology: RunningTopology,
    pub config_paths: Vec<config::ConfigPath>,
    pub require_healthy: Option<bool>,
    #[cfg(feature = "api")]
    pub api_server: Option<api::Server>,
    pub extra_context: ExtraContext,
}

impl std::fmt::Debug for TopologyController {
    fn fmt(&self, f: &mut std::fmt::Formatter<'_>) -> std::fmt::Result {
        f.debug_struct("TopologyController")
            .field("config_paths", &self.config_paths)
            .field("require_healthy", &self.require_healthy)
            .finish()
    }
}

#[derive(Clone, Debug)]
pub enum ReloadOutcome {
    MissingApiKey,
    Success,
    RolledBack,
    FatalError(ShutdownError),
}

impl TopologyController {
<<<<<<< HEAD
    pub async fn reload(
        &mut self,
        new_config: config::Config,
        components_to_reload: Option<Vec<&config::ComponentKey>>,
    ) -> ReloadOutcome {
        self.reload_with_metrics(new_config, None, components_to_reload)
            .await
    }

    pub async fn reload_with_metrics(
        &mut self,
        mut new_config: config::Config,
        metrics_tx: Option<mpsc::UnboundedSender<UsageMetrics>>,
        components_to_reload: Option<Vec<&config::ComponentKey>>,
    ) -> ReloadOutcome {
=======
    pub async fn reload(&mut self, mut new_config: config::Config) -> ReloadOutcome {
>>>>>>> 3d5af22a
        new_config
            .healthchecks
            .set_require_healthy(self.require_healthy);

        // Start the api server or disable it, if necessary
        #[cfg(feature = "api")]
        if !new_config.api.enabled {
            if let Some(server) = self.api_server.take() {
                debug!("Dropping api server.");
                drop(server)
            }
        } else if self.api_server.is_none() {
            use crate::internal_events::ApiStarted;
            use std::sync::atomic::AtomicBool;
            use tokio::runtime::Handle;

            debug!("Starting api server.");

            self.api_server = match api::Server::start(
                self.topology.config(),
                self.topology.watch(),
                Arc::<AtomicBool>::clone(&self.topology.running),
                &Handle::current(),
            ) {
                Ok(api_server) => {
                    emit!(ApiStarted {
                        addr: new_config.api.address.unwrap(),
                        playground: new_config.api.playground,
                        graphql: new_config.api.graphql,
                    });

                    Some(api_server)
                }
                Err(error) => {
                    let error = error.to_string();
                    error!("An error occurred that Vector couldn't handle: {}.", error);
                    return ReloadOutcome::FatalError(ShutdownError::ApiFailed { error });
                }
            }
        }

        match self
            .topology
<<<<<<< HEAD
            .reload_config_and_respawn_with_metrics(
                new_config,
                metrics_tx,
                self.extra_context.clone(),
                components_to_reload,
            )
=======
            .reload_config_and_respawn(new_config, self.extra_context.clone())
>>>>>>> 3d5af22a
            .await
        {
            Ok(true) => {
                #[cfg(feature = "api")]
                // Pass the new config to the API server.
                if let Some(ref api_server) = self.api_server {
                    api_server.update_config(self.topology.config());
                }

                emit!(VectorReloaded {
                    config_paths: &self.config_paths
                });
                ReloadOutcome::Success
            }
            Ok(false) => {
                emit!(VectorReloadError);
                ReloadOutcome::RolledBack
            }
            // Trigger graceful shutdown for what remains of the topology
            Err(()) => {
                emit!(VectorReloadError);
                emit!(VectorRecoveryError);
                ReloadOutcome::FatalError(ShutdownError::ReloadFailedToRestore)
            }
        }
    }

    pub async fn stop(self) {
        self.topology.stop().await;
    }

    // The `sources_finished` method on `RunningTopology` only considers sources that are currently
    // running at the time the method is called. This presents a problem when the set of running
    // sources can change while we are waiting on the resulting future to resolve.
    //
    // This function resolves that issue by waiting in two stages. The first is the usual asynchronous
    // wait for the future to complete. When it does, we know that all of the sources that existed when
    // the future was built have finished, but we don't know if that's because they were replaced as
    // part of a reload (in which case we don't want to return yet). To differentiate, we acquire the
    // lock on the topology, create a new future, and check whether it resolves immediately or not. If
    // it does resolve, we know all sources are truly finished because we held the lock during the
    // check, preventing anyone else from adding new sources. If it does not resolve, that indicates
    // that new sources have been added since our original call and we should start the process over to
    // continue waiting.
    pub async fn sources_finished(mutex: SharedTopologyController) {
        loop {
            // Do an initial async wait while the topology is running, making sure not the hold the
            // mutex lock while we wait on sources to finish.
            let initial = {
                let tc = mutex.lock().await;
                tc.topology.sources_finished()
            };
            initial.await;

            // Once the initial signal is tripped, hold lock on the topology while checking again. This
            // ensures that no other task is adding new sources.
            let top = mutex.lock().await;
            if top.topology.sources_finished().now_or_never().is_some() {
                return;
            } else {
                continue;
            }
        }
    }
}<|MERGE_RESOLUTION|>--- conflicted
+++ resolved
@@ -1,18 +1,13 @@
 use std::sync::Arc;
 
-<<<<<<< HEAD
-use futures_util::FutureExt as _;
-use tokio::sync::{mpsc, Mutex, MutexGuard};
 use vector_lib::usage_metrics::UsageMetrics;
 
-=======
->>>>>>> 3d5af22a
 #[cfg(feature = "api")]
 use crate::api;
 use crate::extra_context::ExtraContext;
 use crate::internal_events::{VectorRecoveryError, VectorReloadError, VectorReloaded};
 use futures_util::FutureExt as _;
-use tokio::sync::{Mutex, MutexGuard};
+use tokio::sync::{mpsc, Mutex, MutexGuard};
 
 use crate::{config, signal::ShutdownError, topology::RunningTopology};
 
@@ -64,7 +59,6 @@
 }
 
 impl TopologyController {
-<<<<<<< HEAD
     pub async fn reload(
         &mut self,
         new_config: config::Config,
@@ -80,9 +74,6 @@
         metrics_tx: Option<mpsc::UnboundedSender<UsageMetrics>>,
         components_to_reload: Option<Vec<&config::ComponentKey>>,
     ) -> ReloadOutcome {
-=======
-    pub async fn reload(&mut self, mut new_config: config::Config) -> ReloadOutcome {
->>>>>>> 3d5af22a
         new_config
             .healthchecks
             .set_require_healthy(self.require_healthy);
@@ -126,16 +117,12 @@
 
         match self
             .topology
-<<<<<<< HEAD
             .reload_config_and_respawn_with_metrics(
                 new_config,
                 metrics_tx,
                 self.extra_context.clone(),
                 components_to_reload,
             )
-=======
-            .reload_config_and_respawn(new_config, self.extra_context.clone())
->>>>>>> 3d5af22a
             .await
         {
             Ok(true) => {
