use std::collections::HashMap;
use value::Kind;
use vector_core::config::Output;

pub(super) use crate::schema::Definition;

use crate::{
    config::{ComponentKey, Config, OutputId, SinkConfig, SinkOuter},
    topology,
};

/// Create a new [`Definition`] by recursively merging all provided inputs into a given component.
///
/// Recursion happens when one of the components inputs references a transform that has no
/// definition output of its own, in such a case, the definition output becomes the merged output
/// of that transform's inputs.
///
/// For example:
///
/// Source 1 [Definition 1] ->
/// Source 2 [Definition 2] -> Transform 1 []             -> [Definition 1 & 2]
/// Source 3 [Definition 3] -> Transform 2 [Definition 4] -> [Definition 4]     -> Sink
///
/// When asking for the merged definition feeding into `Sink`, `Transform 1` returns no definition
/// of its own, when asking for its schema definition. In this case the `merged_definition` method
/// recurses further back towards `Source 1` and `Source 2`, merging the two into a new definition
/// (marked as `[Definition 1 & 2]` above).
///
/// It then asks for the definition of `Transform 2`, which *does* defines its own definition,
/// named `Definition 4`, which overrides `Definition 3` feeding into `Transform 2`. In this case,
/// the `Sink` is only interested in `Definition 4`, and ignores `Definition 3`.
///
/// Finally, The merged definition (named `Definition 1 & 2`), and `Definition 4` are merged
/// together to produce the new `Definition` returned by this method.
pub fn merged_definition(
    inputs: &[OutputId],
    config: &dyn ComponentContainer,
    cache: &mut HashMap<(bool, Vec<OutputId>), Definition>,
) -> Definition {
    if inputs.is_empty() {
        return Definition::default_legacy_namespace();
    }

    // Try to get the definition from the cache.
    if let Some(definition) = cache.get(&(config.schema_enabled(), inputs.to_vec())) {
        return definition.clone();
    }

    let mut definition = Definition::new(Kind::never(), Kind::never(), []);

    for input in inputs {
        let key = &input.component;

        // If the input is a source, the output is merged into the top-level schema.
        // Not all sources contain a schema yet, in which case they use a default.
        if let Ok(maybe_output) = config.source_output_for_port(key, &input.port) {
            let source_definition = maybe_output
                .unwrap_or_else(|| {
                    unreachable!(
                        "source output mis-configured - output for port {:?} missing",
                        &input.port
                    )
                })
                .log_schema_definition
                .clone()
                // Schemas must be implemented for components that support the "Vector" namespace, so since
                // one doesn't exist here, we can assume it's using the default "legacy" namespace schema definition
                .unwrap_or_else(Definition::default_legacy_namespace);

            if config.schema_enabled() {
                definition = definition.merge(source_definition);
            } else {
                definition = definition.merge(Definition::default_for_namespace(
                    source_definition.log_namespaces(),
                ));
            }
        }
        // If the input is a transform, the output is merged into the top-level schema
        // Not all transforms contain a schema yet. If that's the case, it's assumed
        // that the transform doesn't modify the event schema, so it is passed through as-is (recursively)
        if let Some(inputs) = config.transform_inputs(key) {
<<<<<<< HEAD
            let merged_definition = merged_definition(inputs, config, cache);

            let transform_definition = config
                .transform_output_for_port(key, &input.port, &merged_definition)
                .expect("transform must exist - already found inputs")
                .unwrap_or_else(|| {
                    unreachable!(
                        "transform output mis-configured - output for port {:?} missing",
                        &input.port
                    )
                })
                .log_schema_definition
                .clone()
                .unwrap_or(merged_definition);

            if config.schema_enabled() {
                definition = definition.merge(transform_definition);
            } else {
                // Schemas must be implemented for components that support the "Vector" namespace, so since
                // one doesn't exist here, we can assume it's using the default "legacy" namespace schema definit
                definition = definition.merge(Definition::default_for_namespace(
                    transform_definition.log_namespaces(),
                ));
            }
=======
            let input_definitions = possible_definitions(inputs, config, cache);

            let mut transform_definition = input.with_definitions(
                config
                    .transform_output_for_port(key, &input.port, &input_definitions)
                    .expect("transform must exist - already found inputs")
                    .unwrap_or_else(|| {
                        unreachable!(
                            "transform output mis-configured - output for port {:?} missing",
                            &input.port
                        )
                    })
                    .log_schema_definitions
                    .values()
                    .cloned(),
            );

            definitions.append(&mut transform_definition);
>>>>>>> 9031d0fa
        }
    }
    definition
}

/// Get a list of definitions from individual pipelines feeding into a component.
///
/// For example, given the following topology:
///
///   Source 1 -> Transform 1                ->
///   Source 2 -> Transform 2                ->
///            -> Transform 3 ->
///            -> Transform 4 -> Transform 5 -> Sink 1
///
/// In this example, if we ask for the definitions received by `Sink 1`, we'd receive four
/// definitions, one for each route leading into `Sink 1`, with the route going through `Transform
/// 5` being expanded into two individual routes (So1 -> T3 -> T5 -> Si1 AND So1 -> T4 -> T5 ->
/// Si1).
pub(super) fn expanded_definitions(
    inputs: &[OutputId],
    config: &dyn ComponentContainer,
    cache: &mut HashMap<(bool, Vec<OutputId>), Vec<Definition>>,
) -> Vec<Definition> {
    // Try to get the definition from the cache.
    if let Some(definitions) = cache.get(&(config.schema_enabled(), inputs.to_vec())) {
        return definitions.clone();
    }

    let mut definitions = vec![];
    let mut merged_cache = HashMap::default();

    for input in inputs {
        let key = &input.component;

        // If the input is a source, it'll always have schema definition attached, even if it is an
        // "empty" schema.
        // We take the full schema definition regardless of `config.schema_enabled()`, the assumption
        // being that the receiving component will not be validating the schema if schema checking is
        // not enabled.
        if let Some(outputs) = config.source_outputs(key) {
            // After getting the source matching to the given input, we need to further narrow the
            // actual output of the source feeding into this input, and then get the definition
            // belonging to that output.
            let source_definition = outputs
                .iter()
                .find_map(|output| {
                    if output.port == input.port {
                        Some(
                            output
                                .log_schema_definition
                                .clone()
                                .unwrap_or_else(Definition::default_legacy_namespace),
                        )
                    } else {
                        None
                    }
                })
                .unwrap_or_else(|| {
                    // If we find no match, it means the topology is misconfigured. This is a fatal
                    // error, but other parts of the topology builder deal with this state.
                    unreachable!("source output mis-configured")
                });

            definitions.push(source_definition);

        // A transform can receive from multiple inputs, and each input needs to be expanded to
        // a new pipeline.
        } else if let Some(inputs) = config.transform_inputs(key) {
            let merged_definition = merged_definition(inputs, config, &mut merged_cache);

            let maybe_transform_definition = config
                .transform_outputs(key, &merged_definition)
                .expect("already found inputs")
                .iter()
                .find_map(|output| {
                    if output.port == input.port {
<<<<<<< HEAD
                        Some(output.log_schema_definition.clone())
=======
                        Some(
                            input.with_definitions(output.log_schema_definitions.values().cloned()),
                        )
>>>>>>> 9031d0fa
                    } else {
                        None
                    }
                })
                // If we find no match, it means the topology is misconfigured. This is a fatal
                // error, but other parts of the topology builder deal with this state.
                .expect("transform output misconfigured");

            // We need to iterate over the individual inputs of a transform, as we are expected to
            // expand each input into its own pipeline.
            for input in inputs {
                let mut expanded_definitions = match &maybe_transform_definition {
                    // If the transform defines its own schema definition, we no longer care about
                    // any upstream definitions, and use the transform definition instead.
                    Some(transform_definition) => vec![transform_definition.clone()],

                    // If the transform does not define its own schema definition, we need to
                    // recursively call this function in case upstream components expand into
                    // multiple pipelines.
                    None => expanded_definitions(&[input.clone()], config, cache),
                };

                // Append whatever number of additional pipelines we created to the existing
                // pipeline definitions.
                definitions.append(&mut expanded_definitions);
            }
        }
    }

    cache.insert(
        (config.schema_enabled(), inputs.to_vec()),
        definitions.clone(),
    );

    definitions
}

<<<<<<< HEAD
=======
/// Returns a list of definitions from the given inputs.
pub(crate) fn input_definitions(
    inputs: &[OutputId],
    config: &Config,
    cache: &mut Cache,
) -> Vec<(OutputId, Definition)> {
    if inputs.is_empty() {
        return vec![];
    }

    if let Some(definitions) = cache.get(&(config.schema_enabled(), inputs.to_vec())) {
        return definitions.clone();
    }

    let mut definitions = Vec::new();

    for input in inputs {
        let key = &input.component;

        // If the input is a source we retrieve the definitions from the source
        // (there should only be one) and add it to the return.
        if let Ok(maybe_output) = config.source_output_for_port(key, &input.port) {
            let mut source_definitions = input.with_definitions(
                maybe_output
                    .unwrap_or_else(|| {
                        unreachable!(
                            "source output mis-configured - output for port {:?} missing",
                            &input.port
                        )
                    })
                    .schema_definition(config.schema_enabled()),
            );

            definitions.append(&mut source_definitions);
        }

        // If the input is a transform we recurse to the upstream components to retrieve
        // their definitions and pass it through the transform to get the new definitions.
        if let Some(inputs) = config.transform_inputs(key) {
            let transform_definitions = input_definitions(inputs, config, cache);
            let mut transform_definitions = input.with_definitions(
                config
                    .transform_output_for_port(key, &input.port, &transform_definitions)
                    .expect("transform must exist")
                    .unwrap_or_else(|| {
                        unreachable!(
                            "transform output mis-configured - output for port {:?} missing",
                            &input.port
                        )
                    })
                    .log_schema_definitions
                    .values()
                    .cloned(),
            );

            definitions.append(&mut transform_definitions);
        }
    }

    definitions
}

>>>>>>> 9031d0fa
pub(super) fn validate_sink_expectations(
    key: &ComponentKey,
    sink: &SinkOuter<OutputId>,
    config: &topology::Config,
) -> Result<(), Vec<String>> {
    let mut errors = vec![];

    // Get the schema against which we need to validate the schemas of the components feeding into
    // this sink.
    let input = sink.inner.input();
    let requirement = input.schema_requirement();

    // Get all pipeline definitions feeding into this sink.
    let mut cache = HashMap::default();
    let definitions = expanded_definitions(&sink.inputs, config, &mut cache);

    // Validate each individual definition against the sink requirement.
    for definition in definitions {
        if let Err(err) = requirement.validate(&definition, config.schema.validation) {
            errors.append(
                &mut err
                    .errors()
                    .iter()
                    .cloned()
                    .map(|err| format!("schema error in component {}: {}", key, err))
                    .collect(),
            );
        }
    }

    if !errors.is_empty() {
        return Err(errors);
    }

    Ok(())
}

pub trait ComponentContainer {
    fn schema_enabled(&self) -> bool;

    fn source_outputs(&self, key: &ComponentKey) -> Option<Vec<Output>>;

    fn transform_inputs(&self, key: &ComponentKey) -> Option<&[OutputId]>;

    fn transform_outputs(
        &self,
        key: &ComponentKey,
        merged_definition: &Definition,
    ) -> Option<Vec<Output>>;

    /// Gets the transform output for the given port.
    ///
    /// Returns Err(()) if there is no transform with the given key
    /// Returns Some(None) if the source does not have an output for the port given
    #[allow(clippy::result_unit_err)]
    fn transform_output_for_port(
        &self,
        key: &ComponentKey,
        port: &Option<String>,
        merged_definition: &Definition,
    ) -> Result<Option<Output>, ()> {
        if let Some(outputs) = self.transform_outputs(key, merged_definition) {
            Ok(get_output_for_port(outputs, port))
        } else {
            Err(())
        }
    }

    /// Gets the source output for the given port.
    ///
    /// Returns Err(()) if there is no source with the given key
    /// Returns Some(None) if the source does not have an output for the port given
    #[allow(clippy::result_unit_err)]
    fn source_output_for_port(
        &self,
        key: &ComponentKey,
        port: &Option<String>,
    ) -> Result<Option<Output>, ()> {
        if let Some(outputs) = self.source_outputs(key) {
            Ok(get_output_for_port(outputs, port))
        } else {
            Err(())
        }
    }
}

fn get_output_for_port(outputs: Vec<Output>, port: &Option<String>) -> Option<Output> {
    outputs.into_iter().find(|output| &output.port == port)
}

impl ComponentContainer for Config {
    fn schema_enabled(&self) -> bool {
        self.schema.enabled
    }

    fn source_outputs(&self, key: &ComponentKey) -> Option<Vec<Output>> {
        self.source(key)
            .map(|source| source.inner.outputs(self.schema.log_namespace()))
    }

    fn transform_inputs(&self, key: &ComponentKey) -> Option<&[OutputId]> {
        self.transform(key).map(|transform| &transform.inputs[..])
    }

    fn transform_outputs(
        &self,
        key: &ComponentKey,
        merged_definition: &Definition,
    ) -> Option<Vec<Output>> {
        self.transform(key).map(|source| {
            source
                .inner
                .outputs(merged_definition, self.schema.log_namespace())
        })
    }
}

#[cfg(test)]
mod tests {
    use std::collections::HashMap;

    use indexmap::IndexMap;
    use lookup::lookup_v2::parse_target_path;
    use lookup::owned_value_path;
    use similar_asserts::assert_eq;
    use value::Kind;
    use vector_core::config::{DataType, Output};

    use super::*;

    #[test]
    fn test_merged_definition() {
        struct TestCase {
            inputs: Vec<(&'static str, Option<String>)>,
            sources: IndexMap<&'static str, Vec<Output>>,
            transforms: IndexMap<&'static str, Vec<Output>>,
            want: Definition,
        }

        impl ComponentContainer for TestCase {
            fn schema_enabled(&self) -> bool {
                true
            }

            fn source_outputs(&self, key: &ComponentKey) -> Option<Vec<Output>> {
                self.sources.get(key.id()).cloned()
            }

            fn transform_inputs(&self, _key: &ComponentKey) -> Option<&[OutputId]> {
                None
            }

            fn transform_outputs(
                &self,
                key: &ComponentKey,
                _merged_definition: &Definition,
            ) -> Option<Vec<Output>> {
                self.transforms.get(key.id()).cloned()
            }
        }

        for (title, case) in HashMap::from([
            (
                "no inputs",
                TestCase {
                    inputs: vec![],
                    sources: IndexMap::default(),
                    transforms: IndexMap::default(),
                    want: Definition::default_legacy_namespace(),
                },
            ),
            (
                "single input, source with empty schema",
                TestCase {
                    inputs: vec![("foo", None)],
                    sources: IndexMap::from([("foo", vec![Output::default(DataType::all())])]),
                    transforms: IndexMap::default(),
                    want: Definition::default_legacy_namespace(),
                },
            ),
            (
                "single input, source with schema",
                TestCase {
                    inputs: vec![("source-foo", None)],
                    sources: IndexMap::from([(
                        "source-foo",
                        vec![Output::default(DataType::all()).with_schema_definition(
                            Definition::empty_legacy_namespace().with_event_field(
                                &owned_value_path!("foo"),
                                Kind::integer().or_bytes(),
                                Some("foo bar"),
                            ),
                        )],
                    )]),
                    transforms: IndexMap::default(),
                    want: Definition::empty_legacy_namespace().with_event_field(
                        &owned_value_path!("foo"),
                        Kind::integer().or_bytes(),
                        Some("foo bar"),
                    ),
                },
            ),
            (
                "multiple inputs, sources with schema",
                TestCase {
                    inputs: vec![("source-foo", None), ("source-bar", None)],
                    sources: IndexMap::from([
                        (
                            "source-foo",
                            vec![Output::default(DataType::all()).with_schema_definition(
                                Definition::empty_legacy_namespace().with_event_field(
                                    &owned_value_path!("foo"),
                                    Kind::integer().or_bytes(),
                                    Some("foo bar"),
                                ),
                            )],
                        ),
                        (
                            "source-bar",
                            vec![Output::default(DataType::all()).with_schema_definition(
                                Definition::empty_legacy_namespace().with_event_field(
                                    &owned_value_path!("foo"),
                                    Kind::timestamp(),
                                    Some("baz qux"),
                                ),
                            )],
                        ),
                    ]),
                    transforms: IndexMap::default(),
                    want: Definition::empty_legacy_namespace()
                        .with_event_field(
                            &owned_value_path!("foo"),
                            Kind::integer().or_bytes().or_timestamp(),
                            Some("foo bar"),
                        )
                        .with_meaning(parse_target_path("foo").unwrap(), "baz qux"),
                },
            ),
        ]) {
            let inputs = case
                .inputs
                .iter()
                .cloned()
                .map(|(key, port)| OutputId {
                    component: key.into(),
                    port,
                })
                .collect::<Vec<_>>();

            let got = merged_definition(&inputs, &case, &mut HashMap::default());
            assert_eq!(got, case.want, "{}", title);
        }
    }

    #[test]
    fn test_expanded_definition() {
        struct TestCase {
            inputs: Vec<(&'static str, Option<String>)>,
            sources: IndexMap<&'static str, Vec<Output>>,
            transforms: IndexMap<&'static str, (Vec<OutputId>, Vec<Output>)>,
            want: Vec<Definition>,
        }

        impl ComponentContainer for TestCase {
            fn schema_enabled(&self) -> bool {
                true
            }

            fn source_outputs(&self, key: &ComponentKey) -> Option<Vec<Output>> {
                self.sources.get(key.id()).cloned()
            }

            fn transform_inputs(&self, key: &ComponentKey) -> Option<&[OutputId]> {
                self.transforms.get(key.id()).map(|v| v.0.as_slice())
            }

            fn transform_outputs(
                &self,
                key: &ComponentKey,
                _merged_definition: &Definition,
            ) -> Option<Vec<Output>> {
                self.transforms.get(key.id()).cloned().map(|v| v.1)
            }
        }

        for (title, case) in HashMap::from([
            (
                "no inputs",
                TestCase {
                    inputs: vec![],
                    sources: IndexMap::default(),
                    transforms: IndexMap::default(),
                    want: vec![],
                },
            ),
            (
                "single input, source with default schema",
                TestCase {
                    inputs: vec![("foo", None)],
                    sources: IndexMap::from([("foo", vec![Output::default(DataType::all())])]),
                    transforms: IndexMap::default(),
                    want: vec![Definition::default_legacy_namespace()],
                },
            ),
            (
                "single input, source with schema",
                TestCase {
                    inputs: vec![("source-foo", None)],
                    sources: IndexMap::from([(
                        "source-foo",
                        vec![Output::default(DataType::all()).with_schema_definition(
                            Definition::empty_legacy_namespace().with_event_field(
                                &owned_value_path!("foo"),
                                Kind::integer().or_bytes(),
                                Some("foo bar"),
                            ),
                        )],
                    )]),
                    transforms: IndexMap::default(),
                    want: vec![Definition::empty_legacy_namespace().with_event_field(
                        &owned_value_path!("foo"),
                        Kind::integer().or_bytes(),
                        Some("foo bar"),
                    )],
                },
            ),
            (
                "multiple inputs, sources with schema",
                TestCase {
                    inputs: vec![("source-foo", None), ("source-bar", None)],
                    sources: IndexMap::from([
                        (
                            "source-foo",
                            vec![Output::default(DataType::all()).with_schema_definition(
                                Definition::empty_legacy_namespace().with_event_field(
                                    &owned_value_path!("foo"),
                                    Kind::integer().or_bytes(),
                                    Some("foo bar"),
                                ),
                            )],
                        ),
                        (
                            "source-bar",
                            vec![Output::default(DataType::all()).with_schema_definition(
                                Definition::empty_legacy_namespace().with_event_field(
                                    &owned_value_path!("foo"),
                                    Kind::timestamp(),
                                    Some("baz qux"),
                                ),
                            )],
                        ),
                    ]),
                    transforms: IndexMap::default(),
                    want: vec![
                        Definition::empty_legacy_namespace().with_event_field(
                            &owned_value_path!("foo"),
                            Kind::integer().or_bytes(),
                            Some("foo bar"),
                        ),
                        Definition::empty_legacy_namespace().with_event_field(
                            &owned_value_path!("foo"),
                            Kind::timestamp(),
                            Some("baz qux"),
                        ),
                    ],
                },
            ),
            (
                "transform overrides source",
                TestCase {
                    inputs: vec![("source-bar", None), ("transform-baz", None)],
                    sources: IndexMap::from([
                        (
                            "source-foo",
                            vec![Output::default(DataType::all()).with_schema_definition(
                                Definition::empty_legacy_namespace().with_event_field(
                                    &owned_value_path!("foo"),
                                    Kind::boolean(),
                                    Some("foo"),
                                ),
                            )],
                        ),
                        (
                            "source-bar",
                            vec![Output::default(DataType::all()).with_schema_definition(
                                Definition::empty_legacy_namespace().with_event_field(
                                    &owned_value_path!("bar"),
                                    Kind::integer(),
                                    Some("bar"),
                                ),
                            )],
                        ),
                    ]),
                    transforms: IndexMap::from([(
                        "transform-baz",
                        (
                            vec![OutputId::from("source-foo")],
<<<<<<< HEAD
                            vec![Output::default(DataType::all()).with_schema_definition(
                                Definition::empty_legacy_namespace().with_event_field(
                                    &owned_value_path!("baz"),
                                    Kind::regex(),
                                    Some("baz"),
                                ),
=======
                            vec![TransformOutput::new(
                                DataType::all(),
                                [(
                                    "source-foo".into(),
                                    Definition::empty_legacy_namespace().with_event_field(
                                        &owned_value_path!("baz"),
                                        Kind::regex(),
                                        Some("baz"),
                                    ),
                                )]
                                .into(),
>>>>>>> 9031d0fa
                            )],
                        ),
                    )]),
                    want: vec![
                        Definition::empty_legacy_namespace().with_event_field(
                            &owned_value_path!("bar"),
                            Kind::integer(),
                            Some("bar"),
                        ),
                        Definition::empty_legacy_namespace().with_event_field(
                            &owned_value_path!("baz"),
                            Kind::regex(),
                            Some("baz"),
                        ),
                    ],
                },
            ),
            //   Source 1 -> Transform 1                ->
            //   Source 2 -> Transform 2                ->
            //            -> Transform 3 ->
            //            -> Transform 4 -> Transform 5 -> Sink 1
            (
                "complex topology",
                TestCase {
                    inputs: vec![
                        ("Transform 1", None),
                        ("Transform 2", None),
                        ("Transform 5", None),
                    ],
                    sources: IndexMap::from([
                        (
                            "Source 1",
                            vec![Output::default(DataType::all()).with_schema_definition(
                                Definition::empty_legacy_namespace().with_event_field(
                                    &owned_value_path!("source-1"),
                                    Kind::boolean(),
                                    Some("source-1"),
                                ),
                            )],
                        ),
                        (
                            "Source 2",
                            vec![Output::default(DataType::all()).with_schema_definition(
                                Definition::empty_legacy_namespace().with_event_field(
                                    &owned_value_path!("source-2"),
                                    Kind::integer(),
                                    Some("source-2"),
                                ),
                            )],
                        ),
                    ]),
                    transforms: IndexMap::from([
                        (
                            "Transform 1",
                            (
                                vec![OutputId::from("Source 1")],
<<<<<<< HEAD
                                vec![Output::default(DataType::all()).with_schema_definition(
                                    Definition::empty_legacy_namespace().with_event_field(
                                        &owned_value_path!("transform-1"),
                                        Kind::regex(),
                                        None,
                                    ),
=======
                                vec![TransformOutput::new(
                                    DataType::all(),
                                    [(
                                        "Source 1".into(),
                                        Definition::empty_legacy_namespace().with_event_field(
                                            &owned_value_path!("transform-1"),
                                            Kind::regex(),
                                            None,
                                        ),
                                    )]
                                    .into(),
>>>>>>> 9031d0fa
                                )],
                            ),
                        ),
                        (
                            "Transform 2",
                            (
                                vec![OutputId::from("Source 2")],
<<<<<<< HEAD
                                vec![Output::default(DataType::all()).with_schema_definition(
                                    Definition::empty_legacy_namespace().with_event_field(
                                        &owned_value_path!("transform-2"),
                                        Kind::float().or_null(),
                                        Some("transform-2"),
                                    ),
=======
                                vec![TransformOutput::new(
                                    DataType::all(),
                                    [(
                                        "Source 2".into(),
                                        Definition::empty_legacy_namespace().with_event_field(
                                            &owned_value_path!("transform-2"),
                                            Kind::float().or_null(),
                                            Some("transform-2"),
                                        ),
                                    )]
                                    .into(),
>>>>>>> 9031d0fa
                                )],
                            ),
                        ),
                        (
                            "Transform 3",
                            (
                                vec![OutputId::from("Source 2")],
<<<<<<< HEAD
                                vec![Output::default(DataType::all()).with_schema_definition(
                                    Definition::empty_legacy_namespace().with_event_field(
                                        &owned_value_path!("transform-3"),
                                        Kind::integer(),
                                        Some("transform-3"),
                                    ),
=======
                                vec![TransformOutput::new(
                                    DataType::all(),
                                    [(
                                        "Source 2".into(),
                                        Definition::empty_legacy_namespace().with_event_field(
                                            &owned_value_path!("transform-3"),
                                            Kind::integer(),
                                            Some("transform-3"),
                                        ),
                                    )]
                                    .into(),
>>>>>>> 9031d0fa
                                )],
                            ),
                        ),
                        (
                            "Transform 4",
                            (
                                vec![OutputId::from("Source 2")],
<<<<<<< HEAD
                                vec![Output::default(DataType::all()).with_schema_definition(
                                    Definition::empty_legacy_namespace().with_event_field(
                                        &owned_value_path!("transform-4"),
                                        Kind::timestamp().or_bytes(),
                                        Some("transform-4"),
                                    ),
=======
                                vec![TransformOutput::new(
                                    DataType::all(),
                                    [(
                                        "Source 2".into(),
                                        Definition::empty_legacy_namespace().with_event_field(
                                            &owned_value_path!("transform-4"),
                                            Kind::timestamp().or_bytes(),
                                            Some("transform-4"),
                                        ),
                                    )]
                                    .into(),
>>>>>>> 9031d0fa
                                )],
                            ),
                        ),
                        (
                            "Transform 5",
                            (
                                vec![OutputId::from("Transform 3"), OutputId::from("Transform 4")],
<<<<<<< HEAD
                                vec![Output::default(DataType::all()).with_schema_definition(
                                    Definition::empty_legacy_namespace().with_event_field(
                                        &owned_value_path!("transform-5"),
                                        Kind::boolean(),
                                        Some("transform-5"),
                                    ),
=======
                                vec![TransformOutput::new(
                                    DataType::all(),
                                    [(
                                        "Transform 3".into(),
                                        Definition::empty_legacy_namespace().with_event_field(
                                            &owned_value_path!("transform-5"),
                                            Kind::boolean(),
                                            Some("transform-5"),
                                        ),
                                    )]
                                    .into(),
>>>>>>> 9031d0fa
                                )],
                            ),
                        ),
                    ]),
                    want: vec![
                        // Pipeline 1
                        Definition::empty_legacy_namespace().with_event_field(
                            &owned_value_path!("transform-1"),
                            Kind::regex(),
                            None,
                        ),
                        // Pipeline 2
                        Definition::empty_legacy_namespace().with_event_field(
                            &owned_value_path!("transform-2"),
                            Kind::float().or_null(),
                            Some("transform-2"),
                        ),
                        // Pipeline 3
                        Definition::empty_legacy_namespace().with_event_field(
                            &owned_value_path!("transform-5"),
                            Kind::boolean(),
                            Some("transform-5"),
                        ),
                        // Pipeline 4
                        Definition::empty_legacy_namespace().with_event_field(
                            &owned_value_path!("transform-5"),
                            Kind::boolean(),
                            Some("transform-5"),
                        ),
                    ],
                },
            ),
        ]) {
            let inputs = case
                .inputs
                .iter()
                .cloned()
                .map(|(key, port)| OutputId {
                    component: key.into(),
                    port,
                })
                .collect::<Vec<_>>();

            let got = expanded_definitions(&inputs, &case, &mut HashMap::default());
            assert_eq!(got, case.want, "{}", title);
        }
    }
}<|MERGE_RESOLUTION|>--- conflicted
+++ resolved
@@ -1,44 +1,25 @@
 use std::collections::HashMap;
-use value::Kind;
-use vector_core::config::Output;
+
+use vector_core::config::SourceOutput;
 
 pub(super) use crate::schema::Definition;
 
 use crate::{
-    config::{ComponentKey, Config, OutputId, SinkConfig, SinkOuter},
+    config::{ComponentKey, Config, OutputId, SinkConfig, SinkOuter, TransformOutput},
     topology,
 };
 
-/// Create a new [`Definition`] by recursively merging all provided inputs into a given component.
-///
-/// Recursion happens when one of the components inputs references a transform that has no
-/// definition output of its own, in such a case, the definition output becomes the merged output
-/// of that transform's inputs.
-///
-/// For example:
-///
-/// Source 1 [Definition 1] ->
-/// Source 2 [Definition 2] -> Transform 1 []             -> [Definition 1 & 2]
-/// Source 3 [Definition 3] -> Transform 2 [Definition 4] -> [Definition 4]     -> Sink
-///
-/// When asking for the merged definition feeding into `Sink`, `Transform 1` returns no definition
-/// of its own, when asking for its schema definition. In this case the `merged_definition` method
-/// recurses further back towards `Source 1` and `Source 2`, merging the two into a new definition
-/// (marked as `[Definition 1 & 2]` above).
-///
-/// It then asks for the definition of `Transform 2`, which *does* defines its own definition,
-/// named `Definition 4`, which overrides `Definition 3` feeding into `Transform 2`. In this case,
-/// the `Sink` is only interested in `Definition 4`, and ignores `Definition 3`.
-///
-/// Finally, The merged definition (named `Definition 1 & 2`), and `Definition 4` are merged
-/// together to produce the new `Definition` returned by this method.
-pub fn merged_definition(
+/// The cache is used whilst building up the topology.
+/// TODO: Describe more, especially why we have a bool in the key.
+type Cache = HashMap<(bool, Vec<OutputId>), Vec<(OutputId, Definition)>>;
+
+pub fn possible_definitions(
     inputs: &[OutputId],
     config: &dyn ComponentContainer,
-    cache: &mut HashMap<(bool, Vec<OutputId>), Definition>,
-) -> Definition {
+    cache: &mut Cache,
+) -> Vec<(OutputId, Definition)> {
     if inputs.is_empty() {
-        return Definition::default_legacy_namespace();
+        return vec![];
     }
 
     // Try to get the definition from the cache.
@@ -46,65 +27,29 @@
         return definition.clone();
     }
 
-    let mut definition = Definition::new(Kind::never(), Kind::never(), []);
+    let mut definitions = Vec::new();
 
     for input in inputs {
         let key = &input.component;
 
         // If the input is a source, the output is merged into the top-level schema.
-        // Not all sources contain a schema yet, in which case they use a default.
         if let Ok(maybe_output) = config.source_output_for_port(key, &input.port) {
-            let source_definition = maybe_output
-                .unwrap_or_else(|| {
-                    unreachable!(
-                        "source output mis-configured - output for port {:?} missing",
-                        &input.port
-                    )
-                })
-                .log_schema_definition
-                .clone()
-                // Schemas must be implemented for components that support the "Vector" namespace, so since
-                // one doesn't exist here, we can assume it's using the default "legacy" namespace schema definition
-                .unwrap_or_else(Definition::default_legacy_namespace);
-
-            if config.schema_enabled() {
-                definition = definition.merge(source_definition);
-            } else {
-                definition = definition.merge(Definition::default_for_namespace(
-                    source_definition.log_namespaces(),
-                ));
-            }
-        }
+            let mut source_definition = input.with_definitions(
+                maybe_output
+                    .unwrap_or_else(|| {
+                        unreachable!(
+                            "source output mis-configured - output for port {:?} missing",
+                            &input.port
+                        )
+                    })
+                    .schema_definition(config.schema_enabled()),
+            );
+
+            definitions.append(&mut source_definition);
+        }
+
         // If the input is a transform, the output is merged into the top-level schema
-        // Not all transforms contain a schema yet. If that's the case, it's assumed
-        // that the transform doesn't modify the event schema, so it is passed through as-is (recursively)
         if let Some(inputs) = config.transform_inputs(key) {
-<<<<<<< HEAD
-            let merged_definition = merged_definition(inputs, config, cache);
-
-            let transform_definition = config
-                .transform_output_for_port(key, &input.port, &merged_definition)
-                .expect("transform must exist - already found inputs")
-                .unwrap_or_else(|| {
-                    unreachable!(
-                        "transform output mis-configured - output for port {:?} missing",
-                        &input.port
-                    )
-                })
-                .log_schema_definition
-                .clone()
-                .unwrap_or(merged_definition);
-
-            if config.schema_enabled() {
-                definition = definition.merge(transform_definition);
-            } else {
-                // Schemas must be implemented for components that support the "Vector" namespace, so since
-                // one doesn't exist here, we can assume it's using the default "legacy" namespace schema definit
-                definition = definition.merge(Definition::default_for_namespace(
-                    transform_definition.log_namespaces(),
-                ));
-            }
-=======
             let input_definitions = possible_definitions(inputs, config, cache);
 
             let mut transform_definition = input.with_definitions(
@@ -123,10 +68,10 @@
             );
 
             definitions.append(&mut transform_definition);
->>>>>>> 9031d0fa
-        }
-    }
-    definition
+        }
+    }
+
+    definitions
 }
 
 /// Get a list of definitions from individual pipelines feeding into a component.
@@ -145,14 +90,14 @@
 pub(super) fn expanded_definitions(
     inputs: &[OutputId],
     config: &dyn ComponentContainer,
-    cache: &mut HashMap<(bool, Vec<OutputId>), Vec<Definition>>,
-) -> Vec<Definition> {
+    cache: &mut Cache,
+) -> Vec<(OutputId, Definition)> {
     // Try to get the definition from the cache.
     if let Some(definitions) = cache.get(&(config.schema_enabled(), inputs.to_vec())) {
         return definitions.clone();
     }
 
-    let mut definitions = vec![];
+    let mut definitions: Vec<(OutputId, Definition)> = vec![];
     let mut merged_cache = HashMap::default();
 
     for input in inputs {
@@ -167,46 +112,40 @@
             // After getting the source matching to the given input, we need to further narrow the
             // actual output of the source feeding into this input, and then get the definition
             // belonging to that output.
-            let source_definition = outputs
+            let mut source_definitions =
+                outputs
+                    .into_iter()
+                    .find_map(|output| {
+                        if output.port == input.port {
+                            Some(input.with_definitions(
+                                output.schema_definition(config.schema_enabled()),
+                            ))
+                        } else {
+                            None
+                        }
+                    })
+                    .unwrap_or_else(|| {
+                        // If we find no match, it means the topology is misconfigured. This is a fatal
+                        // error, but other parts of the topology builder deal with this state.
+                        unreachable!("source output mis-configured")
+                    });
+
+            definitions.append(&mut source_definitions);
+
+        // A transform can receive from multiple inputs, and each input needs to be expanded to
+        // a new pipeline.
+        } else if let Some(inputs) = config.transform_inputs(key) {
+            let input_definitions = possible_definitions(inputs, config, &mut merged_cache);
+
+            let mut transform_definition = config
+                .transform_outputs(key, &input_definitions)
+                .expect("already found inputs")
                 .iter()
                 .find_map(|output| {
                     if output.port == input.port {
                         Some(
-                            output
-                                .log_schema_definition
-                                .clone()
-                                .unwrap_or_else(Definition::default_legacy_namespace),
-                        )
-                    } else {
-                        None
-                    }
-                })
-                .unwrap_or_else(|| {
-                    // If we find no match, it means the topology is misconfigured. This is a fatal
-                    // error, but other parts of the topology builder deal with this state.
-                    unreachable!("source output mis-configured")
-                });
-
-            definitions.push(source_definition);
-
-        // A transform can receive from multiple inputs, and each input needs to be expanded to
-        // a new pipeline.
-        } else if let Some(inputs) = config.transform_inputs(key) {
-            let merged_definition = merged_definition(inputs, config, &mut merged_cache);
-
-            let maybe_transform_definition = config
-                .transform_outputs(key, &merged_definition)
-                .expect("already found inputs")
-                .iter()
-                .find_map(|output| {
-                    if output.port == input.port {
-<<<<<<< HEAD
-                        Some(output.log_schema_definition.clone())
-=======
-                        Some(
                             input.with_definitions(output.log_schema_definitions.values().cloned()),
                         )
->>>>>>> 9031d0fa
                     } else {
                         None
                     }
@@ -215,24 +154,9 @@
                 // error, but other parts of the topology builder deal with this state.
                 .expect("transform output misconfigured");
 
-            // We need to iterate over the individual inputs of a transform, as we are expected to
-            // expand each input into its own pipeline.
-            for input in inputs {
-                let mut expanded_definitions = match &maybe_transform_definition {
-                    // If the transform defines its own schema definition, we no longer care about
-                    // any upstream definitions, and use the transform definition instead.
-                    Some(transform_definition) => vec![transform_definition.clone()],
-
-                    // If the transform does not define its own schema definition, we need to
-                    // recursively call this function in case upstream components expand into
-                    // multiple pipelines.
-                    None => expanded_definitions(&[input.clone()], config, cache),
-                };
-
-                // Append whatever number of additional pipelines we created to the existing
-                // pipeline definitions.
-                definitions.append(&mut expanded_definitions);
-            }
+            // Append whatever number of additional pipelines we created to the existing
+            // pipeline definitions.
+            definitions.append(&mut transform_definition);
         }
     }
 
@@ -244,8 +168,6 @@
     definitions
 }
 
-<<<<<<< HEAD
-=======
 /// Returns a list of definitions from the given inputs.
 pub(crate) fn input_definitions(
     inputs: &[OutputId],
@@ -308,7 +230,6 @@
     definitions
 }
 
->>>>>>> 9031d0fa
 pub(super) fn validate_sink_expectations(
     key: &ComponentKey,
     sink: &SinkOuter<OutputId>,
@@ -326,7 +247,7 @@
     let definitions = expanded_definitions(&sink.inputs, config, &mut cache);
 
     // Validate each individual definition against the sink requirement.
-    for definition in definitions {
+    for (_output, definition) in definitions {
         if let Err(err) = requirement.validate(&definition, config.schema.validation) {
             errors.append(
                 &mut err
@@ -349,15 +270,15 @@
 pub trait ComponentContainer {
     fn schema_enabled(&self) -> bool;
 
-    fn source_outputs(&self, key: &ComponentKey) -> Option<Vec<Output>>;
+    fn source_outputs(&self, key: &ComponentKey) -> Option<Vec<SourceOutput>>;
 
     fn transform_inputs(&self, key: &ComponentKey) -> Option<&[OutputId]>;
 
     fn transform_outputs(
         &self,
         key: &ComponentKey,
-        merged_definition: &Definition,
-    ) -> Option<Vec<Output>>;
+        input_definitions: &[(OutputId, Definition)],
+    ) -> Option<Vec<TransformOutput>>;
 
     /// Gets the transform output for the given port.
     ///
@@ -368,9 +289,9 @@
         &self,
         key: &ComponentKey,
         port: &Option<String>,
-        merged_definition: &Definition,
-    ) -> Result<Option<Output>, ()> {
-        if let Some(outputs) = self.transform_outputs(key, merged_definition) {
+        input_definitions: &[(OutputId, Definition)],
+    ) -> Result<Option<TransformOutput>, ()> {
+        if let Some(outputs) = self.transform_outputs(key, input_definitions) {
             Ok(get_output_for_port(outputs, port))
         } else {
             Err(())
@@ -386,16 +307,26 @@
         &self,
         key: &ComponentKey,
         port: &Option<String>,
-    ) -> Result<Option<Output>, ()> {
+    ) -> Result<Option<SourceOutput>, ()> {
         if let Some(outputs) = self.source_outputs(key) {
-            Ok(get_output_for_port(outputs, port))
+            Ok(get_source_output_for_port(outputs, port))
         } else {
             Err(())
         }
     }
 }
 
-fn get_output_for_port(outputs: Vec<Output>, port: &Option<String>) -> Option<Output> {
+fn get_output_for_port(
+    outputs: Vec<TransformOutput>,
+    port: &Option<String>,
+) -> Option<TransformOutput> {
+    outputs.into_iter().find(|output| &output.port == port)
+}
+
+fn get_source_output_for_port(
+    outputs: Vec<SourceOutput>,
+    port: &Option<String>,
+) -> Option<SourceOutput> {
     outputs.into_iter().find(|output| &output.port == port)
 }
 
@@ -404,7 +335,7 @@
         self.schema.enabled
     }
 
-    fn source_outputs(&self, key: &ComponentKey) -> Option<Vec<Output>> {
+    fn source_outputs(&self, key: &ComponentKey) -> Option<Vec<SourceOutput>> {
         self.source(key)
             .map(|source| source.inner.outputs(self.schema.log_namespace()))
     }
@@ -416,12 +347,12 @@
     fn transform_outputs(
         &self,
         key: &ComponentKey,
-        merged_definition: &Definition,
-    ) -> Option<Vec<Output>> {
+        input_definitions: &[(OutputId, Definition)],
+    ) -> Option<Vec<TransformOutput>> {
         self.transform(key).map(|source| {
             source
                 .inner
-                .outputs(merged_definition, self.schema.log_namespace())
+                .outputs(input_definitions, self.schema.log_namespace())
         })
     }
 }
@@ -431,21 +362,20 @@
     use std::collections::HashMap;
 
     use indexmap::IndexMap;
-    use lookup::lookup_v2::parse_target_path;
     use lookup::owned_value_path;
     use similar_asserts::assert_eq;
     use value::Kind;
-    use vector_core::config::{DataType, Output};
+    use vector_core::config::{DataType, SourceOutput, TransformOutput};
 
     use super::*;
 
     #[test]
-    fn test_merged_definition() {
+    fn test_expanded_definition() {
         struct TestCase {
             inputs: Vec<(&'static str, Option<String>)>,
-            sources: IndexMap<&'static str, Vec<Output>>,
-            transforms: IndexMap<&'static str, Vec<Output>>,
-            want: Definition,
+            sources: IndexMap<&'static str, Vec<SourceOutput>>,
+            transforms: IndexMap<&'static str, (Vec<OutputId>, Vec<TransformOutput>)>,
+            want: Vec<(OutputId, Definition)>,
         }
 
         impl ComponentContainer for TestCase {
@@ -453,143 +383,19 @@
                 true
             }
 
-            fn source_outputs(&self, key: &ComponentKey) -> Option<Vec<Output>> {
+            fn source_outputs(&self, key: &ComponentKey) -> Option<Vec<SourceOutput>> {
                 self.sources.get(key.id()).cloned()
             }
 
-            fn transform_inputs(&self, _key: &ComponentKey) -> Option<&[OutputId]> {
-                None
+            fn transform_inputs(&self, key: &ComponentKey) -> Option<&[OutputId]> {
+                self.transforms.get(key.id()).map(|v| v.0.as_slice())
             }
 
             fn transform_outputs(
                 &self,
                 key: &ComponentKey,
-                _merged_definition: &Definition,
-            ) -> Option<Vec<Output>> {
-                self.transforms.get(key.id()).cloned()
-            }
-        }
-
-        for (title, case) in HashMap::from([
-            (
-                "no inputs",
-                TestCase {
-                    inputs: vec![],
-                    sources: IndexMap::default(),
-                    transforms: IndexMap::default(),
-                    want: Definition::default_legacy_namespace(),
-                },
-            ),
-            (
-                "single input, source with empty schema",
-                TestCase {
-                    inputs: vec![("foo", None)],
-                    sources: IndexMap::from([("foo", vec![Output::default(DataType::all())])]),
-                    transforms: IndexMap::default(),
-                    want: Definition::default_legacy_namespace(),
-                },
-            ),
-            (
-                "single input, source with schema",
-                TestCase {
-                    inputs: vec![("source-foo", None)],
-                    sources: IndexMap::from([(
-                        "source-foo",
-                        vec![Output::default(DataType::all()).with_schema_definition(
-                            Definition::empty_legacy_namespace().with_event_field(
-                                &owned_value_path!("foo"),
-                                Kind::integer().or_bytes(),
-                                Some("foo bar"),
-                            ),
-                        )],
-                    )]),
-                    transforms: IndexMap::default(),
-                    want: Definition::empty_legacy_namespace().with_event_field(
-                        &owned_value_path!("foo"),
-                        Kind::integer().or_bytes(),
-                        Some("foo bar"),
-                    ),
-                },
-            ),
-            (
-                "multiple inputs, sources with schema",
-                TestCase {
-                    inputs: vec![("source-foo", None), ("source-bar", None)],
-                    sources: IndexMap::from([
-                        (
-                            "source-foo",
-                            vec![Output::default(DataType::all()).with_schema_definition(
-                                Definition::empty_legacy_namespace().with_event_field(
-                                    &owned_value_path!("foo"),
-                                    Kind::integer().or_bytes(),
-                                    Some("foo bar"),
-                                ),
-                            )],
-                        ),
-                        (
-                            "source-bar",
-                            vec![Output::default(DataType::all()).with_schema_definition(
-                                Definition::empty_legacy_namespace().with_event_field(
-                                    &owned_value_path!("foo"),
-                                    Kind::timestamp(),
-                                    Some("baz qux"),
-                                ),
-                            )],
-                        ),
-                    ]),
-                    transforms: IndexMap::default(),
-                    want: Definition::empty_legacy_namespace()
-                        .with_event_field(
-                            &owned_value_path!("foo"),
-                            Kind::integer().or_bytes().or_timestamp(),
-                            Some("foo bar"),
-                        )
-                        .with_meaning(parse_target_path("foo").unwrap(), "baz qux"),
-                },
-            ),
-        ]) {
-            let inputs = case
-                .inputs
-                .iter()
-                .cloned()
-                .map(|(key, port)| OutputId {
-                    component: key.into(),
-                    port,
-                })
-                .collect::<Vec<_>>();
-
-            let got = merged_definition(&inputs, &case, &mut HashMap::default());
-            assert_eq!(got, case.want, "{}", title);
-        }
-    }
-
-    #[test]
-    fn test_expanded_definition() {
-        struct TestCase {
-            inputs: Vec<(&'static str, Option<String>)>,
-            sources: IndexMap<&'static str, Vec<Output>>,
-            transforms: IndexMap<&'static str, (Vec<OutputId>, Vec<Output>)>,
-            want: Vec<Definition>,
-        }
-
-        impl ComponentContainer for TestCase {
-            fn schema_enabled(&self) -> bool {
-                true
-            }
-
-            fn source_outputs(&self, key: &ComponentKey) -> Option<Vec<Output>> {
-                self.sources.get(key.id()).cloned()
-            }
-
-            fn transform_inputs(&self, key: &ComponentKey) -> Option<&[OutputId]> {
-                self.transforms.get(key.id()).map(|v| v.0.as_slice())
-            }
-
-            fn transform_outputs(
-                &self,
-                key: &ComponentKey,
-                _merged_definition: &Definition,
-            ) -> Option<Vec<Output>> {
+                _input_definitions: &[(OutputId, Definition)],
+            ) -> Option<Vec<TransformOutput>> {
                 self.transforms.get(key.id()).cloned().map(|v| v.1)
             }
         }
@@ -608,9 +414,15 @@
                 "single input, source with default schema",
                 TestCase {
                     inputs: vec![("foo", None)],
-                    sources: IndexMap::from([("foo", vec![Output::default(DataType::all())])]),
+                    sources: IndexMap::from([(
+                        "foo",
+                        vec![SourceOutput::new_logs(
+                            DataType::all(),
+                            Definition::default_legacy_namespace(),
+                        )],
+                    )]),
                     transforms: IndexMap::default(),
-                    want: vec![Definition::default_legacy_namespace()],
+                    want: vec![("foo".into(), Definition::default_legacy_namespace())],
                 },
             ),
             (
@@ -619,7 +431,8 @@
                     inputs: vec![("source-foo", None)],
                     sources: IndexMap::from([(
                         "source-foo",
-                        vec![Output::default(DataType::all()).with_schema_definition(
+                        vec![SourceOutput::new_logs(
+                            DataType::all(),
                             Definition::empty_legacy_namespace().with_event_field(
                                 &owned_value_path!("foo"),
                                 Kind::integer().or_bytes(),
@@ -628,10 +441,13 @@
                         )],
                     )]),
                     transforms: IndexMap::default(),
-                    want: vec![Definition::empty_legacy_namespace().with_event_field(
-                        &owned_value_path!("foo"),
-                        Kind::integer().or_bytes(),
-                        Some("foo bar"),
+                    want: vec![(
+                        "source-foo".into(),
+                        Definition::empty_legacy_namespace().with_event_field(
+                            &owned_value_path!("foo"),
+                            Kind::integer().or_bytes(),
+                            Some("foo bar"),
+                        ),
                     )],
                 },
             ),
@@ -642,7 +458,8 @@
                     sources: IndexMap::from([
                         (
                             "source-foo",
-                            vec![Output::default(DataType::all()).with_schema_definition(
+                            vec![SourceOutput::new_logs(
+                                DataType::all(),
                                 Definition::empty_legacy_namespace().with_event_field(
                                     &owned_value_path!("foo"),
                                     Kind::integer().or_bytes(),
@@ -652,7 +469,8 @@
                         ),
                         (
                             "source-bar",
-                            vec![Output::default(DataType::all()).with_schema_definition(
+                            vec![SourceOutput::new_logs(
+                                DataType::all(),
                                 Definition::empty_legacy_namespace().with_event_field(
                                     &owned_value_path!("foo"),
                                     Kind::timestamp(),
@@ -663,15 +481,21 @@
                     ]),
                     transforms: IndexMap::default(),
                     want: vec![
-                        Definition::empty_legacy_namespace().with_event_field(
-                            &owned_value_path!("foo"),
-                            Kind::integer().or_bytes(),
-                            Some("foo bar"),
-                        ),
-                        Definition::empty_legacy_namespace().with_event_field(
-                            &owned_value_path!("foo"),
-                            Kind::timestamp(),
-                            Some("baz qux"),
+                        (
+                            "source-foo".into(),
+                            Definition::empty_legacy_namespace().with_event_field(
+                                &owned_value_path!("foo"),
+                                Kind::integer().or_bytes(),
+                                Some("foo bar"),
+                            ),
+                        ),
+                        (
+                            "source-bar".into(),
+                            Definition::empty_legacy_namespace().with_event_field(
+                                &owned_value_path!("foo"),
+                                Kind::timestamp(),
+                                Some("baz qux"),
+                            ),
                         ),
                     ],
                 },
@@ -683,7 +507,8 @@
                     sources: IndexMap::from([
                         (
                             "source-foo",
-                            vec![Output::default(DataType::all()).with_schema_definition(
+                            vec![SourceOutput::new_logs(
+                                DataType::all(),
                                 Definition::empty_legacy_namespace().with_event_field(
                                     &owned_value_path!("foo"),
                                     Kind::boolean(),
@@ -693,7 +518,8 @@
                         ),
                         (
                             "source-bar",
-                            vec![Output::default(DataType::all()).with_schema_definition(
+                            vec![SourceOutput::new_logs(
+                                DataType::all(),
                                 Definition::empty_legacy_namespace().with_event_field(
                                     &owned_value_path!("bar"),
                                     Kind::integer(),
@@ -706,14 +532,6 @@
                         "transform-baz",
                         (
                             vec![OutputId::from("source-foo")],
-<<<<<<< HEAD
-                            vec![Output::default(DataType::all()).with_schema_definition(
-                                Definition::empty_legacy_namespace().with_event_field(
-                                    &owned_value_path!("baz"),
-                                    Kind::regex(),
-                                    Some("baz"),
-                                ),
-=======
                             vec![TransformOutput::new(
                                 DataType::all(),
                                 [(
@@ -725,20 +543,25 @@
                                     ),
                                 )]
                                 .into(),
->>>>>>> 9031d0fa
                             )],
                         ),
                     )]),
                     want: vec![
-                        Definition::empty_legacy_namespace().with_event_field(
-                            &owned_value_path!("bar"),
-                            Kind::integer(),
-                            Some("bar"),
-                        ),
-                        Definition::empty_legacy_namespace().with_event_field(
-                            &owned_value_path!("baz"),
-                            Kind::regex(),
-                            Some("baz"),
+                        (
+                            "source-bar".into(),
+                            Definition::empty_legacy_namespace().with_event_field(
+                                &owned_value_path!("bar"),
+                                Kind::integer(),
+                                Some("bar"),
+                            ),
+                        ),
+                        (
+                            "transform-baz".into(),
+                            Definition::empty_legacy_namespace().with_event_field(
+                                &owned_value_path!("baz"),
+                                Kind::regex(),
+                                Some("baz"),
+                            ),
                         ),
                     ],
                 },
@@ -758,7 +581,8 @@
                     sources: IndexMap::from([
                         (
                             "Source 1",
-                            vec![Output::default(DataType::all()).with_schema_definition(
+                            vec![SourceOutput::new_logs(
+                                DataType::all(),
                                 Definition::empty_legacy_namespace().with_event_field(
                                     &owned_value_path!("source-1"),
                                     Kind::boolean(),
@@ -768,7 +592,8 @@
                         ),
                         (
                             "Source 2",
-                            vec![Output::default(DataType::all()).with_schema_definition(
+                            vec![SourceOutput::new_logs(
+                                DataType::all(),
                                 Definition::empty_legacy_namespace().with_event_field(
                                     &owned_value_path!("source-2"),
                                     Kind::integer(),
@@ -782,14 +607,6 @@
                             "Transform 1",
                             (
                                 vec![OutputId::from("Source 1")],
-<<<<<<< HEAD
-                                vec![Output::default(DataType::all()).with_schema_definition(
-                                    Definition::empty_legacy_namespace().with_event_field(
-                                        &owned_value_path!("transform-1"),
-                                        Kind::regex(),
-                                        None,
-                                    ),
-=======
                                 vec![TransformOutput::new(
                                     DataType::all(),
                                     [(
@@ -801,7 +618,6 @@
                                         ),
                                     )]
                                     .into(),
->>>>>>> 9031d0fa
                                 )],
                             ),
                         ),
@@ -809,14 +625,6 @@
                             "Transform 2",
                             (
                                 vec![OutputId::from("Source 2")],
-<<<<<<< HEAD
-                                vec![Output::default(DataType::all()).with_schema_definition(
-                                    Definition::empty_legacy_namespace().with_event_field(
-                                        &owned_value_path!("transform-2"),
-                                        Kind::float().or_null(),
-                                        Some("transform-2"),
-                                    ),
-=======
                                 vec![TransformOutput::new(
                                     DataType::all(),
                                     [(
@@ -828,7 +636,6 @@
                                         ),
                                     )]
                                     .into(),
->>>>>>> 9031d0fa
                                 )],
                             ),
                         ),
@@ -836,14 +643,6 @@
                             "Transform 3",
                             (
                                 vec![OutputId::from("Source 2")],
-<<<<<<< HEAD
-                                vec![Output::default(DataType::all()).with_schema_definition(
-                                    Definition::empty_legacy_namespace().with_event_field(
-                                        &owned_value_path!("transform-3"),
-                                        Kind::integer(),
-                                        Some("transform-3"),
-                                    ),
-=======
                                 vec![TransformOutput::new(
                                     DataType::all(),
                                     [(
@@ -855,7 +654,6 @@
                                         ),
                                     )]
                                     .into(),
->>>>>>> 9031d0fa
                                 )],
                             ),
                         ),
@@ -863,14 +661,6 @@
                             "Transform 4",
                             (
                                 vec![OutputId::from("Source 2")],
-<<<<<<< HEAD
-                                vec![Output::default(DataType::all()).with_schema_definition(
-                                    Definition::empty_legacy_namespace().with_event_field(
-                                        &owned_value_path!("transform-4"),
-                                        Kind::timestamp().or_bytes(),
-                                        Some("transform-4"),
-                                    ),
-=======
                                 vec![TransformOutput::new(
                                     DataType::all(),
                                     [(
@@ -882,7 +672,6 @@
                                         ),
                                     )]
                                     .into(),
->>>>>>> 9031d0fa
                                 )],
                             ),
                         ),
@@ -890,14 +679,6 @@
                             "Transform 5",
                             (
                                 vec![OutputId::from("Transform 3"), OutputId::from("Transform 4")],
-<<<<<<< HEAD
-                                vec![Output::default(DataType::all()).with_schema_definition(
-                                    Definition::empty_legacy_namespace().with_event_field(
-                                        &owned_value_path!("transform-5"),
-                                        Kind::boolean(),
-                                        Some("transform-5"),
-                                    ),
-=======
                                 vec![TransformOutput::new(
                                     DataType::all(),
                                     [(
@@ -909,35 +690,37 @@
                                         ),
                                     )]
                                     .into(),
->>>>>>> 9031d0fa
                                 )],
                             ),
                         ),
                     ]),
                     want: vec![
                         // Pipeline 1
-                        Definition::empty_legacy_namespace().with_event_field(
-                            &owned_value_path!("transform-1"),
-                            Kind::regex(),
-                            None,
+                        (
+                            "Transform 1".into(),
+                            Definition::empty_legacy_namespace().with_event_field(
+                                &owned_value_path!("transform-1"),
+                                Kind::regex(),
+                                None,
+                            ),
                         ),
                         // Pipeline 2
-                        Definition::empty_legacy_namespace().with_event_field(
-                            &owned_value_path!("transform-2"),
-                            Kind::float().or_null(),
-                            Some("transform-2"),
+                        (
+                            "Transform 2".into(),
+                            Definition::empty_legacy_namespace().with_event_field(
+                                &owned_value_path!("transform-2"),
+                                Kind::float().or_null(),
+                                Some("transform-2"),
+                            ),
                         ),
                         // Pipeline 3
-                        Definition::empty_legacy_namespace().with_event_field(
-                            &owned_value_path!("transform-5"),
-                            Kind::boolean(),
-                            Some("transform-5"),
-                        ),
-                        // Pipeline 4
-                        Definition::empty_legacy_namespace().with_event_field(
-                            &owned_value_path!("transform-5"),
-                            Kind::boolean(),
-                            Some("transform-5"),
+                        (
+                            "Transform 5".into(),
+                            Definition::empty_legacy_namespace().with_event_field(
+                                &owned_value_path!("transform-5"),
+                                Kind::boolean(),
+                                Some("transform-5"),
+                            ),
                         ),
                     ],
                 },
