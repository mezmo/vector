--- conflicted
+++ resolved
@@ -86,16 +86,12 @@
         config.global.expire_metrics,
         config.global.expire_metrics_secs,
     ) {
-<<<<<<< HEAD
-        (Some(e), None) => Some(e.as_secs_f64()),
-=======
         (Some(e), None) => {
             warn!(
                 "DEPRECATED: `expire_metrics` setting is deprecated and will be removed in a future version. Use `expire_metrics_secs` instead."
             );
             Some(e.as_secs_f64())
         }
->>>>>>> cf2fee46
         (Some(_), Some(_)) => {
             error!("Cannot set both `expire_metrics` and `expire_metrics_secs`.");
             return None;
