use std::{collections::HashMap, net::SocketAddr, sync::Arc};

use hyper::{
    service::{make_service_fn, service_fn},
    Body, Request, Response, Server, StatusCode,
};
use tokio::{
    sync::{mpsc, oneshot, Mutex},
    task::JoinHandle,
    time::{timeout, Duration},
};

use super::{RunningTopology, TopologyPieces};
use crate::{
    config::{self, ConfigDiff, Format},
    test_util, Error,
};

type Lock = Arc<Mutex<()>>;

pub async fn respond(
    waiter: Lock,
    tx: mpsc::Sender<()>,
    status: StatusCode,
) -> Result<Response<Body>, Error> {
    tx.send(())
        .await
        .expect("Error sending 'before' status from test server");
    _ = waiter.lock().await;
    Ok(Response::builder()
        .status(status)
        .body(Body::empty())
        .unwrap())
}

pub async fn http_server(
    address: SocketAddr,
    waiter: Lock,
    status: StatusCode,
) -> mpsc::Receiver<()> {
    let (tx, rx) = mpsc::channel(1);
    let service = make_service_fn(move |_| {
        let waiter = Arc::clone(&waiter);
        let tx = tx.clone();
        async move {
            Ok::<_, Error>(service_fn(move |_req: Request<Body>| {
                respond(Arc::clone(&waiter), tx.clone(), status)
            }))
        }
    });

    let server = Server::bind(&address).serve(service);
    tokio::spawn(server);

    test_util::wait_for_tcp(address).await;

    rx
}

pub fn http_client(
    address: SocketAddr,
    body: impl Into<String>,
) -> (oneshot::Receiver<()>, JoinHandle<reqwest::Response>) {
    let body = body.into();
    let (tx, rx) = oneshot::channel();

    let sender = tokio::spawn(async move {
        let result = reqwest::Client::new()
            .post(&format!("http://{}/", address))
            .body(body)
            .send()
            .await
            .expect("Error receiving response from HTTP sink");
        tx.send(()).unwrap();
        result
    });
    (rx, sender)
}

async fn http_to_http(status: StatusCode, response: StatusCode) {
    test_util::trace_init();

    let address1 = test_util::next_addr();
    let address2 = test_util::next_addr();
    let config = config::load_from_str(
        &format!(
            r#"
[sources.in]
type = "http"
address = "{address1}"
acknowledgements.enabled = true

[sinks.out]
type = "http"
inputs = ["in"]
encoding.codec = "json"
uri = "http://{address2}/"
"#,
            address1 = address1,
            address2 = address2,
        ),
        Format::Toml,
    )
    .unwrap();
    let diff = ConfigDiff::initial(&config);
<<<<<<< HEAD
    let pieces = topology::build_or_log_errors(&config, &diff, None, HashMap::new())
=======
    let pieces = TopologyPieces::build_or_log_errors(&config, &diff, HashMap::new())
>>>>>>> d685a16e
        .await
        .unwrap();
    let (_topology, _) = RunningTopology::start_validated(config, diff, pieces)
        .await
        .unwrap();

    test_util::wait_for_tcp(address1).await;

    let mutex = Arc::new(Mutex::new(()));
    let pause = mutex.lock().await;
    let mut rx_server = http_server(address2, Arc::clone(&mutex), status).await;

    // The expected flow is this:
    // 0. Nothing is ready to continue.
    assert!(rx_server.try_recv().is_err());

    // 1. We send an event to the HTTP source server.
    let (mut rx_client, sender) = http_client(address1, "test");

    // 2. It sends to the HTTP sink sender. `rx` is activated, but no response yet.
    timeout(Duration::from_secs(4), rx_server.recv())
        .await
        .expect("Timed out waiting to receive event from HTTP sink")
        .expect("Error receiving event from HTTP sink");
    assert!(rx_client.try_recv().is_err());

    // 3. Our test HTTP server waits for the mutex lock.
    drop(pause);
    assert!(rx_server.try_recv().is_err());

    // 4. Our test HTTP server responds.
    // 5. The acknowledgement is returned to the source.
    // 6. The source responds to our initial send.
    let result = timeout(Duration::from_secs(1), sender)
        .await
        .expect("Timed out waiting to receive result from HTTP source")
        .expect("Error receiving result from tokio task");
    assert_eq!(result.status(), response);
}

#[tokio::test]
async fn http_to_http_delivered() {
    http_to_http(StatusCode::OK, StatusCode::OK).await;
}

#[tokio::test]
async fn http_to_http_failed() {
    http_to_http(StatusCode::FORBIDDEN, StatusCode::BAD_REQUEST).await;
}<|MERGE_RESOLUTION|>--- conflicted
+++ resolved
@@ -103,11 +103,7 @@
     )
     .unwrap();
     let diff = ConfigDiff::initial(&config);
-<<<<<<< HEAD
-    let pieces = topology::build_or_log_errors(&config, &diff, None, HashMap::new())
-=======
-    let pieces = TopologyPieces::build_or_log_errors(&config, &diff, HashMap::new())
->>>>>>> d685a16e
+    let pieces = TopologyPieces::build_or_log_errors(&config, &diff, None, HashMap::new())
         .await
         .unwrap();
     let (_topology, _) = RunningTopology::start_validated(config, diff, pieces)
