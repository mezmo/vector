use std::{
    num::NonZeroUsize,
    pin::Pin,
    task::{ready, Context, Poll},
};

use crate::{
    codecs::{Encoder, EncodingConfig, Transformer},
    config::{AcknowledgementsConfig, GenerateConfig, Input, SinkConfig, SinkContext},
    event::{Event, EventFinalizers, EventStatus, Finalizable},
    internal_events::PulsarSendingError,
    sinks::util::metadata::RequestMetadataBuilder,
    mezmo::{MezmoContext, user_trace::MezmoUserLog},
};
use bytes::BytesMut;
use codecs::{encoding::SerializerConfig, TextSerializerConfig};
use futures::{future::BoxFuture, stream::FuturesUnordered, FutureExt, Sink, Stream};
use pulsar::authentication::oauth2::{OAuth2Authentication, OAuth2Params};
use pulsar::compression;
use pulsar::error::AuthenticationError;
use pulsar::{
    message::proto, producer::SendFuture, proto::CommandSendReceipt, Authentication,
    Error as PulsarError, Producer, Pulsar, TokioExecutor,
};
use snafu::{ResultExt, Snafu};
use tokio_util::codec::Encoder as _;
use value::Value;
use vector_common::{
    internal_event::{
        ByteSize, BytesSent, CountByteSize, EventsSent, InternalEventHandle as _, Output, Protocol,
        Registered,
    },
    request_metadata::RequestMetadata,
    sensitive_string::SensitiveString,
};
use vector_config::configurable_component;
use vector_core::config::log_schema;

#[derive(Debug, Snafu)]
enum BuildError {
    #[snafu(display("creating pulsar producer failed: {}", source))]
    CreatePulsarSink { source: PulsarError },
}

/// Configuration for the `pulsar` sink.
#[configurable_component(sink("pulsar"))]
#[derive(Clone, Debug)]
pub struct PulsarSinkConfig {
    /// The endpoint to which the Pulsar client should connect to.
    #[serde(alias = "address")]
    endpoint: String,

    /// The Pulsar topic name to write events to.
    topic: String,

    /// The name of the producer. If not specified, the default name assigned by Pulsar will be used.
    producer_name: Option<String>,

    #[configurable(derived)]
    pub encoding: EncodingConfig,

    #[configurable(derived)]
    #[serde(default)]
    compression: PulsarCompression,

    #[configurable(derived)]
    auth: Option<AuthConfig>,

    #[configurable(derived)]
    #[serde(
        default,
        deserialize_with = "crate::serde::bool_or_struct",
        skip_serializing_if = "crate::serde::skip_serializing_if_default"
    )]
    pub acknowledgements: AcknowledgementsConfig,

    /// Log field to use as Pulsar message key.
    partition_key_field: Option<String>,
}

/// Authentication configuration.
#[configurable_component]
#[derive(Clone, Debug)]
struct AuthConfig {
    /// Basic authentication name/username.
    ///
    /// This can be used either for basic authentication (username/password) or JWT authentication.
    /// When used for JWT, the value should be `token`.
    name: Option<String>,

    /// Basic authentication password/token.
    ///
    /// This can be used either for basic authentication (username/password) or JWT authentication.
    /// When used for JWT, the value should be the signed JWT, in the compact representation.
    token: Option<SensitiveString>,

    #[configurable(derived)]
    oauth2: Option<OAuth2Config>,
}

/// OAuth2-specific authentication configuration.
#[configurable_component]
#[derive(Clone, Debug)]
pub struct OAuth2Config {
    /// The issuer URL.
    issuer_url: String,

    /// The credentials URL.
    ///
    /// A data URL is also supported.
    credentials_url: String,

    /// The OAuth2 audience.
    audience: Option<String>,

    /// The OAuth2 scope.
    scope: Option<String>,
}

/// Supported compression types for Pulsar.
#[configurable_component]
#[derive(Clone, Copy, Debug, Derivative)]
#[derivative(Default)]
#[serde(rename_all = "lowercase")]
pub enum PulsarCompression {
    /// No compression.
    #[derivative(Default)]
    None,

    /// LZ4.
    Lz4,

    /// Zlib.
    Zlib,

    /// Zstandard.
    Zstd,

    /// Snappy.
    Snappy,
}

type PulsarProducer = Producer<TokioExecutor>;
type BoxedPulsarProducer = Box<PulsarProducer>;

enum PulsarSinkState {
    None,
    Ready(BoxedPulsarProducer),
    Sending(
        BoxFuture<
            'static,
            (
                BoxedPulsarProducer,
                Result<SendFuture, PulsarError>,
                RequestMetadata,
                EventFinalizers,
            ),
        >,
    ),
}

struct PulsarSink {
    transformer: Transformer,
    encoder: Encoder<()>,
    partition_key_field: Option<String>,
    state: PulsarSinkState,
    in_flight: FuturesUnordered<
        BoxFuture<
            'static,
            (
                Result<CommandSendReceipt, PulsarError>,
                RequestMetadata,
                EventFinalizers,
            ),
        >,
    >,
    bytes_sent: Registered<BytesSent>,
<<<<<<< HEAD
    mezmo_ctx: Option<MezmoContext>,
=======
    events_sent: Registered<EventsSent>,
>>>>>>> 5623d1ed
}

impl GenerateConfig for PulsarSinkConfig {
    fn generate_config() -> toml::Value {
        toml::Value::try_from(Self {
            endpoint: "pulsar://127.0.0.1:6650".to_string(),
            topic: "topic-1234".to_string(),
            partition_key_field: Some("message".to_string()),
            compression: Default::default(),
            encoding: TextSerializerConfig::default().into(),
            auth: None,
            acknowledgements: Default::default(),
            producer_name: None,
        })
        .unwrap()
    }
}

#[async_trait::async_trait]
impl SinkConfig for PulsarSinkConfig {
    async fn build(
        &self,
        cx: SinkContext,
    ) -> crate::Result<(super::VectorSink, super::Healthcheck)> {
        let mezmo_ctx = cx.mezmo_ctx.clone();
        let producer = self
            .create_pulsar_producer(false)
            .await
            .map_err(|error| {
                mezmo_ctx.error(Value::from(format!("{error}")));
                error
            })
            .context(CreatePulsarSinkSnafu)?;

        let transformer = self.encoding.transformer();
        let serializer = self.encoding.build()?;
        let encoder = Encoder::<()>::new(serializer);

        let sink = PulsarSink::new(
            producer,
            transformer,
            encoder,
            self.partition_key_field.clone(),
            cx,
        )?;

        let producer = self
            .create_pulsar_producer(true)
            .await
            .context(CreatePulsarSinkSnafu)?;
        let healthcheck = healthcheck(producer, mezmo_ctx).boxed();

        Ok((super::VectorSink::from_event_sink(sink), healthcheck))
    }

    fn input(&self) -> Input {
        Input::log()
    }

    fn acknowledgements(&self) -> &AcknowledgementsConfig {
        &self.acknowledgements
    }
}

impl PulsarSinkConfig {
    async fn create_pulsar_producer(
        &self,
        is_healthcheck: bool,
    ) -> Result<PulsarProducer, PulsarError> {
        let mut builder = Pulsar::builder(&self.endpoint, TokioExecutor);
        if let Some(auth) = &self.auth {
            builder = match (
                auth.name.as_ref(),
                auth.token.as_ref(),
                auth.oauth2.as_ref(),
            ) {
                (Some(name), Some(token), None) => builder.with_auth(Authentication {
                    name: name.clone(),
                    data: token.inner().as_bytes().to_vec(),
                }),
                (None, None, Some(oauth2)) => builder.with_auth_provider(
                    OAuth2Authentication::client_credentials(OAuth2Params {
                        issuer_url: oauth2.issuer_url.clone(),
                        credentials_url: oauth2.credentials_url.clone(),
                        audience: oauth2.audience.clone(),
                        scope: oauth2.scope.clone(),
                    }),
                ),
                _ => return Err(PulsarError::Authentication(AuthenticationError::Custom(
                    "Invalid auth config: can only specify name and token or oauth2 configuration"
                        .to_string(),
                ))),
            };
        }

        let pulsar = builder.build().await?;
        let mut pulsar_builder = pulsar.producer().with_topic(&self.topic);

        if let Some(producer_name) = self.producer_name.clone() {
            pulsar_builder = pulsar_builder.with_name(if is_healthcheck {
                format!("{}-healthcheck", producer_name)
            } else {
                producer_name
            });
        }

        let mut producer_options = pulsar::ProducerOptions {
            compression: Some(match self.compression {
                PulsarCompression::None => compression::Compression::None,
                PulsarCompression::Lz4 => {
                    compression::Compression::Lz4(compression::CompressionLz4::default())
                }
                PulsarCompression::Zlib => {
                    compression::Compression::Zlib(compression::CompressionZlib::default())
                }
                PulsarCompression::Zstd => {
                    compression::Compression::Zstd(compression::CompressionZstd::default())
                }
                PulsarCompression::Snappy => {
                    compression::Compression::Snappy(compression::CompressionSnappy::default())
                }
            }),
            ..Default::default()
        };

        if let SerializerConfig::Avro { avro } = self.encoding.config() {
            producer_options.schema = Some(proto::Schema {
                schema_data: avro.schema.as_bytes().into(),
                r#type: proto::schema::Type::Avro as i32,
                ..Default::default()
            });
        }

        pulsar_builder.with_options(producer_options).build().await
    }
}

async fn healthcheck(producer: PulsarProducer, mezmo_ctx: Option<MezmoContext>) -> crate::Result<()> {
    let _ = producer.check_connection().await
    .map_err(|error| {
        mezmo_ctx.error(Value::from(format!("{error}")));
        error
    });
    return Ok(())
}

impl PulsarSink {
    fn new(
        producer: PulsarProducer,
        transformer: Transformer,
        encoder: Encoder<()>,
        partition_key_field: Option<String>,
        cx: SinkContext,
    ) -> crate::Result<Self> {
        Ok(Self {
            transformer,
            encoder,
            state: PulsarSinkState::Ready(Box::new(producer)),
            in_flight: FuturesUnordered::new(),
            bytes_sent: register!(BytesSent::from(Protocol::TCP)),
            events_sent: register!(EventsSent::from(Output(None))),
            partition_key_field,
            mezmo_ctx: cx.mezmo_ctx,
        })
    }

    fn poll_in_flight_prepare(&mut self, cx: &mut Context<'_>) -> Poll<()> {
        if let PulsarSinkState::Sending(fut) = &mut self.state {
            let (producer, result, metadata, finalizers) = ready!(fut.as_mut().poll(cx));

            self.state = PulsarSinkState::Ready(producer);
            self.in_flight.push(Box::pin(async move {
                let result = match result {
                    Ok(fut) => fut.await,
                    Err(error) => Err(error),
                };
                (result, metadata, finalizers)
            }));
        }

        Poll::Ready(())
    }
}

impl Sink<Event> for PulsarSink {
    type Error = ();

    fn poll_ready(mut self: Pin<&mut Self>, cx: &mut Context<'_>) -> Poll<Result<(), Self::Error>> {
        ready!(self.poll_in_flight_prepare(cx));
        Poll::Ready(Ok(()))
    }

    fn start_send(mut self: Pin<&mut Self>, mut event: Event) -> Result<(), Self::Error> {
        assert!(
            matches!(self.state, PulsarSinkState::Ready(_)),
            "Expected `poll_ready` to be called first."
        );

        let key_value: Option<String> = match (event.maybe_as_log(), &self.partition_key_field) {
            (Some(log), Some(field)) => log.get(field.as_str()).map(|x| match x {
                Value::Bytes(x) => String::from_utf8_lossy(x).to_string(),
                x => x.to_string(),
            }),
            _ => None,
        };

        let event_time: Option<u64> = event
            .maybe_as_log()
            .and_then(|log| log.get(log_schema().timestamp_key()))
            .and_then(|value| value.as_timestamp())
            .map(|ts| ts.timestamp_millis())
            .map(|i| i as u64);

        let metadata_builder = RequestMetadataBuilder::from_events(&event);
        self.transformer.transform(&mut event);

        let finalizers = event.take_finalizers();
        let mut bytes = BytesMut::new();
        self.encoder.encode(event, &mut bytes).map_err(|_| {
            finalizers.update_status(EventStatus::Errored);
            // Error is handled by `Encoder`.
        })?;

        let bytes_len =
            NonZeroUsize::new(bytes.len()).expect("payload should never be zero length");
        let metadata = metadata_builder.with_request_size(bytes_len);

        let mut producer = match std::mem::replace(&mut self.state, PulsarSinkState::None) {
            PulsarSinkState::Ready(producer) => producer,
            _ => unreachable!(),
        };

        let _ = std::mem::replace(
            &mut self.state,
            PulsarSinkState::Sending(Box::pin(async move {
                let mut builder = producer.create_message().with_content(bytes.as_ref());
                if let Some(ts) = event_time {
                    builder = builder.event_time(ts);
                };

                if let Some(key) = key_value {
                    builder = builder.with_key(key);
                };
                let result = builder.send().await;
                (producer, result, metadata, finalizers)
            })),
        );

        Ok(())
    }

    fn poll_flush(mut self: Pin<&mut Self>, cx: &mut Context<'_>) -> Poll<Result<(), Self::Error>> {
        ready!(self.poll_in_flight_prepare(cx));

        let this = Pin::into_inner(self);
        while !this.in_flight.is_empty() {
            match ready!(Pin::new(&mut this.in_flight).poll_next(cx)) {
                Some((Ok(result), metadata, finalizers)) => {
                    trace!(
                        message = "Pulsar sink produced message.",
                        message_id = ?result.message_id,
                        producer_id = %result.producer_id,
                        sequence_id = %result.sequence_id,
                    );

                    finalizers.update_status(EventStatus::Delivered);

                    this.events_sent.emit(CountByteSize(
                        metadata.event_count(),
                        metadata.events_estimated_json_encoded_byte_size(),
                    ));
                    this.bytes_sent
                        .emit(ByteSize(metadata.request_encoded_size()));
                }
                Some((Err(error), metadata, finalizers)) => {
                    this.mezmo_ctx.error(Value::from(format!("{error}")));

                    finalizers.update_status(EventStatus::Errored);
                    emit!(PulsarSendingError {
                        error: Box::new(error),
                        count: metadata.event_count(),
                    });
                    return Poll::Ready(Err(()));
                }
                None => break,
            }
        }

        Poll::Ready(Ok(()))
    }

    fn poll_close(self: Pin<&mut Self>, cx: &mut Context<'_>) -> Poll<Result<(), Self::Error>> {
        self.poll_flush(cx)
    }
}

#[cfg(test)]
mod tests {
    use super::*;

    #[test]
    fn generate_config() {
        crate::test_util::test_generate_config::<PulsarSinkConfig>();
    }
}

#[cfg(feature = "pulsar-integration-tests")]
#[cfg(test)]
mod integration_tests {
    use futures::StreamExt;
    use pulsar::SubType;

    use super::*;
    use crate::sinks::VectorSink;
    use crate::test_util::{
        components::{assert_sink_compliance, SINK_TAGS},
        random_lines_with_stream, random_string, trace_init,
    };

    fn pulsar_address() -> String {
        std::env::var("PULSAR_ADDRESS").unwrap_or_else(|_| "pulsar://127.0.0.1:6650".into())
    }

    #[tokio::test]
    async fn pulsar_happy() {
        trace_init();

        let num_events = 1_000;
        let (input, events) = random_lines_with_stream(100, num_events, None);

        let topic = format!("test-{}", random_string(10));
        let cnf = PulsarSinkConfig {
            endpoint: pulsar_address(),
            topic: topic.clone(),
            producer_name: None,
            compression: PulsarCompression::None,
            encoding: TextSerializerConfig::default().into(),
            auth: None,
            acknowledgements: Default::default(),
            partition_key_field: Some("message".to_string()),
        };

        let pulsar = Pulsar::<TokioExecutor>::builder(&cnf.endpoint, TokioExecutor)
            .build()
            .await
            .unwrap();
        let mut consumer = pulsar
            .consumer()
            .with_topic(&topic)
            .with_consumer_name("VectorTestConsumer")
            .with_subscription_type(SubType::Shared)
            .with_subscription("VectorTestSub")
            .with_options(pulsar::consumer::ConsumerOptions {
                read_compacted: Some(false),
                ..Default::default()
            })
            .build::<String>()
            .await
            .unwrap();

        let producer = cnf.create_pulsar_producer(false).await.unwrap();
        let transformer = cnf.encoding.transformer();
        let serializer = cnf.encoding.build().unwrap();
        let encoder = Encoder::<()>::new(serializer);

        assert_sink_compliance(&SINK_TAGS, async move {
            let sink =
                PulsarSink::new(producer, transformer, encoder, cnf.partition_key_field, SinkContext::new_test()).unwrap();
            VectorSink::from_event_sink(sink).run(events).await
        })
        .await
        .expect("Running sink failed");

        for line in input {
            let msg = match consumer.next().await.unwrap() {
                Ok(msg) => msg,
                Err(error) => panic!("{:?}", error),
            };
            consumer.ack(&msg).await.unwrap();
            assert_eq!(String::from_utf8_lossy(&msg.payload.data), line);
            assert_eq!(
                msg.key(),
                Some(String::from_utf8_lossy(&msg.payload.data).to_string())
            );
            assert!(msg.metadata().event_time.is_some());
        }
    }
}<|MERGE_RESOLUTION|>--- conflicted
+++ resolved
@@ -9,8 +9,8 @@
     config::{AcknowledgementsConfig, GenerateConfig, Input, SinkConfig, SinkContext},
     event::{Event, EventFinalizers, EventStatus, Finalizable},
     internal_events::PulsarSendingError,
+    mezmo::{user_trace::MezmoUserLog, MezmoContext},
     sinks::util::metadata::RequestMetadataBuilder,
-    mezmo::{MezmoContext, user_trace::MezmoUserLog},
 };
 use bytes::BytesMut;
 use codecs::{encoding::SerializerConfig, TextSerializerConfig};
@@ -175,11 +175,8 @@
         >,
     >,
     bytes_sent: Registered<BytesSent>,
-<<<<<<< HEAD
     mezmo_ctx: Option<MezmoContext>,
-=======
     events_sent: Registered<EventsSent>,
->>>>>>> 5623d1ed
 }
 
 impl GenerateConfig for PulsarSinkConfig {
@@ -317,13 +314,15 @@
     }
 }
 
-async fn healthcheck(producer: PulsarProducer, mezmo_ctx: Option<MezmoContext>) -> crate::Result<()> {
-    let _ = producer.check_connection().await
-    .map_err(|error| {
+async fn healthcheck(
+    producer: PulsarProducer,
+    mezmo_ctx: Option<MezmoContext>,
+) -> crate::Result<()> {
+    let _ = producer.check_connection().await.map_err(|error| {
         mezmo_ctx.error(Value::from(format!("{error}")));
         error
     });
-    return Ok(())
+    return Ok(());
 }
 
 impl PulsarSink {
@@ -546,8 +545,14 @@
         let encoder = Encoder::<()>::new(serializer);
 
         assert_sink_compliance(&SINK_TAGS, async move {
-            let sink =
-                PulsarSink::new(producer, transformer, encoder, cnf.partition_key_field, SinkContext::new_test()).unwrap();
+            let sink = PulsarSink::new(
+                producer,
+                transformer,
+                encoder,
+                cnf.partition_key_field,
+                SinkContext::new_test(),
+            )
+            .unwrap();
             VectorSink::from_event_sink(sink).run(events).await
         })
         .await
