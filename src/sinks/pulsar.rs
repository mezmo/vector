--- conflicted
+++ resolved
@@ -9,11 +9,8 @@
     config::{AcknowledgementsConfig, GenerateConfig, Input, SinkConfig, SinkContext},
     event::{Event, EventFinalizers, EventStatus, Finalizable},
     internal_events::PulsarSendingError,
-<<<<<<< HEAD
     mezmo::{user_trace::MezmoUserLog, MezmoContext},
-=======
     schema,
->>>>>>> 45417121
     sinks::util::metadata::RequestMetadataBuilder,
 };
 use bytes::BytesMut;
