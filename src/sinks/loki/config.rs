--- conflicted
+++ resolved
@@ -5,10 +5,7 @@
 
 use super::{healthcheck::healthcheck, sink::LokiSink};
 use crate::{
-<<<<<<< HEAD
-=======
     codecs::EncodingConfig,
->>>>>>> 92a5082f
     config::{AcknowledgementsConfig, DataType, GenerateConfig, Input, SinkConfig, SinkContext},
     http::{Auth, HttpClient, MaybeAuth},
     sinks::{
