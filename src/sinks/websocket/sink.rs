use std::{
    fmt::Debug,
    io,
    net::SocketAddr,
    task::{Context, Poll},
    time::{Duration, Instant},
};

use async_trait::async_trait;
use bytes::BytesMut;
use futures::{pin_mut, sink::SinkExt, stream::BoxStream, Sink, Stream, StreamExt};
use snafu::{ResultExt, Snafu};
use tokio::{net::TcpStream, time};
use tokio_tungstenite::{
    client_async_with_config,
    tungstenite::{
        client::{uri_mode, IntoClientRequest},
        error::{Error as WsError, ProtocolError, UrlError},
        handshake::client::Request as WsRequest,
        protocol::{Message, WebSocketConfig},
        stream::Mode as UriMode,
    },
    WebSocketStream as WsStream,
};
use tokio_util::codec::Encoder as _;
use vector_core::{
<<<<<<< HEAD
    internal_event::{ByteSize, BytesSent, EventsSent, InternalEventHandle as _, Protocol},
=======
    internal_event::{
        ByteSize, BytesSent, CountByteSize, EventsSent, InternalEventHandle as _, Output, Protocol,
    },
>>>>>>> 5623d1ed
    EstimatedJsonEncodedSizeOf,
};

use crate::{
    codecs::{Encoder, Transformer},
    dns, emit,
    event::{Event, EventStatus, Finalizable},
    http::Auth,
    internal_events::{
        ConnectionOpen, OpenGauge, WsConnectionError, WsConnectionEstablished,
        WsConnectionFailedError, WsConnectionShutdown,
    },
    sinks::util::{retries::ExponentialBackoff, StreamSink},
    sinks::websocket::config::WebSocketSinkConfig,
    tls::{MaybeTlsSettings, MaybeTlsStream, TlsError},
};

#[derive(Debug, Snafu)]
#[snafu(visibility(pub))]
pub enum WebSocketError {
    #[snafu(display("Creating WebSocket client failed: {}", source))]
    CreateFailed { source: WsError },
    #[snafu(display("Connect error: {}", source))]
    ConnectError { source: TlsError },
    #[snafu(display("Unable to resolve DNS: {}", source))]
    DnsError { source: dns::DnsError },
    #[snafu(display("No addresses returned."))]
    NoAddresses,
}

#[derive(Clone)]
pub struct WebSocketConnector {
    uri: String,
    host: String,
    port: u16,
    tls: MaybeTlsSettings,
    auth: Option<Auth>,
}

impl WebSocketConnector {
    pub fn new(
        uri: String,
        tls: MaybeTlsSettings,
        auth: Option<Auth>,
    ) -> Result<Self, WebSocketError> {
        let request = (&uri).into_client_request().context(CreateFailedSnafu)?;
        let (host, port) = Self::extract_host_and_port(&request).context(CreateFailedSnafu)?;

        Ok(Self {
            uri,
            host,
            port,
            tls,
            auth,
        })
    }

    fn extract_host_and_port(request: &WsRequest) -> Result<(String, u16), WsError> {
        let host = request
            .uri()
            .host()
            .ok_or(WsError::Url(UrlError::NoHostName))?
            .to_string();
        let mode = uri_mode(request.uri())?;
        let port = request.uri().port_u16().unwrap_or(match mode {
            UriMode::Tls => 443,
            UriMode::Plain => 80,
        });

        Ok((host, port))
    }

    const fn fresh_backoff() -> ExponentialBackoff {
        ExponentialBackoff::from_millis(2)
            .factor(250)
            .max_delay(Duration::from_secs(60))
    }

    async fn tls_connect(&self) -> Result<MaybeTlsStream<TcpStream>, WebSocketError> {
        let ip = dns::Resolver
            .lookup_ip(self.host.clone())
            .await
            .context(DnsSnafu)?
            .next()
            .ok_or(WebSocketError::NoAddresses)?;

        let addr = SocketAddr::new(ip, self.port);
        self.tls
            .connect(&self.host, &addr)
            .await
            .context(ConnectSnafu)
    }

    async fn connect(&self) -> Result<WsStream<MaybeTlsStream<TcpStream>>, WebSocketError> {
        let mut request = (&self.uri)
            .into_client_request()
            .context(CreateFailedSnafu)?;

        if let Some(auth) = &self.auth {
            auth.apply(&mut request);
        }

        let maybe_tls = self.tls_connect().await?;

        let ws_config = WebSocketConfig {
            max_send_queue: None, // don't buffer messages
            ..Default::default()
        };

        let (ws_stream, _response) = client_async_with_config(request, maybe_tls, Some(ws_config))
            .await
            .context(CreateFailedSnafu)?;

        Ok(ws_stream)
    }

    async fn connect_backoff(&self) -> WsStream<MaybeTlsStream<TcpStream>> {
        let mut backoff = Self::fresh_backoff();
        loop {
            match self.connect().await {
                Ok(ws_stream) => {
                    emit!(WsConnectionEstablished {});
                    return ws_stream;
                }
                Err(error) => {
                    emit!(WsConnectionFailedError {
                        error: Box::new(error)
                    });
                    time::sleep(backoff.next().unwrap()).await;
                }
            }
        }
    }

    pub async fn healthcheck(&self) -> crate::Result<()> {
        self.connect().await.map(|_| ()).map_err(Into::into)
    }
}

struct PingInterval {
    interval: Option<time::Interval>,
}

impl PingInterval {
    fn new(period: Option<u64>) -> Self {
        Self {
            interval: period.map(|period| time::interval(Duration::from_secs(period))),
        }
    }

    fn poll_tick(&mut self, cx: &mut Context<'_>) -> Poll<time::Instant> {
        match self.interval.as_mut() {
            Some(interval) => interval.poll_tick(cx),
            None => Poll::Pending,
        }
    }

    async fn tick(&mut self) -> time::Instant {
        std::future::poll_fn(|cx| self.poll_tick(cx)).await
    }
}

pub struct WebSocketSink {
    transformer: Transformer,
    encoder: Encoder<()>,
    connector: WebSocketConnector,
    ping_interval: Option<u64>,
    ping_timeout: Option<u64>,
}

impl WebSocketSink {
    pub fn new(config: &WebSocketSinkConfig, connector: WebSocketConnector) -> crate::Result<Self> {
        let transformer = config.encoding.transformer();
        let serializer = config.encoding.build()?;
        let encoder = Encoder::<()>::new(serializer);

        Ok(Self {
            transformer,
            encoder,
            connector,
            ping_interval: config.ping_interval.filter(|v| *v > 0),
            ping_timeout: config.ping_timeout.filter(|v| *v > 0),
        })
    }

    async fn create_sink_and_stream(
        &self,
    ) -> (
        impl Sink<Message, Error = WsError>,
        impl Stream<Item = Result<Message, WsError>>,
    ) {
        let ws_stream = self.connector.connect_backoff().await;
        ws_stream.split()
    }

    fn check_received_pong_time(&self, last_pong: Instant) -> Result<(), WsError> {
        if let Some(ping_timeout) = self.ping_timeout {
            if last_pong.elapsed() > Duration::from_secs(ping_timeout) {
                return Err(WsError::Io(io::Error::new(
                    io::ErrorKind::TimedOut,
                    "Pong not received in time",
                )));
            }
        }

        Ok(())
    }

    async fn handle_events<I, WS, O>(
        &mut self,
        input: &mut I,
        ws_stream: &mut WS,
        ws_sink: &mut O,
    ) -> Result<(), ()>
    where
        I: Stream<Item = Event> + Unpin,
        WS: Stream<Item = Result<Message, WsError>> + Unpin,
        O: Sink<Message, Error = WsError> + Unpin,
    {
        const PING: &[u8] = b"PING";

        let mut ping_interval = PingInterval::new(self.ping_interval);

        if let Err(error) = ws_sink.send(Message::Ping(PING.to_vec())).await {
            emit!(WsConnectionError { error });
            return Err(());
        }
        let mut last_pong = Instant::now();

        let bytes_sent = register!(BytesSent::from(Protocol("websocket".into())));
        let events_sent = register!(EventsSent::from(Output(None)));

        loop {
            let result = tokio::select! {
                _ = ping_interval.tick() => {
                    match self.check_received_pong_time(last_pong) {
                        Ok(()) => ws_sink.send(Message::Ping(PING.to_vec())).await.map(|_| ()),
                        Err(e) => Err(e)
                    }
                },

                Some(msg) = ws_stream.next() => {
                    // Pongs are sent automatically by tungstenite during reading from the stream.
                    match msg {
                        Ok(Message::Pong(_)) => {
                            last_pong = Instant::now();
                            Ok(())
                        },
                        Ok(_) => Ok(()),
                        Err(e) => Err(e)
                    }
                },

                event = input.next() => {
                    let mut event = if let Some(event) = event {
                        event
                    } else {
                        break;
                    };

                    let finalizers = event.take_finalizers();

                    self.transformer.transform(&mut event);

                    let event_byte_size = event.estimated_json_encoded_size_of();

                    let mut bytes = BytesMut::new();
                    let res = match self.encoder.encode(event, &mut bytes) {
                        Ok(()) => {
                            finalizers.update_status(EventStatus::Delivered);

                            let message = Message::text(String::from_utf8_lossy(&bytes));
                            let message_len = message.len();

                            ws_sink.send(message).await.map(|_| {
                                events_sent.emit(CountByteSize(1, event_byte_size));
                                bytes_sent.emit(ByteSize(message_len));
                            })
                        },
                        Err(_) => {
                            // Error is handled by `Encoder`.
                            finalizers.update_status(EventStatus::Errored);
                            Ok(())
                        }
                    };

                    res
                },
                else => break,
            };

            if let Err(error) = result {
                if is_closed(&error) {
                    emit!(WsConnectionShutdown);
                } else {
                    emit!(WsConnectionError { error });
                }
                return Err(());
            }
        }

        Ok(())
    }
}

#[async_trait]
impl StreamSink<Event> for WebSocketSink {
    async fn run(mut self: Box<Self>, input: BoxStream<'_, Event>) -> Result<(), ()> {
        let input = input.fuse().peekable();
        pin_mut!(input);

        while input.as_mut().peek().await.is_some() {
            let (ws_sink, ws_stream) = self.create_sink_and_stream().await;
            pin_mut!(ws_sink);
            pin_mut!(ws_stream);

            let _open_token = OpenGauge::new().open(|count| emit!(ConnectionOpen { count }));

            if self
                .handle_events(&mut input, &mut ws_stream, &mut ws_sink)
                .await
                .is_ok()
            {
                let _ = ws_sink.close().await;
            }
        }

        Ok(())
    }
}

const fn is_closed(error: &WsError) -> bool {
    matches!(
        error,
        WsError::ConnectionClosed
            | WsError::AlreadyClosed
            | WsError::Protocol(ProtocolError::ResetWithoutClosingHandshake)
    )
}

#[cfg(test)]
mod tests {
    use std::net::SocketAddr;

    use codecs::JsonSerializerConfig;
    use futures::{future, FutureExt, StreamExt};
    use serde_json::Value as JsonValue;
    use tokio::time::timeout;
    use tokio_tungstenite::{
        accept_async, accept_hdr_async,
        tungstenite::error::{Error as WsError, ProtocolError},
        tungstenite::handshake::server::{Request, Response},
    };

    use super::*;
    use crate::{
        config::{SinkConfig, SinkContext},
        test_util::{
            components::{run_and_assert_sink_compliance, SINK_TAGS},
            next_addr, random_lines_with_stream, trace_init, CountReceiver,
        },
        tls::{self, TlsConfig, TlsEnableableConfig},
    };

    #[tokio::test(flavor = "multi_thread")]
    async fn test_websocket() {
        trace_init();

        let addr = next_addr();
        let config = WebSocketSinkConfig {
            uri: format!("ws://{}", addr),
            tls: None,
            encoding: JsonSerializerConfig::default().into(),
            ping_interval: None,
            ping_timeout: None,
            acknowledgements: Default::default(),
            auth: None,
        };
        let tls = MaybeTlsSettings::Raw(());

        send_events_and_assert(addr, config, tls, None).await;
    }

    #[tokio::test(flavor = "multi_thread")]
    async fn test_auth_websocket() {
        trace_init();

        let auth = Some(Auth::Bearer {
            token: "OiJIUzI1NiIsInR5cCI6IkpXVCJ".to_string().into(),
        });
        let auth_clone = auth.clone();
        let addr = next_addr();
        let config = WebSocketSinkConfig {
            uri: format!("ws://{}", addr),
            tls: None,
            encoding: JsonSerializerConfig::default().into(),
            ping_interval: None,
            ping_timeout: None,
            acknowledgements: Default::default(),
            auth,
        };
        let tls = MaybeTlsSettings::Raw(());

        send_events_and_assert(addr, config, tls, auth_clone).await;
    }

    #[tokio::test(flavor = "multi_thread")]
    async fn test_tls_websocket() {
        trace_init();

        let addr = next_addr();
        let tls_config = Some(TlsEnableableConfig::test_config());
        let tls = MaybeTlsSettings::from_config(&tls_config, true).unwrap();

        let config = WebSocketSinkConfig {
            uri: format!("wss://{}", addr),
            tls: Some(TlsEnableableConfig {
                enabled: Some(true),
                options: TlsConfig {
                    verify_certificate: Some(false),
                    verify_hostname: Some(true),
                    ca_file: Some(tls::TEST_PEM_CRT_PATH.into()),
                    ..Default::default()
                },
            }),
            encoding: JsonSerializerConfig::default().into(),
            ping_timeout: None,
            ping_interval: None,
            acknowledgements: Default::default(),
            auth: None,
        };

        send_events_and_assert(addr, config, tls, None).await;
    }

    #[tokio::test]
    async fn test_websocket_reconnect() {
        trace_init();

        let addr = next_addr();
        let config = WebSocketSinkConfig {
            uri: format!("ws://{}", addr),
            tls: None,
            encoding: JsonSerializerConfig::default().into(),
            ping_interval: None,
            ping_timeout: None,
            acknowledgements: Default::default(),
            auth: None,
        };
        let tls = MaybeTlsSettings::Raw(());

        let mut receiver = create_count_receiver(addr, tls.clone(), true, None);

        let context = SinkContext::new_test();
        let (sink, _healthcheck) = config.build(context).await.unwrap();

        let (_lines, events) = random_lines_with_stream(10, 100, None);
        let events = events.then(|event| async move {
            time::sleep(Duration::from_millis(10)).await;
            event
        });
        let _ = tokio::spawn(sink.run(events));

        receiver.connected().await;
        time::sleep(Duration::from_millis(500)).await;
        assert!(!receiver.await.is_empty());

        let mut receiver = create_count_receiver(addr, tls, false, None);
        assert!(timeout(Duration::from_secs(10), receiver.connected())
            .await
            .is_ok());
    }

    async fn send_events_and_assert(
        addr: SocketAddr,
        config: WebSocketSinkConfig,
        tls: MaybeTlsSettings,
        auth: Option<Auth>,
    ) {
        let mut receiver = create_count_receiver(addr, tls, false, auth);

        let context = SinkContext::new_test();
        let (sink, _healthcheck) = config.build(context).await.unwrap();

        let (lines, events) = random_lines_with_stream(10, 100, None);
        run_and_assert_sink_compliance(sink, events, &SINK_TAGS).await;

        receiver.connected().await;

        let output = receiver.await;
        assert_eq!(lines.len(), output.len());
        let message_key = crate::config::log_schema().message_key();
        for (source, received) in lines.iter().zip(output) {
            let json = serde_json::from_str::<JsonValue>(&received).expect("Invalid JSON");
            let received = json.get(message_key).unwrap().as_str().unwrap();
            assert_eq!(source, received);
        }
    }

    fn create_count_receiver(
        addr: SocketAddr,
        tls: MaybeTlsSettings,
        interrupt_stream: bool,
        auth: Option<Auth>,
    ) -> CountReceiver<String> {
        CountReceiver::receive_items_stream(move |tripwire, connected| async move {
            let listener = tls.bind(&addr).await.unwrap();
            let stream = listener.accept_stream();

            let tripwire = tripwire.map(|_| ()).shared();
            let stream_tripwire = tripwire.clone();
            let mut connected = Some(connected);

            let stream = stream
                .take_until(tripwire)
                .filter_map(move |maybe_tls_stream| {
                    let au = auth.clone();
                    async move {
                        let maybe_tls_stream = maybe_tls_stream.unwrap();
                        let ws_stream = match au {
                            Some(a) => {
                                let auth_callback = |req: &Request, res: Response| {
                                    let hdr = req.headers().get("Authorization");
                                    if let Some(h) = hdr {
                                        match a {
                                            Auth::Bearer { token } => {
                                                if format!("Bearer {}", token.inner())
                                                    != h.to_str().unwrap()
                                                {
                                                    return Err(
                                                        http::Response::<Option<String>>::new(None),
                                                    );
                                                }
                                            }
                                            Auth::Basic {
                                                user: _user,
                                                password: _password,
                                            } => { /* Not needed for tests at the moment */ }
                                        }
                                    }
                                    Ok(res)
                                };
                                accept_hdr_async(maybe_tls_stream, auth_callback)
                                    .await
                                    .unwrap()
                            }
                            None => accept_async(maybe_tls_stream).await.unwrap(),
                        };

                        Some(
                            ws_stream
                                .filter_map(|msg| {
                                    future::ready(match msg {
                                        Ok(msg) if msg.is_text() => {
                                            Some(Ok(msg.into_text().unwrap()))
                                        }
                                        Err(WsError::Protocol(
                                            ProtocolError::ResetWithoutClosingHandshake,
                                        )) => None,
                                        Err(e) => Some(Err(e)),
                                        _ => None,
                                    })
                                })
                                .take_while(|msg| future::ready(msg.is_ok()))
                                .filter_map(|msg| future::ready(msg.ok())),
                        )
                    }
                })
                .map(move |ws_stream| {
                    connected.take().map(|trigger| trigger.send(()));
                    ws_stream
                })
                .flatten();

            match interrupt_stream {
                false => stream.boxed(),
                true => stream.take_until(stream_tripwire).boxed(),
            }
        })
    }
}<|MERGE_RESOLUTION|>--- conflicted
+++ resolved
@@ -24,13 +24,9 @@
 };
 use tokio_util::codec::Encoder as _;
 use vector_core::{
-<<<<<<< HEAD
-    internal_event::{ByteSize, BytesSent, EventsSent, InternalEventHandle as _, Protocol},
-=======
     internal_event::{
         ByteSize, BytesSent, CountByteSize, EventsSent, InternalEventHandle as _, Output, Protocol,
     },
->>>>>>> 5623d1ed
     EstimatedJsonEncodedSizeOf,
 };
 
