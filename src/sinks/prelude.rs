--- conflicted
+++ resolved
@@ -5,15 +5,11 @@
     codecs::{Encoder, EncodingConfig, Transformer},
     config::{DataType, GenerateConfig, SinkConfig, SinkContext},
     event::{Event, LogEvent},
-<<<<<<< HEAD
-    internal_events::TemplateRenderingError,
+    internal_events::{SinkRequestBuildError, TemplateRenderingError},
     mezmo::{
         user_trace::{MezmoLoggingService, MezmoUserLog, UserLoggingError, UserLoggingResponse},
         MezmoContext,
     }, // Mezmo-added re-exports for use in most sinks
-=======
-    internal_events::{SinkRequestBuildError, TemplateRenderingError},
->>>>>>> beb74c1c
     sinks::util::retries::RetryLogic,
     sinks::{
         util::{
