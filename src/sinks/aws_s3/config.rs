use std::convert::TryInto;

use aws_sdk_s3::Client as S3Client;
use codecs::encoding::{Framer, FramingConfig};
use codecs::TextSerializerConfig;
use tower::ServiceBuilder;
use vector_config::configurable_component;
use vector_core::sink::VectorSink;

use crate::{
<<<<<<< HEAD
    codecs::Encoder,
=======
    aws::{AwsAuthentication, RegionOrEndpoint},
    codecs::{Encoder, EncodingConfigWithFraming, SinkType},
>>>>>>> 92a5082f
    config::{
        AcknowledgementsConfig, DataType, GenerateConfig, Input, ProxyConfig, SinkConfig,
        SinkContext,
    },
    sinks::{
        aws_s3::sink::S3RequestOptions,
        s3_common::{
            self,
            config::{S3Options, S3RetryLogic},
            service::S3Service,
            sink::S3Sink,
        },
        util::{
            partitioner::KeyPartitioner, BatchConfig, BulkSizeBasedDefaultBatchSettings,
            Compression, ServiceBuilderExt, TowerRequestConfig,
        },
        Healthcheck,
    },
    tls::TlsConfig,
};

const DEFAULT_KEY_PREFIX: &str = "date=%F/";
const DEFAULT_FILENAME_TIME_FORMAT: &str = "%s";
const DEFAULT_FILENAME_APPEND_UUID: bool = true;

/// Configuration for the `aws_s3` sink.
#[configurable_component(sink)]
#[derive(Clone, Debug)]
#[serde(deny_unknown_fields)]
pub struct S3SinkConfig {
    /// The S3 bucket name.
    ///
    /// This must not include a leading `s3://` or a trailing `/`.
    pub bucket: String,

    /// A prefix to apply to all object keys.
    ///
    /// Prefixes are useful for partitioning objects, such as by creating an object key that
    /// stores objects under a particular "directory". If using a prefix for this purpose, it must end
    /// in `/` in order to act as a directory path: Vector will **not** add a trailing `/` automatically.
    #[configurable(metadata(templateable))]
    pub key_prefix: Option<String>,

    /// The timestamp format for the time component of the object key.
    ///
    /// By default, object keys are appended with a timestamp that reflects when the objects are
    /// sent to S3, such that the resulting object key is functionally equivalent to joining the key
    /// prefix with the formatted timestamp, such as `date=2022-07-18/1658176486`.
    ///
    /// This would represent a `key_prefix` set to `date=%F/` and the timestamp of Mon Jul 18 2022
    /// 20:34:44 GMT+0000, with the `filename_time_format` being set to `%s`, which renders
    /// timestamps in seconds since the Unix epoch.
    ///
    /// Supports the common [`strftime`][chrono_strftime_specifiers] specifiers found in most
    /// languages.
    ///
    /// When set to an empty string, no timestamp will be appended to the key prefix.
    ///
    /// [chrono_strftime_specifiers]: https://docs.rs/chrono/latest/chrono/format/strftime/index.html#specifiers
    pub filename_time_format: Option<String>,

    /// Whether or not to append a UUID v4 token to the end of the object key.
    ///
    /// The UUID is appended to the timestamp portion of the object key, such that if the object key
    /// being generated was `date=2022-07-18/1658176486`, setting this field to `true` would result
    /// in an object key that looked like `date=2022-07-18/1658176486-30f6652c-71da-4f9f-800d-a1189c47c547`.
    ///
    /// This ensures there are no name collisions, and can be useful in high-volume workloads where
    /// object keys must be unique.
    pub filename_append_uuid: Option<bool>,

    /// The filename extension to use in the object key.
    pub filename_extension: Option<String>,

    #[serde(flatten)]
    pub options: S3Options,

    #[serde(flatten)]
    pub region: RegionOrEndpoint,

    #[serde(flatten)]
    pub encoding: EncodingConfigWithFraming,

    #[configurable(derived)]
    #[serde(default = "Compression::gzip_default")]
    pub compression: Compression,

    #[configurable(derived)]
    #[serde(default)]
    pub batch: BatchConfig<BulkSizeBasedDefaultBatchSettings>,

    #[configurable(derived)]
    #[serde(default)]
    pub request: TowerRequestConfig,

    #[configurable(derived)]
    pub tls: Option<TlsConfig>,

    #[configurable(derived)]
    #[serde(default)]
    pub auth: AwsAuthentication,

    #[configurable(derived)]
    #[serde(
        default,
        deserialize_with = "crate::serde::bool_or_struct",
        skip_serializing_if = "crate::serde::skip_serializing_if_default"
    )]
    pub acknowledgements: AcknowledgementsConfig,
}

impl GenerateConfig for S3SinkConfig {
    fn generate_config() -> toml::Value {
        toml::Value::try_from(Self {
            bucket: "".to_owned(),
            key_prefix: None,
            filename_time_format: None,
            filename_append_uuid: None,
            filename_extension: None,
            options: S3Options::default(),
            region: RegionOrEndpoint::default(),
            encoding: (None::<FramingConfig>, TextSerializerConfig::new()).into(),
            compression: Compression::gzip_default(),
            batch: BatchConfig::default(),
            request: TowerRequestConfig::default(),
            tls: Some(TlsConfig::default()),
            auth: AwsAuthentication::default(),
            acknowledgements: Default::default(),
        })
        .unwrap()
    }
}

#[async_trait::async_trait]
#[typetag::serde(name = "aws_s3")]
impl SinkConfig for S3SinkConfig {
    async fn build(&self, cx: SinkContext) -> crate::Result<(VectorSink, Healthcheck)> {
        let service = self.create_service(&cx.proxy).await?;
        let healthcheck = self.build_healthcheck(service.client())?;
        let sink = self.build_processor(service)?;
        Ok((sink, healthcheck))
    }

    fn input(&self) -> Input {
        Input::new(self.encoding.config().1.input_type() & DataType::Log)
    }

    fn sink_type(&self) -> &'static str {
        "aws_s3"
    }

    fn acknowledgements(&self) -> &AcknowledgementsConfig {
        &self.acknowledgements
    }
}

impl S3SinkConfig {
    pub fn build_processor(&self, service: S3Service) -> crate::Result<VectorSink> {
        // Build our S3 client/service, which is what we'll ultimately feed
        // requests into in order to ship files to S3.  We build this here in
        // order to configure the client/service with retries, concurrency
        // limits, rate limits, and whatever else the client should have.
        let request_limits = self.request.unwrap_with(&Default::default());
        let service = ServiceBuilder::new()
            .settings(request_limits, S3RetryLogic)
            .service(service);

        // Configure our partitioning/batching.
        let batch_settings = self.batch.into_batcher_settings()?;
        let key_prefix = self
            .key_prefix
            .as_ref()
            .cloned()
            .unwrap_or_else(|| DEFAULT_KEY_PREFIX.into())
            .try_into()?;
        let partitioner = KeyPartitioner::new(key_prefix);

        // And now collect all of the S3-specific options and configuration knobs.
        let filename_time_format = self
            .filename_time_format
            .as_ref()
            .cloned()
            .unwrap_or_else(|| DEFAULT_FILENAME_TIME_FORMAT.into());
        let filename_append_uuid = self
            .filename_append_uuid
            .unwrap_or(DEFAULT_FILENAME_APPEND_UUID);

        let transformer = self.encoding.transformer();
        let (framer, serializer) = self.encoding.build(SinkType::MessageBased)?;
        let encoder = Encoder::<Framer>::new(framer, serializer);

        let request_options = S3RequestOptions {
            bucket: self.bucket.clone(),
            api_options: self.options.clone(),
            filename_extension: self.filename_extension.clone(),
            filename_time_format,
            filename_append_uuid,
            encoder: (transformer, encoder),
            compression: self.compression,
        };

        let sink = S3Sink::new(service, request_options, partitioner, batch_settings);

        Ok(VectorSink::from_event_streamsink(sink))
    }

    pub fn build_healthcheck(&self, client: S3Client) -> crate::Result<Healthcheck> {
        s3_common::config::build_healthcheck(self.bucket.clone(), client)
    }

    pub async fn create_service(&self, proxy: &ProxyConfig) -> crate::Result<S3Service> {
        s3_common::config::create_service(&self.region, &self.auth, proxy, &self.tls).await
    }
}

#[cfg(test)]
mod tests {
    use super::S3SinkConfig;

    #[test]
    fn generate_config() {
        crate::test_util::test_generate_config::<S3SinkConfig>();
    }
}<|MERGE_RESOLUTION|>--- conflicted
+++ resolved
@@ -8,12 +8,8 @@
 use vector_core::sink::VectorSink;
 
 use crate::{
-<<<<<<< HEAD
-    codecs::Encoder,
-=======
     aws::{AwsAuthentication, RegionOrEndpoint},
     codecs::{Encoder, EncodingConfigWithFraming, SinkType},
->>>>>>> 92a5082f
     config::{
         AcknowledgementsConfig, DataType, GenerateConfig, Input, ProxyConfig, SinkConfig,
         SinkContext,
