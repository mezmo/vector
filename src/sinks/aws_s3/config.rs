use std::convert::TryInto;

use aws_sdk_s3::Client as S3Client;
use codecs::{
    encoding::{Framer, FramingConfig},
    TextSerializerConfig,
};
use tower::ServiceBuilder;
use vector_config::configurable_component;
use vector_core::sink::VectorSink;

use super::sink::S3RequestOptions;
use crate::{
    aws::{AwsAuthentication, RegionOrEndpoint},
    codecs::{Encoder, EncodingConfigWithFraming, SinkType, Transformer},
    config::{
        AcknowledgementsConfig, DataType, GenerateConfig, Input, ProxyConfig, SinkConfig,
        SinkContext,
    },
    mezmo::user_trace::MezmoLoggingService,
    sinks::{
        s3_common::{
            self,
            config::{S3Options, S3RetryLogic},
            partitioner::S3KeyPartitioner,
            service::S3Service,
            sink::S3Sink,
        },
        util::{
            BatchConfig, BulkSizeBasedDefaultBatchSettings, Compression, ServiceBuilderExt,
            TowerRequestConfig,
        },
        Healthcheck,
    },
    template::Template,
    tls::TlsConfig,
};

/// Configuration for the `aws_s3` sink.
#[configurable_component(sink("aws_s3"))]
#[derive(Clone, Debug)]
#[serde(deny_unknown_fields)]
pub struct S3SinkConfig {
    /// The S3 bucket name.
    ///
    /// This must not include a leading `s3://` or a trailing `/`.
    #[configurable(metadata(docs::examples = "my-bucket"))]
    pub bucket: String,

    /// A prefix to apply to all object keys.
    ///
    /// Prefixes are useful for partitioning objects, such as by creating an object key that
    /// stores objects under a particular directory. If using a prefix for this purpose, it must end
    /// in `/` to act as a directory path. A trailing `/` is **not** automatically added.
    #[serde(default = "default_key_prefix")]
    #[configurable(metadata(docs::templateable))]
    #[configurable(metadata(docs::examples = "date=%F/hour=%H"))]
    #[configurable(metadata(docs::examples = "year=%Y/month=%m/day=%d"))]
    #[configurable(metadata(docs::examples = "application_id={{ application_id }}/date=%F"))]
    pub key_prefix: String,

    /// The timestamp format for the time component of the object key.
    ///
    /// By default, object keys are appended with a timestamp that reflects when the objects are
    /// sent to S3, such that the resulting object key is functionally equivalent to joining the key
    /// prefix with the formatted timestamp, such as `date=2022-07-18/1658176486`.
    ///
    /// This would represent a `key_prefix` set to `date=%F/` and the timestamp of Mon Jul 18 2022
    /// 20:34:44 GMT+0000, with the `filename_time_format` being set to `%s`, which renders
    /// timestamps in seconds since the Unix epoch.
    ///
    /// Supports the common [`strftime`][chrono_strftime_specifiers] specifiers found in most
    /// languages.
    ///
    /// When set to an empty string, no timestamp is appended to the key prefix.
    ///
    /// [chrono_strftime_specifiers]: https://docs.rs/chrono/latest/chrono/format/strftime/index.html#specifiers
    #[serde(default = "default_filename_time_format")]
    pub filename_time_format: String,

    /// Whether or not to append a UUID v4 token to the end of the object key.
    ///
    /// The UUID is appended to the timestamp portion of the object key, such that if the object key
    /// generated is `date=2022-07-18/1658176486`, setting this field to `true` results
    /// in an object key that looks like `date=2022-07-18/1658176486-30f6652c-71da-4f9f-800d-a1189c47c547`.
    ///
    /// This ensures there are no name collisions, and can be useful in high-volume workloads where
    /// object keys must be unique.
    #[serde(default = "crate::serde::default_true")]
    pub filename_append_uuid: bool,

    /// The filename extension to use in the object key.
    ///
    /// This overrides setting the extension based on the configured `compression`.
    #[configurable(metadata(docs::examples = "json"))]
    pub filename_extension: Option<String>,

    #[serde(flatten)]
    pub options: S3Options,

    #[serde(flatten)]
    pub region: RegionOrEndpoint,

    #[serde(flatten)]
    pub encoding: EncodingConfigWithFraming,

    /// Compression configuration.
    ///
    /// All compression algorithms use the default compression level unless otherwise specified.
    ///
    /// Some cloud storage API clients and browsers handle decompression transparently, so
    /// depending on how they are accessed, files may not always appear to be compressed.
    #[configurable(derived)]
    #[serde(default = "Compression::gzip_default")]
    pub compression: Compression,

    #[configurable(derived)]
    #[serde(default)]
    pub batch: BatchConfig<BulkSizeBasedDefaultBatchSettings>,

    #[configurable(derived)]
    #[serde(default)]
    pub request: TowerRequestConfig,

    #[configurable(derived)]
    pub tls: Option<TlsConfig>,

    #[configurable(derived)]
    #[serde(default)]
    pub auth: AwsAuthentication,

    #[configurable(derived)]
    #[serde(
        default,
        deserialize_with = "crate::serde::bool_or_struct",
        skip_serializing_if = "crate::serde::skip_serializing_if_default"
    )]
    pub acknowledgements: AcknowledgementsConfig,
}

pub(super) fn default_key_prefix() -> String {
    "date=%F".to_string()
}

pub(super) fn default_filename_time_format() -> String {
    "%s".to_string()
}

impl GenerateConfig for S3SinkConfig {
    fn generate_config() -> toml::Value {
        toml::Value::try_from(Self {
            bucket: "".to_owned(),
            key_prefix: default_key_prefix(),
            filename_time_format: default_filename_time_format(),
            filename_append_uuid: true,
            filename_extension: None,
            options: S3Options::default(),
            region: RegionOrEndpoint::default(),
            encoding: (None::<FramingConfig>, TextSerializerConfig::default()).into(),
            compression: Compression::gzip_default(),
            batch: BatchConfig::default(),
            request: TowerRequestConfig::default(),
            tls: Some(TlsConfig::default()),
            auth: AwsAuthentication::default(),
            acknowledgements: Default::default(),
        })
        .unwrap()
    }
}

#[async_trait::async_trait]
impl SinkConfig for S3SinkConfig {
    async fn build(&self, cx: SinkContext) -> crate::Result<(VectorSink, Healthcheck)> {
        let service = self.create_service(&cx.proxy).await?;
        let healthcheck = self.build_healthcheck(service.client(), cx.clone())?;
        let sink = self.build_processor(service, cx)?;
        Ok((sink, healthcheck))
    }

    fn input(&self) -> Input {
        Input::new(self.encoding.config().1.input_type() & DataType::Log)
    }

    fn acknowledgements(&self) -> &AcknowledgementsConfig {
        &self.acknowledgements
    }
}

impl S3SinkConfig {
    pub fn build_processor(
        &self,
        service: S3Service,
        cx: SinkContext,
    ) -> crate::Result<VectorSink> {
        // Build our S3 client/service, which is what we'll ultimately feed
        // requests into in order to ship files to S3.  We build this here in
        // order to configure the client/service with retries, concurrency
        // limits, rate limits, and whatever else the client should have.
        let request_limits = self.request.unwrap_with(&Default::default());
        let service = ServiceBuilder::new()
            .settings(request_limits, S3RetryLogic)
            .service(MezmoLoggingService::new(service, cx.mezmo_ctx));

        // Configure our partitioning/batching.
        let batch_settings = self.batch.into_batcher_settings()?;
        let key_prefix = self.key_prefix.clone().try_into()?;
        let ssekms_key_id = self
            .options
            .ssekms_key_id
            .as_ref()
            .cloned()
            .map(|ssekms_key_id| Template::try_from(ssekms_key_id.as_str()))
            .transpose()?;
        let partitioner = S3KeyPartitioner::new(key_prefix, ssekms_key_id);

<<<<<<< HEAD
        // And now collect all of the S3-specific options and configuration knobs.
        let filename_time_format = self
            .filename_time_format
            .as_ref()
            .cloned()
            .unwrap_or_else(|| DEFAULT_FILENAME_TIME_FORMAT.into());
        let filename_append_uuid = self
            .filename_append_uuid
            .unwrap_or(DEFAULT_FILENAME_APPEND_UUID);

=======
        let transformer = self.encoding.transformer();
>>>>>>> 45417121
        let (framer, serializer) = self.encoding.build(SinkType::MessageBased)?;
        // Mezmo-only: Since the message reshaper is contained within the Transformer which is a tuple within
        // `EncodingConfigWithFraming`, we need to swap the transformers.
        let transformer =
            Transformer::new_with_mezmo_reshape(self.encoding.transformer(), Some(&serializer));

        let encoder = Encoder::<Framer>::new(framer, serializer);

        let request_options = S3RequestOptions {
            bucket: self.bucket.clone(),
            api_options: self.options.clone(),
            filename_extension: self.filename_extension.clone(),
            filename_time_format: self.filename_time_format.clone(),
            filename_append_uuid: self.filename_append_uuid,
            encoder: (transformer, encoder),
            compression: self.compression,
        };

        let sink = S3Sink::new(service, request_options, partitioner, batch_settings);

        Ok(VectorSink::from_event_streamsink(sink))
    }

    pub fn build_healthcheck(
        &self,
        client: S3Client,
        cx: SinkContext,
    ) -> crate::Result<Healthcheck> {
        s3_common::config::build_healthcheck(self.bucket.clone(), client, cx)
    }

    pub async fn create_service(&self, proxy: &ProxyConfig) -> crate::Result<S3Service> {
        s3_common::config::create_service(&self.region, &self.auth, proxy, &self.tls).await
    }
}

#[cfg(test)]
mod tests {
    use super::S3SinkConfig;

    #[test]
    fn generate_config() {
        crate::test_util::test_generate_config::<S3SinkConfig>();
    }
}<|MERGE_RESOLUTION|>--- conflicted
+++ resolved
@@ -213,20 +213,6 @@
             .transpose()?;
         let partitioner = S3KeyPartitioner::new(key_prefix, ssekms_key_id);
 
-<<<<<<< HEAD
-        // And now collect all of the S3-specific options and configuration knobs.
-        let filename_time_format = self
-            .filename_time_format
-            .as_ref()
-            .cloned()
-            .unwrap_or_else(|| DEFAULT_FILENAME_TIME_FORMAT.into());
-        let filename_append_uuid = self
-            .filename_append_uuid
-            .unwrap_or(DEFAULT_FILENAME_APPEND_UUID);
-
-=======
-        let transformer = self.encoding.transformer();
->>>>>>> 45417121
         let (framer, serializer) = self.encoding.build(SinkType::MessageBased)?;
         // Mezmo-only: Since the message reshaper is contained within the Transformer which is a tuple within
         // `EncodingConfigWithFraming`, we need to swap the transformers.
