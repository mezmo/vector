use std::convert::TryInto;

use aws_sdk_s3::Client as S3Client;
use codecs::{
    encoding::{Framer, FramingConfig},
    TextSerializerConfig,
};
use tower::ServiceBuilder;
use vector_config::configurable_component;
use vector_core::sink::VectorSink;

use super::sink::S3RequestOptions;
use crate::{
    aws::{AwsAuthentication, RegionOrEndpoint},
<<<<<<< HEAD
    codecs::{Encoder, EncodingConfigWithFraming, SinkType, Transformer},
    config::{
        AcknowledgementsConfig, DataType, GenerateConfig, Input, ProxyConfig, SinkConfig,
        SinkContext,
    },
    mezmo::user_trace::MezmoLoggingService,
=======
    codecs::{Encoder, EncodingConfigWithFraming, SinkType},
    config::{AcknowledgementsConfig, GenerateConfig, Input, ProxyConfig, SinkConfig, SinkContext},
>>>>>>> 38c3f0be
    sinks::{
        s3_common::{
            self,
            config::{S3Options, S3RetryLogic},
            partitioner::S3KeyPartitioner,
            service::S3Service,
            sink::S3Sink,
        },
        util::{
            BatchConfig, BulkSizeBasedDefaultBatchSettings, Compression, ServiceBuilderExt,
            TowerRequestConfig,
        },
        Healthcheck,
    },
    template::Template,
    tls::TlsConfig,
};

/// Configuration for the `aws_s3` sink.
#[configurable_component(sink("aws_s3"))]
#[derive(Clone, Debug)]
#[serde(deny_unknown_fields)]
pub struct S3SinkConfig {
    /// The S3 bucket name.
    ///
    /// This must not include a leading `s3://` or a trailing `/`.
    #[configurable(metadata(docs::examples = "my-bucket"))]
    pub bucket: String,

    /// A prefix to apply to all object keys.
    ///
    /// Prefixes are useful for partitioning objects, such as by creating an object key that
    /// stores objects under a particular directory. If using a prefix for this purpose, it must end
    /// in `/` to act as a directory path. A trailing `/` is **not** automatically added.
    #[serde(default = "default_key_prefix")]
    #[configurable(metadata(docs::templateable))]
    #[configurable(metadata(docs::examples = "date=%F/hour=%H"))]
    #[configurable(metadata(docs::examples = "year=%Y/month=%m/day=%d"))]
    #[configurable(metadata(docs::examples = "application_id={{ application_id }}/date=%F"))]
    pub key_prefix: String,

    /// The timestamp format for the time component of the object key.
    ///
    /// By default, object keys are appended with a timestamp that reflects when the objects are
    /// sent to S3, such that the resulting object key is functionally equivalent to joining the key
    /// prefix with the formatted timestamp, such as `date=2022-07-18/1658176486`.
    ///
    /// This would represent a `key_prefix` set to `date=%F/` and the timestamp of Mon Jul 18 2022
    /// 20:34:44 GMT+0000, with the `filename_time_format` being set to `%s`, which renders
    /// timestamps in seconds since the Unix epoch.
    ///
    /// Supports the common [`strftime`][chrono_strftime_specifiers] specifiers found in most
    /// languages.
    ///
    /// When set to an empty string, no timestamp is appended to the key prefix.
    ///
    /// [chrono_strftime_specifiers]: https://docs.rs/chrono/latest/chrono/format/strftime/index.html#specifiers
    #[serde(default = "default_filename_time_format")]
    pub filename_time_format: String,

    /// Whether or not to append a UUID v4 token to the end of the object key.
    ///
    /// The UUID is appended to the timestamp portion of the object key, such that if the object key
    /// generated is `date=2022-07-18/1658176486`, setting this field to `true` results
    /// in an object key that looks like `date=2022-07-18/1658176486-30f6652c-71da-4f9f-800d-a1189c47c547`.
    ///
    /// This ensures there are no name collisions, and can be useful in high-volume workloads where
    /// object keys must be unique.
    #[serde(default = "crate::serde::default_true")]
    pub filename_append_uuid: bool,

    /// The filename extension to use in the object key.
    ///
    /// This overrides setting the extension based on the configured `compression`.
    #[configurable(metadata(docs::examples = "json"))]
    pub filename_extension: Option<String>,

    #[serde(flatten)]
    pub options: S3Options,

    #[serde(flatten)]
    pub region: RegionOrEndpoint,

    #[serde(flatten)]
    pub encoding: EncodingConfigWithFraming,

    /// Compression configuration.
    ///
    /// All compression algorithms use the default compression level unless otherwise specified.
    ///
    /// Some cloud storage API clients and browsers handle decompression transparently, so
    /// depending on how they are accessed, files may not always appear to be compressed.
    #[configurable(derived)]
    #[serde(default = "Compression::gzip_default")]
    pub compression: Compression,

    #[configurable(derived)]
    #[serde(default)]
    pub batch: BatchConfig<BulkSizeBasedDefaultBatchSettings>,

    #[configurable(derived)]
    #[serde(default)]
    pub request: TowerRequestConfig,

    #[configurable(derived)]
    pub tls: Option<TlsConfig>,

    #[configurable(derived)]
    #[serde(default)]
    pub auth: AwsAuthentication,

    #[configurable(derived)]
    #[serde(
        default,
        deserialize_with = "crate::serde::bool_or_struct",
        skip_serializing_if = "crate::serde::skip_serializing_if_default"
    )]
    pub acknowledgements: AcknowledgementsConfig,
}

pub(super) fn default_key_prefix() -> String {
    "date=%F".to_string()
}

pub(super) fn default_filename_time_format() -> String {
    "%s".to_string()
}

impl GenerateConfig for S3SinkConfig {
    fn generate_config() -> toml::Value {
        toml::Value::try_from(Self {
            bucket: "".to_owned(),
            key_prefix: default_key_prefix(),
            filename_time_format: default_filename_time_format(),
            filename_append_uuid: true,
            filename_extension: None,
            options: S3Options::default(),
            region: RegionOrEndpoint::default(),
            encoding: (None::<FramingConfig>, TextSerializerConfig::default()).into(),
            compression: Compression::gzip_default(),
            batch: BatchConfig::default(),
            request: TowerRequestConfig::default(),
            tls: Some(TlsConfig::default()),
            auth: AwsAuthentication::default(),
            acknowledgements: Default::default(),
        })
        .unwrap()
    }
}

#[async_trait::async_trait]
impl SinkConfig for S3SinkConfig {
    async fn build(&self, cx: SinkContext) -> crate::Result<(VectorSink, Healthcheck)> {
        let service = self.create_service(&cx.proxy).await?;
        let healthcheck = self.build_healthcheck(service.client(), cx.clone())?;
        let sink = self.build_processor(service, cx)?;
        Ok((sink, healthcheck))
    }

    fn input(&self) -> Input {
        Input::new(self.encoding.config().1.input_type())
    }

    fn acknowledgements(&self) -> &AcknowledgementsConfig {
        &self.acknowledgements
    }
}

impl S3SinkConfig {
    pub fn build_processor(
        &self,
        service: S3Service,
        cx: SinkContext,
    ) -> crate::Result<VectorSink> {
        // Build our S3 client/service, which is what we'll ultimately feed
        // requests into in order to ship files to S3.  We build this here in
        // order to configure the client/service with retries, concurrency
        // limits, rate limits, and whatever else the client should have.
        let request_limits = self.request.unwrap_with(&Default::default());
        let service = ServiceBuilder::new()
            .settings(request_limits, S3RetryLogic)
            .service(MezmoLoggingService::new(service, cx.mezmo_ctx));

        // Configure our partitioning/batching.
        let batch_settings = self.batch.into_batcher_settings()?;
        let key_prefix = self.key_prefix.clone().try_into()?;
        let ssekms_key_id = self
            .options
            .ssekms_key_id
            .as_ref()
            .cloned()
            .map(|ssekms_key_id| Template::try_from(ssekms_key_id.as_str()))
            .transpose()?;
        let partitioner = S3KeyPartitioner::new(key_prefix, ssekms_key_id);

        let (framer, serializer) = self.encoding.build(SinkType::MessageBased)?;
        // Mezmo-only: Since the message reshaper is contained within the Transformer which is a tuple within
        // `EncodingConfigWithFraming`, we need to swap the transformers.
        let transformer =
            Transformer::new_with_mezmo_reshape(self.encoding.transformer(), Some(&serializer));

        let encoder = Encoder::<Framer>::new(framer, serializer);

        let request_options = S3RequestOptions {
            bucket: self.bucket.clone(),
            api_options: self.options.clone(),
            filename_extension: self.filename_extension.clone(),
            filename_time_format: self.filename_time_format.clone(),
            filename_append_uuid: self.filename_append_uuid,
            encoder: (transformer, encoder),
            compression: self.compression,
        };

        let sink = S3Sink::new(service, request_options, partitioner, batch_settings);

        Ok(VectorSink::from_event_streamsink(sink))
    }

    pub fn build_healthcheck(
        &self,
        client: S3Client,
        cx: SinkContext,
    ) -> crate::Result<Healthcheck> {
        s3_common::config::build_healthcheck(self.bucket.clone(), client, cx)
    }

    pub async fn create_service(&self, proxy: &ProxyConfig) -> crate::Result<S3Service> {
        s3_common::config::create_service(&self.region, &self.auth, proxy, &self.tls).await
    }
}

#[cfg(test)]
mod tests {
    use super::S3SinkConfig;

    #[test]
    fn generate_config() {
        crate::test_util::test_generate_config::<S3SinkConfig>();
    }
}<|MERGE_RESOLUTION|>--- conflicted
+++ resolved
@@ -12,17 +12,9 @@
 use super::sink::S3RequestOptions;
 use crate::{
     aws::{AwsAuthentication, RegionOrEndpoint},
-<<<<<<< HEAD
     codecs::{Encoder, EncodingConfigWithFraming, SinkType, Transformer},
-    config::{
-        AcknowledgementsConfig, DataType, GenerateConfig, Input, ProxyConfig, SinkConfig,
-        SinkContext,
-    },
+    config::{AcknowledgementsConfig, GenerateConfig, Input, ProxyConfig, SinkConfig, SinkContext},
     mezmo::user_trace::MezmoLoggingService,
-=======
-    codecs::{Encoder, EncodingConfigWithFraming, SinkType},
-    config::{AcknowledgementsConfig, GenerateConfig, Input, ProxyConfig, SinkConfig, SinkContext},
->>>>>>> 38c3f0be
     sinks::{
         s3_common::{
             self,
