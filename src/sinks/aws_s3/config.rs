--- conflicted
+++ resolved
@@ -143,16 +143,14 @@
     )]
     pub acknowledgements: AcknowledgementsConfig,
 
-<<<<<<< HEAD
     // MEZMO: added configuration for s3-sink file consolidation
     #[configurable(derived)]
     #[serde(default)]
     pub file_consolidation_config: FileConsolidationConfig,
-=======
+
     #[configurable(derived)]
     #[serde(default)]
     pub timezone: Option<TimeZone>,
->>>>>>> 3ff039a6
 }
 
 pub(super) fn default_key_prefix() -> String {
@@ -180,11 +178,8 @@
             tls: Some(TlsConfig::default()),
             auth: AwsAuthentication::default(),
             acknowledgements: Default::default(),
-<<<<<<< HEAD
             file_consolidation_config: Default::default(),
-=======
             timezone: Default::default(),
->>>>>>> 3ff039a6
         })
         .unwrap()
     }
@@ -195,11 +190,7 @@
 impl SinkConfig for S3SinkConfig {
     async fn build(&self, cx: SinkContext) -> crate::Result<(VectorSink, Healthcheck)> {
         let service = self.create_service(&cx.proxy).await?;
-<<<<<<< HEAD
         let healthcheck = self.build_healthcheck(service.client(), cx.clone())?;
-=======
-        let healthcheck = self.build_healthcheck(service.client())?;
->>>>>>> 3ff039a6
         let sink = self.build_processor(service, cx)?;
         Ok((sink, healthcheck))
     }
