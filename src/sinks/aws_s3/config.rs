use aws_sdk_s3::Client as S3Client;
use tower::ServiceBuilder;
use vector_lib::codecs::{
    encoding::{Framer, FramingConfig},
    TextSerializerConfig,
};
use vector_lib::{configurable::configurable_component, sink::VectorSink, TimeZone};

use super::sink::S3RequestOptions;
use crate::{
    aws::{AwsAuthentication, RegionOrEndpoint},
    codecs::{Encoder, EncodingConfigWithFraming, SinkType, Transformer},
    config::{AcknowledgementsConfig, GenerateConfig, Input, ProxyConfig, SinkConfig, SinkContext},
    mezmo::user_trace::MezmoLoggingService,
    sinks::{
        s3_common::{
            self,
            config::{RetryStrategy, S3Options},
            partitioner::S3KeyPartitioner,
            service::S3Service,
            sink::S3Sink,
        },
        util::{
            timezone_to_offset, BatchConfig, BulkSizeBasedDefaultBatchSettings, Compression,
            ServiceBuilderExt, TowerRequestConfig,
        },
        Healthcheck,
    },
    template::Template,
    tls::TlsConfig,
};

// MEZMO: added dependencies for s3-sink file consolidation
use crate::sinks::aws_s3::file_consolidator_async::{
    FileConsolidationConfig, FileConsolidatorAsync,
};
use gethostname::gethostname;

/// Configuration for the `aws_s3` sink.
#[configurable_component(sink(
    "aws_s3",
    "Store observability events in the AWS S3 object storage system."
))]
#[derive(Clone, Debug)]
#[serde(deny_unknown_fields)]
pub struct S3SinkConfig {
    /// The S3 bucket name.
    ///
    /// This must not include a leading `s3://` or a trailing `/`.
    #[configurable(metadata(docs::examples = "my-bucket"))]
    pub bucket: String,

    /// A prefix to apply to all object keys.
    ///
    /// Prefixes are useful for partitioning objects, such as by creating an object key that
    /// stores objects under a particular directory. If using a prefix for this purpose, it must end
    /// in `/` to act as a directory path. A trailing `/` is **not** automatically added.
    #[serde(default = "default_key_prefix")]
    #[configurable(metadata(docs::templateable))]
    #[configurable(metadata(docs::examples = "date=%F/hour=%H"))]
    #[configurable(metadata(docs::examples = "year=%Y/month=%m/day=%d"))]
    #[configurable(metadata(docs::examples = "application_id={{ application_id }}/date=%F"))]
    pub key_prefix: String,

    /// The timestamp format for the time component of the object key.
    ///
    /// By default, object keys are appended with a timestamp that reflects when the objects are
    /// sent to S3, such that the resulting object key is functionally equivalent to joining the key
    /// prefix with the formatted timestamp, such as `date=2022-07-18/1658176486`.
    ///
    /// This would represent a `key_prefix` set to `date=%F/` and the timestamp of Mon Jul 18 2022
    /// 20:34:44 GMT+0000, with the `filename_time_format` being set to `%s`, which renders
    /// timestamps in seconds since the Unix epoch.
    ///
    /// Supports the common [`strftime`][chrono_strftime_specifiers] specifiers found in most
    /// languages.
    ///
    /// When set to an empty string, no timestamp is appended to the key prefix.
    ///
    /// [chrono_strftime_specifiers]: https://docs.rs/chrono/latest/chrono/format/strftime/index.html#specifiers
    #[serde(default = "default_filename_time_format")]
    pub filename_time_format: String,

    /// Whether or not to append a UUID v4 token to the end of the object key.
    ///
    /// The UUID is appended to the timestamp portion of the object key, such that if the object key
    /// generated is `date=2022-07-18/1658176486`, setting this field to `true` results
    /// in an object key that looks like `date=2022-07-18/1658176486-30f6652c-71da-4f9f-800d-a1189c47c547`.
    ///
    /// This ensures there are no name collisions, and can be useful in high-volume workloads where
    /// object keys must be unique.
    #[serde(default = "crate::serde::default_true")]
    #[configurable(metadata(docs::human_name = "Append UUID to Filename"))]
    pub filename_append_uuid: bool,

    /// The filename extension to use in the object key.
    ///
    /// This overrides setting the extension based on the configured `compression`.
    #[configurable(metadata(docs::examples = "json"))]
    pub filename_extension: Option<String>,

    #[serde(flatten)]
    pub options: S3Options,

    #[serde(flatten)]
    pub region: RegionOrEndpoint,

    #[serde(flatten)]
    pub encoding: EncodingConfigWithFraming,

    /// Compression configuration.
    ///
    /// All compression algorithms use the default compression level unless otherwise specified.
    ///
    /// Some cloud storage API clients and browsers handle decompression transparently, so
    /// depending on how they are accessed, files may not always appear to be compressed.
    #[configurable(derived)]
    #[serde(default = "Compression::gzip_default")]
    pub compression: Compression,

    #[configurable(derived)]
    #[serde(default)]
    pub batch: BatchConfig<BulkSizeBasedDefaultBatchSettings>,

    #[configurable(derived)]
    #[serde(default)]
    pub request: TowerRequestConfig,

    #[configurable(derived)]
    pub tls: Option<TlsConfig>,

    #[configurable(derived)]
    #[serde(default)]
    pub auth: AwsAuthentication,

    #[configurable(derived)]
    #[serde(
        default,
        deserialize_with = "crate::serde::bool_or_struct",
        skip_serializing_if = "crate::serde::is_default"
    )]
    pub acknowledgements: AcknowledgementsConfig,

    // MEZMO: added configuration for s3-sink file consolidation
    #[configurable(derived)]
    #[serde(default)]
    pub file_consolidation_config: FileConsolidationConfig,

    #[configurable(derived)]
    #[serde(default)]
    pub timezone: Option<TimeZone>,

    /// Specifies which addressing style to use.
    ///
    /// This controls if the bucket name is in the hostname or part of the URL.
    #[serde(default = "crate::serde::default_true")]
    pub force_path_style: bool,

    /// Specifies errors to retry
    ///
    /// By default, the sink only retries attempts it deems possible to retry.
    /// These settings extend the default behavior.
    #[configurable(derived)]
    #[serde(default, skip_serializing_if = "vector_lib::serde::is_default")]
    pub retry_strategy: RetryStrategy,
}

pub(super) fn default_key_prefix() -> String {
    "date=%F".to_string()
}

pub(super) fn default_filename_time_format() -> String {
    "%s".to_string()
}

impl GenerateConfig for S3SinkConfig {
    fn generate_config() -> toml::Value {
        toml::Value::try_from(Self {
            bucket: "".to_owned(),
            key_prefix: default_key_prefix(),
            filename_time_format: default_filename_time_format(),
            filename_append_uuid: true,
            filename_extension: None,
            options: S3Options::default(),
            region: RegionOrEndpoint::default(),
            encoding: (None::<FramingConfig>, TextSerializerConfig::default()).into(),
            compression: Compression::gzip_default(),
            batch: BatchConfig::default(),
            request: TowerRequestConfig::default(),
            tls: Some(TlsConfig::default()),
            auth: AwsAuthentication::default(),
            acknowledgements: Default::default(),
            file_consolidation_config: Default::default(),
            timezone: Default::default(),
            force_path_style: Default::default(),
            retry_strategy: Default::default(),
        })
        .unwrap()
    }
}

#[async_trait::async_trait]
#[typetag::serde(name = "aws_s3")]
impl SinkConfig for S3SinkConfig {
    async fn build(&self, cx: SinkContext) -> crate::Result<(VectorSink, Healthcheck)> {
        let service = self.create_service(&cx.proxy).await?;
        let healthcheck = self.build_healthcheck(service.client(), cx.clone())?;
        let sink = self.build_processor(service, cx)?;
        Ok((sink, healthcheck))
    }

    fn input(&self) -> Input {
        Input::new(self.encoding.config().1.input_type())
    }

    fn acknowledgements(&self) -> &AcknowledgementsConfig {
        &self.acknowledgements
    }
}

impl S3SinkConfig {
    pub fn build_processor(
        &self,
        service: S3Service,
        cx: SinkContext,
    ) -> crate::Result<VectorSink> {
        // Build our S3 client/service, which is what we'll ultimately feed
        // requests into in order to ship files to S3.  We build this here in
        // order to configure the client/service with retries, concurrency
        // limits, rate limits, and whatever else the client should have.
        let request_limits = self.request.into_settings();
        let retry_strategy = self.retry_strategy.clone();
        let service = ServiceBuilder::new()
<<<<<<< HEAD
            .settings(request_limits, S3RetryLogic)
            .service(MezmoLoggingService::new(service, cx.mezmo_ctx));
=======
            .settings(request_limits, retry_strategy)
            .service(service);
>>>>>>> dc7e7927

        let offset = self
            .timezone
            .or(cx.globals.timezone)
            .and_then(timezone_to_offset);

        // Configure our partitioning/batching.
        let batch_settings = self.batch.into_batcher_settings()?;

        let key_prefix = Template::try_from(self.key_prefix.clone())?.with_tz_offset(offset);

        let ssekms_key_id = self
            .options
            .ssekms_key_id
            .as_ref()
            .cloned()
            .map(|ssekms_key_id| Template::try_from(ssekms_key_id.as_str()))
            .transpose()?;

        let partitioner = S3KeyPartitioner::new(key_prefix, ssekms_key_id, None);

        let (framer, serializer) = self.encoding.build(SinkType::MessageBased)?;
        // Mezmo-only: Since the message reshaper is contained within the Transformer which is a tuple within
        // `EncodingConfigWithFraming`, we need to swap the transformers.
        let transformer =
            Transformer::new_with_mezmo_reshape(self.encoding.transformer(), Some(&serializer));

        let encoder = Encoder::<Framer>::new(framer, serializer);

        let request_options = S3RequestOptions {
            bucket: self.bucket.clone(),
            api_options: self.options.clone(),
            filename_extension: self.filename_extension.clone(),
            filename_time_format: self.filename_time_format.clone(),
            filename_append_uuid: self.filename_append_uuid,
            encoder: (transformer, encoder),
            compression: self.compression,
            filename_tz_offset: offset,
        };

        // MEZMO: added new file consolidation process for S3 sinks
        let consolidation_process = self.build_consolidation_process(cx.proxy);
        let sink = S3Sink::new(
            service,
            request_options,
            partitioner,
            batch_settings,
            consolidation_process,
        );

        Ok(VectorSink::from_event_streamsink(sink))
    }

    pub fn build_healthcheck(
        &self,
        client: S3Client,
        cx: SinkContext,
    ) -> crate::Result<Healthcheck> {
        s3_common::config::build_healthcheck(self.bucket.clone(), client, cx)
    }

    pub async fn create_service(&self, proxy: &ProxyConfig) -> crate::Result<S3Service> {
        s3_common::config::create_service(
            &self.region,
            &self.auth,
            proxy,
            self.tls.as_ref(),
            self.force_path_style,
        )
        .await
    }

    // MEZMO: added process to define setup for s3-sink file consolidation
    fn build_consolidation_process(&self, proxy: ProxyConfig) -> Option<FileConsolidatorAsync> {
        // we can perform consolidation assuming that the process itself is requested via the configuration
        // we only want to handle this process on the primary instance of the statefulset
        // so we don't have to worry about contention between instances of sinks
        let host_name = gethostname().into_string().unwrap();
        if !host_name.ends_with("-0") || !self.file_consolidation_config.enabled {
            info!(
                message = "S3 sink file consolidation process disabled",
                host_name,
                config.enabled = self.file_consolidation_config.enabled,
            );
            return None;
        } else {
            info!(
                message = "S3 sink file consolidation enabled",
                host_name,
                config.enabled = self.file_consolidation_config.enabled,
            );
        }

        // build the S3 client and config so we can return a new FileConsolidator
        let region_or_endpoint = &self.region;
        let endpoint = region_or_endpoint.endpoint();
        let region = region_or_endpoint.region();

        let consolidator = FileConsolidatorAsync::new(
            self.auth.clone(),
            region,
            endpoint,
            proxy,
            self.tls.clone(),
            self.file_consolidation_config.clone(),
            self.bucket.clone(),
        );
        Some(consolidator)
    }
}

#[cfg(test)]
mod tests {
    use super::S3SinkConfig;

    #[test]
    fn generate_config() {
        crate::test_util::test_generate_config::<S3SinkConfig>();
    }

    #[test]
    fn parse_consolidation_config_using_defaults() {
        let test_config = r#"
        {
            "bucket": "test-bucket",
            "filename_extension": "json",
            "region": "us-east-1",
            "encoding": {
                "codec": "json"
            },
            "file_consolidation_config": {
                "enabled": true,
                "process_every_ms": 1000,
                "requested_size_bytes": 10000
            }
        }
        "#;

        let actual: S3SinkConfig =
            serde_json::from_str(test_config).expect("configuration should be parsable");
        let actual = actual.file_consolidation_config;
        assert!(actual.enabled);
        assert_eq!(1000, actual.process_every_ms);
        assert_eq!(10000, actual.requested_size_bytes);
        assert!(actual.output_format.is_none());
        assert!(actual.base_path.is_none());
        assert!(actual.aws_timeout.is_none());
    }

    #[test]
    fn parse_consolidation_config_all_fields() {
        let test_config = r#"
        {
            "bucket": "test-bucket",
            "filename_extension": "json",
            "region": "us-east-1",
            "encoding": {
                "codec": "json"
            },
            "file_consolidation_config": {
                "enabled": true,
                "process_every_ms": 1000,
                "requested_size_bytes": 10000,
                "output_format": "json",
                "base_path": "test/path",
                "aws_timeout": {
                    "connect_timeout_seconds": 123,
                    "operation_timeout_seconds": 456,
                    "read_timeout_seconds": 789
                }
            }
        }
        "#;

        let actual: S3SinkConfig =
            serde_json::from_str(test_config).expect("configuration should be parsable");
        let actual = actual.file_consolidation_config;
        assert!(actual.enabled);
        assert_eq!(1000, actual.process_every_ms);
        assert_eq!(10000, actual.requested_size_bytes);
        assert!(matches!(actual.output_format, Some(ref val) if val == "json"));
        assert!(matches!(actual.base_path, Some(ref val) if val == "test/path"));

        let actual_aws_timeout = actual.aws_timeout.expect("AWS timeout value");
        assert!(matches!(actual_aws_timeout.connect_timeout(), Some(ref val) if *val == 123));
        assert!(matches!(actual_aws_timeout.operation_timeout(), Some(ref val) if *val == 456));
        assert!(matches!(actual_aws_timeout.read_timeout(), Some(ref val) if *val == 789));
    }
}<|MERGE_RESOLUTION|>--- conflicted
+++ resolved
@@ -231,13 +231,8 @@
         let request_limits = self.request.into_settings();
         let retry_strategy = self.retry_strategy.clone();
         let service = ServiceBuilder::new()
-<<<<<<< HEAD
-            .settings(request_limits, S3RetryLogic)
+            .settings(request_limits, retry_strategy)
             .service(MezmoLoggingService::new(service, cx.mezmo_ctx));
-=======
-            .settings(request_limits, retry_strategy)
-            .service(service);
->>>>>>> dc7e7927
 
         let offset = self
             .timezone
