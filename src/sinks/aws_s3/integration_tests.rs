--- conflicted
+++ resolved
@@ -436,11 +436,8 @@
             tls: Default::default(),
             auth: Default::default(),
             acknowledgements: Default::default(),
-<<<<<<< HEAD
             file_consolidation_config: Default::default(),
-=======
             timezone: Default::default(),
->>>>>>> 3ff039a6
         }
     };
     let prefix = config.key_prefix.clone();
@@ -525,11 +522,8 @@
         tls: Default::default(),
         auth: Default::default(),
         acknowledgements: Default::default(),
-<<<<<<< HEAD
         file_consolidation_config: Default::default(), //MEZMO: new property for s3-sink file consolidation
-=======
         timezone: Default::default(),
->>>>>>> 3ff039a6
     }
 }
 
