--- conflicted
+++ resolved
@@ -218,14 +218,9 @@
             .mount(&mock_server)
             .await;
 
-<<<<<<< HEAD
-        let cx = SinkContext::default();
-        let client = create_client(&None, &ProxyConfig::default()).unwrap();
+        let cx = SinkContext::default();
+        let client = create_client(None, &ProxyConfig::default()).unwrap();
         let healthcheck = build_healthcheck(mock_server.uri(), "token".to_string(), client, cx);
-=======
-        let client = create_client(None, &ProxyConfig::default()).unwrap();
-        let healthcheck = build_healthcheck(mock_server.uri(), "token".to_string(), client);
->>>>>>> 3cdc7c3d
 
         assert!(healthcheck.await.is_ok())
     }
@@ -241,14 +236,9 @@
             .mount(&mock_server)
             .await;
 
-<<<<<<< HEAD
-        let cx = SinkContext::default();
-        let client = create_client(&None, &ProxyConfig::default()).unwrap();
+        let cx = SinkContext::default();
+        let client = create_client(None, &ProxyConfig::default()).unwrap();
         let healthcheck = build_healthcheck(mock_server.uri(), "token".to_string(), client, cx);
-=======
-        let client = create_client(None, &ProxyConfig::default()).unwrap();
-        let healthcheck = build_healthcheck(mock_server.uri(), "token".to_string(), client);
->>>>>>> 3cdc7c3d
 
         assert_eq!(
             &healthcheck.await.unwrap_err().to_string(),
@@ -267,14 +257,9 @@
             .mount(&mock_server)
             .await;
 
-<<<<<<< HEAD
-        let cx = SinkContext::default();
-        let client = create_client(&None, &ProxyConfig::default()).unwrap();
+        let cx = SinkContext::default();
+        let client = create_client(None, &ProxyConfig::default()).unwrap();
         let healthcheck = build_healthcheck(mock_server.uri(), "token".to_string(), client, cx);
-=======
-        let client = create_client(None, &ProxyConfig::default()).unwrap();
-        let healthcheck = build_healthcheck(mock_server.uri(), "token".to_string(), client);
->>>>>>> 3cdc7c3d
 
         assert_eq!(
             &healthcheck.await.unwrap_err().to_string(),
@@ -293,14 +278,9 @@
             .mount(&mock_server)
             .await;
 
-<<<<<<< HEAD
-        let cx = SinkContext::default();
-        let client = create_client(&None, &ProxyConfig::default()).unwrap();
+        let cx = SinkContext::default();
+        let client = create_client(None, &ProxyConfig::default()).unwrap();
         let healthcheck = build_healthcheck(mock_server.uri(), "token".to_string(), client, cx);
-=======
-        let client = create_client(None, &ProxyConfig::default()).unwrap();
-        let healthcheck = build_healthcheck(mock_server.uri(), "token".to_string(), client);
->>>>>>> 3cdc7c3d
 
         assert_eq!(
             &healthcheck.await.unwrap_err().to_string(),
@@ -474,12 +454,8 @@
 
     #[tokio::test]
     async fn splunk_healthcheck_server_not_listening() {
-<<<<<<< HEAD
-        let client = create_client(&None, &ProxyConfig::default()).unwrap();
-        let cx = SinkContext::default();
-=======
-        let client = create_client(None, &ProxyConfig::default()).unwrap();
->>>>>>> 3cdc7c3d
+        let client = create_client(None, &ProxyConfig::default()).unwrap();
+        let cx = SinkContext::default();
         let healthcheck = build_healthcheck(
             "http://localhost:1111/".to_string(),
             get_token().await,
@@ -492,12 +468,8 @@
 
     #[tokio::test]
     async fn splunk_healthcheck_server_unavailable() {
-<<<<<<< HEAD
-        let client = create_client(&None, &ProxyConfig::default()).unwrap();
-        let cx = SinkContext::default();
-=======
-        let client = create_client(None, &ProxyConfig::default()).unwrap();
->>>>>>> 3cdc7c3d
+        let client = create_client(None, &ProxyConfig::default()).unwrap();
+        let cx = SinkContext::default();
         let healthcheck = build_healthcheck(
             "http://localhost:5503/".to_string(),
             get_token().await,
