use std::{fmt, sync::Arc};

use serde::Serialize;
<<<<<<< HEAD
use tower::Service;
use vector_buffers::EventCount;
use vector_core::{
    event::{Event, EventMetadata, LogEvent, Value},
    partition::Partitioner,
    sink::StreamSink,
    stream::{BatcherSettings, DriverResponse},
    ByteSizeOf,
};
=======
>>>>>>> 3cc27b98

use super::request_builder::HecLogsRequestBuilder;
use crate::{
    internal_events::SplunkEventTimestampInvalidType,
    internal_events::SplunkEventTimestampMissing,
    sinks::{
        prelude::*,
        splunk_hec::common::{
            render_template_string, request::HecRequest, EndpointTarget, INDEX_FIELD,
            SOURCETYPE_FIELD, SOURCE_FIELD,
        },
        util::processed_event::ProcessedEvent,
    },
};
use lookup::{event_path, OwnedValuePath, PathPrefix};

pub struct HecLogsSink<S> {
    pub context: SinkContext,
    pub service: S,
    pub request_builder: HecLogsRequestBuilder,
    pub batch_settings: BatcherSettings,
    pub sourcetype: Option<Template>,
    pub source: Option<Template>,
    pub index: Option<Template>,
    pub indexed_fields: Vec<OwnedValuePath>,
    pub host_key: Option<OwnedValuePath>,
    pub timestamp_nanos_key: Option<String>,
    pub timestamp_key: Option<OwnedValuePath>,
    pub endpoint_target: EndpointTarget,
}

pub struct HecLogData<'a> {
    pub sourcetype: Option<&'a Template>,
    pub source: Option<&'a Template>,
    pub index: Option<&'a Template>,
    pub indexed_fields: &'a [OwnedValuePath],
    pub host_key: Option<OwnedValuePath>,
    pub timestamp_nanos_key: Option<&'a String>,
    pub timestamp_key: Option<OwnedValuePath>,
    pub endpoint_target: EndpointTarget,
}

impl<S> HecLogsSink<S>
where
    S: Service<HecRequest> + Send + 'static,
    S::Future: Send + 'static,
    S::Response: DriverResponse + Send + 'static,
    S::Error: fmt::Debug + Into<crate::Error> + Send,
{
    async fn run_inner(self: Box<Self>, input: BoxStream<'_, Event>) -> Result<(), ()> {
        let data = HecLogData {
            sourcetype: self.sourcetype.as_ref(),
            source: self.source.as_ref(),
            index: self.index.as_ref(),
            indexed_fields: self.indexed_fields.as_slice(),
            host_key: self.host_key.clone(),
            timestamp_nanos_key: self.timestamp_nanos_key.as_ref(),
            timestamp_key: self.timestamp_key.clone(),
            endpoint_target: self.endpoint_target,
        };

        input
            .map(move |event| process_log(event, &data))
            .batched_partitioned(
                if self.endpoint_target == EndpointTarget::Raw {
                    // We only need to partition by the metadata fields for the raw endpoint since those fields
                    // are sent via query parameters in the request.
                    EventPartitioner::new(
                        self.sourcetype.clone(),
                        self.source.clone(),
                        self.index.clone(),
                        self.host_key.clone(),
                    )
                } else {
                    EventPartitioner::new(None, None, None, None)
                },
                self.batch_settings,
            )
            .request_builder(
                default_request_builder_concurrency_limit(),
                self.request_builder,
            )
            .filter_map(|request| async move {
                match request {
                    Err(e) => {
                        error!("Failed to build HEC Logs request: {:?}.", e);
                        None
                    }
                    Ok(req) => Some(req),
                }
            })
            .into_driver(self.service)
            .run()
            .await
    }
}

#[async_trait]
impl<S> StreamSink<Event> for HecLogsSink<S>
where
    S: Service<HecRequest> + Send + 'static,
    S::Future: Send + 'static,
    S::Response: DriverResponse + Send + 'static,
    S::Error: fmt::Debug + Into<crate::Error> + Send,
{
    async fn run(self: Box<Self>, input: BoxStream<'_, Event>) -> Result<(), ()> {
        self.run_inner(input).await
    }
}

#[derive(Clone, Debug, PartialEq, Hash, Eq)]
pub(super) struct Partitioned {
    pub(super) token: Option<Arc<str>>,
    pub(super) source: Option<String>,
    pub(super) sourcetype: Option<String>,
    pub(super) index: Option<String>,
    pub(super) host: Option<String>,
}

#[derive(Default)]
struct EventPartitioner {
    pub sourcetype: Option<Template>,
    pub source: Option<Template>,
    pub index: Option<Template>,
    pub host_key: Option<OwnedValuePath>,
}

impl EventPartitioner {
    const fn new(
        sourcetype: Option<Template>,
        source: Option<Template>,
        index: Option<Template>,
        host_key: Option<OwnedValuePath>,
    ) -> Self {
        Self {
            sourcetype,
            source,
            index,
            host_key,
        }
    }
}

impl Partitioner for EventPartitioner {
    type Item = HecProcessedEvent;
    type Key = Option<Partitioned>;

    fn partition(&self, item: &Self::Item) -> Self::Key {
        let emit_err = |error, field| {
            emit!(TemplateRenderingError {
                error,
                field: Some(field),
                drop_event: false,
            })
        };

        let source = self.source.as_ref().and_then(|source| {
            source
                .render_string(&item.event)
                .map_err(|error| emit_err(error, SOURCE_FIELD))
                .ok()
        });

        let sourcetype = self.sourcetype.as_ref().and_then(|sourcetype| {
            sourcetype
                .render_string(&item.event)
                .map_err(|error| emit_err(error, SOURCETYPE_FIELD))
                .ok()
        });

        let index = self.index.as_ref().and_then(|index| {
            index
                .render_string(&item.event)
                .map_err(|error| emit_err(error, INDEX_FIELD))
                .ok()
        });

        let host = self
            .host_key
            .as_ref()
            .and_then(|host_key| item.event.get((PathPrefix::Event, host_key)))
            .and_then(|value| value.as_str().map(|s| s.to_string()));

        Some(Partitioned {
            token: item.event.metadata().splunk_hec_token(),
            source,
            sourcetype,
            index,
            host,
        })
    }
}

#[derive(PartialEq, Default, Clone, Debug, Serialize)]
pub struct HecLogsProcessedEventMetadata {
    pub event_byte_size: usize,
    pub sourcetype: Option<String>,
    pub source: Option<String>,
    pub index: Option<String>,
    pub host: Option<Value>,
    pub timestamp: Option<f64>,
    pub fields: LogEvent,
    pub endpoint_target: EndpointTarget,
}

impl ByteSizeOf for HecLogsProcessedEventMetadata {
    fn allocated_bytes(&self) -> usize {
        self.sourcetype.allocated_bytes()
            + self.source.allocated_bytes()
            + self.index.allocated_bytes()
            + self.host.allocated_bytes()
            + self.fields.allocated_bytes()
    }
}

pub type HecProcessedEvent = ProcessedEvent<LogEvent, HecLogsProcessedEventMetadata>;

pub fn process_log(event: Event, data: &HecLogData) -> HecProcessedEvent {
    let event_byte_size = event.size_of();
    let mut log = event.into_log();

    let sourcetype = data
        .sourcetype
        .and_then(|sourcetype| render_template_string(sourcetype, &log, SOURCETYPE_FIELD));

    let source = data
        .source
        .and_then(|source| render_template_string(source, &log, SOURCE_FIELD));

    let index = data
        .index
        .and_then(|index| render_template_string(index, &log, INDEX_FIELD));

    let host = data
        .host_key
        .as_ref()
        .and_then(|key| log.get((PathPrefix::Event, key)))
        .cloned();

    let timestamp = data.timestamp_key.as_ref().and_then(|timestamp_key| {
        match log.remove((PathPrefix::Event, timestamp_key)) {
            Some(Value::Timestamp(ts)) => {
                // set nanos in log if valid timestamp in event and timestamp_nanos_key is configured
                if let Some(key) = data.timestamp_nanos_key {
                    log.try_insert(event_path!(key), ts.timestamp_subsec_nanos() % 1_000_000);
                }
                Some((ts.timestamp_millis() as f64) / 1000f64)
            }
            Some(value) => {
                emit!(SplunkEventTimestampInvalidType {
                    r#type: value.kind_str()
                });
                None
            }
            None => {
                emit!(SplunkEventTimestampMissing {});
                None
            }
        }
    });

<<<<<<< HEAD
    let fields = match log.get("metadata.fields") {
        Some(fields) => LogEvent::from_parts(fields.clone(), EventMetadata::default()),
        None => LogEvent::default(),
    };
=======
    let fields = data
        .indexed_fields
        .iter()
        .filter_map(|field| {
            log.get((PathPrefix::Event, field))
                .map(|value| (field.to_string(), value.clone()))
        })
        .collect::<LogEvent>();
>>>>>>> 3cc27b98

    let metadata = HecLogsProcessedEventMetadata {
        event_byte_size,
        sourcetype,
        source,
        index,
        host,
        timestamp,
        fields,
        endpoint_target: data.endpoint_target,
    };

    ProcessedEvent {
        event: log,
        metadata,
    }
}

impl EventCount for HecProcessedEvent {
    fn event_count(&self) -> usize {
        // A HecProcessedEvent is mapped one-to-one with an event.
        1
    }
}<|MERGE_RESOLUTION|>--- conflicted
+++ resolved
@@ -1,7 +1,6 @@
 use std::{fmt, sync::Arc};
 
 use serde::Serialize;
-<<<<<<< HEAD
 use tower::Service;
 use vector_buffers::EventCount;
 use vector_core::{
@@ -11,8 +10,6 @@
     stream::{BatcherSettings, DriverResponse},
     ByteSizeOf,
 };
-=======
->>>>>>> 3cc27b98
 
 use super::request_builder::HecLogsRequestBuilder;
 use crate::{
@@ -274,21 +271,10 @@
         }
     });
 
-<<<<<<< HEAD
     let fields = match log.get("metadata.fields") {
         Some(fields) => LogEvent::from_parts(fields.clone(), EventMetadata::default()),
         None => LogEvent::default(),
     };
-=======
-    let fields = data
-        .indexed_fields
-        .iter()
-        .filter_map(|field| {
-            log.get((PathPrefix::Event, field))
-                .map(|value| (field.to_string(), value.clone()))
-        })
-        .collect::<LogEvent>();
->>>>>>> 3cc27b98
 
     let metadata = HecLogsProcessedEventMetadata {
         event_byte_size,
