use std::{convert::TryFrom, iter, num::NonZeroU8};

use chrono::{TimeZone, Timelike, Utc};
use futures::{future::ready, stream};
use serde_json::Value as JsonValue;
use tokio::time::{sleep, Duration};
use vector_lib::codecs::{JsonSerializerConfig, TextSerializerConfig};
use vector_lib::lookup::lookup_v2::{ConfigValuePath, OptionalTargetPath};
use vector_lib::{
    config::{init_telemetry, Tags, Telemetry},
    event::{BatchNotifier, BatchStatus, Event, LogEvent},
    lookup,
};
use vrl::path::OwnedTargetPath;

use crate::{
    codecs::EncodingConfig,
    config::{SinkConfig, SinkContext},
    event::Value,
    sinks::{
        splunk_hec::{
            common::{
                acknowledgements::HecClientAcknowledgementsConfig,
                integration_test_helpers::{get_token, splunk_api_address, splunk_hec_address},
                EndpointTarget, SOURCE_FIELD,
            },
            logs::config::HecLogsSinkConfig,
        },
        util::{BatchConfig, Compression, TowerRequestConfig},
    },
    template::Template,
    test_util::{
        components::{
            run_and_assert_data_volume_sink_compliance, run_and_assert_sink_compliance,
            DATA_VOLUME_SINK_TAGS, HTTP_SINK_TAGS,
        },
        random_lines_with_stream, random_string,
    },
};

const USERNAME: &str = "admin";
const PASSWORD: &str = "password";
const ACK_TOKEN: &str = "ack-token";

async fn recent_entries(index: Option<&str>) -> Vec<JsonValue> {
    let client = reqwest::Client::builder()
        .danger_accept_invalid_certs(true)
        .build()
        .unwrap();

    // https://docs.splunk.com/Documentation/Splunk/7.2.1/RESTREF/RESTsearch#search.2Fjobs
    let search_query = match index {
        Some(index) => format!("search index={}", index),
        None => "search index=*".into(),
    };
    let res = client
        .post(format!(
            "{}/services/search/jobs?output_mode=json",
            splunk_api_address()
        ))
        .form(&vec![
            ("search", &search_query[..]),
            ("exec_mode", "oneshot"),
            ("f", "*"),
        ])
        .basic_auth(USERNAME, Some(PASSWORD))
        .send()
        .await
        .unwrap();
    let json: JsonValue = res.json().await.unwrap();

    json["results"].as_array().unwrap().clone()
}

// It usually takes ~1 second for the event to show up in search, so poll until
// we see it.
async fn find_entry(message: &str) -> serde_json::value::Value {
    for _ in 0..20usize {
        match recent_entries(None)
            .await
            .into_iter()
            .find(|entry| entry["_raw"].as_str().unwrap_or("").contains(message))
        {
            Some(value) => return value,
            None => std::thread::sleep(std::time::Duration::from_millis(100)),
        }
    }
    panic!("Didn't find event in Splunk");
}

async fn find_entries(messages: &[String]) -> bool {
    let mut found_all = false;
    for _ in 0..20 {
        let entries = recent_entries(None).await;

        found_all = messages.iter().all(|message| {
            entries
                .iter()
                .any(|entry| entry["_raw"].as_str().unwrap().contains(message.as_str()))
        });

        if found_all {
            break;
        }

        sleep(Duration::from_millis(200)).await;
    }
    found_all
}

async fn config(
    encoding: EncodingConfig,
    indexed_fields: Vec<ConfigValuePath>,
) -> HecLogsSinkConfig {
    let mut batch = BatchConfig::default();
    batch.max_events = Some(5);

    HecLogsSinkConfig {
        default_token: get_token().await.into(),
        endpoint: splunk_hec_address(),
        host_key: OptionalTargetPath::event("host"),
        indexed_fields,
        index: None,
        sourcetype: None,
        source: None,
        encoding,
        compression: Compression::None,
        batch,
        request: TowerRequestConfig::default(),
        tls: None,
        acknowledgements: Default::default(),
        timestamp_nanos_key: None,
        timestamp_key: Default::default(),
        auto_extract_timestamp: None,
        endpoint_target: EndpointTarget::Event,
    }
}

fn enable_telemetry() {
    init_telemetry(
        Telemetry {
            tags: Tags {
                emit_service: true,
                emit_source: true,
            },
        },
        true,
    );
}

#[tokio::test]
async fn splunk_insert_message() {
    let cx = SinkContext::default();

    let config = config(TextSerializerConfig::default().into(), vec![]).await;
    let (sink, _) = config.build(cx).await.unwrap();

    let message = random_string(100);
    let (batch, mut receiver) = BatchNotifier::new_with_receiver();
    let event = LogEvent::from(message.clone()).with_batch_notifier(&batch);
    drop(batch);
    run_and_assert_sink_compliance(sink, stream::once(ready(event)), &HTTP_SINK_TAGS).await;
    assert_eq!(receiver.try_recv(), Ok(BatchStatus::Delivered));

    let entry = find_entry(message.as_str()).await;

    assert_eq!(message, entry["_raw"].as_str().unwrap());
    assert!(entry.get("message").is_none());
}

#[tokio::test]
async fn splunk_insert_message_data_volume() {
    enable_telemetry();

    let cx = SinkContext::default();

    let config = config(TextSerializerConfig::default().into(), vec![]).await;
    let (sink, _) = config.build(cx).await.unwrap();

    let message = random_string(100);
    let (batch, mut receiver) = BatchNotifier::new_with_receiver();
    let event = LogEvent::from(message.clone()).with_batch_notifier(&batch);
    drop(batch);
    run_and_assert_data_volume_sink_compliance(
        sink,
        stream::once(ready(event)),
        &DATA_VOLUME_SINK_TAGS,
    )
    .await;
    assert_eq!(receiver.try_recv(), Ok(BatchStatus::Delivered));

    let entry = find_entry(message.as_str()).await;

    assert_eq!(message, entry["_raw"].as_str().unwrap());
    assert!(entry.get("message").is_none());
}

#[tokio::test]
async fn splunk_insert_raw_message() {
    let cx = SinkContext::default();

    let config = HecLogsSinkConfig {
        endpoint_target: EndpointTarget::Raw,
        source: Some(Template::try_from("zork").unwrap()),
        ..config(TextSerializerConfig::default().into(), vec![]).await
    };
    let (sink, _) = config.build(cx).await.unwrap();

    let message = random_string(100);
    let (batch, mut receiver) = BatchNotifier::new_with_receiver();
    let event = LogEvent::from(message.clone()).with_batch_notifier(&batch);
    drop(batch);
    run_and_assert_sink_compliance(sink, stream::once(ready(event)), &HTTP_SINK_TAGS).await;
    assert_eq!(receiver.try_recv(), Ok(BatchStatus::Delivered));

    let entry = find_entry(message.as_str()).await;

    assert_eq!(message, entry["_raw"].as_str().unwrap());
    assert_eq!("zork", entry[SOURCE_FIELD].as_str().unwrap());
    assert!(entry.get("message").is_none());
}

#[tokio::test]
async fn splunk_insert_raw_message_data_volume() {
    enable_telemetry();

    let cx = SinkContext::default();

    let config = HecLogsSinkConfig {
        endpoint_target: EndpointTarget::Raw,
        source: Some(Template::try_from("zork").unwrap()),
        ..config(TextSerializerConfig::default().into(), vec![]).await
    };
    let (sink, _) = config.build(cx).await.unwrap();

    let message = random_string(100);
    let (batch, mut receiver) = BatchNotifier::new_with_receiver();
    let event = LogEvent::from(message.clone()).with_batch_notifier(&batch);
    drop(batch);
    run_and_assert_data_volume_sink_compliance(
        sink,
        stream::once(ready(event)),
        &DATA_VOLUME_SINK_TAGS,
    )
    .await;
    assert_eq!(receiver.try_recv(), Ok(BatchStatus::Delivered));

    let entry = find_entry(message.as_str()).await;

    assert_eq!(message, entry["_raw"].as_str().unwrap());
    assert_eq!("zork", entry[SOURCE_FIELD].as_str().unwrap());
    assert!(entry.get("message").is_none());
}

#[tokio::test]
async fn splunk_insert_broken_token() {
    let cx = SinkContext::default();

    let mut config = config(TextSerializerConfig::default().into(), vec![]).await;
    config.default_token = "BROKEN_TOKEN".to_string().into();
    let (sink, _) = config.build(cx).await.unwrap();

    let message = random_string(100);
    let (batch, mut receiver) = BatchNotifier::new_with_receiver();
    let event = LogEvent::from(message.clone()).with_batch_notifier(&batch);
    drop(batch);
    sink.run_events(iter::once(event.into())).await.unwrap();
    assert_eq!(receiver.try_recv(), Ok(BatchStatus::Rejected));
}

#[tokio::test]
async fn splunk_insert_source() {
    let cx = SinkContext::default();

    let mut config = config(TextSerializerConfig::default().into(), vec![]).await;
    config.source = Template::try_from("/var/log/syslog".to_string()).ok();

    let (sink, _) = config.build(cx).await.unwrap();

    let message = random_string(100);
    let event = Event::Log(LogEvent::from(message.clone()));
    run_and_assert_sink_compliance(sink, stream::once(ready(event)), &HTTP_SINK_TAGS).await;

    let entry = find_entry(message.as_str()).await;

    assert_eq!(entry[SOURCE_FIELD].as_str(), Some("/var/log/syslog"));
}

#[tokio::test]
async fn splunk_insert_index() {
    let cx = SinkContext::default();

    let mut config = config(TextSerializerConfig::default().into(), vec![]).await;
    config.index = Template::try_from("custom_index".to_string()).ok();
    let (sink, _) = config.build(cx).await.unwrap();

    let message = random_string(100);
    let event = LogEvent::from(message.clone());
    run_and_assert_sink_compliance(sink, stream::once(ready(event)), &HTTP_SINK_TAGS).await;

    let entry = find_entry(message.as_str()).await;

    assert_eq!(entry["index"].as_str().unwrap(), "custom_index");
}

#[tokio::test]
async fn splunk_index_is_interpolated() {
    let cx = SinkContext::default();

    let indexed_fields = vec!["asdf".into()];
    let mut config = config(JsonSerializerConfig::default().into(), indexed_fields).await;
    config.index = Template::try_from("{{ index_name }}".to_string()).ok();

    let (sink, _) = config.build(cx).await.unwrap();

    let message = random_string(100);
    let mut event = LogEvent::from(message.clone());
    event.insert("index_name", "custom_index");
    run_and_assert_sink_compliance(sink, stream::once(ready(event)), &HTTP_SINK_TAGS).await;

    let entry = find_entry(message.as_str()).await;

    let index = entry["index"].as_str().unwrap();
    assert_eq!("custom_index", index);
}

#[tokio::test]
async fn splunk_insert_many() {
    let cx = SinkContext::default();

    let config = config(TextSerializerConfig::default().into(), vec![]).await;
    let (sink, _) = config.build(cx).await.unwrap();

    let (messages, events) = random_lines_with_stream(100, 10, None);
    run_and_assert_sink_compliance(sink, events, &HTTP_SINK_TAGS).await;

    assert!(find_entries(messages.as_slice()).await);
}

#[tokio::test]
async fn splunk_custom_fields() {
    let cx = SinkContext::default();

    let indexed_fields = vec!["asdf".into()];
    let config = config(JsonSerializerConfig::default().into(), indexed_fields).await;
    let (sink, _) = config.build(cx).await.unwrap();

    let message = random_string(100);
    let mut event = LogEvent::from(message.clone());
    event.insert("metadata.fields.asdf", "hello");
    run_and_assert_sink_compliance(sink, stream::once(ready(event)), &HTTP_SINK_TAGS).await;

    let entry = find_entry(message.as_str()).await;

    assert_eq!(message, entry["message"].as_str().unwrap());
    let asdf = entry["asdf"].as_str().unwrap();
    assert_eq!("hello", asdf);
}

#[tokio::test]
async fn splunk_hostname() {
    let cx = SinkContext::default();

    let indexed_fields = vec!["asdf".into()];
    let config = config(JsonSerializerConfig::default().into(), indexed_fields).await;
    let (sink, _) = config.build(cx).await.unwrap();

    let message = random_string(100);
    let mut event = LogEvent::from(message.clone());
    event.insert("metadata.fields.asdf", "hello");
    event.insert("host", "example.com:1234");
    run_and_assert_sink_compliance(sink, stream::once(ready(event)), &HTTP_SINK_TAGS).await;

    let entry = find_entry(message.as_str()).await;

    assert_eq!(message, entry["message"].as_str().unwrap());
    let asdf = entry["asdf"].as_str().unwrap();
    assert_eq!("hello", asdf);
    let host = entry["host"].as_array().unwrap()[0].as_str().unwrap();
    assert_eq!("example.com:1234", host);
}

#[tokio::test]
async fn splunk_sourcetype() {
    let cx = SinkContext::default();

    let indexed_fields = vec!["asdf".into()];
    let mut config = config(JsonSerializerConfig::default().into(), indexed_fields).await;
    config.sourcetype = Template::try_from("_json".to_string()).ok();

    let (sink, _) = config.build(cx).await.unwrap();

    let message = random_string(100);
    let mut event = LogEvent::from(message.clone());
    event.insert("metadata.fields.asdf", "hello");
    run_and_assert_sink_compliance(sink, stream::once(ready(event)), &HTTP_SINK_TAGS).await;

    let entry = find_entry(message.as_str()).await;

    assert_eq!(message, entry["message"].as_str().unwrap());
    let asdf = entry["asdf"].as_str().unwrap();
    assert_eq!("hello", asdf);
    let sourcetype = entry["sourcetype"].as_str().unwrap();
    assert_eq!("_json", sourcetype);
}

#[tokio::test]
async fn splunk_configure_hostname() {
    let cx = SinkContext::default();

    let config = HecLogsSinkConfig {
<<<<<<< HEAD
        host_key: OptionalValuePath::new("roast"),
        ..config(JsonSerializerConfig::default().into(), Vec::new()).await
=======
        host_key: OptionalTargetPath::event("roast"),
        ..config(JsonSerializerConfig::default().into(), vec!["asdf".into()]).await
>>>>>>> 3ff039a6
    };

    let (sink, _) = config.build(cx).await.unwrap();

    let message = random_string(100);
    let mut event = LogEvent::from(message.clone());
    event.insert("metadata.fields.asdf", "hello");
    event.insert("host", "example.com:1234");
    event.insert("roast", "beef.example.com:1234");
    run_and_assert_sink_compliance(sink, stream::once(ready(event)), &HTTP_SINK_TAGS).await;

    let entry = find_entry(message.as_str()).await;

    assert_eq!(message, entry["message"].as_str().unwrap());
    let asdf = entry["asdf"].as_str().unwrap();
    assert_eq!("hello", asdf);
    let host = entry["host"].as_array().unwrap()[0].as_str().unwrap();
    assert_eq!("beef.example.com:1234", host);
}

#[tokio::test]
async fn splunk_indexer_acknowledgements() {
    let cx = SinkContext::default();

    let acknowledgements_config = HecClientAcknowledgementsConfig {
        query_interval: NonZeroU8::new(1).unwrap(),
        retry_limit: NonZeroU8::new(5).unwrap(),
        ..Default::default()
    };

    let config = HecLogsSinkConfig {
        default_token: String::from(ACK_TOKEN).into(),
        acknowledgements: acknowledgements_config,
        ..config(JsonSerializerConfig::default().into(), vec!["asdf".into()]).await
    };
    let (sink, _) = config.build(cx).await.unwrap();

    let (tx, mut rx) = BatchNotifier::new_with_receiver();
    let (messages, events) = random_lines_with_stream(100, 10, Some(tx.clone()));
    drop(tx);
    run_and_assert_sink_compliance(sink, events, &HTTP_SINK_TAGS).await;

    assert_eq!(rx.try_recv(), Ok(BatchStatus::Delivered));
    assert!(find_entries(messages.as_slice()).await);
}

#[tokio::test]
async fn splunk_indexer_acknowledgements_disabled_on_server() {
    let cx = SinkContext::default();

    let config = config(JsonSerializerConfig::default().into(), vec!["asdf".into()]).await;
    let (sink, _) = config.build(cx).await.unwrap();

    let (tx, mut rx) = BatchNotifier::new_with_receiver();
    let (messages, events) = random_lines_with_stream(100, 10, Some(tx.clone()));
    drop(tx);
    run_and_assert_sink_compliance(sink, events, &HTTP_SINK_TAGS).await;

    // With indexer acknowledgements disabled on the server, events are still
    // acknowledged based on 200 OK
    assert_eq!(rx.try_recv(), Ok(BatchStatus::Delivered));
    assert!(find_entries(messages.as_slice()).await);
}

#[tokio::test]
async fn splunk_auto_extracted_timestamp() {
    // The auto_extract_timestamp setting only works on version 8 and above of splunk.
    // If the splunk version is set to 7, we ignore this test.
    // This environment variable is set by the integration test docker-compose file.
    if std::env::var("CONFIG_VERSION")
        .map(|version| !version.starts_with("7."))
        .unwrap_or(true)
    {
        let cx = SinkContext::default();

        let config = HecLogsSinkConfig {
            auto_extract_timestamp: Some(true),
            timestamp_key: OptionalTargetPath {
                path: Some(OwnedTargetPath::event(lookup::owned_value_path!(
                    "timestamp"
                ))),
            },
            ..config(JsonSerializerConfig::default().into(), vec![]).await
        };

        let (sink, _) = config.build(cx).await.unwrap();

        // With auto_extract_timestamp switched the timestamp comes from the message.
        // Note that as per <https://docs.splunk.com/Documentation/Splunk/latest/Data/Configuretimestamprecognition>
        // by default, the max age of timestamps is 2,000 days old. So we will test with a timestamp that
        // is within that limit.
        let date = Utc::now().with_nanosecond(0).unwrap() - chrono::Duration::days(1999);
        let message = format!("this message is on {}", date.format("%Y-%m-%d %H:%M:%S"));
        let mut event = LogEvent::from(message.as_str());

        event.insert(
            "timestamp",
            Value::from(
                Utc.with_ymd_and_hms(2020, 3, 5, 0, 0, 0)
                    .single()
                    .expect("invalid timestamp"),
            ),
        );

        run_and_assert_sink_compliance(sink, stream::once(ready(event)), &HTTP_SINK_TAGS).await;

        let entry = find_entry(&message).await;

        assert_eq!(
            format!("{{\"message\":\"{}\"}}", message),
            entry["_raw"].as_str().unwrap()
        );
        assert_eq!(
            &format!("{}", date.format("%Y-%m-%dT%H:%M:%S%.3f%:z")),
            entry["_time"].as_str().unwrap()
        );
    }
}

#[tokio::test]
async fn splunk_non_auto_extracted_timestamp() {
    // The auto_extract_timestamp setting only works on version 8 and above of splunk.
    // If the splunk version is set to 7, we ignore this test.
    // This environment variable is set by the integration test docker-compose file.
    if std::env::var("CONFIG_VERSION")
        .map(|version| !version.starts_with("7."))
        .unwrap_or(true)
    {
        let cx = SinkContext::default();

        let config = HecLogsSinkConfig {
            auto_extract_timestamp: Some(false),
            timestamp_key: OptionalTargetPath {
                path: Some(OwnedTargetPath::event(lookup::owned_value_path!(
                    "timestamp"
                ))),
            },
            ..config(JsonSerializerConfig::default().into(), vec![]).await
        };

        let (sink, _) = config.build(cx).await.unwrap();
        let date = Utc::now().with_nanosecond(0).unwrap() - chrono::Duration::days(1999);
        let message = format!("this message is on {}", date.format("%Y-%m-%d %H:%M:%S"));
        let mut event = LogEvent::from(message.as_str());

        // With auto_extract_timestamp switched off the timestamp comes from the event timestamp.
        event.insert(
            "timestamp",
            Value::from(
                Utc.with_ymd_and_hms(2020, 3, 5, 0, 0, 0)
                    .single()
                    .expect("invalid timestamp"),
            ),
        );

        run_and_assert_sink_compliance(sink, stream::once(ready(event)), &HTTP_SINK_TAGS).await;

        let entry = find_entry(&message).await;

        assert_eq!(
            format!("{{\"message\":\"{}\"}}", message),
            entry["_raw"].as_str().unwrap()
        );
        assert_eq!(
            "2020-03-05T00:00:00.000+00:00",
            entry["_time"].as_str().unwrap()
        );
    }
}<|MERGE_RESOLUTION|>--- conflicted
+++ resolved
@@ -409,13 +409,8 @@
     let cx = SinkContext::default();
 
     let config = HecLogsSinkConfig {
-<<<<<<< HEAD
-        host_key: OptionalValuePath::new("roast"),
-        ..config(JsonSerializerConfig::default().into(), Vec::new()).await
-=======
         host_key: OptionalTargetPath::event("roast"),
         ..config(JsonSerializerConfig::default().into(), vec!["asdf".into()]).await
->>>>>>> 3ff039a6
     };
 
     let (sink, _) = config.build(cx).await.unwrap();
