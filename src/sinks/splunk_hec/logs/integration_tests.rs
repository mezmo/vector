--- conflicted
+++ resolved
@@ -408,11 +408,7 @@
 
     let config = HecLogsSinkConfig {
         host_key: OptionalValuePath::new("roast"),
-<<<<<<< HEAD
         ..config(JsonSerializerConfig::default().into(), Vec::new()).await
-=======
-        ..config(JsonSerializerConfig::default().into(), vec!["asdf".into()]).await
->>>>>>> 3cc27b98
     };
 
     let (sink, _) = config.build(cx).await.unwrap();
