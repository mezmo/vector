--- conflicted
+++ resolved
@@ -15,7 +15,7 @@
     use futures::StreamExt;
     use rdkafka::{
         consumer::{BaseConsumer, Consumer},
-        message::{Headers, Header},
+        message::{Headers},
         Message, Offset, TopicPartitionList,
     };
     use vector_core::event::{BatchNotifier, BatchStatus};
@@ -327,15 +327,9 @@
                 Some(Ok(msg)) => {
                     let s: &str = msg.payload_view().unwrap().unwrap();
                     out.push(s.to_owned());
-<<<<<<< HEAD
-                    let Header { key: header_key, value: header_val} = msg.headers().unwrap().get(0);
-                    assert_eq!(header_key, header_1_key);
-                    assert_eq!(header_val.unwrap(), header_1_value.as_bytes());
-=======
                     let header = msg.headers().unwrap().get(0);
                     assert_eq!(header.key, header_1_key);
                     assert_eq!(header.value.unwrap(), header_1_value.as_bytes());
->>>>>>> cf2fee46
                 }
                 None if out.len() >= input.len() => break,
                 _ => {
