#![allow(clippy::print_stdout)] // tests

#[cfg(feature = "kafka-integration-tests")]
#[cfg(test)]
mod integration_test {
    use std::{collections::HashMap, future::ready, thread, time::Duration};

    use bytes::Bytes;
    use futures::StreamExt;
    use rdkafka::{
        consumer::{BaseConsumer, Consumer},
        message::Headers,
        Message, Offset, TopicPartitionList,
    };
    use vector_lib::codecs::TextSerializerConfig;
    use vector_lib::lookup::lookup_v2::ConfigTargetPath;
    use vector_lib::{
        config::{init_telemetry, Tags, Telemetry},
        event::{BatchNotifier, BatchStatus},
    };

    use super::super::{
        config::{KafkaRole, KafkaSinkConfig},
        sink::KafkaSink,
        *,
    };
    use crate::{
<<<<<<< HEAD
        config::SinkContext,
        event::Value,
=======
        event::{ObjectMap, Value},
>>>>>>> 3ff039a6
        kafka::{KafkaAuthConfig, KafkaCompression, KafkaSaslConfig},
        sinks::prelude::*,
        test_util::{
            components::{
                assert_data_volume_sink_compliance, assert_sink_compliance, DATA_VOLUME_SINK_TAGS,
                SINK_TAGS,
            },
            random_lines_with_stream, random_string, wait_for,
        },
        tls::{TlsConfig, TlsEnableableConfig, TEST_PEM_INTERMEDIATE_CA_PATH},
    };

    fn kafka_host() -> String {
        std::env::var("KAFKA_HOST").unwrap_or_else(|_| "localhost".into())
    }

    fn kafka_address(port: u16) -> String {
        format!("{}:{}", kafka_host(), port)
    }

    #[tokio::test]
    async fn healthcheck() {
        crate::test_util::trace_init();

        let topic = format!("test-{}", random_string(10));

        let config = KafkaSinkConfig {
            bootstrap_servers: kafka_address(9091),
            topic: Template::try_from(topic.clone()).unwrap(),
            key_field: None,
            encoding: TextSerializerConfig::default().into(),
            batch: BatchConfig::default(),
            compression: KafkaCompression::None,
            auth: KafkaAuthConfig::default(),
            socket_timeout_ms: Duration::from_millis(60000),
            message_timeout_ms: Duration::from_millis(300000),
            librdkafka_options: HashMap::new(),
            headers_key: None,
            acknowledgements: Default::default(),
        };
        self::sink::healthcheck(config).await.unwrap();
    }

    #[tokio::test]
    async fn kafka_happy_path_plaintext() {
        crate::test_util::trace_init();
        kafka_happy_path(
            kafka_address(9091),
            None,
            None,
            KafkaCompression::None,
            true,
        )
        .await;
        kafka_happy_path(
            kafka_address(9091),
            None,
            None,
            KafkaCompression::None,
            false,
        )
        .await;
    }

    #[tokio::test]
    async fn kafka_happy_path_gzip() {
        crate::test_util::trace_init();
        kafka_happy_path(
            kafka_address(9091),
            None,
            None,
            KafkaCompression::Gzip,
            false,
        )
        .await;
    }

    #[tokio::test]
    async fn kafka_happy_path_lz4() {
        crate::test_util::trace_init();
        kafka_happy_path(
            kafka_address(9091),
            None,
            None,
            KafkaCompression::Lz4,
            false,
        )
        .await;
    }

    #[tokio::test]
    async fn kafka_happy_path_snappy() {
        crate::test_util::trace_init();
        kafka_happy_path(
            kafka_address(9091),
            None,
            None,
            KafkaCompression::Snappy,
            false,
        )
        .await;
    }

    // rdkafka zstd feature is not enabled
    // https://github.com/answerbook/vector/blob/bda2442c3481ee8693f703f6ef1bcc7a029d791a/Cargo.toml#L283-L287
    #[cfg(feature = "kafka-rdkafka-zstd")]
    #[tokio::test]
    async fn kafka_happy_path_zstd() {
        crate::test_util::trace_init();
        kafka_happy_path(
            kafka_address(9091),
            None,
            None,
            KafkaCompression::Zstd,
            false,
        )
        .await;
    }

    async fn kafka_batch_options_overrides(
        batch: BatchConfig<NoDefaultsBatchSettings>,
        librdkafka_options: HashMap<String, String>,
    ) -> crate::Result<KafkaSink> {
        let topic = format!("test-{}", random_string(10));
        let config = KafkaSinkConfig {
            bootstrap_servers: kafka_address(9091),
            topic: Template::try_from(format!("{}-%Y%m%d", topic)).unwrap(),
            compression: KafkaCompression::None,
            encoding: TextSerializerConfig::default().into(),
            key_field: None,
            auth: KafkaAuthConfig {
                sasl: None,
                tls: None,
            },
            socket_timeout_ms: Duration::from_millis(60000),
            message_timeout_ms: Duration::from_millis(300000),
            batch,
            librdkafka_options,
            headers_key: None,
            acknowledgements: Default::default(),
        };
        config.clone().to_rdkafka(KafkaRole::Consumer)?;
        config.clone().to_rdkafka(KafkaRole::Producer)?;
        self::sink::healthcheck(config.clone()).await?;
        KafkaSink::new(config, SinkContext::new_test())
    }

    #[tokio::test]
    async fn kafka_batch_options_max_bytes_errors_on_double_set() {
        crate::test_util::trace_init();
        let mut batch = BatchConfig::default();
        batch.max_bytes = Some(1000);

        assert!(kafka_batch_options_overrides(
            batch,
            indexmap::indexmap! {
                "batch.size".to_string() => 1.to_string(),
            }
            .into_iter()
            .collect()
        )
        .await
        .is_err())
    }

    #[tokio::test]
    async fn kafka_batch_options_actually_sets() {
        crate::test_util::trace_init();
        let mut batch = BatchConfig::default();
        batch.max_events = Some(10);
        batch.timeout_secs = Some(2.0);

        kafka_batch_options_overrides(batch, indexmap::indexmap! {}.into_iter().collect())
            .await
            .unwrap();
    }

    #[tokio::test]
    async fn kafka_batch_options_max_events_errors_on_double_set() {
        crate::test_util::trace_init();
        let mut batch = BatchConfig::default();
        batch.max_events = Some(10);

        assert!(kafka_batch_options_overrides(
            batch,
            indexmap::indexmap! {
                "batch.num.messages".to_string() => 1.to_string(),
            }
            .into_iter()
            .collect()
        )
        .await
        .is_err())
    }

    #[tokio::test]
    async fn kafka_batch_options_timeout_secs_errors_on_double_set() {
        crate::test_util::trace_init();
        let mut batch = BatchConfig::default();
        batch.timeout_secs = Some(10.0);

        assert!(kafka_batch_options_overrides(
            batch,
            indexmap::indexmap! {
                "queue.buffering.max.ms".to_string() => 1.to_string(),
            }
            .into_iter()
            .collect()
        )
        .await
        .is_err())
    }

    #[tokio::test]
    async fn kafka_happy_path_tls() {
        crate::test_util::trace_init();
        let mut options = TlsConfig::test_config();
        // couldn't get Kafka to load and return a certificate chain, it only returns the leaf
        // certificate
        options.ca_file = Some(TEST_PEM_INTERMEDIATE_CA_PATH.into());
        kafka_happy_path(
            kafka_address(9092),
            None,
            Some(TlsEnableableConfig {
                enabled: Some(true),
                options: TlsConfig::test_config(),
            }),
            KafkaCompression::None,
            false,
        )
        .await;
    }

    #[tokio::test]
    async fn kafka_happy_path_sasl() {
        crate::test_util::trace_init();
        kafka_happy_path(
            kafka_address(9093),
            Some(KafkaSaslConfig {
                enabled: Some(true),
                username: Some("admin".to_string()),
                password: Some("admin".to_string().into()),
                mechanism: Some("PLAIN".to_owned()),
            }),
            None,
            KafkaCompression::None,
            false,
        )
        .await;
    }

    async fn kafka_happy_path(
        server: String,
        sasl: Option<KafkaSaslConfig>,
        tls: Option<TlsEnableableConfig>,
        compression: KafkaCompression,
        test_telemetry_tags: bool,
    ) {
        if test_telemetry_tags {
            // We need to configure Vector to emit the service and source tags.
            // The default is to not emit these.
            init_telemetry(
                Telemetry {
                    tags: Tags {
                        emit_service: true,
                        emit_source: true,
                    },
                },
                true,
            );
        }

        let topic = format!("test-{}", random_string(10));
        let headers_key = ConfigTargetPath::try_from("headers_key".to_string()).unwrap();
        let kafka_auth = KafkaAuthConfig { sasl, tls };
        let config = KafkaSinkConfig {
            bootstrap_servers: server.clone(),
            topic: Template::try_from(format!("{}-%Y%m%d", topic)).unwrap(),
            key_field: None,
            encoding: TextSerializerConfig::default().into(),
            batch: BatchConfig::default(),
            compression,
            auth: kafka_auth.clone(),
            socket_timeout_ms: Duration::from_millis(60000),
            message_timeout_ms: Duration::from_millis(300000),
            librdkafka_options: HashMap::new(),
            headers_key: Some(headers_key.clone()),
            acknowledgements: Default::default(),
        };
        let topic = format!("{}-{}", topic, chrono::Utc::now().format("%Y%m%d"));
        println!("Topic name generated in test: {:?}", topic);

        let num_events = 1000;
        let (batch, mut receiver) = BatchNotifier::new_with_receiver();
        let (input, events) = random_lines_with_stream(100, num_events, Some(batch));

        let header_1_key = "header-1-key";
        let header_1_value = "header-1-value";
        let input_events = events.map(move |mut events| {
            let headers_key = headers_key.clone();
            let mut header_values = ObjectMap::new();
            header_values.insert(
                header_1_key.into(),
                Value::Bytes(Bytes::from(header_1_value)),
            );
            events.iter_logs_mut().for_each(move |log| {
                log.insert(&headers_key, header_values.clone());
            });
            events
        });

        if test_telemetry_tags {
            assert_data_volume_sink_compliance(&DATA_VOLUME_SINK_TAGS, async move {
                let sink = KafkaSink::new(config, SinkContext::new_test()).unwrap();
                let sink = VectorSink::from_event_streamsink(sink);
                sink.run(input_events).await
            })
            .await
            .expect("Running sink failed");
        } else {
            assert_sink_compliance(&SINK_TAGS, async move {
                let sink = KafkaSink::new(config, SinkContext::new_test()).unwrap();
                let sink = VectorSink::from_event_streamsink(sink);
                sink.run(input_events).await
            })
            .await
            .expect("Running sink failed");
        }
        assert_eq!(receiver.try_recv(), Ok(BatchStatus::Delivered));

        // read back everything from the beginning
        let mut client_config = rdkafka::ClientConfig::new();
        client_config.set("bootstrap.servers", server.as_str());
        client_config.set("group.id", &random_string(10));
        client_config.set("enable.partition.eof", "true");
        kafka_auth.apply(&mut client_config).unwrap();

        let mut tpl = TopicPartitionList::new();
        tpl.add_partition(&topic, 0)
            .set_offset(Offset::Beginning)
            .unwrap();

        let consumer: BaseConsumer = client_config.create().unwrap();
        consumer.assign(&tpl).unwrap();

        // wait for messages to show up
        wait_for(
            || match consumer.fetch_watermarks(&topic, 0, Duration::from_secs(3)) {
                Ok((_low, high)) => ready(high > 0),
                Err(err) => {
                    println!("retrying due to error fetching watermarks: {}", err);
                    ready(false)
                }
            },
        )
        .await;

        // check we have the expected number of messages in the topic
        let (low, high) = consumer
            .fetch_watermarks(&topic, 0, Duration::from_secs(3))
            .unwrap();
        assert_eq!((0, num_events as i64), (low, high));

        // loop instead of iter so we can set a timeout
        let mut failures = 0;
        let mut out = Vec::new();
        while failures < 100 {
            match consumer.poll(Duration::from_secs(3)) {
                Some(Ok(msg)) => {
                    let s: &str = msg.payload_view().unwrap().unwrap();
                    out.push(s.to_owned());
                    let header = msg.headers().unwrap().get(0);
                    assert_eq!(header.key, header_1_key);
                    assert_eq!(header.value.unwrap(), header_1_value.as_bytes());
                }
                None if out.len() >= input.len() => break,
                _ => {
                    failures += 1;
                    thread::sleep(Duration::from_millis(50));
                }
            }
        }

        assert_eq!(out.len(), input.len());
        assert_eq!(out, input);
    }
}<|MERGE_RESOLUTION|>--- conflicted
+++ resolved
@@ -25,12 +25,8 @@
         *,
     };
     use crate::{
-<<<<<<< HEAD
         config::SinkContext,
-        event::Value,
-=======
         event::{ObjectMap, Value},
->>>>>>> 3ff039a6
         kafka::{KafkaAuthConfig, KafkaCompression, KafkaSaslConfig},
         sinks::prelude::*,
         test_util::{
