--- conflicted
+++ resolved
@@ -343,19 +343,10 @@
             });
             events
         });
-<<<<<<< HEAD
-        assert_sink_compliance(&SINK_TAGS, async move {
-            let sink = KafkaSink::new(config, SinkContext::new_test()).unwrap();
-            let sink = VectorSink::from_event_streamsink(sink);
-            sink.run(input_events).await
-        })
-        .await
-        .expect("Running sink failed");
-=======
 
         if test_telemetry_tags {
             assert_data_volume_sink_compliance(&DATA_VOLUME_SINK_TAGS, async move {
-                let sink = KafkaSink::new(config).unwrap();
+                let sink = KafkaSink::new(config, SinkContext::new_test()).unwrap();
                 let sink = VectorSink::from_event_streamsink(sink);
                 sink.run(input_events).await
             })
@@ -363,14 +354,13 @@
             .expect("Running sink failed");
         } else {
             assert_sink_compliance(&SINK_TAGS, async move {
-                let sink = KafkaSink::new(config).unwrap();
+                let sink = KafkaSink::new(config, SinkContext::new_test()).unwrap();
                 let sink = VectorSink::from_event_streamsink(sink);
                 sink.run(input_events).await
             })
             .await
             .expect("Running sink failed");
         }
->>>>>>> 0f13b22a
         assert_eq!(receiver.try_recv(), Ok(BatchStatus::Delivered));
 
         // read back everything from the beginning
