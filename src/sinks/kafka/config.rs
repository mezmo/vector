--- conflicted
+++ resolved
@@ -6,10 +6,7 @@
 use vector_config::configurable_component;
 
 use crate::{
-<<<<<<< HEAD
-=======
     codecs::EncodingConfig,
->>>>>>> 92a5082f
     config::{AcknowledgementsConfig, DataType, GenerateConfig, Input, SinkConfig, SinkContext},
     kafka::{KafkaAuthConfig, KafkaCompression},
     serde::json::to_string,
