use std::sync::Arc;

use azure_storage_blobs::prelude::*;
use codecs::{encoding::Framer, JsonSerializerConfig, NewlineDelimitedEncoderConfig};
use tower::ServiceBuilder;
use value::Value;
use vector_common::sensitive_string::SensitiveString;
use vector_config::configurable_component;

use super::request_builder::AzureBlobRequestOptions;
use crate::{
    codecs::{Encoder, EncodingConfigWithFraming, SinkType, Transformer},
    config::{AcknowledgementsConfig, DataType, GenerateConfig, Input, SinkConfig, SinkContext},
    mezmo::user_trace::MezmoUserLog,
    sinks::{
        azure_common::{
            self, config::AzureBlobRetryLogic, service::AzureBlobService, sink::AzureBlobSink,
        },
        util::{
            partitioner::KeyPartitioner, BatchConfig, BulkSizeBasedDefaultBatchSettings,
            Compression, ServiceBuilderExt, TowerRequestConfig,
        },
        Healthcheck, VectorSink,
    },
    template::Template,
    Result,
};

/// Configuration for the `azure_blob` sink.
#[configurable_component(sink("azure_blob"))]
#[derive(Clone, Debug)]
#[serde(deny_unknown_fields)]
pub struct AzureBlobSinkConfig {
    /// The Azure Blob Storage Account connection string.
    ///
    /// Authentication with access key is the only supported authentication method.
    ///
    /// Either `storage_account`, or this field, must be specified.
    #[configurable(metadata(
        docs::examples = "DefaultEndpointsProtocol=https;AccountName=mylogstorage;AccountKey=storageaccountkeybase64encoded;EndpointSuffix=core.windows.net"
    ))]
    pub connection_string: Option<SensitiveString>,

    /// The Azure Blob Storage Account name.
    ///
    /// Attempts to load credentials for the account in the following ways, in order:
    ///
    /// - read from environment variables ([more information][env_cred_docs])
    /// - looks for a [Managed Identity][managed_ident_docs]
    /// - uses the `az` CLI tool to get an access token ([more information][az_cli_docs])
    ///
    /// Either `connection_string`, or this field, must be specified.
    ///
    /// [env_cred_docs]: https://docs.rs/azure_identity/latest/azure_identity/struct.EnvironmentCredential.html
    /// [managed_ident_docs]: https://docs.microsoft.com/en-us/azure/active-directory/managed-identities-azure-resources/overview
    /// [az_cli_docs]: https://docs.microsoft.com/en-us/cli/azure/account?view=azure-cli-latest#az-account-get-access-token
    #[configurable(metadata(docs::examples = "mylogstorage"))]
    pub storage_account: Option<String>,

    /// The Azure Blob Storage Endpoint URL.
    ///
    /// This is used to override the default blob storage endpoint URL in cases where you are using
    /// credentials read from the environment/managed identities or access tokens without using an
    /// explicit connection_string (which already explicitly supports overriding the blob endpoint
    /// URL).
    ///
    /// This may only be used with `storage_account` and is ignored when used with
    /// `connection_string`.
    #[configurable(metadata(docs::examples = "https://test.blob.core.usgovcloudapi.net/"))]
    #[configurable(metadata(docs::examples = "https://test.blob.core.windows.net/"))]
    pub endpoint: Option<String>,

    /// The Azure Blob Storage Account container name.
    #[configurable(metadata(docs::examples = "my-logs"))]
    pub(super) container_name: String,

    /// A prefix to apply to all blob keys.
    ///
    /// Prefixes are useful for partitioning objects, such as by creating a blob key that
    /// stores blobs under a particular directory. If using a prefix for this purpose, it must end
    /// in `/` to act as a directory path. A trailing `/` is **not** automatically added.
    #[configurable(metadata(docs::examples = "date/%F/hour/%H/"))]
    #[configurable(metadata(docs::examples = "year=%Y/month=%m/day=%d/"))]
    #[configurable(metadata(
        docs::examples = "kubernetes/{{ metadata.cluster }}/{{ metadata.application_name }}/"
    ))]
    #[serde(default = "default_blob_prefix")]
    pub blob_prefix: Template,

    /// The timestamp format for the time component of the blob key.
    ///
    /// By default, blob keys are appended with a timestamp that reflects when the blob are sent to
    /// Azure Blob Storage, such that the resulting blob key is functionally equivalent to joining
    /// the blob prefix with the formatted timestamp, such as `date=2022-07-18/1658176486`.
    ///
    /// This would represent a `blob_prefix` set to `date=%F/` and the timestamp of Mon Jul 18 2022
    /// 20:34:44 GMT+0000, with the `filename_time_format` being set to `%s`, which renders
    /// timestamps in seconds since the Unix epoch.
    ///
    /// Supports the common [`strftime`][chrono_strftime_specifiers] specifiers found in most
    /// languages.
    ///
    /// When set to an empty string, no timestamp is appended to the blob prefix.
    ///
    /// [chrono_strftime_specifiers]: https://docs.rs/chrono/latest/chrono/format/strftime/index.html#specifiers
    #[configurable(metadata(docs::syntax_override = "strftime"))]
    pub blob_time_format: Option<String>,

    /// Whether or not to append a UUID v4 token to the end of the blob key.
    ///
    /// The UUID is appended to the timestamp portion of the object key, such that if the blob key
    /// generated is `date=2022-07-18/1658176486`, setting this field to `true` results
    /// in an blob key that looks like
    /// `date=2022-07-18/1658176486-30f6652c-71da-4f9f-800d-a1189c47c547`.
    ///
    /// This ensures there are no name collisions, and can be useful in high-volume workloads where
    /// blob keys must be unique.
    pub blob_append_uuid: Option<bool>,

    #[serde(flatten)]
    pub encoding: EncodingConfigWithFraming,

    #[configurable(derived)]
    #[serde(default = "Compression::gzip_default")]
    pub compression: Compression,

    #[configurable(derived)]
    #[serde(default)]
    pub batch: BatchConfig<BulkSizeBasedDefaultBatchSettings>,

    #[configurable(derived)]
    #[serde(default)]
    pub request: TowerRequestConfig,

    #[configurable(derived)]
    #[serde(
        default,
        deserialize_with = "crate::serde::bool_or_struct",
        skip_serializing_if = "crate::serde::skip_serializing_if_default"
    )]
    pub(super) acknowledgements: AcknowledgementsConfig,
}

pub fn default_blob_prefix() -> Template {
    Template::try_from(DEFAULT_KEY_PREFIX).unwrap()
}

impl GenerateConfig for AzureBlobSinkConfig {
    fn generate_config() -> toml::Value {
        toml::Value::try_from(Self {
            connection_string: Some(String::from("DefaultEndpointsProtocol=https;AccountName=some-account-name;AccountKey=some-account-key;").into()),
            storage_account: Some(String::from("some-account-name")),
            container_name: String::from("logs"),
            endpoint: None,
            blob_prefix: default_blob_prefix(),
            blob_time_format: Some(String::from("%s")),
            blob_append_uuid: Some(true),
            encoding: (Some(NewlineDelimitedEncoderConfig::new()), JsonSerializerConfig::default()).into(),
            compression: Compression::gzip_default(),
            batch: BatchConfig::default(),
            request: TowerRequestConfig::default(),
            acknowledgements: Default::default(),
        })
        .unwrap()
    }
}

#[async_trait::async_trait]
impl SinkConfig for AzureBlobSinkConfig {
    async fn build(&self, cx: SinkContext) -> Result<(VectorSink, Healthcheck)> {
        let client = azure_common::config::build_client(
            self.connection_string
                .as_ref()
                .map(|v| v.inner().to_string()),
            self.storage_account.as_ref().map(|v| v.to_string()),
            self.container_name.clone(),
<<<<<<< HEAD
        )
        .map_err(|err| {
            cx.mezmo_ctx.error(Value::from(format!("{err}")));
        })
        .ok();
=======
            self.endpoint.clone(),
        )?;
>>>>>>> 45417121

        let healthcheck = azure_common::config::build_healthcheck(
            self.container_name.clone(),
            client.clone(),
            cx,
        )?;
        let sink = self.build_processor(client)?;
        Ok((sink, healthcheck))
    }

    fn input(&self) -> Input {
        Input::new(self.encoding.config().1.input_type() & DataType::Log)
    }

    fn acknowledgements(&self) -> &AcknowledgementsConfig {
        &self.acknowledgements
    }
}

const DEFAULT_KEY_PREFIX: &str = "blob/%F/";
const DEFAULT_FILENAME_TIME_FORMAT: &str = "%s";
const DEFAULT_FILENAME_APPEND_UUID: bool = true;

impl AzureBlobSinkConfig {
<<<<<<< HEAD
    pub fn build_processor(
        &self,
        client: Option<Arc<ContainerClient>>,
    ) -> crate::Result<VectorSink> {
        let request_limits = self.request.unwrap_with(&DEFAULT_REQUEST_LIMITS);
=======
    pub fn build_processor(&self, client: Arc<ContainerClient>) -> crate::Result<VectorSink> {
        let request_limits = self
            .request
            .unwrap_with(&TowerRequestConfig::default().rate_limit_num(250));
>>>>>>> 45417121
        let service = ServiceBuilder::new()
            .settings(request_limits, AzureBlobRetryLogic)
            .service(AzureBlobService::new(client));

        // Configure our partitioning/batching.
        let batcher_settings = self.batch.into_batcher_settings()?;

        let blob_time_format = self
            .blob_time_format
            .as_ref()
            .cloned()
            .unwrap_or_else(|| DEFAULT_FILENAME_TIME_FORMAT.into());
        let blob_append_uuid = self
            .blob_append_uuid
            .unwrap_or(DEFAULT_FILENAME_APPEND_UUID);

        let (framer, serializer) = self.encoding.build(SinkType::MessageBased)?;
        let transformer =
            Transformer::new_with_mezmo_reshape(self.encoding.transformer(), Some(&serializer));
        let encoder = Encoder::<Framer>::new(framer, serializer);

        let request_options = AzureBlobRequestOptions {
            container_name: self.container_name.clone(),
            blob_time_format,
            blob_append_uuid,
            encoder: (transformer, encoder),
            compression: self.compression,
        };

        let sink = AzureBlobSink::new(
            service,
            request_options,
            self.key_partitioner()?,
            batcher_settings,
        );

        Ok(VectorSink::from_event_streamsink(sink))
    }

    pub fn key_partitioner(&self) -> crate::Result<KeyPartitioner> {
        Ok(KeyPartitioner::new(self.blob_prefix.clone()))
    }
}<|MERGE_RESOLUTION|>--- conflicted
+++ resolved
@@ -174,16 +174,12 @@
                 .map(|v| v.inner().to_string()),
             self.storage_account.as_ref().map(|v| v.to_string()),
             self.container_name.clone(),
-<<<<<<< HEAD
+            self.endpoint.clone(),
         )
         .map_err(|err| {
             cx.mezmo_ctx.error(Value::from(format!("{err}")));
         })
         .ok();
-=======
-            self.endpoint.clone(),
-        )?;
->>>>>>> 45417121
 
         let healthcheck = azure_common::config::build_healthcheck(
             self.container_name.clone(),
@@ -208,18 +204,13 @@
 const DEFAULT_FILENAME_APPEND_UUID: bool = true;
 
 impl AzureBlobSinkConfig {
-<<<<<<< HEAD
     pub fn build_processor(
         &self,
         client: Option<Arc<ContainerClient>>,
     ) -> crate::Result<VectorSink> {
-        let request_limits = self.request.unwrap_with(&DEFAULT_REQUEST_LIMITS);
-=======
-    pub fn build_processor(&self, client: Arc<ContainerClient>) -> crate::Result<VectorSink> {
         let request_limits = self
             .request
             .unwrap_with(&TowerRequestConfig::default().rate_limit_num(250));
->>>>>>> 45417121
         let service = ServiceBuilder::new()
             .settings(request_limits, AzureBlobRetryLogic)
             .service(AzureBlobService::new(client));
