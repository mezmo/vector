use std::collections::BTreeMap;
use std::sync::Arc;

use azure_storage_blobs::prelude::*;
use tower::ServiceBuilder;
use vector_lib::codecs::{encoding::Framer, JsonSerializerConfig, NewlineDelimitedEncoderConfig};
use vector_lib::configurable::configurable_component;
use vector_lib::sensitive_string::SensitiveString;
use vrl::value::Value;

use super::request_builder::AzureBlobRequestOptions;
<<<<<<< HEAD
use crate::mezmo::user_trace::MezmoLoggingService;
=======
use crate::sinks::util::service::TowerRequestConfigDefaults;
>>>>>>> 3ff039a6
use crate::{
    codecs::{Encoder, EncodingConfigWithFraming, SinkType, Transformer},
    config::{AcknowledgementsConfig, DataType, GenerateConfig, Input, SinkConfig, SinkContext},
    mezmo::user_trace::MezmoUserLog,
    sinks::{
        azure_common::{
            self, config::AzureBlobRetryLogic, service::AzureBlobService, sink::AzureBlobSink,
        },
        util::{
            partitioner::KeyPartitioner, BatchConfig, BulkSizeBasedDefaultBatchSettings,
            Compression, ServiceBuilderExt, TowerRequestConfig,
        },
        Healthcheck, VectorSink,
    },
    template::Template,
    user_log_error, Result,
};

<<<<<<< HEAD
// MEZMO: added dependencies for s3-sink file consolidation
use crate::sinks::azure_blob::file_consolidator_async::{
    FileConsolidationConfig, FileConsolidatorAsync,
};
use gethostname::gethostname;
=======
#[derive(Clone, Copy, Debug)]
pub struct AzureBlobTowerRequestConfigDefaults;

impl TowerRequestConfigDefaults for AzureBlobTowerRequestConfigDefaults {
    const RATE_LIMIT_NUM: u64 = 250;
}
>>>>>>> 3ff039a6

/// Configuration for the `azure_blob` sink.
#[configurable_component(sink(
    "azure_blob",
    "Store your observability data in Azure Blob Storage."
))]
#[derive(Clone, Debug)]
#[serde(deny_unknown_fields)]
pub struct AzureBlobSinkConfig {
    /// The Azure Blob Storage Account connection string.
    ///
    /// Authentication with access key is the only supported authentication method.
    ///
    /// Either `storage_account`, or this field, must be specified.
    #[configurable(metadata(
        docs::examples = "DefaultEndpointsProtocol=https;AccountName=mylogstorage;AccountKey=storageaccountkeybase64encoded;EndpointSuffix=core.windows.net"
    ))]
    pub connection_string: Option<SensitiveString>,

    /// The Azure Blob Storage Account name.
    ///
    /// Attempts to load credentials for the account in the following ways, in order:
    ///
    /// - read from environment variables ([more information][env_cred_docs])
    /// - looks for a [Managed Identity][managed_ident_docs]
    /// - uses the `az` CLI tool to get an access token ([more information][az_cli_docs])
    ///
    /// Either `connection_string`, or this field, must be specified.
    ///
    /// [env_cred_docs]: https://docs.rs/azure_identity/latest/azure_identity/struct.EnvironmentCredential.html
    /// [managed_ident_docs]: https://docs.microsoft.com/en-us/azure/active-directory/managed-identities-azure-resources/overview
    /// [az_cli_docs]: https://docs.microsoft.com/en-us/cli/azure/account?view=azure-cli-latest#az-account-get-access-token
    #[configurable(metadata(docs::examples = "mylogstorage"))]
    pub storage_account: Option<String>,

    /// The Azure Blob Storage Endpoint URL.
    ///
    /// This is used to override the default blob storage endpoint URL in cases where you are using
    /// credentials read from the environment/managed identities or access tokens without using an
    /// explicit connection_string (which already explicitly supports overriding the blob endpoint
    /// URL).
    ///
    /// This may only be used with `storage_account` and is ignored when used with
    /// `connection_string`.
    #[configurable(metadata(docs::examples = "https://test.blob.core.usgovcloudapi.net/"))]
    #[configurable(metadata(docs::examples = "https://test.blob.core.windows.net/"))]
    pub endpoint: Option<String>,

    /// The Azure Blob Storage Account container name.
    #[configurable(metadata(docs::examples = "my-logs"))]
    pub(super) container_name: String,

    /// A prefix to apply to all blob keys.
    ///
    /// Prefixes are useful for partitioning objects, such as by creating a blob key that
    /// stores blobs under a particular directory. If using a prefix for this purpose, it must end
    /// in `/` to act as a directory path. A trailing `/` is **not** automatically added.
    #[configurable(metadata(docs::examples = "date/%F/hour/%H/"))]
    #[configurable(metadata(docs::examples = "year=%Y/month=%m/day=%d/"))]
    #[configurable(metadata(
        docs::examples = "kubernetes/{{ metadata.cluster }}/{{ metadata.application_name }}/"
    ))]
    #[serde(default = "default_blob_prefix")]
    pub blob_prefix: Template,

    /// The timestamp format for the time component of the blob key.
    ///
    /// By default, blob keys are appended with a timestamp that reflects when the blob are sent to
    /// Azure Blob Storage, such that the resulting blob key is functionally equivalent to joining
    /// the blob prefix with the formatted timestamp, such as `date=2022-07-18/1658176486`.
    ///
    /// This would represent a `blob_prefix` set to `date=%F/` and the timestamp of Mon Jul 18 2022
    /// 20:34:44 GMT+0000, with the `filename_time_format` being set to `%s`, which renders
    /// timestamps in seconds since the Unix epoch.
    ///
    /// Supports the common [`strftime`][chrono_strftime_specifiers] specifiers found in most
    /// languages.
    ///
    /// When set to an empty string, no timestamp is appended to the blob prefix.
    ///
    /// [chrono_strftime_specifiers]: https://docs.rs/chrono/latest/chrono/format/strftime/index.html#specifiers
    #[configurable(metadata(docs::syntax_override = "strftime"))]
    pub blob_time_format: Option<String>,

    /// Whether or not to append a UUID v4 token to the end of the blob key.
    ///
    /// The UUID is appended to the timestamp portion of the object key, such that if the blob key
    /// generated is `date=2022-07-18/1658176486`, setting this field to `true` results
    /// in an blob key that looks like
    /// `date=2022-07-18/1658176486-30f6652c-71da-4f9f-800d-a1189c47c547`.
    ///
    /// This ensures there are no name collisions, and can be useful in high-volume workloads where
    /// blob keys must be unique.
    pub blob_append_uuid: Option<bool>,

    #[serde(flatten)]
    pub encoding: EncodingConfigWithFraming,

    #[configurable(derived)]
    #[serde(default = "Compression::gzip_default")]
    pub compression: Compression,

    #[configurable(derived)]
    #[serde(default)]
    pub batch: BatchConfig<BulkSizeBasedDefaultBatchSettings>,

    #[configurable(derived)]
    #[serde(default)]
    pub request: TowerRequestConfig<AzureBlobTowerRequestConfigDefaults>,

    #[configurable(derived)]
    #[serde(
        default,
        deserialize_with = "crate::serde::bool_or_struct",
        skip_serializing_if = "crate::serde::skip_serializing_if_default"
    )]
    pub(super) acknowledgements: AcknowledgementsConfig,

    // MEZMO: added configuration for azure-sink file consolidation
    #[configurable(derived)]
    #[serde(default)]
    pub file_consolidation_config: FileConsolidationConfig,

    /// allow the customer to specify tags to be added to the document
    #[configurable(derived)]
    #[serde(skip_serializing_if = "Option::is_none")]
    pub tags: Option<BTreeMap<String, String>>,
}

pub fn default_blob_prefix() -> Template {
    Template::try_from(DEFAULT_KEY_PREFIX).unwrap()
}

impl GenerateConfig for AzureBlobSinkConfig {
    fn generate_config() -> toml::Value {
        toml::Value::try_from(Self {
            connection_string: Some(String::from("DefaultEndpointsProtocol=https;AccountName=some-account-name;AccountKey=some-account-key;").into()),
            storage_account: Some(String::from("some-account-name")),
            container_name: String::from("logs"),
            endpoint: None,
            blob_prefix: default_blob_prefix(),
            blob_time_format: Some(String::from("%s")),
            blob_append_uuid: Some(true),
            encoding: (Some(NewlineDelimitedEncoderConfig::new()), JsonSerializerConfig::default()).into(),
            compression: Compression::gzip_default(),
            batch: BatchConfig::default(),
            request: TowerRequestConfig::default(),
            acknowledgements: Default::default(),
            file_consolidation_config: Default::default(),
            tags: Default::default(),
        })
        .unwrap()
    }
}

#[async_trait::async_trait]
#[typetag::serde(name = "azure_blob")]
impl SinkConfig for AzureBlobSinkConfig {
    async fn build(&self, cx: SinkContext) -> Result<(VectorSink, Healthcheck)> {
        let client = azure_common::config::build_client(
            self.connection_string
                .as_ref()
                .map(|v| v.inner().to_string()),
            self.storage_account.as_ref().map(|v| v.to_string()),
            self.container_name.clone(),
            self.endpoint.clone(),
        )
        .map_err(|err| {
            user_log_error!(cx.mezmo_ctx, Value::from(format!("{err}")));
        })
        .ok();

        let healthcheck = azure_common::config::build_healthcheck(
            self.container_name.clone(),
            client.clone(),
            cx.clone(),
        )?;
        let sink = self.build_processor(client, cx)?;
        Ok((sink, healthcheck))
    }

    fn input(&self) -> Input {
        Input::new(self.encoding.config().1.input_type() & DataType::Log)
    }

    fn acknowledgements(&self) -> &AcknowledgementsConfig {
        &self.acknowledgements
    }
}

const DEFAULT_KEY_PREFIX: &str = "blob/%F/";
const DEFAULT_FILENAME_TIME_FORMAT: &str = "%s";
const DEFAULT_FILENAME_APPEND_UUID: bool = true;

impl AzureBlobSinkConfig {
<<<<<<< HEAD
    pub fn build_processor(
        &self,
        client: Option<Arc<ContainerClient>>,
        cx: SinkContext,
    ) -> crate::Result<VectorSink> {
        let request_limits = self
            .request
            .unwrap_with(&TowerRequestConfig::default().rate_limit_num(250));
=======
    pub fn build_processor(&self, client: Arc<ContainerClient>) -> crate::Result<VectorSink> {
        let request_limits = self.request.into_settings();
>>>>>>> 3ff039a6
        let service = ServiceBuilder::new()
            .settings(request_limits, AzureBlobRetryLogic)
            .service(MezmoLoggingService::new(
                AzureBlobService::new(client),
                cx.mezmo_ctx,
            ));

        // Configure our partitioning/batching.
        let batcher_settings = self.batch.into_batcher_settings()?;

        let blob_time_format = self
            .blob_time_format
            .as_ref()
            .cloned()
            .unwrap_or_else(|| DEFAULT_FILENAME_TIME_FORMAT.into());
        let blob_append_uuid = self
            .blob_append_uuid
            .unwrap_or(DEFAULT_FILENAME_APPEND_UUID);

        let (framer, serializer) = self.encoding.build(SinkType::MessageBased)?;
        let transformer =
            Transformer::new_with_mezmo_reshape(self.encoding.transformer(), Some(&serializer));
        let encoder = Encoder::<Framer>::new(framer, serializer);

        let request_options = AzureBlobRequestOptions {
            container_name: self.container_name.clone(),
            blob_time_format,
            blob_append_uuid,
            encoder: (transformer, encoder),
            compression: self.compression,
            tags: self.tags.clone(),
        };

        // MEZMO: added new file consolidation process for azure blobs
        let consolidation_process = self.build_consolidation_process();

        let sink = AzureBlobSink::new(
            service,
            request_options,
            self.key_partitioner()?,
            batcher_settings,
            consolidation_process,
        );

        Ok(VectorSink::from_event_streamsink(sink))
    }

    pub fn key_partitioner(&self) -> crate::Result<KeyPartitioner> {
        Ok(KeyPartitioner::new(self.blob_prefix.clone()))
    }

    // MEZMO: added process to define setup for azure-blob-sink file consolidation
    fn build_consolidation_process(&self) -> Option<FileConsolidatorAsync> {
        // we can perform consolidation assuming that the process itself is requested via the configuration
        // we only want to handle this process on the primary instance of the statefulset
        // so we don't have to worry about contention between instances of sinks
        let host_name = gethostname().into_string().unwrap();
        if !host_name.ends_with("-0") || !self.file_consolidation_config.enabled {
            info!(
                message = "azure-blob-sink file consolidation process disabled",
                host_name,
                config.enabled = self.file_consolidation_config.enabled,
            );
            return None;
        } else {
            info!(
                message = "azure-blob-sink file consolidation enabled",
                host_name,
                config.enabled = self.file_consolidation_config.enabled,
            );
        }

        // grab the connection options and config so we can return a new FileConsolidator
        let consolidator = FileConsolidatorAsync::new(
            self.connection_string.clone(),
            self.container_name.clone(),
            self.file_consolidation_config.clone(),
        );
        Some(consolidator)
    }
}<|MERGE_RESOLUTION|>--- conflicted
+++ resolved
@@ -9,11 +9,8 @@
 use vrl::value::Value;
 
 use super::request_builder::AzureBlobRequestOptions;
-<<<<<<< HEAD
 use crate::mezmo::user_trace::MezmoLoggingService;
-=======
 use crate::sinks::util::service::TowerRequestConfigDefaults;
->>>>>>> 3ff039a6
 use crate::{
     codecs::{Encoder, EncodingConfigWithFraming, SinkType, Transformer},
     config::{AcknowledgementsConfig, DataType, GenerateConfig, Input, SinkConfig, SinkContext},
@@ -32,20 +29,18 @@
     user_log_error, Result,
 };
 
-<<<<<<< HEAD
 // MEZMO: added dependencies for s3-sink file consolidation
 use crate::sinks::azure_blob::file_consolidator_async::{
     FileConsolidationConfig, FileConsolidatorAsync,
 };
 use gethostname::gethostname;
-=======
+
 #[derive(Clone, Copy, Debug)]
 pub struct AzureBlobTowerRequestConfigDefaults;
 
 impl TowerRequestConfigDefaults for AzureBlobTowerRequestConfigDefaults {
     const RATE_LIMIT_NUM: u64 = 250;
 }
->>>>>>> 3ff039a6
 
 /// Configuration for the `azure_blob` sink.
 #[configurable_component(sink(
@@ -241,19 +236,12 @@
 const DEFAULT_FILENAME_APPEND_UUID: bool = true;
 
 impl AzureBlobSinkConfig {
-<<<<<<< HEAD
     pub fn build_processor(
         &self,
         client: Option<Arc<ContainerClient>>,
         cx: SinkContext,
     ) -> crate::Result<VectorSink> {
-        let request_limits = self
-            .request
-            .unwrap_with(&TowerRequestConfig::default().rate_limit_num(250));
-=======
-    pub fn build_processor(&self, client: Arc<ContainerClient>) -> crate::Result<VectorSink> {
         let request_limits = self.request.into_settings();
->>>>>>> 3ff039a6
         let service = ServiceBuilder::new()
             .settings(request_limits, AzureBlobRetryLogic)
             .service(MezmoLoggingService::new(
