--- conflicted
+++ resolved
@@ -7,11 +7,7 @@
 
 use super::request_builder::AzureBlobRequestOptions;
 use crate::{
-<<<<<<< HEAD
-    codecs::Encoder,
-=======
     codecs::{Encoder, EncodingConfigWithFraming, SinkType},
->>>>>>> 92a5082f
     config::{AcknowledgementsConfig, DataType, GenerateConfig, Input, SinkConfig, SinkContext},
     sinks::{
         azure_common::{
