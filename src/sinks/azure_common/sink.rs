use std::fmt;

use crate::sinks::{prelude::*, util::partitioner::KeyPartitioner};
use vector_lib::{event::Event, partition::Partitioner};

<<<<<<< HEAD
// MEZMO: added dependency for s3-sink file consolidation
use crate::sinks::azure_blob::file_consolidator_async::FileConsolidatorAsync;

pub struct AzureBlobSink<Svc, RB> {
=======
pub struct AzureBlobSink<Svc, RB, P = KeyPartitioner> {
>>>>>>> dc7e7927
    service: Svc,
    request_builder: RB,
    partitioner: P,
    batcher_settings: BatcherSettings,
    // MEZMO: added property for azure-blob-sink file consolidation
    file_consolidator: Option<FileConsolidatorAsync>,
}

impl<Svc, RB, P> AzureBlobSink<Svc, RB, P> {
    pub const fn new(
        service: Svc,
        request_builder: RB,
        partitioner: P,
        batcher_settings: BatcherSettings,
        file_consolidator: Option<FileConsolidatorAsync>,
    ) -> Self {
        Self {
            service,
            request_builder,
            partitioner,
            batcher_settings,
            file_consolidator,
        }
    }
}

impl<Svc, RB, P> AzureBlobSink<Svc, RB, P>
where
    Svc: Service<RB::Request> + Send + 'static,
    Svc::Future: Send + 'static,
    Svc::Response: DriverResponse + Send + 'static,
    Svc::Error: fmt::Debug + Into<crate::Error> + Send,
    RB: RequestBuilder<(String, Vec<Event>)> + Send + Sync + 'static,
    RB::Error: fmt::Display + Send,
    RB::Request: Finalizable + MetaDescriptive + Send,
    P: Partitioner<Item = Event, Key = Option<String>> + Unpin + Send,
    P::Key: Eq + std::hash::Hash + Clone,
    P::Item: ByteSizeOf,
{
    async fn run_inner(self: Box<Self>, input: BoxStream<'_, Event>) -> Result<(), ()> {
        let partitioner = self.partitioner;
        let settings = self.batcher_settings;

        let request_builder = self.request_builder;

        // MEZMO: added file consolidation processing
        // initiate the file consolidation process if necessary
        let mut file_consolidator = self.file_consolidator.unwrap_or_default();
        file_consolidator.start();

        let result = input
            .batched_partitioned(partitioner, || settings.as_byte_size_config())
            .filter_map(|(key, batch)| async move {
                // We don't need to emit an error here if the event is dropped since this will occur if the template
                // couldn't be rendered during the partitioning. A `TemplateRenderingError` is already emitted when
                // that occurs.
                key.map(move |k| (k, batch))
            })
            .request_builder(default_request_builder_concurrency_limit(), request_builder)
            .filter_map(|request| async move {
                match request {
                    Err(error) => {
                        emit!(SinkRequestBuildError { error });
                        None
                    }
                    Ok(req) => Some(req),
                }
            })
            .into_driver(self.service)
            .protocol("https")
            .run()
            .await;

        // MEZMO: added file consolidation processing
        //stop the file consolidation process if necessary
        file_consolidator.stop();

        result
    }
}

#[async_trait]
impl<Svc, RB, P> StreamSink<Event> for AzureBlobSink<Svc, RB, P>
where
    Svc: Service<RB::Request> + Send + 'static,
    Svc::Future: Send + 'static,
    Svc::Response: DriverResponse + Send + 'static,
    Svc::Error: fmt::Debug + Into<crate::Error> + Send,
    RB: RequestBuilder<(String, Vec<Event>)> + Send + Sync + 'static,
    RB::Error: fmt::Display + Send,
    RB::Request: Finalizable + MetaDescriptive + Send,
    P: Partitioner<Item = Event, Key = Option<String>> + Unpin + Send,
    P::Key: Eq + std::hash::Hash + Clone,
    P::Item: ByteSizeOf,
{
    async fn run(mut self: Box<Self>, input: BoxStream<'_, Event>) -> Result<(), ()> {
        self.run_inner(input).await
    }
}<|MERGE_RESOLUTION|>--- conflicted
+++ resolved
@@ -3,14 +3,10 @@
 use crate::sinks::{prelude::*, util::partitioner::KeyPartitioner};
 use vector_lib::{event::Event, partition::Partitioner};
 
-<<<<<<< HEAD
 // MEZMO: added dependency for s3-sink file consolidation
 use crate::sinks::azure_blob::file_consolidator_async::FileConsolidatorAsync;
 
-pub struct AzureBlobSink<Svc, RB> {
-=======
 pub struct AzureBlobSink<Svc, RB, P = KeyPartitioner> {
->>>>>>> dc7e7927
     service: Svc,
     request_builder: RB,
     partitioner: P,
