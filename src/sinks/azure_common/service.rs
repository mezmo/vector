--- conflicted
+++ resolved
@@ -12,13 +12,8 @@
 use crate::sinks::azure_common::config::{AzureBlobRequest, AzureBlobResponse};
 
 #[derive(Clone)]
-<<<<<<< HEAD
 pub(crate) struct AzureBlobService {
     client: Option<Arc<ContainerClient>>,
-=======
-pub struct AzureBlobService {
-    client: Arc<ContainerClient>,
->>>>>>> 0f13b22a
 }
 
 impl AzureBlobService {
@@ -61,24 +56,15 @@
                         .await
                         .map_err(|err| err.into());
 
-<<<<<<< HEAD
                     result.map(|inner| AzureBlobResponse {
                         inner,
-                        count: request.metadata.count,
-                        events_byte_size: request.metadata.byte_size,
+                        events_byte_size: request
+                            .request_metadata
+                            .into_events_estimated_json_encoded_byte_size(),
                         byte_size,
                     })
                 }
             }
-=======
-            result.map(|inner| AzureBlobResponse {
-                inner,
-                events_byte_size: request
-                    .request_metadata
-                    .into_events_estimated_json_encoded_byte_size(),
-                byte_size,
-            })
->>>>>>> 0f13b22a
         })
     }
 }