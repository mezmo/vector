--- conflicted
+++ resolved
@@ -237,7 +237,9 @@
         };
 
         let healthcheck = healthcheck(client.clone(), sink.clone()).boxed();
-        auth.spawn_regenerate_token();
+        if let Some(creds) = auth {
+            creds.spawn_regenerate_token();
+        }
         let sink = BatchedHttpSink::new(
             sink,
             JsonArrayBuffer::new(batch.size),
@@ -404,18 +406,8 @@
 async fn healthcheck(client: HttpClient, sink: StackdriverSink) -> crate::Result<()> {
     let request = sink.build_request(vec![]).await?.map(Body::from);
 
-<<<<<<< HEAD
-    match sink.auth {
-        Some(auth) => {
-            let response = client.send(request).await?;
-            healthcheck_response(response, auth.clone(), HealthcheckError::NotFound.into())
-        }
-        None => Err(HealthcheckError::InvalidAuth.into()),
-    }
-=======
     let response = client.send(request).await?;
     healthcheck_response(response, HealthcheckError::NotFound.into())
->>>>>>> 45417121
 }
 
 impl StackdriverConfig {
