use std::{collections::HashMap, convert::TryFrom, io};

use bytes::Bytes;
use chrono::{FixedOffset, Utc};
use http::header::{HeaderName, HeaderValue};
use http::Uri;
use indoc::indoc;
use snafu::ResultExt;
use snafu::Snafu;
use tower::ServiceBuilder;
use uuid::Uuid;
use vector_lib::codecs::encoding::Framer;
use vector_lib::configurable::configurable_component;
use vector_lib::event::{EventFinalizers, Finalizable};
use vector_lib::{request_metadata::RequestMetadata, TimeZone};

use crate::mezmo::user_trace::MezmoLoggingService;
use crate::sinks::util::metadata::RequestMetadataBuilder;
use crate::sinks::util::service::TowerRequestConfigDefaults;
use crate::{
    codecs::{Encoder, EncodingConfigWithFraming, SinkType, Transformer},
    config::{AcknowledgementsConfig, DataType, GenerateConfig, Input, SinkConfig, SinkContext},
    event::Event,
    gcp::{GcpAuthConfig, GcpAuthenticator, Scope},
    http::{get_http_scheme_from_uri, HttpClient},
    serde::json::to_string,
    sinks::{
        gcs_common::{
            config::{
                build_healthcheck, GcsPredefinedAcl, GcsRetryLogic, GcsStorageClass, BASE_URL,
            },
            service::{GcsRequest, GcsRequestSettings, GcsService},
            sink::GcsSink,
        },
        util::{
            batch::BatchConfig, partitioner::KeyPartitioner, request_builder::EncodeResult,
            timezone_to_offset, BulkSizeBasedDefaultBatchSettings, Compression, RequestBuilder,
            ServiceBuilderExt, TowerRequestConfig,
        },
        Healthcheck, VectorSink,
    },
    template::{Template, TemplateParseError},
    tls::{TlsConfig, TlsSettings},
};

#[derive(Debug, Snafu)]
#[snafu(visibility(pub))]
pub enum GcsHealthcheckError {
    #[snafu(display("key_prefix template parse error: {}", source))]
    KeyPrefixTemplate { source: TemplateParseError },
}

#[derive(Clone, Copy, Debug)]
pub struct GcsTowerRequestConfigDefaults;

impl TowerRequestConfigDefaults for GcsTowerRequestConfigDefaults {
    const RATE_LIMIT_NUM: u64 = 1_000;
}

/// Configuration for the `gcp_cloud_storage` sink.
#[configurable_component(sink(
    "gcp_cloud_storage",
    "Store observability events in GCP Cloud Storage."
))]
#[derive(Clone, Debug)]
#[serde(deny_unknown_fields)]
pub struct GcsSinkConfig {
    /// The GCS bucket name.
    #[configurable(metadata(docs::examples = "my-bucket"))]
    bucket: String,

    /// The Predefined ACL to apply to created objects.
    ///
    /// For more information, see [Predefined ACLs][predefined_acls].
    ///
    /// [predefined_acls]: https://cloud.google.com/storage/docs/access-control/lists#predefined-acl
    acl: Option<GcsPredefinedAcl>,

    /// The storage class for created objects.
    ///
    /// For more information, see the [storage classes][storage_classes] documentation.
    ///
    /// [storage_classes]: https://cloud.google.com/storage/docs/storage-classes
    storage_class: Option<GcsStorageClass>,

    /// The set of metadata `key:value` pairs for the created objects.
    ///
    /// For more information, see the [custom metadata][custom_metadata] documentation.
    ///
    /// [custom_metadata]: https://cloud.google.com/storage/docs/metadata#custom-metadata
    #[configurable(metadata(docs::additional_props_description = "A key/value pair."))]
    #[configurable(metadata(docs::advanced))]
    metadata: Option<HashMap<String, String>>,

    /// A prefix to apply to all object keys.
    ///
    /// Prefixes are useful for partitioning objects, such as by creating an object key that
    /// stores objects under a particular directory. If using a prefix for this purpose, it must end
    /// in `/` in order to act as a directory path. A trailing `/` is **not** automatically added.
    #[configurable(metadata(docs::templateable))]
    #[configurable(metadata(
        docs::examples = "date=%F/",
        docs::examples = "date=%F/hour=%H/",
        docs::examples = "year=%Y/month=%m/day=%d/",
        docs::examples = "application_id={{ application_id }}/date=%F/"
    ))]
    #[configurable(metadata(docs::advanced))]
    key_prefix: Option<String>,

    /// The timestamp format for the time component of the object key.
    ///
    /// By default, object keys are appended with a timestamp that reflects when the objects are
    /// sent to S3, such that the resulting object key is functionally equivalent to joining the key
    /// prefix with the formatted timestamp, such as `date=2022-07-18/1658176486`.
    ///
    /// This would represent a `key_prefix` set to `date=%F/` and the timestamp of Mon Jul 18 2022
    /// 20:34:44 GMT+0000, with the `filename_time_format` being set to `%s`, which renders
    /// timestamps in seconds since the Unix epoch.
    ///
    /// Supports the common [`strftime`][chrono_strftime_specifiers] specifiers found in most
    /// languages.
    ///
    /// When set to an empty string, no timestamp is appended to the key prefix.
    ///
    /// [chrono_strftime_specifiers]: https://docs.rs/chrono/latest/chrono/format/strftime/index.html#specifiers
    #[serde(default = "default_time_format")]
    #[configurable(metadata(docs::advanced))]
    filename_time_format: String,

    /// Whether or not to append a UUID v4 token to the end of the object key.
    ///
    /// The UUID is appended to the timestamp portion of the object key, such that if the object key
    /// generated is `date=2022-07-18/1658176486`, setting this field to `true` results
    /// in an object key that looks like `date=2022-07-18/1658176486-30f6652c-71da-4f9f-800d-a1189c47c547`.
    ///
    /// This ensures there are no name collisions, and can be useful in high-volume workloads where
    /// object keys must be unique.
    #[serde(default = "crate::serde::default_true")]
    #[configurable(metadata(docs::advanced))]
    filename_append_uuid: bool,

    /// The filename extension to use in the object key.
    ///
    /// If not specified, the extension is determined by the compression scheme used.
    #[configurable(metadata(docs::advanced))]
    filename_extension: Option<String>,

    #[serde(flatten)]
    encoding: EncodingConfigWithFraming,

    #[configurable(derived)]
    #[serde(default)]
    compression: Compression,

    #[configurable(derived)]
    #[serde(default)]
    batch: BatchConfig<BulkSizeBasedDefaultBatchSettings>,

    #[configurable(derived)]
    #[serde(default)]
    request: TowerRequestConfig<GcsTowerRequestConfigDefaults>,

    #[serde(flatten)]
    auth: GcpAuthConfig,

    #[configurable(derived)]
    tls: Option<TlsConfig>,

    #[configurable(derived)]
    #[serde(
        default,
        deserialize_with = "crate::serde::bool_or_struct",
        skip_serializing_if = "crate::serde::skip_serializing_if_default"
    )]
    acknowledgements: AcknowledgementsConfig,

    #[configurable(derived)]
    #[serde(default)]
    pub timezone: Option<TimeZone>,
}

fn default_time_format() -> String {
    "%s".to_string()
}

#[cfg(test)]
fn default_config(encoding: EncodingConfigWithFraming) -> GcsSinkConfig {
    GcsSinkConfig {
        bucket: Default::default(),
        acl: Default::default(),
        storage_class: Default::default(),
        metadata: Default::default(),
        key_prefix: Default::default(),
        filename_time_format: default_time_format(),
        filename_append_uuid: true,
        filename_extension: Default::default(),
        encoding,
        compression: Compression::gzip_default(),
        batch: Default::default(),
        request: Default::default(),
        auth: Default::default(),
        tls: Default::default(),
        acknowledgements: Default::default(),
        timezone: Default::default(),
    }
}

impl GenerateConfig for GcsSinkConfig {
    fn generate_config() -> toml::Value {
        toml::from_str(indoc! {r#"
            bucket = "my-bucket"
            credentials_path = "/path/to/credentials.json"
            framing.method = "newline_delimited"
            encoding.codec = "json"
        "#})
        .unwrap()
    }
}

#[async_trait::async_trait]
#[typetag::serde(name = "gcp_cloud_storage")]
impl SinkConfig for GcsSinkConfig {
    async fn build(&self, cx: SinkContext) -> crate::Result<(VectorSink, Healthcheck)> {
        // Unlike Vector's upstream behavior, if the initial `auth` result is an error
        // we should continue building the topology. Convert the result into an option
        // that can be shared with consumers, while logging the error in-place.
        let auth = self.auth.build(Scope::DevStorageReadWrite).await;
        if let Err(err) = &auth {
            warn!("Invalid authentication: {}", err)
        }
        let auth = auth.ok();

        let base_url = format!("{}{}/", BASE_URL, self.bucket);
        let tls = TlsSettings::from_options(&self.tls)?;
        let client = HttpClient::new(tls, cx.proxy())?;
        let healthcheck = build_healthcheck(
            self.bucket.clone(),
            client.clone(),
            base_url.clone(),
            auth.clone(),
            cx.mezmo_ctx.clone(),
        )?;
<<<<<<< HEAD
        if let Some(creds) = &auth {
            creds.spawn_regenerate_token();
        }
=======
        auth.spawn_regenerate_token();
>>>>>>> 3ff039a6
        let sink = self.build_sink(client, base_url, auth, cx)?;

        Ok((sink, healthcheck))
    }

    fn input(&self) -> Input {
        Input::new(self.encoding.config().1.input_type() & DataType::Log)
    }

    fn acknowledgements(&self) -> &AcknowledgementsConfig {
        &self.acknowledgements
    }
}

impl GcsSinkConfig {
    fn build_sink(
        &self,
        client: HttpClient,
        base_url: String,
<<<<<<< HEAD
        auth: Option<GcpAuthenticator>,
=======
        auth: GcpAuthenticator,
>>>>>>> 3ff039a6
        cx: SinkContext,
    ) -> crate::Result<VectorSink> {
        let request = self.request.into_settings();

        let batch_settings = self.batch.into_batcher_settings()?;

        let partitioner = self.key_partitioner()?;

        let protocol = get_http_scheme_from_uri(&base_url.parse::<Uri>().unwrap());

        let svc = ServiceBuilder::new()
            .settings(request, GcsRetryLogic)
            .service(MezmoLoggingService::new(
                GcsService::new(client, base_url, auth),
                cx.mezmo_ctx,
            ));

        let request_settings = RequestSettings::new(self, cx)?;

        let sink = GcsSink::new(svc, request_settings, partitioner, batch_settings, protocol);

        Ok(VectorSink::from_event_streamsink(sink))
    }

    fn key_partitioner(&self) -> crate::Result<KeyPartitioner> {
        Ok(KeyPartitioner::new(
            Template::try_from(self.key_prefix.as_deref().unwrap_or("date=%F/"))
                .context(KeyPrefixTemplateSnafu)?,
        ))
    }
}

// Settings required to produce a request that do not change per
// request. All possible values are pre-computed for direct use in
// producing a request.
#[derive(Clone, Debug)]
struct RequestSettings {
    acl: Option<HeaderValue>,
    content_type: HeaderValue,
    content_encoding: Option<HeaderValue>,
    storage_class: HeaderValue,
    headers: Vec<(HeaderName, HeaderValue)>,
    extension: String,
    time_format: String,
    append_uuid: bool,
    encoder: (Transformer, Encoder<Framer>),
    compression: Compression,
    tz_offset: Option<FixedOffset>,
}

impl RequestBuilder<(String, Vec<Event>)> for RequestSettings {
    type Metadata = (String, EventFinalizers);
    type Events = Vec<Event>;
    type Encoder = (Transformer, Encoder<Framer>);
    type Payload = Bytes;
    type Request = GcsRequest;
    type Error = io::Error;

    fn compression(&self) -> Compression {
        self.compression
    }

    fn encoder(&self) -> &Self::Encoder {
        &self.encoder
    }

    fn split_input(
        &self,
        input: (String, Vec<Event>),
    ) -> (Self::Metadata, RequestMetadataBuilder, Self::Events) {
        let (partition_key, mut events) = input;
        let finalizers = events.take_finalizers();
        let builder = RequestMetadataBuilder::from_events(&events);

        ((partition_key, finalizers), builder, events)
    }

    fn build_request(
        &self,
        gcp_metadata: Self::Metadata,
        metadata: RequestMetadata,
        payload: EncodeResult<Self::Payload>,
    ) -> Self::Request {
        let (key, finalizers) = gcp_metadata;
        // TODO: pull the seconds from the last event
        let filename = {
            let seconds = match self.tz_offset {
                Some(offset) => Utc::now().with_timezone(&offset).format(&self.time_format),
                None => Utc::now()
                    .with_timezone(&chrono::Utc)
                    .format(&self.time_format),
            };

            if self.append_uuid {
                let uuid = Uuid::new_v4();
                format!("{}-{}", seconds, uuid.hyphenated())
            } else {
                seconds.to_string()
            }
        };

        let key = format!("{}{}.{}", key, filename, self.extension);
        let body = payload.into_payload();

        GcsRequest {
            key,
            body,
            finalizers,
            settings: GcsRequestSettings {
                acl: self.acl.clone(),
                content_type: self.content_type.clone(),
                content_encoding: self.content_encoding.clone(),
                storage_class: self.storage_class.clone(),
                headers: self.headers.clone(),
            },
            metadata,
        }
    }
}

impl RequestSettings {
<<<<<<< HEAD
    fn new(config: &GcsSinkConfig) -> crate::Result<Self> {
=======
    fn new(config: &GcsSinkConfig, cx: SinkContext) -> crate::Result<Self> {
        let transformer = config.encoding.transformer();
>>>>>>> 3ff039a6
        let (framer, serializer) = config.encoding.build(SinkType::MessageBased)?;
        let transformer =
            Transformer::new_with_mezmo_reshape(config.encoding.transformer(), Some(&serializer));
        let encoder = Encoder::<Framer>::new(framer, serializer);
        let acl = config
            .acl
            .map(|acl| HeaderValue::from_str(&to_string(acl)).unwrap());
        let content_type = HeaderValue::from_str(encoder.content_type()).unwrap();
        let content_encoding = config
            .compression
            .content_encoding()
            .map(|ce| HeaderValue::from_str(&to_string(ce)).unwrap());
        let storage_class = config.storage_class.unwrap_or_default();
        let storage_class = HeaderValue::from_str(&to_string(storage_class)).unwrap();
        let metadata = config
            .metadata
            .as_ref()
            .map(|metadata| {
                metadata
                    .iter()
                    .map(make_header)
                    .collect::<Result<Vec<_>, _>>()
            })
            .unwrap_or_else(|| Ok(vec![]))?;
        let extension = config
            .filename_extension
            .clone()
            .unwrap_or_else(|| config.compression.extension().into());
        let time_format = config.filename_time_format.clone();
        let append_uuid = config.filename_append_uuid;
        let offset = config
            .timezone
            .or(cx.globals.timezone)
            .and_then(timezone_to_offset);

        Ok(Self {
            acl,
            content_type,
            content_encoding,
            storage_class,
            headers: metadata,
            extension,
            time_format,
            append_uuid,
            compression: config.compression,
            encoder: (transformer, encoder),
            tz_offset: offset,
        })
    }
}

// Make a header pair from a key-value string pair
fn make_header((name, value): (&String, &String)) -> crate::Result<(HeaderName, HeaderValue)> {
    Ok((
        HeaderName::from_bytes(name.as_bytes())?,
        HeaderValue::from_str(value)?,
    ))
}

#[cfg(test)]
mod tests {
    use futures_util::{future::ready, stream};
    use vector_lib::codecs::encoding::FramingConfig;
    use vector_lib::codecs::{
        JsonSerializerConfig, MetricTagValues, NewlineDelimitedEncoderConfig, TextSerializerConfig,
    };
    use vector_lib::partition::Partitioner;
    use vector_lib::request_metadata::GroupedCountByteSize;
    use vector_lib::EstimatedJsonEncodedSizeOf;

    use crate::event::LogEvent;
    use crate::mezmo::reshape_log_event_by_message;
    use crate::test_util::{
        components::{run_and_assert_sink_compliance, SINK_TAGS},
        http::{always_200_response, spawn_blackhole_http_server},
        random_message_object_events_with_stream,
    };
    use assay::assay;
    use serde_json;

    use super::*;

    #[test]
    fn generate_config() {
        crate::test_util::test_generate_config::<GcsSinkConfig>();
    }

    #[tokio::test]
    async fn component_spec_compliance() {
        let mock_endpoint = spawn_blackhole_http_server(always_200_response).await;

        let context = SinkContext::default();

        let tls = TlsSettings::default();
        let client =
            HttpClient::new(tls, context.proxy()).expect("should not fail to create HTTP client");

        let config =
            default_config((None::<FramingConfig>, JsonSerializerConfig::default()).into());
        let sink = config
            .build_sink(
                client,
                mock_endpoint.to_string(),
<<<<<<< HEAD
                Some(GcpAuthenticator::None),
=======
                GcpAuthenticator::None,
>>>>>>> 3ff039a6
                context,
            )
            .expect("failed to build sink");

        let event = Event::Log(LogEvent::from("simple message"));
        run_and_assert_sink_compliance(sink, stream::once(ready(event)), &SINK_TAGS).await;
    }

    #[test]
    fn gcs_encode_event_apply_rules() {
        crate::test_util::trace_init();

        let message = "hello world".to_string();
        let mut event = LogEvent::from(message);
        event.insert("key", "value");

        let sink_config = GcsSinkConfig {
            key_prefix: Some("key: {{ key }}".into()),
            ..default_config((None::<FramingConfig>, TextSerializerConfig::default()).into())
        };
        let key = sink_config
            .key_partitioner()
            .unwrap()
            .partition(&Event::Log(event))
            .expect("key wasn't provided");

        assert_eq!(key, "key: value");
    }

    fn request_settings(sink_config: &GcsSinkConfig, context: SinkContext) -> RequestSettings {
        RequestSettings::new(sink_config, context).expect("Could not create request settings")
    }

    fn build_request(extension: Option<&str>, uuid: bool, compression: Compression) -> GcsRequest {
        let context = SinkContext::default();
        let sink_config = GcsSinkConfig {
            key_prefix: Some("key/".into()),
            filename_time_format: "date".into(),
            filename_extension: extension.map(Into::into),
            filename_append_uuid: uuid,
            compression,
            ..default_config(
                (
                    Some(NewlineDelimitedEncoderConfig::new()),
                    JsonSerializerConfig::default(),
                )
                    .into(),
            )
        };
        let log = LogEvent::default().into();
        let key = sink_config
            .key_partitioner()
            .unwrap()
            .partition(&log)
            .expect("key wasn't provided");

        let mut byte_size = GroupedCountByteSize::new_untagged();
        byte_size.add_event(&log, log.estimated_json_encoded_size_of());

        let request_settings = request_settings(&sink_config, context);
        let (metadata, metadata_request_builder, _events) =
            request_settings.split_input((key, vec![log]));
        let payload = EncodeResult::uncompressed(Bytes::new(), byte_size);
        let request_metadata = metadata_request_builder.build(&payload);

        request_settings.build_request(metadata, request_metadata, payload)
    }

    #[test]
    fn gcs_build_request() {
        let req = build_request(Some("ext"), false, Compression::None);
        assert_eq!(req.key, "key/date.ext".to_string());

        let req = build_request(None, false, Compression::None);
        assert_eq!(req.key, "key/date.log".to_string());

        let req = build_request(None, false, Compression::gzip_default());
        assert_eq!(req.key, "key/date.log.gz".to_string());

        let req = build_request(None, true, Compression::gzip_default());
        assert_ne!(req.key, "key/date.log.gz".to_string());
    }

    fn build_mezmo_object_request(
        extension: Option<&str>,
        uuid: bool,
        compression: Compression,
    ) -> (GcsRequest, Vec<Event>) {
        let sink_config = GcsSinkConfig {
            key_prefix: Some("key/".into()),
            filename_time_format: "date".into(),
            filename_extension: extension.map(Into::into),
            filename_append_uuid: uuid,
            compression,
            ..default_config(
                (
                    Some(NewlineDelimitedEncoderConfig::new()),
                    JsonSerializerConfig::new(MetricTagValues::Single),
                )
                    .into(),
            )
        };
        let (events, _) = random_message_object_events_with_stream(100, 1, None);
        let generated_events = events.clone();
        let key = sink_config
            .key_partitioner()
            .unwrap()
            .partition(&events[0])
            .expect("key wasn't provided");
        let request_settings = request_settings(&sink_config);
        let (metadata, metadata_request_builder, _events) =
            request_settings.split_input((key, events));

        let payload = request_settings.encode_events(_events).unwrap();
        let request_metadata = metadata_request_builder.build(&payload);

        let gcs_request = request_settings.build_request(metadata, request_metadata, payload);
        (gcs_request, generated_events)
    }

    #[assay(
        env = [
          ("MEZMO_RESHAPE_MESSAGE", "0"),
        ]
      )]
    fn gcs_build_mezmo_object_request_without_reshaping() {
        let (req, events) = build_mezmo_object_request(Some("ext"), false, Compression::None);
        let body = std::str::from_utf8(&req.body).unwrap();

        let found = serde_json::from_str::<serde_json::Value>(body).unwrap();
        let expected = serde_json::to_value(events[0].as_log()).unwrap();

        assert_eq!(found, expected, "The payload was correctly NOT reshaped");
    }

    #[assay(
        env = [
          ("MEZMO_RESHAPE_MESSAGE", "1"),
        ]
      )]
    fn gcs_build_mezmo_object_request_with_reshaping() {
        let (req, mut events) = build_mezmo_object_request(Some("ext"), false, Compression::None);
        let body = std::str::from_utf8(&req.body).unwrap();

        let found = serde_json::from_str::<serde_json::Value>(body).unwrap();
        reshape_log_event_by_message(events[0].as_mut_log());
        let expected = serde_json::to_value(events[0].as_log()).unwrap();

        assert_eq!(found, expected, "The payload was correctly reshaped");
    }
}<|MERGE_RESOLUTION|>--- conflicted
+++ resolved
@@ -240,13 +240,9 @@
             auth.clone(),
             cx.mezmo_ctx.clone(),
         )?;
-<<<<<<< HEAD
         if let Some(creds) = &auth {
             creds.spawn_regenerate_token();
         }
-=======
-        auth.spawn_regenerate_token();
->>>>>>> 3ff039a6
         let sink = self.build_sink(client, base_url, auth, cx)?;
 
         Ok((sink, healthcheck))
@@ -266,11 +262,7 @@
         &self,
         client: HttpClient,
         base_url: String,
-<<<<<<< HEAD
         auth: Option<GcpAuthenticator>,
-=======
-        auth: GcpAuthenticator,
->>>>>>> 3ff039a6
         cx: SinkContext,
     ) -> crate::Result<VectorSink> {
         let request = self.request.into_settings();
@@ -285,7 +277,7 @@
             .settings(request, GcsRetryLogic)
             .service(MezmoLoggingService::new(
                 GcsService::new(client, base_url, auth),
-                cx.mezmo_ctx,
+                cx.mezmo_ctx.clone(),
             ));
 
         let request_settings = RequestSettings::new(self, cx)?;
@@ -392,12 +384,7 @@
 }
 
 impl RequestSettings {
-<<<<<<< HEAD
-    fn new(config: &GcsSinkConfig) -> crate::Result<Self> {
-=======
     fn new(config: &GcsSinkConfig, cx: SinkContext) -> crate::Result<Self> {
-        let transformer = config.encoding.transformer();
->>>>>>> 3ff039a6
         let (framer, serializer) = config.encoding.build(SinkType::MessageBased)?;
         let transformer =
             Transformer::new_with_mezmo_reshape(config.encoding.transformer(), Some(&serializer));
@@ -501,11 +488,7 @@
             .build_sink(
                 client,
                 mock_endpoint.to_string(),
-<<<<<<< HEAD
                 Some(GcpAuthenticator::None),
-=======
-                GcpAuthenticator::None,
->>>>>>> 3ff039a6
                 context,
             )
             .expect("failed to build sink");
@@ -615,7 +598,7 @@
             .unwrap()
             .partition(&events[0])
             .expect("key wasn't provided");
-        let request_settings = request_settings(&sink_config);
+        let request_settings = request_settings(&sink_config, SinkContext::default());
         let (metadata, metadata_request_builder, _events) =
             request_settings.split_input((key, events));
 
