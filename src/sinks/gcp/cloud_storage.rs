use std::{collections::HashMap, convert::TryFrom, io};

use bytes::Bytes;
use chrono::Utc;
use codecs::encoding::Framer;
use http::header::{HeaderName, HeaderValue};
use http::Uri;
use indoc::indoc;
use snafu::ResultExt;
use snafu::Snafu;
use tower::ServiceBuilder;
use uuid::Uuid;
use vector_common::request_metadata::RequestMetadata;
use vector_config::configurable_component;
use vector_core::event::{EventFinalizers, Finalizable};

use crate::mezmo::user_trace::MezmoLoggingService;
use crate::sinks::util::metadata::RequestMetadataBuilder;
use crate::{
    codecs::{Encoder, EncodingConfigWithFraming, SinkType, Transformer},
    config::{AcknowledgementsConfig, DataType, GenerateConfig, Input, SinkConfig, SinkContext},
    event::Event,
    gcp::{GcpAuthConfig, GcpAuthenticator, Scope},
    http::{get_http_scheme_from_uri, HttpClient},
    serde::json::to_string,
    sinks::{
        gcs_common::{
            config::{
                build_healthcheck, GcsPredefinedAcl, GcsRetryLogic, GcsStorageClass, BASE_URL,
            },
            service::{GcsRequest, GcsRequestSettings, GcsService},
            sink::GcsSink,
        },
        util::{
            batch::BatchConfig, partitioner::KeyPartitioner, request_builder::EncodeResult,
            BulkSizeBasedDefaultBatchSettings, Compression, RequestBuilder, ServiceBuilderExt,
            TowerRequestConfig,
        },
        Healthcheck, VectorSink,
    },
    template::{Template, TemplateParseError},
    tls::{TlsConfig, TlsSettings},
};

#[derive(Debug, Snafu)]
#[snafu(visibility(pub))]
pub enum GcsHealthcheckError {
    #[snafu(display("key_prefix template parse error: {}", source))]
    KeyPrefixTemplate { source: TemplateParseError },
}

/// Configuration for the `gcp_cloud_storage` sink.
#[configurable_component(sink("gcp_cloud_storage"))]
#[derive(Clone, Debug)]
#[serde(deny_unknown_fields)]
pub struct GcsSinkConfig {
    /// The GCS bucket name.
    #[configurable(metadata(docs::examples = "my-bucket"))]
    bucket: String,

    /// The Predefined ACL to apply to created objects.
    ///
    /// For more information, see [Predefined ACLs][predefined_acls].
    ///
    /// [predefined_acls]: https://cloud.google.com/storage/docs/access-control/lists#predefined-acl
    acl: Option<GcsPredefinedAcl>,

    /// The storage class for created objects.
    ///
    /// For more information, see the [storage classes][storage_classes] documentation.
    ///
    /// [storage_classes]: https://cloud.google.com/storage/docs/storage-classes
    storage_class: Option<GcsStorageClass>,

    /// The set of metadata `key:value` pairs for the created objects.
    ///
    /// For more information, see the [custom metadata][custom_metadata] documentation.
    ///
    /// [custom_metadata]: https://cloud.google.com/storage/docs/metadata#custom-metadata
    #[configurable(metadata(docs::additional_props_description = "A key/value pair."))]
    #[configurable(metadata(docs::advanced))]
    metadata: Option<HashMap<String, String>>,

    /// A prefix to apply to all object keys.
    ///
    /// Prefixes are useful for partitioning objects, such as by creating an object key that
    /// stores objects under a particular directory. If using a prefix for this purpose, it must end
    /// in `/` in order to act as a directory path. A trailing `/` is **not** automatically added.
    #[configurable(metadata(docs::templateable))]
    #[configurable(metadata(
        docs::examples = "date=%F/",
        docs::examples = "date=%F/hour=%H/",
        docs::examples = "year=%Y/month=%m/day=%d/",
        docs::examples = "application_id={{ application_id }}/date=%F/"
    ))]
    #[configurable(metadata(docs::advanced))]
    key_prefix: Option<String>,

    /// The timestamp format for the time component of the object key.
    ///
    /// By default, object keys are appended with a timestamp that reflects when the objects are
    /// sent to S3, such that the resulting object key is functionally equivalent to joining the key
    /// prefix with the formatted timestamp, such as `date=2022-07-18/1658176486`.
    ///
    /// This would represent a `key_prefix` set to `date=%F/` and the timestamp of Mon Jul 18 2022
    /// 20:34:44 GMT+0000, with the `filename_time_format` being set to `%s`, which renders
    /// timestamps in seconds since the Unix epoch.
    ///
    /// Supports the common [`strftime`][chrono_strftime_specifiers] specifiers found in most
    /// languages.
    ///
    /// When set to an empty string, no timestamp is appended to the key prefix.
    ///
    /// [chrono_strftime_specifiers]: https://docs.rs/chrono/latest/chrono/format/strftime/index.html#specifiers
    #[serde(default = "default_time_format")]
    #[configurable(metadata(docs::advanced))]
    filename_time_format: String,

    /// Whether or not to append a UUID v4 token to the end of the object key.
    ///
    /// The UUID is appended to the timestamp portion of the object key, such that if the object key
    /// generated is `date=2022-07-18/1658176486`, setting this field to `true` results
    /// in an object key that looks like `date=2022-07-18/1658176486-30f6652c-71da-4f9f-800d-a1189c47c547`.
    ///
    /// This ensures there are no name collisions, and can be useful in high-volume workloads where
    /// object keys must be unique.
    #[serde(default = "crate::serde::default_true")]
    #[configurable(metadata(docs::advanced))]
    filename_append_uuid: bool,

    /// The filename extension to use in the object key.
    ///
    /// If not specified, the extension is determined by the compression scheme used.
    #[configurable(metadata(docs::advanced))]
    filename_extension: Option<String>,

    #[serde(flatten)]
    encoding: EncodingConfigWithFraming,

    #[configurable(derived)]
    #[serde(default)]
    compression: Compression,

    #[configurable(derived)]
    #[serde(default)]
    batch: BatchConfig<BulkSizeBasedDefaultBatchSettings>,

    #[configurable(derived)]
    #[serde(default)]
    request: TowerRequestConfig,

    #[serde(flatten)]
    auth: GcpAuthConfig,

    #[configurable(derived)]
    tls: Option<TlsConfig>,

    #[configurable(derived)]
    #[serde(
        default,
        deserialize_with = "crate::serde::bool_or_struct",
        skip_serializing_if = "crate::serde::skip_serializing_if_default"
    )]
    acknowledgements: AcknowledgementsConfig,
}

fn default_time_format() -> String {
    "%s".to_string()
}

#[cfg(test)]
fn default_config(encoding: EncodingConfigWithFraming) -> GcsSinkConfig {
    GcsSinkConfig {
        bucket: Default::default(),
        acl: Default::default(),
        storage_class: Default::default(),
        metadata: Default::default(),
        key_prefix: Default::default(),
        filename_time_format: default_time_format(),
        filename_append_uuid: true,
        filename_extension: Default::default(),
        encoding,
        compression: Compression::gzip_default(),
        batch: Default::default(),
        request: Default::default(),
        auth: Default::default(),
        tls: Default::default(),
        acknowledgements: Default::default(),
    }
}

impl GenerateConfig for GcsSinkConfig {
    fn generate_config() -> toml::Value {
        toml::from_str(indoc! {r#"
            bucket = "my-bucket"
            credentials_path = "/path/to/credentials.json"
            framing.method = "newline_delimited"
            encoding.codec = "json"
        "#})
        .unwrap()
    }
}

#[async_trait::async_trait]
impl SinkConfig for GcsSinkConfig {
    async fn build(&self, cx: SinkContext) -> crate::Result<(VectorSink, Healthcheck)> {
        // Unlike Vector's upstream behavior, if the initial `auth` result is an error
        // we should continue building the topology. Convert the result into an option
        // that can be shared with consumers, while logging the error in-place.
        let auth = self.auth.build(Scope::DevStorageReadWrite).await;
        if let Err(err) = &auth {
            warn!("Invalid authentication: {}", err)
        }
        let auth = auth.ok();

        let base_url = format!("{}{}/", BASE_URL, self.bucket);
        let tls = TlsSettings::from_options(&self.tls)?;
        let client = HttpClient::new(tls, cx.proxy())?;
        let healthcheck = build_healthcheck(
            self.bucket.clone(),
            client.clone(),
            base_url.clone(),
            auth.clone(),
            cx.mezmo_ctx.clone(),
        )?;
<<<<<<< HEAD
        let sink = self.build_sink(client, base_url, auth, cx)?;
=======
        auth.spawn_regenerate_token();
        let sink = self.build_sink(client, base_url, auth)?;
>>>>>>> 45417121

        Ok((sink, healthcheck))
    }

    fn input(&self) -> Input {
        Input::new(self.encoding.config().1.input_type() & DataType::Log)
    }

    fn acknowledgements(&self) -> &AcknowledgementsConfig {
        &self.acknowledgements
    }
}

impl GcsSinkConfig {
    fn build_sink(
        &self,
        client: HttpClient,
        base_url: String,
        auth: Option<GcpAuthenticator>,
        cx: SinkContext,
    ) -> crate::Result<VectorSink> {
        let request = self.request.unwrap_with(&TowerRequestConfig {
            rate_limit_num: Some(1000),
            ..Default::default()
        });

        let batch_settings = self.batch.into_batcher_settings()?;

        let partitioner = self.key_partitioner()?;

        let protocol = get_http_scheme_from_uri(&base_url.parse::<Uri>().unwrap());

        let svc = ServiceBuilder::new()
            .settings(request, GcsRetryLogic)
            .service(MezmoLoggingService::new(
                GcsService::new(client, base_url, auth),
                cx.mezmo_ctx,
            ));

        let request_settings = RequestSettings::new(self)?;

        let sink = GcsSink::new(svc, request_settings, partitioner, batch_settings, protocol);

        Ok(VectorSink::from_event_streamsink(sink))
    }

    fn key_partitioner(&self) -> crate::Result<KeyPartitioner> {
        Ok(KeyPartitioner::new(
            Template::try_from(self.key_prefix.as_deref().unwrap_or("date=%F/"))
                .context(KeyPrefixTemplateSnafu)?,
        ))
    }
}

// Settings required to produce a request that do not change per
// request. All possible values are pre-computed for direct use in
// producing a request.
#[derive(Clone, Debug)]
struct RequestSettings {
    acl: Option<HeaderValue>,
    content_type: HeaderValue,
    content_encoding: Option<HeaderValue>,
    storage_class: HeaderValue,
    headers: Vec<(HeaderName, HeaderValue)>,
    extension: String,
    time_format: String,
    append_uuid: bool,
    encoder: (Transformer, Encoder<Framer>),
    compression: Compression,
}

impl RequestBuilder<(String, Vec<Event>)> for RequestSettings {
    type Metadata = (String, EventFinalizers);
    type Events = Vec<Event>;
    type Encoder = (Transformer, Encoder<Framer>);
    type Payload = Bytes;
    type Request = GcsRequest;
    type Error = io::Error;

    fn compression(&self) -> Compression {
        self.compression
    }

    fn encoder(&self) -> &Self::Encoder {
        &self.encoder
    }

    fn split_input(
        &self,
        input: (String, Vec<Event>),
    ) -> (Self::Metadata, RequestMetadataBuilder, Self::Events) {
        let (partition_key, mut events) = input;
        let finalizers = events.take_finalizers();
        let builder = RequestMetadataBuilder::from_events(&events);

        ((partition_key, finalizers), builder, events)
    }

    fn build_request(
        &self,
        gcp_metadata: Self::Metadata,
        metadata: RequestMetadata,
        payload: EncodeResult<Self::Payload>,
    ) -> Self::Request {
        let (key, finalizers) = gcp_metadata;
        // TODO: pull the seconds from the last event
        let filename = {
            let seconds = Utc::now().format(&self.time_format);

            if self.append_uuid {
                let uuid = Uuid::new_v4();
                format!("{}-{}", seconds, uuid.hyphenated())
            } else {
                seconds.to_string()
            }
        };

        let key = format!("{}{}.{}", key, filename, self.extension);
        let body = payload.into_payload();

        GcsRequest {
            key,
            body,
            finalizers,
            settings: GcsRequestSettings {
                acl: self.acl.clone(),
                content_type: self.content_type.clone(),
                content_encoding: self.content_encoding.clone(),
                storage_class: self.storage_class.clone(),
                headers: self.headers.clone(),
            },
            metadata,
        }
    }
}

impl RequestSettings {
    fn new(config: &GcsSinkConfig) -> crate::Result<Self> {
        let (framer, serializer) = config.encoding.build(SinkType::MessageBased)?;
        let transformer =
            Transformer::new_with_mezmo_reshape(config.encoding.transformer(), Some(&serializer));
        let encoder = Encoder::<Framer>::new(framer, serializer);
        let acl = config
            .acl
            .map(|acl| HeaderValue::from_str(&to_string(acl)).unwrap());
        let content_type = HeaderValue::from_str(encoder.content_type()).unwrap();
        let content_encoding = config
            .compression
            .content_encoding()
            .map(|ce| HeaderValue::from_str(&to_string(ce)).unwrap());
        let storage_class = config.storage_class.unwrap_or_default();
        let storage_class = HeaderValue::from_str(&to_string(storage_class)).unwrap();
        let metadata = config
            .metadata
            .as_ref()
            .map(|metadata| {
                metadata
                    .iter()
                    .map(make_header)
                    .collect::<Result<Vec<_>, _>>()
            })
            .unwrap_or_else(|| Ok(vec![]))?;
        let extension = config
            .filename_extension
            .clone()
            .unwrap_or_else(|| config.compression.extension().into());
        let time_format = config.filename_time_format.clone();
        let append_uuid = config.filename_append_uuid;
        Ok(Self {
            acl,
            content_type,
            content_encoding,
            storage_class,
            headers: metadata,
            extension,
            time_format,
            append_uuid,
            compression: config.compression,
            encoder: (transformer, encoder),
        })
    }
}

// Make a header pair from a key-value string pair
fn make_header((name, value): (&String, &String)) -> crate::Result<(HeaderName, HeaderValue)> {
    Ok((
        HeaderName::from_bytes(name.as_bytes())?,
        HeaderValue::from_str(value)?,
    ))
}

#[cfg(test)]
mod tests {
    use crate::event::LogEvent;
    use crate::mezmo::reshape_log_event_by_message;
    use crate::test_util::{
        components::{run_and_assert_sink_compliance, SINK_TAGS},
        http::{always_200_response, spawn_blackhole_http_server},
        random_message_object_events_with_stream,
    };
    use assay::assay;
    use codecs::encoding::FramingConfig;
    use codecs::{
        JsonSerializerConfig, MetricTagValues, NewlineDelimitedEncoderConfig, TextSerializerConfig,
    };
    use futures_util::{future::ready, stream};
    use serde_json;
    use vector_core::partition::Partitioner;

    use super::*;

    #[test]
    fn generate_config() {
        crate::test_util::test_generate_config::<GcsSinkConfig>();
    }

    #[tokio::test]
    async fn component_spec_compliance() {
        let mock_endpoint = spawn_blackhole_http_server(always_200_response).await;

        let context = SinkContext::new_test();

        let tls = TlsSettings::default();
        let client =
            HttpClient::new(tls, context.proxy()).expect("should not fail to create HTTP client");

        let config =
            default_config((None::<FramingConfig>, JsonSerializerConfig::default()).into());
        let sink = config
            .build_sink(
                client,
                mock_endpoint.to_string(),
                Some(GcpAuthenticator::None),
                context,
            )
            .expect("failed to build sink");

        let event = Event::Log(LogEvent::from("simple message"));
        run_and_assert_sink_compliance(sink, stream::once(ready(event)), &SINK_TAGS).await;
    }

    #[test]
    fn gcs_encode_event_apply_rules() {
        crate::test_util::trace_init();

        let message = "hello world".to_string();
        let mut event = LogEvent::from(message);
        event.insert("key", "value");

        let sink_config = GcsSinkConfig {
            key_prefix: Some("key: {{ key }}".into()),
            ..default_config((None::<FramingConfig>, TextSerializerConfig::default()).into())
        };
        let key = sink_config
            .key_partitioner()
            .unwrap()
            .partition(&Event::Log(event))
            .expect("key wasn't provided");

        assert_eq!(key, "key: value");
    }

    fn request_settings(sink_config: &GcsSinkConfig) -> RequestSettings {
        RequestSettings::new(sink_config).expect("Could not create request settings")
    }

    fn build_request(extension: Option<&str>, uuid: bool, compression: Compression) -> GcsRequest {
        let sink_config = GcsSinkConfig {
            key_prefix: Some("key/".into()),
            filename_time_format: "date".into(),
            filename_extension: extension.map(Into::into),
            filename_append_uuid: uuid,
            compression,
            ..default_config(
                (
                    Some(NewlineDelimitedEncoderConfig::new()),
                    JsonSerializerConfig::default(),
                )
                    .into(),
            )
        };
        let log = LogEvent::default().into();
        let key = sink_config
            .key_partitioner()
            .unwrap()
            .partition(&log)
            .expect("key wasn't provided");
        let request_settings = request_settings(&sink_config);
        let (metadata, metadata_request_builder, _events) =
            request_settings.split_input((key, vec![log]));

        let payload = EncodeResult::uncompressed(Bytes::new());
        let request_metadata = metadata_request_builder.build(&payload);

        request_settings.build_request(metadata, request_metadata, payload)
    }

    #[test]
    fn gcs_build_request() {
        let req = build_request(Some("ext"), false, Compression::None);
        assert_eq!(req.key, "key/date.ext".to_string());

        let req = build_request(None, false, Compression::None);
        assert_eq!(req.key, "key/date.log".to_string());

        let req = build_request(None, false, Compression::gzip_default());
        assert_eq!(req.key, "key/date.log.gz".to_string());

        let req = build_request(None, true, Compression::gzip_default());
        assert_ne!(req.key, "key/date.log.gz".to_string());
    }

    fn build_mezmo_object_request(
        extension: Option<&str>,
        uuid: bool,
        compression: Compression,
    ) -> (GcsRequest, Vec<Event>) {
        let sink_config = GcsSinkConfig {
            key_prefix: Some("key/".into()),
            filename_time_format: Some("date".into()),
            filename_extension: extension.map(Into::into),
            filename_append_uuid: Some(uuid),
            compression,
            ..default_config(
                (
                    Some(NewlineDelimitedEncoderConfig::new()),
                    JsonSerializerConfig::new(MetricTagValues::Single),
                )
                    .into(),
            )
        };
        let (events, _) = random_message_object_events_with_stream(100, 1, None);
        let generated_events = events.clone();
        let key = sink_config
            .key_partitioner()
            .unwrap()
            .partition(&events[0])
            .expect("key wasn't provided");
        let request_settings = request_settings(&sink_config);
        let (metadata, metadata_request_builder, _events) =
            request_settings.split_input((key, events));

        let payload = request_settings.encode_events(_events).unwrap();
        let request_metadata = metadata_request_builder.build(&payload);

        let gcs_request = request_settings.build_request(metadata, request_metadata, payload);
        (gcs_request, generated_events)
    }

    #[assay(
        env = [
          ("MEZMO_RESHAPE_MESSAGE", "0"),
        ]
      )]
    fn gcs_build_mezmo_object_request_without_reshaping() {
        let (req, events) = build_mezmo_object_request(Some("ext"), false, Compression::None);
        let body = std::str::from_utf8(&req.body).unwrap();

        let found = serde_json::from_str::<serde_json::Value>(body).unwrap();
        let expected = serde_json::to_value(events[0].as_log()).unwrap();

        assert_eq!(found, expected, "The payload was correctly NOT reshaped");
    }

    #[assay(
        env = [
          ("MEZMO_RESHAPE_MESSAGE", "1"),
        ]
      )]
    fn gcs_build_mezmo_object_request_with_reshaping() {
        let (req, mut events) = build_mezmo_object_request(Some("ext"), false, Compression::None);
        let body = std::str::from_utf8(&req.body).unwrap();

        let found = serde_json::from_str::<serde_json::Value>(body).unwrap();
        reshape_log_event_by_message(events[0].as_mut_log());
        let expected = serde_json::to_value(events[0].as_log()).unwrap();

        assert_eq!(found, expected, "The payload was correctly reshaped");
    }
}<|MERGE_RESOLUTION|>--- conflicted
+++ resolved
@@ -223,12 +223,10 @@
             auth.clone(),
             cx.mezmo_ctx.clone(),
         )?;
-<<<<<<< HEAD
+        if let Some(creds) = &auth {
+            creds.spawn_regenerate_token();
+        }
         let sink = self.build_sink(client, base_url, auth, cx)?;
-=======
-        auth.spawn_regenerate_token();
-        let sink = self.build_sink(client, base_url, auth)?;
->>>>>>> 45417121
 
         Ok((sink, healthcheck))
     }
@@ -548,9 +546,9 @@
     ) -> (GcsRequest, Vec<Event>) {
         let sink_config = GcsSinkConfig {
             key_prefix: Some("key/".into()),
-            filename_time_format: Some("date".into()),
+            filename_time_format: "date".into(),
             filename_extension: extension.map(Into::into),
-            filename_append_uuid: Some(uuid),
+            filename_append_uuid: uuid,
             compression,
             ..default_config(
                 (
