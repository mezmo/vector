//! This sink sends data to Google Chronicles unstructured log entries endpoint.
//! See https://cloud.google.com/chronicle/docs/reference/ingestion-api#unstructuredlogentries
//! for more information.
use bytes::{Bytes, BytesMut};
use futures::future;
use futures_util::{future::BoxFuture, task::Poll};
use goauth::scopes::Scope;
use http::{header::HeaderValue, Request, StatusCode, Uri};
use hyper::Body;
use indoc::indoc;
use serde_json::json;
use snafu::Snafu;
use std::io;
use tokio_util::codec::Encoder as _;
use tower::{Service, ServiceBuilder};
use vector_common::request_metadata::{MetaDescriptive, RequestMetadata};
use vector_config::configurable_component;
use vector_core::{
    config::{AcknowledgementsConfig, Input},
    event::{Event, EventFinalizers, Finalizable},
    sink::VectorSink,
};

use crate::{
    codecs::{self, EncodingConfig},
    config::{log_schema, GenerateConfig, SinkConfig, SinkContext},
    gcp::{GcpAuthConfig, GcpAuthenticator},
    http::HttpClient,
    sinks::{
        gcs_common::{
            config::{healthcheck_response, GcsRetryLogic},
            service::GcsResponse,
            sink::GcsSink,
        },
        util::{
            encoding::{as_tracked_write, Encoder},
            metadata::RequestMetadataBuilder,
            partitioner::KeyPartitioner,
            request_builder::EncodeResult,
            BatchConfig, Compression, RequestBuilder, SinkBatchSettings, TowerRequestConfig,
        },
        Healthcheck,
    },
    template::{Template, TemplateParseError},
    tls::{TlsConfig, TlsSettings},
};

#[derive(Debug, Snafu)]
#[snafu(visibility(pub))]
pub enum GcsHealthcheckError {
    #[snafu(display("log_type template parse error: {}", source))]
    LogTypeTemplate { source: TemplateParseError },

    #[snafu(display("Endpoint not found"))]
    NotFound,

    #[snafu(display("The authentication provided is invalid"))]
    InvalidAuth,
}

/// Google Chronicle regions.
#[configurable_component]
#[derive(Clone, Copy, Debug, Eq, PartialEq)]
#[serde(rename_all = "snake_case")]
pub enum Region {
    /// EU region.
    Eu,

    /// US region.
    Us,

    /// APAC region.
    Asia,
}

impl Region {
    /// Each region has a its own endpoint.
    const fn endpoint(self) -> &'static str {
        match self {
            Region::Eu => "https://europe-malachiteingestion-pa.googleapis.com",
            Region::Us => "https://malachiteingestion-pa.googleapis.com",
            Region::Asia => "https://asia-southeast1-malachiteingestion-pa.googleapis.com",
        }
    }
}

#[derive(Clone, Copy, Debug, Default)]
pub struct ChronicleUnstructuredDefaultBatchSettings;

// Chronicle Ingestion API has a 1MB limit[1] for unstructured log entries. We're also using a
// conservatively low batch timeout to ensure events make it to Chronicle in a timely fashion, but
// high enough that it allows for reasonable batching.
//
// [1]: https://cloud.google.com/chronicle/docs/reference/ingestion-api#unstructuredlogentries
impl SinkBatchSettings for ChronicleUnstructuredDefaultBatchSettings {
    const MAX_EVENTS: Option<usize> = None;
    const MAX_BYTES: Option<usize> = Some(1_000_000);
    const TIMEOUT_SECS: f64 = 15.0;
}

/// Configuration for the `gcp_chronicle_unstructured` sink.
#[configurable_component(sink("gcp_chronicle_unstructured"))]
#[derive(Clone, Debug)]
pub struct ChronicleUnstructuredConfig {
    /// The endpoint to send data to.
    pub endpoint: Option<String>,

    #[configurable(derived)]
    pub region: Option<Region>,

    /// The Unique identifier (UUID) corresponding to the Chronicle instance.
    #[configurable(validation(format = "uuid"))]
    pub customer_id: String,

    #[serde(flatten)]
    pub auth: GcpAuthConfig,

    #[configurable(derived)]
    #[serde(default)]
    pub batch: BatchConfig<ChronicleUnstructuredDefaultBatchSettings>,

    #[configurable(derived)]
    pub encoding: EncodingConfig,

    #[configurable(derived)]
    #[serde(default)]
    pub request: TowerRequestConfig,

    #[configurable(derived)]
    pub tls: Option<TlsConfig>,

    /// The type of log entries in a request.
    ///
    /// This must be one of the [supported log types][unstructured_log_types_doc], otherwise
    /// Chronicle will reject the entry with an error.
    ///
    /// [unstructured_log_types_doc]: https://cloud.google.com/chronicle/docs/ingestion/parser-list/supported-default-parsers
    pub log_type: Template,

    #[configurable(derived)]
    #[serde(
        default,
        deserialize_with = "crate::serde::bool_or_struct",
        skip_serializing_if = "crate::serde::skip_serializing_if_default"
    )]
    acknowledgements: AcknowledgementsConfig,
}

impl GenerateConfig for ChronicleUnstructuredConfig {
    fn generate_config() -> toml::Value {
        toml::from_str(indoc! {r#"
            credentials_path = "/path/to/credentials.json"
            customer_id = "customer_id"
            log_type = "log_type"
            encoding.codec = "text"
        "#})
        .unwrap()
    }
}

pub fn build_healthcheck(
    client: HttpClient,
    base_url: &str,
    auth: Option<GcpAuthenticator>,
) -> crate::Result<Healthcheck> {
    let uri = base_url.parse::<Uri>()?;

    let healthcheck = async move {
        let mut request = http::Request::get(&uri).body(Body::empty())?;

        match auth {
            Some(auth) => {
                auth.apply(&mut request);

                let response = client.send(request).await?;
                healthcheck_response(response, auth, GcsHealthcheckError::NotFound.into())
            }
            None => Err(GcsHealthcheckError::InvalidAuth.into()),
        }
    };

    Ok(Box::pin(healthcheck))
}

#[derive(Debug, Snafu)]
pub enum ChronicleError {
    #[snafu(display("Region or endpoint not defined"))]
    RegionOrEndpoint,
    #[snafu(display("You can only specify one of region or endpoint"))]
    BothRegionAndEndpoint,
}

#[async_trait::async_trait]
impl SinkConfig for ChronicleUnstructuredConfig {
    async fn build(&self, cx: SinkContext) -> crate::Result<(VectorSink, Healthcheck)> {
        // Unlike Vector's upstream behavior, if the initial `auth` result is an error
        // we should continue building the topology. Convert the result into an option
        // that can be shared with consumers, while logging the error in-place.
        let auth = self.auth.build(Scope::MalachiteIngestion).await;
        if let Err(err) = &auth {
            warn!("Invalid authentication: {}", err)
        }
        let auth = auth.ok();

        let tls = TlsSettings::from_options(&self.tls)?;
        let client = HttpClient::new(tls, cx.proxy())?;

        let endpoint = self.create_endpoint("v2/unstructuredlogentries:batchCreate")?;

        // For the healthcheck we see if we can fetch the list of available log types.
        let healthcheck_endpoint = self.create_endpoint("v2/logtypes")?;

        let healthcheck = build_healthcheck(client.clone(), &healthcheck_endpoint, auth.clone())?;
        let sink = self.build_sink(client, endpoint, auth)?;

        Ok((sink, healthcheck))
    }

    fn input(&self) -> Input {
        Input::log()
    }

    fn acknowledgements(&self) -> &AcknowledgementsConfig {
        &self.acknowledgements
    }
}

impl ChronicleUnstructuredConfig {
    fn build_sink(
        &self,
        client: HttpClient,
        base_url: String,
        auth: Option<GcpAuthenticator>,
    ) -> crate::Result<VectorSink> {
        use crate::sinks::util::service::ServiceBuilderExt;

        let request = self.request.unwrap_with(&TowerRequestConfig {
            rate_limit_num: Some(1000),
            ..Default::default()
        });

        let batch_settings = self.batch.into_batcher_settings()?;

        let partitioner = self.key_partitioner()?;

        let svc = ServiceBuilder::new()
            .settings(request, GcsRetryLogic)
            .service(ChronicleService::new(client, base_url, auth));

        let request_settings = RequestSettings::new(self)?;

        let sink = GcsSink::new(svc, request_settings, partitioner, batch_settings, "http");

        Ok(VectorSink::from_event_streamsink(sink))
    }

    fn key_partitioner(&self) -> crate::Result<KeyPartitioner> {
        Ok(KeyPartitioner::new(self.log_type.clone()))
    }

    fn create_endpoint(&self, path: &str) -> Result<String, ChronicleError> {
        Ok(format!(
            "{}/{}",
            match (&self.endpoint, self.region) {
                (Some(endpoint), None) => endpoint.trim_end_matches('/'),
                (None, Some(region)) => region.endpoint(),
                (Some(_), Some(_)) => return Err(ChronicleError::BothRegionAndEndpoint),
                (None, None) => return Err(ChronicleError::RegionOrEndpoint),
            },
            path
        ))
    }
}

#[derive(Clone, Debug)]
pub struct ChronicleRequest {
    pub body: Bytes,
    pub finalizers: EventFinalizers,
    metadata: RequestMetadata,
}

impl Finalizable for ChronicleRequest {
    fn take_finalizers(&mut self) -> EventFinalizers {
        std::mem::take(&mut self.finalizers)
    }
}

impl MetaDescriptive for ChronicleRequest {
    fn get_metadata(&self) -> RequestMetadata {
        self.metadata
    }
}

#[derive(Clone, Debug)]
struct ChronicleEncoder {
    customer_id: String,
    encoder: codecs::Encoder<()>,
    transformer: codecs::Transformer,
}

impl Encoder<(String, Vec<Event>)> for ChronicleEncoder {
    fn encode_input(
        &self,
        input: (String, Vec<Event>),
        writer: &mut dyn io::Write,
    ) -> io::Result<usize> {
        let (partition_key, events) = input;
        let mut encoder = self.encoder.clone();
        let events = events
            .into_iter()
            .filter_map(|mut event| {
                let timestamp = event
                    .as_log()
                    .get(log_schema().timestamp_key())
                    .and_then(|ts| ts.as_timestamp())
                    .cloned();
                let mut bytes = BytesMut::new();
                self.transformer.transform(&mut event);
                encoder.encode(event, &mut bytes).ok()?;

                let mut value = json!({
                    "log_text": String::from_utf8_lossy(&bytes),
                });

                if let Some(ts) = timestamp {
                    value.as_object_mut().unwrap().insert(
                        "ts_rfc3339".to_string(),
                        ts.to_rfc3339_opts(chrono::SecondsFormat::AutoSi, true)
                            .into(),
                    );
                }

                Some(value)
            })
            .collect::<Vec<_>>();

        let json = json!({
            "customer_id": self.customer_id,
            "log_type": partition_key,
            "entries": events,
        });

        let size = as_tracked_write::<_, _, io::Error>(writer, &json, |writer, json| {
            serde_json::to_writer(writer, json)?;
            Ok(())
        })?;

        Ok(size)
    }
}

// Settings required to produce a request that do not change per
// request. All possible values are pre-computed for direct use in
// producing a request.
#[derive(Clone, Debug)]
struct RequestSettings {
    encoder: ChronicleEncoder,
}

struct ChronicleRequestPayload {
    bytes: Bytes,
}

impl From<Bytes> for ChronicleRequestPayload {
    fn from(bytes: Bytes) -> Self {
        Self { bytes }
    }
}

impl AsRef<[u8]> for ChronicleRequestPayload {
    fn as_ref(&self) -> &[u8] {
        self.bytes.as_ref()
    }
}

impl RequestBuilder<(String, Vec<Event>)> for RequestSettings {
    type Metadata = EventFinalizers;
    type Events = (String, Vec<Event>);
    type Encoder = ChronicleEncoder;
    type Payload = ChronicleRequestPayload;
    type Request = ChronicleRequest;
    type Error = io::Error;

    fn compression(&self) -> Compression {
        Compression::None
    }

    fn encoder(&self) -> &Self::Encoder {
        &self.encoder
    }

    fn split_input(
        &self,
        input: (String, Vec<Event>),
    ) -> (Self::Metadata, RequestMetadataBuilder, Self::Events) {
        let (partition_key, mut events) = input;
        let finalizers = events.take_finalizers();

        let builder = RequestMetadataBuilder::from_events(&events);
        (finalizers, builder, (partition_key, events))
    }

    fn build_request(
        &self,
        finalizers: Self::Metadata,
        metadata: RequestMetadata,
        payload: EncodeResult<Self::Payload>,
    ) -> Self::Request {
        ChronicleRequest {
            body: payload.into_payload().bytes,
            finalizers,
            metadata,
        }
    }
}

impl RequestSettings {
    fn new(config: &ChronicleUnstructuredConfig) -> crate::Result<Self> {
        let transformer = config.encoding.transformer();
        let serializer = config.encoding.config().build()?;
        let encoder = crate::codecs::Encoder::<()>::new(serializer);
        let encoder = ChronicleEncoder {
            customer_id: config.customer_id.clone(),
            encoder,
            transformer,
        };
        Ok(Self { encoder })
    }
}

#[derive(Debug, Clone)]
pub struct ChronicleService {
    client: HttpClient,
    base_url: String,
    auth: Option<GcpAuthenticator>,
}

impl ChronicleService {
    pub const fn new(client: HttpClient, base_url: String, auth: Option<GcpAuthenticator>) -> Self {
        Self {
            client,
            base_url,
            auth,
        }
    }
}

#[derive(Debug, Snafu)]
pub enum ChronicleResponseError {
    #[snafu(display("Server responded with an error: {}", code))]
    ServerError { code: StatusCode },
    #[snafu(display("Failed to make HTTP(S) request: {}", error))]
    HttpError { error: crate::http::HttpError },
}

impl Service<ChronicleRequest> for ChronicleService {
    type Response = GcsResponse;
    type Error = ChronicleResponseError;
    type Future = BoxFuture<'static, Result<Self::Response, Self::Error>>;

    fn poll_ready(&mut self, _: &mut std::task::Context<'_>) -> Poll<Result<(), Self::Error>> {
        Poll::Ready(Ok(()))
    }

    fn call(&mut self, request: ChronicleRequest) -> Self::Future {
        let mut builder = Request::post(&self.base_url);
        let headers = builder.headers_mut().unwrap();
        headers.insert(
            "content-type",
            HeaderValue::from_str("application/json").unwrap(),
        );
        headers.insert(
            "content-length",
            HeaderValue::from_str(&request.body.len().to_string()).unwrap(),
        );

        let metadata = request.get_metadata();

        let mut http_request = builder.body(Body::from(request.body)).unwrap();

        match &self.auth {
            Some(auth) => {
                auth.apply(&mut http_request);
            }
            None => {
                return Box::pin(future::ok(GcsResponse {
                    inner: None,
                    protocol: "http",
                    metadata: request.metadata,
                }));
            }
        }

        let mut client = self.client.clone();
        Box::pin(async move {
            match client.call(http_request).await {
                Ok(response) => {
                    let status = response.status();
                    if status.is_success() {
                        Ok(GcsResponse {
<<<<<<< HEAD
                            inner: Some(response),
                            protocol: "http",
=======
                            inner: response,
>>>>>>> 5623d1ed
                            metadata,
                        })
                    } else {
                        Err(ChronicleResponseError::ServerError { code: status })
                    }
                }
                Err(error) => Err(ChronicleResponseError::HttpError { error }),
            }
        })
    }
}

#[cfg(all(test, feature = "chronicle-integration-tests"))]
mod integration_tests {
    use reqwest::{Client, Method, Response};
    use serde::{Deserialize, Serialize};
    use vector_core::event::{BatchNotifier, BatchStatus};

    use super::*;
    use crate::test_util::{
        components::{
            run_and_assert_sink_compliance, run_and_assert_sink_error, COMPONENT_ERROR_TAGS,
            SINK_TAGS,
        },
        random_events_with_stream, random_string, trace_init,
    };

    const ADDRESS_ENV_VAR: &str = "CHRONICLE_ADDRESS";

    fn config(log_type: &str, auth_path: &str) -> ChronicleUnstructuredConfig {
        let address = std::env::var(ADDRESS_ENV_VAR).unwrap();
        let config = format!(
            indoc! { r#"
             endpoint = "{}"
             customer_id = "customer id"
             credentials_path = "{}"
             log_type = "{}"
             encoding.codec = "text"
        "# },
            address, auth_path, log_type
        );

        let config: ChronicleUnstructuredConfig = toml::from_str(&config).unwrap();
        config
    }

    async fn config_build(
        log_type: &str,
        auth_path: &str,
    ) -> crate::Result<(VectorSink, crate::sinks::Healthcheck)> {
        let cx = SinkContext::new_test();
        config(log_type, auth_path).build(cx).await
    }

    #[tokio::test]
    async fn publish_events() {
        trace_init();

        let log_type = random_string(10);
        let (sink, healthcheck) = config_build(&log_type, "/chronicleauth.json")
            .await
            .expect("Building sink failed");

        healthcheck.await.expect("Health check failed");

        let (batch, mut receiver) = BatchNotifier::new_with_receiver();
        let (input, events) = random_events_with_stream(100, 100, Some(batch));
        run_and_assert_sink_compliance(sink, events, &SINK_TAGS).await;
        assert_eq!(receiver.try_recv(), Ok(BatchStatus::Delivered));

        let response = pull_messages(&log_type).await;
        let messages = response
            .into_iter()
            .map(|message| message.log_text)
            .collect::<Vec<_>>();
        assert_eq!(input.len(), messages.len());
        for i in 0..input.len() {
            let data = serde_json::to_value(&messages[i]).unwrap();
            let expected = serde_json::to_value(input[i].as_log().get("message").unwrap()).unwrap();
            assert_eq!(data, expected);
        }
    }

    #[tokio::test]
    async fn invalid_credentials() {
        trace_init();

        let log_type = random_string(10);
        // Test with an auth file that doesnt match the public key sent to the dummy chronicle server.
        let sink = config_build(&log_type, "/invalidchronicleauth.json").await;

        assert!(sink.is_err())
    }

    #[tokio::test]
    async fn publish_invalid_events() {
        trace_init();

        // The chronicle-emulator we are testing against is setup so a `log_type` of "INVALID"
        // will return a `400 BAD_REQUEST`.
        let log_type = "INVALID";
        let (sink, healthcheck) = config_build(log_type, "/chronicleauth.json")
            .await
            .expect("Building sink failed");

        healthcheck.await.expect("Health check failed");

        let (batch, mut receiver) = BatchNotifier::new_with_receiver();
        let (_input, events) = random_events_with_stream(100, 100, Some(batch));
        run_and_assert_sink_error(sink, events, &COMPONENT_ERROR_TAGS).await;
        assert_eq!(receiver.try_recv(), Ok(BatchStatus::Rejected));
    }

    #[derive(Clone, Debug, Deserialize, Serialize)]
    pub struct Log {
        customer_id: String,
        log_type: String,
        log_text: String,
        ts_rfc3339: String,
    }

    async fn request(method: Method, path: &str, log_type: &str) -> Response {
        let address = std::env::var(ADDRESS_ENV_VAR).unwrap();
        let url = format!("{}/{}", address, path);
        Client::new()
            .request(method.clone(), &url)
            .query(&[("log_type", log_type)])
            .send()
            .await
            .unwrap_or_else(|_| panic!("Sending {} request to {} failed", method, url))
    }

    async fn pull_messages(log_type: &str) -> Vec<Log> {
        request(Method::GET, "logs", log_type)
            .await
            .json::<Vec<Log>>()
            .await
            .expect("Extracting pull data failed")
    }
}<|MERGE_RESOLUTION|>--- conflicted
+++ resolved
@@ -498,12 +498,8 @@
                     let status = response.status();
                     if status.is_success() {
                         Ok(GcsResponse {
-<<<<<<< HEAD
                             inner: Some(response),
                             protocol: "http",
-=======
-                            inner: response,
->>>>>>> 5623d1ed
                             metadata,
                         })
                     } else {
