--- conflicted
+++ resolved
@@ -493,20 +493,12 @@
 
         let mut client = self.client.clone();
         Box::pin(async move {
-<<<<<<< HEAD
-            let result = client.call(http_request).await;
-            result.map(|inner| GcsResponse {
-                inner: Some(inner),
-                protocol: "http",
-                metadata: request.metadata,
-            })
-=======
             match client.call(http_request).await {
                 Ok(response) => {
                     let status = response.status();
                     if status.is_success() {
                         Ok(GcsResponse {
-                            inner: response,
+                            inner: Some(response),
                             protocol: "http",
                             metadata,
                         })
@@ -516,7 +508,6 @@
                 }
                 Err(error) => Err(ChronicleResponseError::HttpError { error }),
             }
->>>>>>> cf2fee46
         })
     }
 }
