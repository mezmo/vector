use std::task::{Context, Poll};

use aws_sdk_sqs::{error::SendMessageError, types::SdkError, Client as SqsClient};
use futures::{future::BoxFuture, TryFutureExt};
use tower::Service;
use tracing::Instrument;
<<<<<<< HEAD
use vector_core::{
    event::EventStatus, internal_event::CountByteSize, stream::DriverResponse, ByteSizeOf,
};
use vrl::value::Value;

use crate::mezmo::user_trace::{UserLoggingError, UserLoggingResponse};
=======
use vector_common::request_metadata::GroupedCountByteSize;
use vector_core::{event::EventStatus, stream::DriverResponse, ByteSizeOf};
>>>>>>> 0f13b22a

use super::request_builder::SendMessageEntry;

#[derive(Clone)]
pub(crate) struct SqsService {
    client: SqsClient,
}

impl SqsService {
    pub const fn new(client: SqsClient) -> Self {
        Self { client }
    }
}

impl Service<SendMessageEntry> for SqsService {
    type Response = SendMessageResponse;
    type Error = SdkError<SendMessageError>;
    type Future = BoxFuture<'static, Result<Self::Response, Self::Error>>;

    // Emission of an internal event in case of errors is handled upstream by the caller.
    fn poll_ready(&mut self, _cx: &mut Context) -> Poll<Result<(), Self::Error>> {
        Poll::Ready(Ok(()))
    }

    // Emission of internal events for errors and dropped events is handled upstream by the caller.
    fn call(&mut self, entry: SendMessageEntry) -> Self::Future {
        let byte_size = entry.size_of();
        let client = self.client.clone();

        Box::pin(async move {
            client
                .send_message()
                .message_body(entry.message_body)
                .set_message_group_id(entry.message_group_id)
                .set_message_deduplication_id(entry.message_deduplication_id)
                .queue_url(entry.queue_url)
                .send()
                .map_ok(|_| SendMessageResponse {
                    byte_size,
                    json_byte_size: entry
                        .metadata
                        .events_estimated_json_encoded_byte_size()
                        .clone(),
                })
                .instrument(info_span!("request").or_current())
                .await
        })
    }
}

#[derive(Debug)]
pub(crate) struct SendMessageResponse {
    byte_size: usize,
    json_byte_size: GroupedCountByteSize,
}

impl DriverResponse for SendMessageResponse {
    fn event_status(&self) -> EventStatus {
        EventStatus::Delivered
    }

    fn events_sent(&self) -> &GroupedCountByteSize {
        &self.json_byte_size
    }

    fn bytes_sent(&self) -> Option<usize> {
        Some(self.byte_size)
    }
}

impl UserLoggingResponse for SendMessageResponse {}
impl UserLoggingError for SdkError<SendMessageError> {
    fn log_msg(&self) -> Option<Value> {
        match &self {
            SdkError::ServiceError { err, raw: _ } => err.message().map(Into::into),
            _ => None, // Other errors are not user-facing
        }
    }
}<|MERGE_RESOLUTION|>--- conflicted
+++ resolved
@@ -4,17 +4,11 @@
 use futures::{future::BoxFuture, TryFutureExt};
 use tower::Service;
 use tracing::Instrument;
-<<<<<<< HEAD
-use vector_core::{
-    event::EventStatus, internal_event::CountByteSize, stream::DriverResponse, ByteSizeOf,
-};
 use vrl::value::Value;
 
 use crate::mezmo::user_trace::{UserLoggingError, UserLoggingResponse};
-=======
 use vector_common::request_metadata::GroupedCountByteSize;
 use vector_core::{event::EventStatus, stream::DriverResponse, ByteSizeOf};
->>>>>>> 0f13b22a
 
 use super::request_builder::SendMessageEntry;
 
@@ -89,7 +83,7 @@
 impl UserLoggingError for SdkError<SendMessageError> {
     fn log_msg(&self) -> Option<Value> {
         match &self {
-            SdkError::ServiceError { err, raw: _ } => err.message().map(Into::into),
+            SdkError::ServiceError(inner) => inner.err().message().map(Into::into),
             _ => None, // Other errors are not user-facing
         }
     }
