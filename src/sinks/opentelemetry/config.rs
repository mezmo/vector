use crate::mezmo::user_trace::MezmoLoggingService;
use crate::sinks::util::retries::RetryLogic;
use crate::sinks::util::ServiceBuilderExt;
use crate::{
    config::{AcknowledgementsConfig, DataType, GenerateConfig, Input, SinkConfig, SinkContext},
    http::HttpClient,
    sinks::{
        opentelemetry::{Auth, OpentelemetrySinkAuth},
        util::{http::RequestConfig, BatchConfig, Compression, SinkBatchSettings},
        Healthcheck, VectorSink,
    },
};

use async_trait::async_trait;
use http::{header::AUTHORIZATION, uri::InvalidUri, HeaderName, HeaderValue, Uri};
use indexmap::IndexMap;
use tower::ServiceBuilder;
use vector_lib::configurable::configurable_component;
use vector_lib::tls::{TlsConfig, TlsSettings};

use super::models::OpentelemetryModelType;
use super::service::OpentelemetryApiResponse;
use super::sink::OpentelemetrySinkError;
use super::{
    encoding::OpentelemetryEncoder, service::OpentelemetryService, sink::OpentelemetrySink,
};

const DEFAULT_MAX_EVENTS: usize = 100;
const DEFAULT_MAX_BYTES: usize = 1_000_000;

#[derive(Clone, Debug, Default)]
pub struct OpentelemetryRetry;

impl RetryLogic for OpentelemetryRetry {
    type Error = OpentelemetrySinkError;
    type Response = OpentelemetryApiResponse;

    fn is_retriable_error(&self, _error: &Self::Error) -> bool {
        false
    }
}

#[derive(Clone, Copy, Debug, Default)]
pub struct OpentelemetryDefaultBatchSettings;

// URL reference for Opentelemetry settings batch settings
impl SinkBatchSettings for OpentelemetryDefaultBatchSettings {
    const MAX_EVENTS: Option<usize> = Some(DEFAULT_MAX_EVENTS);
    const MAX_BYTES: Option<usize> = Some(DEFAULT_MAX_BYTES);
    const TIMEOUT_SECS: f64 = 1.0;
}

#[derive(Debug)]
pub struct OpentelemetrySinkEndpointError {
    message: String,
}

impl OpentelemetrySinkEndpointError {
    pub fn new(msg: &str) -> Self {
        OpentelemetrySinkEndpointError {
            message: String::from(msg),
        }
    }
}

impl From<InvalidUri> for OpentelemetrySinkEndpointError {
    fn from(error: InvalidUri) -> Self {
        Self::new(&error.to_string())
    }
}

impl From<&str> for OpentelemetrySinkEndpointError {
    fn from(error: &str) -> Self {
        Self::new(error)
    }
}

impl From<http::Error> for OpentelemetrySinkEndpointError {
    fn from(error: http::Error) -> Self {
        Self::new(&error.to_string())
    }
}

impl std::fmt::Display for OpentelemetrySinkEndpointError {
    fn fmt(&self, f: &mut std::fmt::Formatter) -> std::fmt::Result {
        write!(f, "{}", self.message)
    }
}

impl std::error::Error for OpentelemetrySinkEndpointError {
    fn description(&self) -> &str {
        &self.message
    }
}

#[derive(Clone, Debug, Default)]
pub struct OpentelemetryEndpoint {
    logs_uri: Uri,
    metrics_uri: Uri,
    traces_uri: Uri,
}

impl OpentelemetryEndpoint {
    pub fn endpoint(&self, model_type: OpentelemetryModelType) -> Option<Uri> {
        match model_type {
            OpentelemetryModelType::Logs => Some(self.logs_uri.clone()),
            OpentelemetryModelType::Metrics { .. } => Some(self.metrics_uri.clone()),
            OpentelemetryModelType::Traces { .. } => Some(self.traces_uri.clone()),
            OpentelemetryModelType::Unknown => None,
        }
    }
}

impl TryFrom<&OpentelemetrySinkConfig> for OpentelemetryEndpoint {
    type Error = OpentelemetrySinkEndpointError;

    fn try_from(config: &OpentelemetrySinkConfig) -> Result<Self, Self::Error> {
        let uri = config
            .endpoint
            .parse::<Uri>()
            .map_err(OpentelemetrySinkEndpointError::from)?;

        let scheme = uri.scheme_str().ok_or("Endpoint scheme is invalid")?;
        let authority = uri
            .authority()
            .map(|a| a.as_str())
            .ok_or("Endpoint authority is invalid")?;

        let mut path = uri.path();
        if path.ends_with('/') {
            let mut path_chars = path.chars();
            path_chars.next_back();
            path = path_chars.as_str();
        }
        let query = uri.query().unwrap_or("");

        let logs_uri = Uri::builder()
            .scheme(scheme)
            .authority(authority)
            .path_and_query(path.to_owned() + "/v1/logs?" + query)
            .build()
            .map_err(OpentelemetrySinkEndpointError::from)?;

        let metrics_uri = Uri::builder()
            .scheme(scheme)
            .authority(authority)
            .path_and_query(path.to_owned() + "/v1/metrics?" + query)
            .build()
            .map_err(OpentelemetrySinkEndpointError::from)?;

        let traces_uri = Uri::builder()
            .scheme(scheme)
            .authority(authority)
            .path_and_query(path.to_owned() + "/v1/traces?" + query)
            .build()
            .map_err(OpentelemetrySinkEndpointError::from)?;

        Ok(Self {
            logs_uri,
            metrics_uri,
            traces_uri,
        })
    }
}

/// Configuration for the `opentelemetry_logs` sink.
#[configurable_component(sink("opentelemetry"))]
#[derive(Clone, Debug)]
#[serde(deny_unknown_fields)]
pub struct OpentelemetrySinkConfig {
    /// The endpoint to send data to.
    ///
    /// The endpoint should include the scheme and the port to send to.
    #[configurable(metadata(docs::examples = "https://localhost:8087"))]
    pub endpoint: String,

    #[configurable(derived)]
    pub auth: Option<OpentelemetrySinkAuth>,

    #[configurable(derived)]
    #[serde(default)]
    pub batch: BatchConfig<OpentelemetryDefaultBatchSettings>,

    #[configurable(derived)]
    #[serde(default)]
    pub compression: Compression,

    #[configurable(derived)]
    #[serde(default)]
    pub request: RequestConfig,

    #[configurable(derived)]
    pub tls: Option<TlsConfig>,

    /// Default buckets to use for aggregating [distribution][dist_metric_docs] metrics into histograms.
    ///
    /// [dist_metric_docs]: https://vector.dev/docs/about/under-the-hood/architecture/data-model/metric/#distribution
    #[serde(default = "super::default_histogram_buckets")]
    #[configurable(metadata(docs::advanced))]
    pub buckets: Vec<f64>,

    /// Acknowlegements option
    #[configurable(derived)]
    #[serde(
        default,
        deserialize_with = "crate::serde::bool_or_struct",
        skip_serializing_if = "crate::serde::skip_serializing_if_default"
    )]
    acknowledgements: AcknowledgementsConfig,
}

impl OpentelemetrySinkConfig {
    pub(super) fn build_client(&self, cx: SinkContext) -> crate::Result<HttpClient> {
        let tls = TlsSettings::from_options(&self.tls)?;
        let client = HttpClient::new(tls, cx.proxy())?;
        Ok(client)
    }
}

impl GenerateConfig for OpentelemetrySinkConfig {
    fn generate_config() -> toml::Value {
        toml::from_str(
            r#"endpoint = "http://localhost:3100"
            compression = "none""#,
        )
        .unwrap()
    }
}

#[derive(Debug, Clone)]
pub struct OpentelemetryMetricConfig {
    pub buckets: Vec<f64>,
}

#[async_trait]
#[typetag::serde(name = "opentelemetry")]
impl SinkConfig for OpentelemetrySinkConfig {
    async fn build(&self, ctx: SinkContext) -> crate::Result<(VectorSink, Healthcheck)> {
        let endpoint = OpentelemetryEndpoint::try_from(self)?;

        let auth = match &self.auth {
            Some(OpentelemetrySinkAuth::Basic { user, password }) => {
                Some(Auth::Basic(crate::http::Auth::Basic {
                    user: user.clone(),
                    password: password.clone().into(),
                }))
            }
            Some(OpentelemetrySinkAuth::Bearer { token }) => {
                Some(Auth::Basic(crate::http::Auth::Bearer {
                    token: token.clone(),
                }))
            }
            None => None,
        };

        let batcher_settings = self
            .batch
            .validate()?
            .limit_max_events(self.batch.max_events.unwrap_or(DEFAULT_MAX_EVENTS))?
            .into_batcher_settings()?;

<<<<<<< HEAD
        let request_limits = self.request.into_settings();
=======
        let request_settings = self.request.tower.unwrap_with(&Default::default());
>>>>>>> a75996ac

        let client = self.build_client(ctx.clone())?;

        let healthcheck = healthcheck();

        let headers = validate_headers(&self.request.headers, self.auth.is_some())?;

        let service = ServiceBuilder::new()
            .settings(request_settings, OpentelemetryRetry)
            .service(MezmoLoggingService::new(
                OpentelemetryService {
                    endpoint: endpoint.clone(),
                    client,
                    auth,
                    headers,
                },
                ctx.mezmo_ctx.clone(),
            ));

        let metric_config = OpentelemetryMetricConfig {
            buckets: self.buckets.clone(),
        };

        let compression = self.compression;
        let sink = OpentelemetrySink {
            service,
            encoder: OpentelemetryEncoder,
            compression,
            batcher_settings,
            metric_config,
            mezmo_ctx: ctx.mezmo_ctx,
        };
        Ok((
            VectorSink::from_event_streamsink(sink),
            Box::pin(healthcheck),
        ))
    }

    fn input(&self) -> Input {
        Input::new(DataType::Metric | DataType::Log)
    }

    fn acknowledgements(&self) -> &AcknowledgementsConfig {
        &self.acknowledgements
    }
}

pub(crate) async fn healthcheck() -> crate::Result<()> {
    Ok(())
}

fn validate_headers(
    headers: &IndexMap<String, String>,
    configures_auth: bool,
) -> crate::Result<IndexMap<HeaderName, HeaderValue>> {
    let headers = crate::sinks::util::http::validate_headers(headers)?;

    for name in headers.keys() {
        if configures_auth && name == AUTHORIZATION {
            return Err("Authorization header can not be used with defined auth options".into());
        }
    }

    Ok(headers)
}

#[cfg(test)]
mod test {
    use super::*;
    use crate::sinks::{opentelemetry::config::OpentelemetrySinkConfig, util::test::load_sink};
    use indoc::indoc;

    #[test]
    fn test_otlp_sink_endpoint_logs() {
        // Case: Endpoint URI has no path or query
        let config = indoc! {r#"
            endpoint = "https://localhost:8087"
        "#};
        let (config, _) =
            load_sink::<OpentelemetrySinkConfig>(config).expect("Config parsing error");
        let endpoint = OpentelemetryEndpoint::try_from(&config).expect("Endpoint parsing error");

        assert_eq!(
            endpoint
                .endpoint(OpentelemetryModelType::Logs)
                .expect("Get log endpoint error"),
            "https://localhost:8087/v1/logs"
        );

        // Case: Endpoint URI has path but no query
        let config = indoc! {r#"
            endpoint = "https://localhost:8087/some_intermediate_path"
        "#};
        let (config, _) =
            load_sink::<OpentelemetrySinkConfig>(config).expect("Config parsing error");
        let endpoint = OpentelemetryEndpoint::try_from(&config).expect("Endpoint parsing error");

        assert_eq!(
            endpoint
                .endpoint(OpentelemetryModelType::Logs)
                .expect("Get log endpoint error"),
            "https://localhost:8087/some_intermediate_path/v1/logs"
        );

        // Case: Endpoint URI has path and query
        let config = indoc! {r#"
            endpoint = "https://localhost:8087/some_intermediate_path?query=val"
        "#};
        let (config, _) =
            load_sink::<OpentelemetrySinkConfig>(config).expect("Config parsing error");
        let endpoint = OpentelemetryEndpoint::try_from(&config).expect("Endpoint parsing error");

        assert_eq!(
            endpoint
                .endpoint(OpentelemetryModelType::Logs)
                .expect("Get log endpoint error"),
            "https://localhost:8087/some_intermediate_path/v1/logs?query=val"
        );
    }

    #[test]
    fn test_otlp_sink_endpoint_metrics() {
        // Case: Endpoint URI has no path or query
        let config = indoc! {r#"
            endpoint = "https://localhost:8087"
        "#};
        let (config, _) =
            load_sink::<OpentelemetrySinkConfig>(config).expect("Config parsing error");
        let endpoint = OpentelemetryEndpoint::try_from(&config).expect("Endpoint parsing error");

        assert_eq!(
            endpoint
                .endpoint(OpentelemetryModelType::Metrics {
                    partitioner_key: [0, 0, 0, 0, 0, 0, 0, 0],
                })
                .expect("Get log endpoint error"),
            "https://localhost:8087/v1/metrics"
        );

        // Case: Endpoint URI has path but no query
        let config = indoc! {r#"
            endpoint = "https://localhost:8087/some_intermediate_path"
        "#};
        let (config, _) =
            load_sink::<OpentelemetrySinkConfig>(config).expect("Config parsing error");
        let endpoint = OpentelemetryEndpoint::try_from(&config).expect("Endpoint parsing error");

        assert_eq!(
            endpoint
                .endpoint(OpentelemetryModelType::Metrics {
                    partitioner_key: [0, 0, 0, 0, 0, 0, 0, 0],
                })
                .expect("Get log endpoint error"),
            "https://localhost:8087/some_intermediate_path/v1/metrics"
        );

        // Case: Endpoint URI has path and query
        let config = indoc! {r#"
            endpoint = "https://localhost:8087/some_intermediate_path?query=val"
        "#};
        let (config, _) =
            load_sink::<OpentelemetrySinkConfig>(config).expect("Config parsing error");
        let endpoint = OpentelemetryEndpoint::try_from(&config).expect("Endpoint parsing error");

        assert_eq!(
            endpoint
                .endpoint(OpentelemetryModelType::Metrics {
                    partitioner_key: [0, 0, 0, 0, 0, 0, 0, 0],
                })
                .expect("Get log endpoint error"),
            "https://localhost:8087/some_intermediate_path/v1/metrics?query=val"
        );
    }

    #[test]
    fn test_otlp_sink_endpoint_traces() {
        // Case: Endpoint URI has no path or query
        let config = indoc! {r#"
            endpoint = "https://localhost:8087"
        "#};
        let (config, _) =
            load_sink::<OpentelemetrySinkConfig>(config).expect("Config parsing error");
        let endpoint = OpentelemetryEndpoint::try_from(&config).expect("Endpoint parsing error");

        assert_eq!(
            endpoint
                .endpoint(OpentelemetryModelType::Traces {
                    partitioner_key: [0, 0, 0, 0, 0, 0, 0, 0]
                })
                .expect("Get log endpoint error"),
            "https://localhost:8087/v1/traces"
        );

        // Case: Endpoint URI has path but no query
        let config = indoc! {r#"
            endpoint = "https://localhost:8087/some_intermediate_path"
        "#};
        let (config, _) =
            load_sink::<OpentelemetrySinkConfig>(config).expect("Config parsing error");
        let endpoint = OpentelemetryEndpoint::try_from(&config).expect("Endpoint parsing error");

        assert_eq!(
            endpoint
                .endpoint(OpentelemetryModelType::Traces {
                    partitioner_key: [0, 0, 0, 0, 0, 0, 0, 0]
                })
                .expect("Get log endpoint error"),
            "https://localhost:8087/some_intermediate_path/v1/traces"
        );

        // Case: Endpoint URI has path and query
        let config = indoc! {r#"
            endpoint = "https://localhost:8087/some_intermediate_path?query=val"
        "#};
        let (config, _) =
            load_sink::<OpentelemetrySinkConfig>(config).expect("Config parsing error");
        let endpoint = OpentelemetryEndpoint::try_from(&config).expect("Endpoint parsing error");

        assert_eq!(
            endpoint
                .endpoint(OpentelemetryModelType::Traces {
                    partitioner_key: [0, 0, 0, 0, 0, 0, 0, 0]
                })
                .expect("Get log endpoint error"),
            "https://localhost:8087/some_intermediate_path/v1/traces?query=val"
        );
    }
}<|MERGE_RESOLUTION|>--- conflicted
+++ resolved
@@ -259,11 +259,7 @@
             .limit_max_events(self.batch.max_events.unwrap_or(DEFAULT_MAX_EVENTS))?
             .into_batcher_settings()?;
 
-<<<<<<< HEAD
-        let request_limits = self.request.into_settings();
-=======
-        let request_settings = self.request.tower.unwrap_with(&Default::default());
->>>>>>> a75996ac
+        let request_settings = self.request.tower.into_settings();
 
         let client = self.build_client(ctx.clone())?;
 
