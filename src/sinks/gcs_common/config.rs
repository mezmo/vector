--- conflicted
+++ resolved
@@ -169,12 +169,12 @@
     }
 
     fn should_retry_response(&self, response: &Self::Response) -> RetryAction {
-<<<<<<< HEAD
         if let Some(inner) = &response.inner {
             let status = inner.status();
 
             return match status {
                 StatusCode::UNAUTHORIZED => RetryAction::Retry("unauthorized".into()),
+                StatusCode::REQUEST_TIMEOUT => RetryAction::Retry("request timeout".into()),
                 StatusCode::TOO_MANY_REQUESTS => RetryAction::Retry("too many requests".into()),
                 StatusCode::NOT_IMPLEMENTED => {
                     RetryAction::DontRetry("endpoint not implemented".into())
@@ -183,20 +183,6 @@
                 _ if status.is_success() => RetryAction::Successful,
                 _ => RetryAction::DontRetry(format!("response status: {}", status).into()),
             };
-=======
-        let status = response.inner.status();
-
-        match status {
-            StatusCode::UNAUTHORIZED => RetryAction::Retry("unauthorized".into()),
-            StatusCode::REQUEST_TIMEOUT => RetryAction::Retry("request timeout".into()),
-            StatusCode::TOO_MANY_REQUESTS => RetryAction::Retry("too many requests".into()),
-            StatusCode::NOT_IMPLEMENTED => {
-                RetryAction::DontRetry("endpoint not implemented".into())
-            }
-            _ if status.is_server_error() => RetryAction::Retry(status.to_string().into()),
-            _ if status.is_success() => RetryAction::Successful,
-            _ => RetryAction::DontRetry(format!("response status: {}", status).into()),
->>>>>>> 3d16e345
         }
 
         RetryAction::DontRetry("response unavilable".to_string().into())
