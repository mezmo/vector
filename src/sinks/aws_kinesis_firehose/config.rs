--- conflicted
+++ resolved
@@ -10,11 +10,7 @@
 
 use crate::{
     aws::{create_client, is_retriable_error, AwsAuthentication, ClientBuilder, RegionOrEndpoint},
-<<<<<<< HEAD
-    codecs::Encoder,
-=======
     codecs::{Encoder, EncodingConfig},
->>>>>>> 92a5082f
     config::{
         AcknowledgementsConfig, DataType, GenerateConfig, Input, ProxyConfig, SinkConfig,
         SinkContext,
