--- conflicted
+++ resolved
@@ -16,13 +16,7 @@
 
 use crate::{
     codecs::{Encoder, EncodingConfigWithFraming, SinkType, Transformer},
-<<<<<<< HEAD
-    config::{
-        AcknowledgementsConfig, GenerateConfig, Input, SinkConfig, SinkContext, SinkDescription,
-    },
-=======
     config::{AcknowledgementsConfig, GenerateConfig, Input, SinkConfig, SinkContext},
->>>>>>> cf2fee46
     event::Event,
     http::{Auth, HttpClient, MaybeAuth},
     sinks::util::{
@@ -233,13 +227,6 @@
 
     fn input(&self) -> Input {
         Input::new(self.encoding.config().1.input_type())
-<<<<<<< HEAD
-    }
-
-    fn sink_type(&self) -> &'static str {
-        "http"
-=======
->>>>>>> cf2fee46
     }
 
     fn acknowledgements(&self) -> &AcknowledgementsConfig {
