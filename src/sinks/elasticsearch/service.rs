--- conflicted
+++ resolved
@@ -20,13 +20,7 @@
     config::SinkContext,
     event::{EventFinalizers, EventStatus, Finalizable},
     http::HttpClient,
-<<<<<<< HEAD
     mezmo::user_trace::MezmoHttpBatchLoggingService,
-    sinks::util::{
-        auth::Auth,
-        http::{HttpBatchService, RequestConfig},
-        Compression, ElementCount,
-=======
     sinks::{
         elasticsearch::{encoder::ProcessedEvent, request_builder::ElasticsearchRequestBuilder},
         util::{
@@ -34,7 +28,6 @@
             http::{HttpBatchService, RequestConfig},
             Compression, ElementCount,
         },
->>>>>>> dc7e7927
     },
 };
 
