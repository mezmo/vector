use std::{
    collections::HashMap,
    sync::Arc,
    task::{Context, Poll},
};

use bytes::Bytes;
use futures::future::BoxFuture;
use http::{Response, Uri};
use hyper::{service::Service, Body, Request};
use tower::ServiceExt;
use vector_common::{
    json_size::JsonSize,
    request_metadata::{GroupedCountByteSize, MetaDescriptive, RequestMetadata},
};
use vector_core::{stream::DriverResponse, ByteSizeOf};

use crate::{
    config::SinkContext,
    event::{EventFinalizers, EventStatus, Finalizable},
<<<<<<< HEAD
    http::{Auth, HttpClient},
    mezmo::user_trace::MezmoHttpBatchLoggingService,
=======
    http::HttpClient,
>>>>>>> 3cc27b98
    sinks::util::{
        auth::Auth,
        http::{HttpBatchService, RequestConfig},
        Compression, ElementCount,
    },
};

use super::{ElasticsearchCommon, ElasticsearchConfig};

#[derive(Clone, Debug)]
pub struct ElasticsearchRequest {
    pub payload: Bytes,
    pub finalizers: EventFinalizers,
    pub batch_size: usize,
    pub events_byte_size: JsonSize,
    pub metadata: RequestMetadata,
}

impl ByteSizeOf for ElasticsearchRequest {
    fn allocated_bytes(&self) -> usize {
        self.payload.allocated_bytes() + self.finalizers.allocated_bytes()
    }
}

impl ElementCount for ElasticsearchRequest {
    fn element_count(&self) -> usize {
        self.batch_size
    }
}

impl Finalizable for ElasticsearchRequest {
    fn take_finalizers(&mut self) -> EventFinalizers {
        std::mem::take(&mut self.finalizers)
    }
}

impl MetaDescriptive for ElasticsearchRequest {
    fn get_metadata(&self) -> &RequestMetadata {
        &self.metadata
    }

    fn metadata_mut(&mut self) -> &mut RequestMetadata {
        &mut self.metadata
    }
}

#[derive(Clone)]
pub struct ElasticsearchService {
<<<<<<< HEAD
    batch_service: MezmoHttpBatchLoggingService<
=======
    // TODO: `HttpBatchService` has been deprecated for direct use in sinks.
    //       This sink should undergo a refactor to utilize the `HttpService`
    //       instead, which extracts much of the boilerplate code for `Service`.
    batch_service: HttpBatchService<
>>>>>>> 3cc27b98
        BoxFuture<'static, Result<http::Request<Bytes>, crate::Error>>,
        ElasticsearchRequest,
    >,
}

impl ElasticsearchService {
    pub fn new(
        http_client: HttpClient<Body>,
        http_request_builder: HttpRequestBuilder,
        cx: SinkContext,
    ) -> ElasticsearchService {
        let http_request_builder = Arc::new(http_request_builder);

        let batch_service = MezmoHttpBatchLoggingService::new(
            HttpBatchService::new(http_client, move |req| {
                let request_builder = Arc::clone(&http_request_builder);
                let future: BoxFuture<'static, Result<http::Request<Bytes>, crate::Error>> =
                    Box::pin(async move { request_builder.build_request(req).await });
                future
            }),
            cx.mezmo_ctx,
        );
        ElasticsearchService { batch_service }
    }
}

pub struct HttpRequestBuilder {
    pub bulk_uri: Uri,
    pub query_params: HashMap<String, String>,
    pub auth: Option<Auth>,
    pub compression: Compression,
    pub http_request_config: RequestConfig,
}

impl HttpRequestBuilder {
    pub fn new(common: &ElasticsearchCommon, config: &ElasticsearchConfig) -> HttpRequestBuilder {
        HttpRequestBuilder {
            bulk_uri: common.bulk_uri.clone(),
            http_request_config: config.request.clone(),
            auth: common.auth.clone(),
            query_params: common.query_params.clone(),
            compression: config.compression,
        }
    }

    pub async fn build_request(
        &self,
        es_req: ElasticsearchRequest,
    ) -> Result<Request<Bytes>, crate::Error> {
        let mut builder = Request::post(&self.bulk_uri);

        builder = builder.header("Content-Type", "application/x-ndjson");

        if let Some(ce) = self.compression.content_encoding() {
            builder = builder.header("Content-Encoding", ce);
        }

        if let Some(ae) = self.compression.accept_encoding() {
            builder = builder.header("Accept-Encoding", ae);
        }

        for (header, value) in &self.http_request_config.headers {
            builder = builder.header(&header[..], &value[..]);
        }

        let mut request = builder
            .body(es_req.payload)
            .expect("Invalid http request value used");

        if let Some(auth) = &self.auth {
            match auth {
                Auth::Basic(auth) => {
                    auth.apply(&mut request);
                }
                #[cfg(feature = "aws-core")]
                Auth::Aws {
                    credentials_provider: provider,
                    region,
                } => {
                    crate::sinks::elasticsearch::sign_request(
                        &mut request,
                        provider,
                        &Some(region.clone()),
                    )
                    .await?;
                }
            }
        }

        Ok(request)
    }
}

pub struct ElasticsearchResponse {
    pub http_response: Response<Bytes>,
    pub event_status: EventStatus,
    pub batch_size: usize,
    pub events_byte_size: GroupedCountByteSize,
}

impl DriverResponse for ElasticsearchResponse {
    fn event_status(&self) -> EventStatus {
        self.event_status
    }

    fn events_sent(&self) -> &GroupedCountByteSize {
        &self.events_byte_size
    }
}

impl Service<ElasticsearchRequest> for ElasticsearchService {
    type Response = ElasticsearchResponse;
    type Error = crate::Error;
    type Future = BoxFuture<'static, Result<Self::Response, Self::Error>>;

    // Emission of an internal event in case of errors is handled upstream by the caller.
    fn poll_ready(&mut self, _cx: &mut Context<'_>) -> Poll<Result<(), Self::Error>> {
        Poll::Ready(Ok(()))
    }

    // Emission of internal events for errors and dropped events is handled upstream by the caller.
    fn call(&mut self, mut req: ElasticsearchRequest) -> Self::Future {
        let mut http_service = self.batch_service.clone();
        Box::pin(async move {
            http_service.ready().await?;
            let batch_size = req.batch_size;
            let events_byte_size =
                std::mem::take(req.metadata_mut()).into_events_estimated_json_encoded_byte_size();
            let http_response = http_service.call(req).await?;

            let event_status = get_event_status(&http_response);
            Ok(ElasticsearchResponse {
                event_status,
                http_response,
                batch_size,
                events_byte_size,
            })
        })
    }
}

fn get_event_status(response: &Response<Bytes>) -> EventStatus {
    let status = response.status();
    if status.is_success() {
        let body = String::from_utf8_lossy(response.body());
        if body.contains("\"errors\":true") {
            EventStatus::Rejected
        } else {
            EventStatus::Delivered
        }
    } else if status.is_server_error() {
        EventStatus::Errored
    } else {
        EventStatus::Rejected
    }
}<|MERGE_RESOLUTION|>--- conflicted
+++ resolved
@@ -18,12 +18,8 @@
 use crate::{
     config::SinkContext,
     event::{EventFinalizers, EventStatus, Finalizable},
-<<<<<<< HEAD
-    http::{Auth, HttpClient},
+    http::HttpClient,
     mezmo::user_trace::MezmoHttpBatchLoggingService,
-=======
-    http::HttpClient,
->>>>>>> 3cc27b98
     sinks::util::{
         auth::Auth,
         http::{HttpBatchService, RequestConfig},
@@ -72,14 +68,7 @@
 
 #[derive(Clone)]
 pub struct ElasticsearchService {
-<<<<<<< HEAD
     batch_service: MezmoHttpBatchLoggingService<
-=======
-    // TODO: `HttpBatchService` has been deprecated for direct use in sinks.
-    //       This sink should undergo a refactor to utilize the `HttpService`
-    //       instead, which extracts much of the boilerplate code for `Service`.
-    batch_service: HttpBatchService<
->>>>>>> 3cc27b98
         BoxFuture<'static, Result<http::Request<Bytes>, crate::Error>>,
         ElasticsearchRequest,
     >,
