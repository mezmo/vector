use std::collections::HashMap;

use bytes::{Buf, Bytes};
use http::{Response, StatusCode, Uri};
use hyper::{body, Body};
use serde::Deserialize;
use snafu::ResultExt;
use vector_lib::config::proxy::ProxyConfig;
use vector_lib::config::LogNamespace;

use super::{
    request_builder::ElasticsearchRequestBuilder, ElasticsearchApiVersion, ElasticsearchEncoder,
    InvalidHostSnafu, Request,
};
use crate::{
    config::SinkContext,
    http::{HttpClient, MaybeAuth},
    mezmo::user_trace::MezmoUserLog,
    sinks::{
        elasticsearch::{
            ElasticsearchAuthConfig, ElasticsearchCommonMode, ElasticsearchConfig, ParseError,
        },
<<<<<<< HEAD
        util::{auth::Auth, http::RequestConfig, TowerRequestConfig, UriSerde},
=======
        util::auth::Auth,
        util::{http::RequestConfig, UriSerde},
>>>>>>> 3ff039a6
        HealthcheckError,
    },
    tls::TlsSettings,
    transforms::metric_to_log::MetricToLog,
    user_log_error,
};
use vrl::value::Value;

#[derive(Debug, Clone)]
pub struct ElasticsearchCommon {
    pub base_url: String,
    pub bulk_uri: Uri,
    pub auth: Option<Auth>,
    pub mode: ElasticsearchCommonMode,
    pub request_builder: ElasticsearchRequestBuilder,
    pub tls_settings: TlsSettings,
    pub request: RequestConfig,
    pub query_params: HashMap<String, String>,
    pub metric_to_log: MetricToLog,
}

impl ElasticsearchCommon {
    pub async fn parse_config(
        config: &ElasticsearchConfig,
        endpoint: &str,
        proxy_config: &ProxyConfig,
        version: &mut Option<usize>,
    ) -> crate::Result<Self> {
        // Test the configured host, but ignore the result
        let uri = format!("{}/_test", endpoint);
        let uri = uri
            .parse::<Uri>()
            .with_context(|_| InvalidHostSnafu { host: endpoint })?;
        if uri.host().is_none() {
            return Err(ParseError::HostMustIncludeHostname {
                host: endpoint.to_string(),
            }
            .into());
        }

        let uri = endpoint.parse::<UriSerde>()?;
        let auth = match &config.auth {
            Some(ElasticsearchAuthConfig::Basic { user, password }) => {
                let auth = Some(crate::http::Auth::Basic {
                    user: user.clone(),
                    password: password.clone(),
                });
                // basic auth must be some for now
                let auth = auth.choose_one(&uri.auth)?.unwrap();
                Some(Auth::Basic(auth))
            }
            #[cfg(feature = "aws-core")]
            Some(ElasticsearchAuthConfig::Aws(aws)) => {
                let region = config
                    .aws
                    .as_ref()
                    .map(|config| config.region())
                    .ok_or(ParseError::RegionRequired)?
                    .ok_or(ParseError::RegionRequired)?;
                Some(Auth::Aws {
                    credentials_provider: aws.credentials_provider(region.clone()).await?,
                    region,
                })
            }
            None => None,
        };

        let base_url = uri.uri.to_string().trim_end_matches('/').to_owned();

        let mode = config.common_mode()?;

        let tower_request = config.request.tower.into_settings();

        let mut query_params = config.query.clone().unwrap_or_default();
        query_params.insert(
            "timeout".into(),
            format!("{}s", tower_request.timeout.as_secs()),
        );

        if let Some(pipeline) = &config.pipeline {
            if !pipeline.is_empty() {
                query_params.insert("pipeline".into(), pipeline.into());
            }
        }

        let bulk_url = {
            let mut query = url::form_urlencoded::Serializer::new(String::new());
            for (p, v) in &query_params {
                query.append_pair(&p[..], &v[..]);
            }
            format!("{}/_bulk?{}", base_url, query.finish())
        };
        let bulk_uri = bulk_url.parse::<Uri>().unwrap();

        let tls_settings = TlsSettings::from_options(&config.tls)?;
        let config = config.clone();
        let request = config.request;

        let metric_config = config.metrics.clone().unwrap_or_default();
        let metric_to_log = MetricToLog::new(
            metric_config.host_tag.as_deref(),
            metric_config.timezone.unwrap_or_default(),
            LogNamespace::Legacy,
            metric_config.metric_tag_values,
        );

        let version = if let Some(version) = *version {
            version
        } else {
            let ver = match config.api_version {
                ElasticsearchApiVersion::V6 => 6,
                ElasticsearchApiVersion::V7 => 7,
                ElasticsearchApiVersion::V8 => 8,
                ElasticsearchApiVersion::Auto => {
                    match get_version(&base_url, &auth, &request, &tls_settings, proxy_config).await
                    {
                        Ok(version) => {
                            debug!(message = "Auto-detected Elasticsearch API version.", %version);
                            version
                        }
                        // This error should be fatal, but for now we only emit it as a warning
                        // to make the transition smoother.
                        Err(error) => {
                            // For now, estimate version.
                            // The `suppress_type_name` option is only valid up to V6, so if a user
                            // specified that is true, then we will assume they need API V6.
                            // Otherwise, assume the latest version (V8).
                            // This is by no means a perfect assumption but it's the best we can
                            // make with the data we have.
                            let assumed_version = if config.suppress_type_name { 6 } else { 8 };
                            debug!(message = "Assumed Elasticsearch API version based on config setting suppress_type_name.",
                                   %assumed_version,
                                   %config.suppress_type_name
                            );
                            warn!(message = "Failed to determine Elasticsearch API version. Please fix the reported error or set an API version explicitly via `api_version`.",
                                  %assumed_version,
                                  %error
                            );
                            assumed_version
                        }
                    }
                }
            };
            *version = Some(ver);
            ver
        };

        let doc_type = config.doc_type.clone();
        let suppress_type_name = if config.suppress_type_name {
            warn!(message = "DEPRECATION, use of deprecated option `suppress_type_name`. Please use `api_version` option instead.");
            config.suppress_type_name
        } else {
            version >= 7
        };
        let request_builder = ElasticsearchRequestBuilder {
            compression: config.compression,
            encoder: ElasticsearchEncoder {
                transformer: config.encoding.clone(),
                doc_type,
                suppress_type_name,
            },
        };

        Ok(Self {
            auth,
            base_url,
            bulk_uri,
            mode,
            request_builder,
            query_params,
            request,
            tls_settings,
            metric_to_log,
        })
    }

    /// Parses endpoints into a vector of ElasticsearchCommons. The resulting vector is guaranteed to not be empty.
    pub async fn parse_many(
        config: &ElasticsearchConfig,
        proxy_config: &ProxyConfig,
    ) -> crate::Result<Vec<Self>> {
        let mut version = None;
        if let Some(endpoint) = config.endpoint.as_ref() {
            warn!(message = "DEPRECATION, use of deprecated option `endpoint`. Please use `endpoints` option instead.");
            if config.endpoints.is_empty() {
                Ok(vec![
                    Self::parse_config(config, endpoint, proxy_config, &mut version).await?,
                ])
            } else {
                Err(ParseError::EndpointsExclusive.into())
            }
        } else if config.endpoints.is_empty() {
            Err(ParseError::EndpointRequired.into())
        } else {
            let mut commons = Vec::new();
            for endpoint in config.endpoints.iter() {
                commons
                    .push(Self::parse_config(config, endpoint, proxy_config, &mut version).await?);
            }
            Ok(commons)
        }
    }

    /// Parses a single endpoint, else panics.
    #[cfg(test)]
    pub async fn parse_single(config: &ElasticsearchConfig) -> crate::Result<Self> {
        let mut commons =
            Self::parse_many(config, crate::config::SinkContext::default().proxy()).await?;
        assert_eq!(commons.len(), 1);
        Ok(commons.remove(0))
    }

    pub async fn healthcheck(self, client: HttpClient, cx: SinkContext) -> crate::Result<()> {
        match get(
            &self.base_url,
            &self.auth,
            &self.request,
            client,
            "/_cluster/health",
        )
        .await?
        .status()
        {
            StatusCode::OK => Ok(()),
            status => {
                user_log_error!(
                    cx.mezmo_ctx,
                    Value::from(format!(
                        "Error returned from destination with status code: {}",
                        status,
                    ))
                );
                Err(HealthcheckError::UnexpectedStatus { status }.into())
            }
        }
    }
}

#[cfg(feature = "aws-core")]
pub async fn sign_request(
    request: &mut http::Request<Bytes>,
    credentials_provider: &aws_credential_types::provider::SharedCredentialsProvider,
    region: &Option<aws_types::region::Region>,
) -> crate::Result<()> {
    crate::aws::sign_request("es", request, credentials_provider, region).await
}

async fn get_version(
    base_url: &str,
    auth: &Option<Auth>,
    request: &RequestConfig,
    tls_settings: &TlsSettings,
    proxy_config: &ProxyConfig,
) -> crate::Result<usize> {
    #[derive(Deserialize)]
    struct Version {
        number: Option<String>,
    }
    #[derive(Deserialize)]
    struct ResponsePayload {
        version: Option<Version>,
    }

    let client = HttpClient::new(tls_settings.clone(), proxy_config)?;
    let response = get(base_url, auth, request, client, "/")
        .await
        .map_err(|error| format!("Failed to get Elasticsearch API version: {}", error))?;

    let (_, body) = response.into_parts();
    let mut body = body::aggregate(body).await?;
    let body = body.copy_to_bytes(body.remaining());
    let ResponsePayload { version } = serde_json::from_slice(&body)?;
    if let Some(version) = version {
        if let Some(number) = version.number {
            let v: Vec<&str> = number.split('.').collect();
            if !v.is_empty() {
                if let Ok(major_version) = v[0].parse::<usize>() {
                    return Ok(major_version);
                }
            }
        }
    }
    Err("Unexpected response from Elasticsearch endpoint `/`. Consider setting `api_version` option.".into())
}

async fn get(
    base_url: &str,
    auth: &Option<Auth>,
    request: &RequestConfig,
    client: HttpClient,
    path: &str,
) -> crate::Result<Response<Body>> {
    let mut builder = Request::get(format!("{}{}", base_url, path));

    for (header, value) in &request.headers {
        builder = builder.header(&header[..], &value[..]);
    }
    let mut request = builder.body(Bytes::new())?;

    if let Some(auth) = auth {
        match auth {
            Auth::Basic(http_auth) => {
                http_auth.apply(&mut request);
            }
            #[cfg(feature = "aws-core")]
            Auth::Aws {
                credentials_provider: provider,
                region,
            } => {
                let region = region.clone();
                sign_request(&mut request, provider, &Some(region)).await?;
            }
        }
    }

    client
        .send(request.map(hyper::Body::from))
        .await
        .map_err(Into::into)
}<|MERGE_RESOLUTION|>--- conflicted
+++ resolved
@@ -20,12 +20,7 @@
         elasticsearch::{
             ElasticsearchAuthConfig, ElasticsearchCommonMode, ElasticsearchConfig, ParseError,
         },
-<<<<<<< HEAD
-        util::{auth::Auth, http::RequestConfig, TowerRequestConfig, UriSerde},
-=======
-        util::auth::Auth,
-        util::{http::RequestConfig, UriSerde},
->>>>>>> 3ff039a6
+        util::{auth::Auth, http::RequestConfig, UriSerde},
         HealthcheckError,
     },
     tls::TlsSettings,
