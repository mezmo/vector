use std::collections::HashMap;

use bytes::{Buf, Bytes};
use http::{Response, StatusCode, Uri};
use hyper::{body, Body};
use serde::Deserialize;
use snafu::ResultExt;
use vector_lib::config::proxy::ProxyConfig;
use vector_lib::config::LogNamespace;

use super::{
    request_builder::ElasticsearchRequestBuilder, ElasticsearchApiVersion, ElasticsearchEncoder,
    InvalidHostSnafu, Request, VersionType,
};
use crate::{
    config::SinkContext,
    http::{HttpClient, MaybeAuth},
    sinks::{
        elasticsearch::{
            ElasticsearchAuthConfig, ElasticsearchCommonMode, ElasticsearchConfig,
            OpenSearchServiceType, ParseError,
        },
        util::{auth::Auth, http::RequestConfig, UriSerde},
        HealthcheckError,
    },
    tls::TlsSettings,
    transforms::metric_to_log::MetricToLog,
};
use mezmo::{user_log_error, user_trace::MezmoUserLog};
use vrl::value::Value;

#[derive(Debug, Clone)]
pub struct ElasticsearchCommon {
    pub base_url: String,
    pub bulk_uri: Uri,
    pub auth: Option<Auth>,
    pub service_type: OpenSearchServiceType,
    pub mode: ElasticsearchCommonMode,
    pub request_builder: ElasticsearchRequestBuilder,
    pub tls_settings: TlsSettings,
    pub request: RequestConfig,
    pub query_params: HashMap<String, String>,
    pub metric_to_log: MetricToLog,
}

impl ElasticsearchCommon {
    pub async fn parse_config(
        config: &ElasticsearchConfig,
        endpoint: &str,
        proxy_config: &ProxyConfig,
        version: &mut Option<usize>,
    ) -> crate::Result<Self> {
        // Test the configured host, but ignore the result
        let uri = format!("{}/_test", endpoint);
        let uri = uri
            .parse::<Uri>()
            .with_context(|_| InvalidHostSnafu { host: endpoint })?;
        if uri.host().is_none() {
            return Err(ParseError::HostMustIncludeHostname {
                host: endpoint.to_string(),
            }
            .into());
        }

        let uri = endpoint.parse::<UriSerde>()?;
        let auth = match &config.auth {
            Some(ElasticsearchAuthConfig::Basic { user, password }) => {
                let auth = Some(crate::http::Auth::Basic {
                    user: user.clone(),
                    password: password.clone(),
                });
                // basic auth must be some for now
                let auth = auth.choose_one(&uri.auth)?.unwrap();
                Some(Auth::Basic(auth))
            }
            #[cfg(feature = "aws-core")]
            Some(ElasticsearchAuthConfig::Aws(aws)) => {
                let region = config
                    .aws
                    .as_ref()
                    .map(|config| config.region())
                    .ok_or(ParseError::RegionRequired)?
                    .ok_or(ParseError::RegionRequired)?;
                Some(Auth::Aws {
                    credentials_provider: aws
                        .credentials_provider(region.clone(), proxy_config, &config.tls)
                        .await?,
                    region,
                })
            }
            None => None,
        };

        if config.opensearch_service_type == OpenSearchServiceType::Serverless {
            match &config.auth {
                #[cfg(feature = "aws-core")]
                Some(ElasticsearchAuthConfig::Aws(_)) => (),
                _ => return Err(ParseError::OpenSearchServerlessRequiresAwsAuth.into()),
            }
        }

        let base_url = uri.uri.to_string().trim_end_matches('/').to_owned();

        let mode = config.common_mode()?;

        let tower_request = config.request.tower.into_settings();

        if config.bulk.version.is_some() && config.bulk.version_type == VersionType::Internal {
            return Err(ParseError::ExternalVersionIgnoredWithInternalVersioning.into());
        }
        if config.bulk.version.is_some()
            && (config.bulk.version_type == VersionType::External
                || config.bulk.version_type == VersionType::ExternalGte)
            && config.id_key.is_none()
        {
            return Err(ParseError::ExternalVersioningWithoutDocumentID.into());
        }
        if config.bulk.version.is_none()
            && (config.bulk.version_type == VersionType::External
                || config.bulk.version_type == VersionType::ExternalGte)
        {
            return Err(ParseError::ExternalVersioningWithoutVersion.into());
        }

        let mut query_params = config.query.clone().unwrap_or_default();
        query_params.insert(
            "timeout".into(),
            format!("{}s", tower_request.timeout.as_secs()),
        );

        if let Some(pipeline) = &config.pipeline {
            if !pipeline.is_empty() {
                query_params.insert("pipeline".into(), pipeline.into());
            }
        }

        let bulk_url = {
            let mut query = url::form_urlencoded::Serializer::new(String::new());
            for (p, v) in &query_params {
                query.append_pair(&p[..], &v[..]);
            }
            format!("{}/_bulk?{}", base_url, query.finish())
        };
        let bulk_uri = bulk_url.parse::<Uri>().unwrap();

        let tls_settings = TlsSettings::from_options(&config.tls)?;
        let config = config.clone();
        let request = config.request;

        let metric_config = config.metrics.clone().unwrap_or_default();
        let metric_to_log = MetricToLog::new(
            metric_config.host_tag.as_deref(),
            metric_config.timezone.unwrap_or_default(),
            LogNamespace::Legacy,
            metric_config.metric_tag_values,
        );

        let service_type = config.opensearch_service_type;

        let version = if service_type == OpenSearchServiceType::Serverless {
            if config.api_version != ElasticsearchApiVersion::Auto {
                return Err(ParseError::ServerlessElasticsearchApiVersionMustBeAuto.into());
            }
            // Amazon OpenSearch Serverless does not support the cluster-version API; hardcode
            // well-known API version
            8
        } else if let Some(version) = *version {
            version
        } else {
            let ver = match config.api_version {
                ElasticsearchApiVersion::V6 => 6,
                ElasticsearchApiVersion::V7 => 7,
                ElasticsearchApiVersion::V8 => 8,
                ElasticsearchApiVersion::Auto => {
                    match get_version(
                        &base_url,
                        &auth,
                        #[cfg(feature = "aws-core")]
                        &service_type,
                        &request,
                        &tls_settings,
                        proxy_config,
                    )
                    .await
                    {
                        Ok(version) => {
                            debug!(message = "Auto-detected Elasticsearch API version.", %version);
                            version
                        }
                        // This error should be fatal, but for now we only emit it as a warning
                        // to make the transition smoother.
                        Err(error) => {
                            // For now, estimate version.
                            // The `suppress_type_name` option is only valid up to V6, so if a user
                            // specified that is true, then we will assume they need API V6.
                            // Otherwise, assume the latest version (V8).
                            // This is by no means a perfect assumption but it's the best we can
                            // make with the data we have.
                            let assumed_version = if config.suppress_type_name { 6 } else { 8 };
                            debug!(message = "Assumed Elasticsearch API version based on config setting suppress_type_name.",
                                   %assumed_version,
                                   %config.suppress_type_name
                            );
                            warn!(message = "Failed to determine Elasticsearch API version. Please fix the reported error or set an API version explicitly via `api_version`.",
                                  %assumed_version,
                                  %error
                            );
                            assumed_version
                        }
                    }
                }
            };
            *version = Some(ver);
            ver
        };

        let doc_type = config.doc_type.clone();
        let suppress_type_name = if config.suppress_type_name {
            warn!(message = "DEPRECATION, use of deprecated option `suppress_type_name`. Please use `api_version` option instead.");
            config.suppress_type_name
        } else {
            version >= 7
        };
        let request_builder = ElasticsearchRequestBuilder {
            compression: config.compression,
            encoder: ElasticsearchEncoder {
                transformer: config.encoding.clone(),
                doc_type,
                suppress_type_name,
            },
        };

        Ok(Self {
            auth,
            service_type,
            base_url,
            bulk_uri,
            mode,
            request_builder,
            query_params,
            request,
            tls_settings,
            metric_to_log,
        })
    }

    /// Parses endpoints into a vector of ElasticsearchCommons. The resulting vector is guaranteed to not be empty.
    pub async fn parse_many(
        config: &ElasticsearchConfig,
        proxy_config: &ProxyConfig,
    ) -> crate::Result<Vec<Self>> {
        let mut version = None;
        if let Some(endpoint) = config.endpoint.as_ref() {
            warn!(message = "DEPRECATION, use of deprecated option `endpoint`. Please use `endpoints` option instead.");
            if config.endpoints.is_empty() {
                Ok(vec![
                    Self::parse_config(config, endpoint, proxy_config, &mut version).await?,
                ])
            } else {
                Err(ParseError::EndpointsExclusive.into())
            }
        } else if config.endpoints.is_empty() {
            Err(ParseError::EndpointRequired.into())
        } else {
            let mut commons = Vec::new();
            for endpoint in config.endpoints.iter() {
                commons
                    .push(Self::parse_config(config, endpoint, proxy_config, &mut version).await?);
            }
            Ok(commons)
        }
    }

    /// Parses a single endpoint, else panics.
    #[cfg(test)]
    pub async fn parse_single(config: &ElasticsearchConfig) -> crate::Result<Self> {
        let mut commons =
            Self::parse_many(config, crate::config::SinkContext::default().proxy()).await?;
        assert_eq!(commons.len(), 1);
        Ok(commons.remove(0))
    }

<<<<<<< HEAD
    pub async fn healthcheck(self, client: HttpClient, cx: SinkContext) -> crate::Result<()> {
        match get(
            &self.base_url,
            &self.auth,
            &self.request,
            client,
            "/_cluster/health",
        )
        .await?
        .status()
        {
            StatusCode::OK => Ok(()),
            status => {
                user_log_error!(
                    cx.mezmo_ctx,
                    Value::from(format!(
                        "Error returned from destination with status code: {}",
                        status,
                    ))
                );
                Err(HealthcheckError::UnexpectedStatus { status }.into())
=======
    pub async fn healthcheck(self, client: HttpClient) -> crate::Result<()> {
        if self.service_type == OpenSearchServiceType::Serverless {
            warn!(message = "Amazon OpenSearch Serverless does not support healthchecks. Skipping healthcheck...");
            Ok(())
        } else {
            match get(
                &self.base_url,
                &self.auth,
                #[cfg(feature = "aws-core")]
                &self.service_type,
                &self.request,
                client,
                "/_cluster/health",
            )
            .await?
            .status()
            {
                StatusCode::OK => Ok(()),
                status => Err(HealthcheckError::UnexpectedStatus { status }.into()),
>>>>>>> 88e017ff
            }
        }
    }
}

#[cfg(feature = "aws-core")]
pub async fn sign_request(
    service_type: &OpenSearchServiceType,
    request: &mut http::Request<Bytes>,
    credentials_provider: &aws_credential_types::provider::SharedCredentialsProvider,
    region: &Option<aws_types::region::Region>,
) -> crate::Result<()> {
    // Amazon OpenSearch Serverless requires the x-amz-content-sha256 header when calculating
    // the AWS v4 signature:
    // https://docs.aws.amazon.com/opensearch-service/latest/developerguide/serverless-clients.html#serverless-signing
    crate::aws::sign_request(
        service_type.as_str(),
        request,
        credentials_provider,
        region,
        *service_type == OpenSearchServiceType::Serverless,
    )
    .await
}

async fn get_version(
    base_url: &str,
    auth: &Option<Auth>,
    #[cfg(feature = "aws-core")] service_type: &OpenSearchServiceType,
    request: &RequestConfig,
    tls_settings: &TlsSettings,
    proxy_config: &ProxyConfig,
) -> crate::Result<usize> {
    #[derive(Deserialize)]
    struct Version {
        number: Option<String>,
    }
    #[derive(Deserialize)]
    struct ResponsePayload {
        version: Option<Version>,
    }

    let client = HttpClient::new(tls_settings.clone(), proxy_config)?;
    let response = get(
        base_url,
        auth,
        #[cfg(feature = "aws-core")]
        service_type,
        request,
        client,
        "/",
    )
    .await
    .map_err(|error| format!("Failed to get Elasticsearch API version: {}", error))?;

    let (_, body) = response.into_parts();
    let mut body = body::aggregate(body).await?;
    let body = body.copy_to_bytes(body.remaining());
    let ResponsePayload { version } = serde_json::from_slice(&body)?;
    if let Some(version) = version {
        if let Some(number) = version.number {
            let v: Vec<&str> = number.split('.').collect();
            if !v.is_empty() {
                if let Ok(major_version) = v[0].parse::<usize>() {
                    return Ok(major_version);
                }
            }
        }
    }
    Err("Unexpected response from Elasticsearch endpoint `/`. Consider setting `api_version` option.".into())
}

async fn get(
    base_url: &str,
    auth: &Option<Auth>,
    #[cfg(feature = "aws-core")] service_type: &OpenSearchServiceType,
    request: &RequestConfig,
    client: HttpClient,
    path: &str,
) -> crate::Result<Response<Body>> {
    let mut builder = Request::get(format!("{}{}", base_url, path));

    for (header, value) in &request.headers {
        builder = builder.header(&header[..], &value[..]);
    }
    let mut request = builder.body(Bytes::new())?;

    if let Some(auth) = auth {
        match auth {
            Auth::Basic(http_auth) => {
                http_auth.apply(&mut request);
            }
            #[cfg(feature = "aws-core")]
            Auth::Aws {
                credentials_provider: provider,
                region,
            } => {
                let region = region.clone();
                sign_request(service_type, &mut request, provider, &Some(region)).await?;
            }
        }
    }

    client
        .send(request.map(hyper::Body::from))
        .await
        .map_err(Into::into)
}<|MERGE_RESOLUTION|>--- conflicted
+++ resolved
@@ -280,11 +280,12 @@
         Ok(commons.remove(0))
     }
 
-<<<<<<< HEAD
     pub async fn healthcheck(self, client: HttpClient, cx: SinkContext) -> crate::Result<()> {
         match get(
             &self.base_url,
             &self.auth,
+            #[cfg(feature = "aws-core")]
+            &self.service_type,
             &self.request,
             client,
             "/_cluster/health",
@@ -302,27 +303,6 @@
                     ))
                 );
                 Err(HealthcheckError::UnexpectedStatus { status }.into())
-=======
-    pub async fn healthcheck(self, client: HttpClient) -> crate::Result<()> {
-        if self.service_type == OpenSearchServiceType::Serverless {
-            warn!(message = "Amazon OpenSearch Serverless does not support healthchecks. Skipping healthcheck...");
-            Ok(())
-        } else {
-            match get(
-                &self.base_url,
-                &self.auth,
-                #[cfg(feature = "aws-core")]
-                &self.service_type,
-                &self.request,
-                client,
-                "/_cluster/health",
-            )
-            .await?
-            .status()
-            {
-                StatusCode::OK => Ok(()),
-                status => Err(HealthcheckError::UnexpectedStatus { status }.into()),
->>>>>>> 88e017ff
             }
         }
     }
