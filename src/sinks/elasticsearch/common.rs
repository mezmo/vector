use std::collections::HashMap;

use bytes::{Buf, Bytes};
use http::{Response, StatusCode, Uri};
use hyper::{body, Body};
use serde::Deserialize;
use snafu::ResultExt;
use vector_lib::config::proxy::ProxyConfig;
use vector_lib::config::LogNamespace;

use super::{
    request_builder::ElasticsearchRequestBuilder, ElasticsearchApiVersion, ElasticsearchEncoder,
    InvalidHostSnafu, Request, VersionType,
};
use crate::{
    config::SinkContext,
    http::{HttpClient, MaybeAuth},
    sinks::{
        elasticsearch::{
            ElasticsearchAuthConfig, ElasticsearchCommonMode, ElasticsearchConfig,
            OpenSearchServiceType, ParseError,
        },
        util::{auth::Auth, http::RequestConfig, UriSerde},
        HealthcheckError,
    },
    tls::TlsSettings,
    transforms::metric_to_log::MetricToLog,
};
use mezmo::{user_log_error, user_trace::MezmoUserLog};
use vrl::value::Value;

#[derive(Debug, Clone)]
pub struct ElasticsearchCommon {
    pub base_url: String,
    pub bulk_uri: Uri,
    pub auth: Option<Auth>,
    pub service_type: OpenSearchServiceType,
    pub mode: ElasticsearchCommonMode,
    pub request_builder: ElasticsearchRequestBuilder,
    pub tls_settings: TlsSettings,
    pub request: RequestConfig,
    pub query_params: HashMap<String, String>,
    pub metric_to_log: MetricToLog,
}

impl ElasticsearchCommon {
    pub async fn parse_config(
        config: &ElasticsearchConfig,
        endpoint: &str,
        proxy_config: &ProxyConfig,
        version: &mut Option<usize>,
    ) -> crate::Result<Self> {
        // Test the configured host, but ignore the result
        let uri = format!("{}/_test", endpoint);
        let uri = uri
            .parse::<Uri>()
            .with_context(|_| InvalidHostSnafu { host: endpoint })?;
        if uri.host().is_none() {
            return Err(ParseError::HostMustIncludeHostname {
                host: endpoint.to_string(),
            }
            .into());
        }

        let uri = endpoint.parse::<UriSerde>()?;
        let auth = match &config.auth {
            Some(ElasticsearchAuthConfig::Basic { user, password }) => {
                let auth = Some(crate::http::Auth::Basic {
                    user: user.clone(),
                    password: password.clone(),
                });
                // basic auth must be some for now
                let auth = auth.choose_one(&uri.auth)?.unwrap();
                Some(Auth::Basic(auth))
            }
            #[cfg(feature = "aws-core")]
            Some(ElasticsearchAuthConfig::Aws(aws)) => {
                let region = config
                    .aws
                    .as_ref()
                    .map(|config| config.region())
                    .ok_or(ParseError::RegionRequired)?
                    .ok_or(ParseError::RegionRequired)?;
                Some(Auth::Aws {
                    credentials_provider: aws
                        .credentials_provider(region.clone(), proxy_config, config.tls.as_ref())
                        .await?,
                    region,
                })
            }
            None => None,
        };

        if config.opensearch_service_type == OpenSearchServiceType::Serverless {
            match &config.auth {
                #[cfg(feature = "aws-core")]
                Some(ElasticsearchAuthConfig::Aws(_)) => (),
                _ => return Err(ParseError::OpenSearchServerlessRequiresAwsAuth.into()),
            }
        }

        let base_url = uri.uri.to_string().trim_end_matches('/').to_owned();

        let mode = config.common_mode()?;

        let tower_request = config.request.tower.into_settings();

        if config.bulk.version.is_some() && config.bulk.version_type == VersionType::Internal {
            return Err(ParseError::ExternalVersionIgnoredWithInternalVersioning.into());
        }
        if config.bulk.version.is_some()
            && (config.bulk.version_type == VersionType::External
                || config.bulk.version_type == VersionType::ExternalGte)
            && config.id_key.is_none()
        {
            return Err(ParseError::ExternalVersioningWithoutDocumentID.into());
        }
        if config.bulk.version.is_none()
            && (config.bulk.version_type == VersionType::External
                || config.bulk.version_type == VersionType::ExternalGte)
        {
            return Err(ParseError::ExternalVersioningWithoutVersion.into());
        }

        let mut query_params = config.query.clone().unwrap_or_default();
        query_params.insert(
            "timeout".into(),
            format!("{}s", tower_request.timeout.as_secs()),
        );

        if let Some(pipeline) = &config.pipeline {
            if !pipeline.is_empty() {
                query_params.insert("pipeline".into(), pipeline.into());
            }
        }

        let bulk_url = {
            let mut query = url::form_urlencoded::Serializer::new(String::new());
            for (p, v) in &query_params {
                query.append_pair(&p[..], &v[..]);
            }
            format!("{}/_bulk?{}", base_url, query.finish())
        };
        let bulk_uri = bulk_url.parse::<Uri>().unwrap();

        let tls_settings = TlsSettings::from_options(config.tls.as_ref())?;
        let config = config.clone();
        let request = config.request;

        let metric_config = config.metrics.clone().unwrap_or_default();
        let metric_to_log = MetricToLog::new(
            metric_config.host_tag.as_deref(),
            metric_config.timezone.unwrap_or_default(),
            LogNamespace::Legacy,
            metric_config.metric_tag_values,
        );

        let service_type = config.opensearch_service_type;

        let version = if service_type == OpenSearchServiceType::Serverless {
            if config.api_version != ElasticsearchApiVersion::Auto {
                return Err(ParseError::ServerlessElasticsearchApiVersionMustBeAuto.into());
            }
            // Amazon OpenSearch Serverless does not support the cluster-version API; hardcode
            // well-known API version
            8
        } else if let Some(version) = *version {
            version
        } else {
            let ver = match config.api_version {
                ElasticsearchApiVersion::V6 => 6,
                ElasticsearchApiVersion::V7 => 7,
                ElasticsearchApiVersion::V8 => 8,
                ElasticsearchApiVersion::Auto => {
                    match get_version(
                        &base_url,
                        auth.as_ref(),
                        #[cfg(feature = "aws-core")]
                        &service_type,
                        &request,
                        &tls_settings,
                        proxy_config,
                    )
                    .await
                    {
                        Ok(version) => {
                            debug!(message = "Auto-detected Elasticsearch API version.", %version);
                            version
                        }
                        // This error should be fatal, but for now we only emit it as a warning
                        // to make the transition smoother.
                        Err(error) => {
                            // For now, estimate version.
                            // The `suppress_type_name` option is only valid up to V6, so if a user
                            // specified that is true, then we will assume they need API V6.
                            // Otherwise, assume the latest version (V8).
                            // This is by no means a perfect assumption but it's the best we can
                            // make with the data we have.
                            let assumed_version = if config.suppress_type_name { 6 } else { 8 };
                            debug!(message = "Assumed Elasticsearch API version based on config setting suppress_type_name.",
                                   %assumed_version,
                                   %config.suppress_type_name
                            );
                            warn!(message = "Failed to determine Elasticsearch API version. Please fix the reported error or set an API version explicitly via `api_version`.",
                                  %assumed_version,
                                  %error
                            );
                            assumed_version
                        }
                    }
                }
            };
            *version = Some(ver);
            ver
        };

        let doc_type = config.doc_type.clone();
        let suppress_type_name = if config.suppress_type_name {
            warn!(message = "DEPRECATION, use of deprecated option `suppress_type_name`. Please use `api_version` option instead.");
            config.suppress_type_name
        } else {
            version >= 7
        };
        let request_builder = ElasticsearchRequestBuilder {
            compression: config.compression,
            encoder: ElasticsearchEncoder {
                transformer: config.encoding.clone(),
                doc_type,
                suppress_type_name,
            },
        };

        Ok(Self {
            auth,
            service_type,
            base_url,
            bulk_uri,
            mode,
            request_builder,
            query_params,
            request,
            tls_settings,
            metric_to_log,
        })
    }

    /// Parses endpoints into a vector of ElasticsearchCommons. The resulting vector is guaranteed to not be empty.
    pub async fn parse_many(
        config: &ElasticsearchConfig,
        proxy_config: &ProxyConfig,
    ) -> crate::Result<Vec<Self>> {
        let mut version = None;
        if let Some(endpoint) = config.endpoint.as_ref() {
            warn!(message = "DEPRECATION, use of deprecated option `endpoint`. Please use `endpoints` option instead.");
            if config.endpoints.is_empty() {
                Ok(vec![
                    Self::parse_config(config, endpoint, proxy_config, &mut version).await?,
                ])
            } else {
                Err(ParseError::EndpointsExclusive.into())
            }
        } else if config.endpoints.is_empty() {
            Err(ParseError::EndpointRequired.into())
        } else {
            let mut commons = Vec::new();
            for endpoint in config.endpoints.iter() {
                commons
                    .push(Self::parse_config(config, endpoint, proxy_config, &mut version).await?);
            }
            Ok(commons)
        }
    }

    /// Parses a single endpoint, else panics.
    #[cfg(test)]
    pub async fn parse_single(config: &ElasticsearchConfig) -> crate::Result<Self> {
        let mut commons =
            Self::parse_many(config, crate::config::SinkContext::default().proxy()).await?;
        assert_eq!(commons.len(), 1);
        Ok(commons.remove(0))
    }

<<<<<<< HEAD
    pub async fn healthcheck(self, client: HttpClient, cx: SinkContext) -> crate::Result<()> {
        match get(
            &self.base_url,
            &self.auth,
            #[cfg(feature = "aws-core")]
            &self.service_type,
            &self.request,
            client,
            "/_cluster/health",
        )
        .await?
        .status()
        {
            StatusCode::OK => Ok(()),
            status => {
                user_log_error!(
                    cx.mezmo_ctx,
                    Value::from(format!(
                        "Error returned from destination with status code: {}",
                        status,
                    ))
                );
                Err(HealthcheckError::UnexpectedStatus { status }.into())
=======
    pub async fn healthcheck(self, client: HttpClient) -> crate::Result<()> {
        if self.service_type == OpenSearchServiceType::Serverless {
            warn!(message = "Amazon OpenSearch Serverless does not support healthchecks. Skipping healthcheck...");
            Ok(())
        } else {
            match get(
                &self.base_url,
                self.auth.as_ref(),
                #[cfg(feature = "aws-core")]
                &self.service_type,
                &self.request,
                client,
                "/_cluster/health",
            )
            .await?
            .status()
            {
                StatusCode::OK => Ok(()),
                status => Err(HealthcheckError::UnexpectedStatus { status }.into()),
>>>>>>> 3cdc7c3d
            }
        }
    }
}

#[cfg(feature = "aws-core")]
pub async fn sign_request(
    service_type: &OpenSearchServiceType,
    request: &mut http::Request<Bytes>,
    credentials_provider: &aws_credential_types::provider::SharedCredentialsProvider,
    region: Option<&aws_types::region::Region>,
) -> crate::Result<()> {
    // Amazon OpenSearch Serverless requires the x-amz-content-sha256 header when calculating
    // the AWS v4 signature:
    // https://docs.aws.amazon.com/opensearch-service/latest/developerguide/serverless-clients.html#serverless-signing
    crate::aws::sign_request(
        service_type.as_str(),
        request,
        credentials_provider,
        region,
        *service_type == OpenSearchServiceType::Serverless,
    )
    .await
}

async fn get_version(
    base_url: &str,
    auth: Option<&Auth>,
    #[cfg(feature = "aws-core")] service_type: &OpenSearchServiceType,
    request: &RequestConfig,
    tls_settings: &TlsSettings,
    proxy_config: &ProxyConfig,
) -> crate::Result<usize> {
    #[derive(Deserialize)]
    struct Version {
        number: Option<String>,
    }
    #[derive(Deserialize)]
    struct ResponsePayload {
        version: Option<Version>,
    }

    let client = HttpClient::new(tls_settings.clone(), proxy_config)?;
    let response = get(
        base_url,
        auth,
        #[cfg(feature = "aws-core")]
        service_type,
        request,
        client,
        "/",
    )
    .await
    .map_err(|error| format!("Failed to get Elasticsearch API version: {}", error))?;

    let (_, body) = response.into_parts();
    let mut body = body::aggregate(body).await?;
    let body = body.copy_to_bytes(body.remaining());
    let ResponsePayload { version } = serde_json::from_slice(&body)?;
    if let Some(version) = version {
        if let Some(number) = version.number {
            let v: Vec<&str> = number.split('.').collect();
            if !v.is_empty() {
                if let Ok(major_version) = v[0].parse::<usize>() {
                    return Ok(major_version);
                }
            }
        }
    }
    Err("Unexpected response from Elasticsearch endpoint `/`. Consider setting `api_version` option.".into())
}

async fn get(
    base_url: &str,
    auth: Option<&Auth>,
    #[cfg(feature = "aws-core")] service_type: &OpenSearchServiceType,
    request: &RequestConfig,
    client: HttpClient,
    path: &str,
) -> crate::Result<Response<Body>> {
    let mut builder = Request::get(format!("{}{}", base_url, path));

    for (header, value) in &request.headers {
        builder = builder.header(&header[..], &value[..]);
    }
    let mut request = builder.body(Bytes::new())?;

    if let Some(auth) = auth {
        match auth {
            Auth::Basic(http_auth) => {
                http_auth.apply(&mut request);
            }
            #[cfg(feature = "aws-core")]
            Auth::Aws {
                credentials_provider: provider,
                region,
            } => {
                let region = region.clone();
                sign_request(service_type, &mut request, provider, Some(&region)).await?;
            }
        }
    }

    client
        .send(request.map(hyper::Body::from))
        .await
        .map_err(Into::into)
}<|MERGE_RESOLUTION|>--- conflicted
+++ resolved
@@ -280,32 +280,7 @@
         Ok(commons.remove(0))
     }
 
-<<<<<<< HEAD
     pub async fn healthcheck(self, client: HttpClient, cx: SinkContext) -> crate::Result<()> {
-        match get(
-            &self.base_url,
-            &self.auth,
-            #[cfg(feature = "aws-core")]
-            &self.service_type,
-            &self.request,
-            client,
-            "/_cluster/health",
-        )
-        .await?
-        .status()
-        {
-            StatusCode::OK => Ok(()),
-            status => {
-                user_log_error!(
-                    cx.mezmo_ctx,
-                    Value::from(format!(
-                        "Error returned from destination with status code: {}",
-                        status,
-                    ))
-                );
-                Err(HealthcheckError::UnexpectedStatus { status }.into())
-=======
-    pub async fn healthcheck(self, client: HttpClient) -> crate::Result<()> {
         if self.service_type == OpenSearchServiceType::Serverless {
             warn!(message = "Amazon OpenSearch Serverless does not support healthchecks. Skipping healthcheck...");
             Ok(())
@@ -323,8 +298,16 @@
             .status()
             {
                 StatusCode::OK => Ok(()),
-                status => Err(HealthcheckError::UnexpectedStatus { status }.into()),
->>>>>>> 3cdc7c3d
+                status => {
+                    user_log_error!(
+                        cx.mezmo_ctx,
+                        Value::from(format!(
+                            "Error returned from destination with status code: {}",
+                            status,
+                        ))
+                    );
+                    Err(HealthcheckError::UnexpectedStatus { status }.into())
+                }
             }
         }
     }
