use std::{
    sync::{
        atomic::{AtomicUsize, Ordering},
        Arc,
    },
    time::{Duration, Instant},
};

use async_trait::async_trait;
use futures::{stream::BoxStream, StreamExt};
use tokio::{
    select,
    sync::watch,
    time::{interval, sleep_until},
};
<<<<<<< HEAD
use vector_core::{
    internal_event::{BytesSent, EventsSent},
    EstimatedJsonEncodedSizeOf,
=======
use vector_common::internal_event::{
    ByteSize, BytesSent, CountByteSize, EventsSent, InternalEventHandle as _, Output, Protocol,
>>>>>>> 5623d1ed
};
use vector_core::EstimatedJsonEncodedSizeOf;

use crate::{
    event::{EventArray, EventContainer},
    sinks::{blackhole::config::BlackholeConfig, util::StreamSink},
};

pub struct BlackholeSink {
    total_events: Arc<AtomicUsize>,
    total_raw_bytes: Arc<AtomicUsize>,
    config: BlackholeConfig,
    last: Option<Instant>,
}

impl BlackholeSink {
    pub fn new(config: BlackholeConfig) -> Self {
        BlackholeSink {
            config,
            total_events: Arc::new(AtomicUsize::new(0)),
            total_raw_bytes: Arc::new(AtomicUsize::new(0)),
            last: None,
        }
    }
}

#[async_trait]
impl StreamSink<EventArray> for BlackholeSink {
    async fn run(mut self: Box<Self>, mut input: BoxStream<'_, EventArray>) -> Result<(), ()> {
        // Spin up a task that does the periodic reporting.  This is decoupled from the main sink so
        // that rate limiting support can be added more simply without having to interleave it with
        // the printing.
        let total_events = Arc::clone(&self.total_events);
        let total_raw_bytes = Arc::clone(&self.total_raw_bytes);
        let (shutdown, mut tripwire) = watch::channel(());
        let events_sent = register!(EventsSent::from(Output(None)));
        let bytes_sent = register!(BytesSent::from(Protocol("blackhole".into())));

        if self.config.print_interval_secs > 0 {
            let interval_dur = Duration::from_secs(self.config.print_interval_secs);
            tokio::spawn(async move {
                let mut print_interval = interval(interval_dur);
                loop {
                    select! {
                        _ = print_interval.tick() => {
                            info!(
                                events = total_events.load(Ordering::Relaxed),
                                raw_bytes_collected = total_raw_bytes.load(Ordering::Relaxed),
                                "Collected events."
                            );
                        },
                        _ = tripwire.changed() => break,
                    }
                }

                info!(
                    events = total_events.load(Ordering::Relaxed),
                    raw_bytes_collected = total_raw_bytes.load(Ordering::Relaxed),
                    "Collected events."
                );
            });
        }

        while let Some(events) = input.next().await {
            if let Some(rate) = self.config.rate {
                let factor: f32 = 1.0 / rate as f32;
                let secs: f32 = factor * (events.len() as f32);
                let until = self.last.unwrap_or_else(Instant::now) + Duration::from_secs_f32(secs);
                sleep_until(until.into()).await;
                self.last = Some(until);
            }

            let message_len = events.estimated_json_encoded_size_of();

            let _ = self.total_events.fetch_add(events.len(), Ordering::AcqRel);
            let _ = self
                .total_raw_bytes
                .fetch_add(message_len, Ordering::AcqRel);

            events_sent.emit(CountByteSize(events.len(), message_len));
            bytes_sent.emit(ByteSize(message_len));
        }

        // Notify the reporting task to shutdown.
        let _ = shutdown.send(());

        Ok(())
    }
}<|MERGE_RESOLUTION|>--- conflicted
+++ resolved
@@ -13,14 +13,8 @@
     sync::watch,
     time::{interval, sleep_until},
 };
-<<<<<<< HEAD
-use vector_core::{
-    internal_event::{BytesSent, EventsSent},
-    EstimatedJsonEncodedSizeOf,
-=======
 use vector_common::internal_event::{
     ByteSize, BytesSent, CountByteSize, EventsSent, InternalEventHandle as _, Output, Protocol,
->>>>>>> 5623d1ed
 };
 use vector_core::EstimatedJsonEncodedSizeOf;
 
