use async_trait::async_trait;
use bytes::BytesMut;
use codecs::encoding::Framer;
use futures::{stream::BoxStream, StreamExt};
use tokio::{io, io::AsyncWriteExt};
use tokio_util::codec::Encoder as _;
use vector_core::{
<<<<<<< HEAD
    internal_event::{ByteSize, BytesSent, EventsSent, InternalEventHandle as _, Protocol},
=======
    internal_event::{
        ByteSize, BytesSent, CountByteSize, EventsSent, InternalEventHandle as _, Output, Protocol,
    },
>>>>>>> 5623d1ed
    EstimatedJsonEncodedSizeOf,
};

use crate::{
    codecs::{Encoder, Transformer},
    event::{Event, EventStatus, Finalizable},
    sinks::util::StreamSink,
};

pub struct WriterSink<T> {
    pub output: T,
    pub transformer: Transformer,
    pub encoder: Encoder<Framer>,
}

#[async_trait]
impl<T> StreamSink<Event> for WriterSink<T>
where
    T: io::AsyncWrite + Send + Sync + Unpin,
{
    async fn run(mut self: Box<Self>, mut input: BoxStream<'_, Event>) -> Result<(), ()> {
        let bytes_sent = register!(BytesSent::from(Protocol("console".into(),)));
        let events_sent = register!(EventsSent::from(Output(None)));
        while let Some(mut event) = input.next().await {
            let event_byte_size = event.estimated_json_encoded_size_of();
            self.transformer.transform(&mut event);

            let finalizers = event.take_finalizers();
            let mut bytes = BytesMut::new();
            self.encoder.encode(event, &mut bytes).map_err(|_| {
                // Error is handled by `Encoder`.
                finalizers.update_status(EventStatus::Errored);
            })?;

            match self.output.write_all(&bytes).await {
                Err(error) => {
                    // Error when writing to stdout/stderr is likely irrecoverable,
                    // so stop the sink.
                    error!(message = "Error writing to output. Stopping sink.", %error);
                    finalizers.update_status(EventStatus::Errored);
                    return Err(());
                }
                Ok(()) => {
                    finalizers.update_status(EventStatus::Delivered);

                    events_sent.emit(CountByteSize(1, event_byte_size));
                    bytes_sent.emit(ByteSize(bytes.len()));
                }
            }
        }

        Ok(())
    }
}

#[cfg(test)]
mod test {
    use codecs::{JsonSerializerConfig, NewlineDelimitedEncoder};
    use futures::future::ready;
    use futures_util::stream;
    use vector_core::sink::VectorSink;

    use super::*;
    use crate::{
        event::{Event, LogEvent},
        test_util::components::{run_and_assert_sink_compliance, SINK_TAGS},
    };

    #[tokio::test]
    async fn component_spec_compliance() {
        let event = Event::Log(LogEvent::from("foo"));

        let encoder = Encoder::<Framer>::new(
            NewlineDelimitedEncoder::new().into(),
            JsonSerializerConfig::default().build().into(),
        );

        let sink = WriterSink {
            output: Vec::new(),
            transformer: Default::default(),
            encoder,
        };

        run_and_assert_sink_compliance(
            VectorSink::from_event_streamsink(sink),
            stream::once(ready(event)),
            &SINK_TAGS,
        )
        .await;
    }
}<|MERGE_RESOLUTION|>--- conflicted
+++ resolved
@@ -5,13 +5,9 @@
 use tokio::{io, io::AsyncWriteExt};
 use tokio_util::codec::Encoder as _;
 use vector_core::{
-<<<<<<< HEAD
-    internal_event::{ByteSize, BytesSent, EventsSent, InternalEventHandle as _, Protocol},
-=======
     internal_event::{
         ByteSize, BytesSent, CountByteSize, EventsSent, InternalEventHandle as _, Output, Protocol,
     },
->>>>>>> 5623d1ed
     EstimatedJsonEncodedSizeOf,
 };
 
