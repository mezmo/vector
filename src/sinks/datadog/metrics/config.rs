use std::sync::OnceLock;

use http::Uri;
use snafu::ResultExt;
use tower::ServiceBuilder;
use vector_lib::config::proxy::ProxyConfig;
use vector_lib::configurable::configurable_component;

use super::{
    request_builder::DatadogMetricsRequestBuilder,
    service::{DatadogMetricsRetryLogic, DatadogMetricsService},
    sink::DatadogMetricsSink,
};
use crate::{
    common::datadog,
    config::{AcknowledgementsConfig, Input, SinkConfig, SinkContext},
    http::HttpClient,
    mezmo::user_trace::MezmoLoggingService,
    sinks::{
        datadog::{DatadogCommonConfig, LocalDatadogCommonConfig},
        util::{batch::BatchConfig, ServiceBuilderExt, SinkBatchSettings, TowerRequestConfig},
        Healthcheck, UriParseSnafu, VectorSink,
    },
    tls::{MaybeTlsSettings, TlsEnableableConfig},
};

<<<<<<< HEAD
const DEFAULT_REQUEST_RETRY_ATTEMPTS: usize = 5;

=======
>>>>>>> 3ff039a6
#[derive(Clone, Copy, Debug, Default)]
pub struct DatadogMetricsDefaultBatchSettings;

// This default is centered around "series" data, which should be the lion's share of what we
// process.  Given that a single series, when encoded, is in the 150-300 byte range, we can fit a
// lot of these into a single request, something like 150-200K series.  Simply to be a little more
// conservative, though, we use 100K here.  This will also get a little more tricky when it comes to
// distributions and sketches, but we're going to have to implement incremental encoding to handle
// "we've exceeded our maximum payload size, split this batch" scenarios anyways.
<<<<<<< HEAD
// TODO: revisit our concurrency and batching defaults
=======
>>>>>>> 3ff039a6
impl SinkBatchSettings for DatadogMetricsDefaultBatchSettings {
    const MAX_EVENTS: Option<usize> = Some(100_000);
    const MAX_BYTES: Option<usize> = None;
    const TIMEOUT_SECS: f64 = 2.0;
}
pub(super) const SERIES_V1_PATH: &str = "/api/v1/series";
pub(super) const SERIES_V2_PATH: &str = "/api/v2/series";
pub(super) const SKETCHES_PATH: &str = "/api/beta/sketches";

#[derive(Debug, Clone, Copy, PartialEq, Eq, Hash)]
pub enum SeriesApiVersion {
    V1,
    V2,
}

impl SeriesApiVersion {
    pub const fn get_path(self) -> &'static str {
        match self {
            Self::V1 => SERIES_V1_PATH,
            Self::V2 => SERIES_V2_PATH,
        }
    }
    fn get_api_version() -> Self {
        static API_VERSION: OnceLock<SeriesApiVersion> = OnceLock::new();
        *API_VERSION.get_or_init(|| {
            match std::env::var("VECTOR_TEMP_USE_DD_METRICS_SERIES_V2_API") {
                Ok(_) => Self::V2,
                Err(_) => Self::V1,
            }
        })
    }
}

/// Various metric type-specific API types.
///
/// Each of these corresponds to a specific request path when making a request to the agent API.
#[derive(Debug, Clone, Copy, PartialEq, Eq, Hash)]
pub enum DatadogMetricsEndpoint {
    Series(SeriesApiVersion),
    Sketches,
}

/// Payload limits for metrics are endpoint-dependent.
pub(super) struct DatadogMetricsPayloadLimits {
    pub(super) uncompressed: usize,
    pub(super) compressed: usize,
}

impl DatadogMetricsEndpoint {
    /// Gets the content type associated with the specific encoder for a given metric endpoint.
    pub const fn content_type(self) -> &'static str {
        match self {
            Self::Series(SeriesApiVersion::V1) => "application/json",
            Self::Sketches | Self::Series(SeriesApiVersion::V2) => "application/x-protobuf",
        }
    }

    // Gets whether or not this is a series endpoint.
    pub const fn is_series(self) -> bool {
        matches!(self, Self::Series { .. })
    }

    // Creates an instance of the `Series` variant with the default API version.
    pub fn series() -> Self {
        Self::Series(SeriesApiVersion::get_api_version())
    }

    pub(super) const fn payload_limits(self) -> DatadogMetricsPayloadLimits {
        // from https://docs.datadoghq.com/api/latest/metrics/#submit-metrics

        let (uncompressed, compressed) = match self {
            // Sketches use the same payload size limits as v1 series
            DatadogMetricsEndpoint::Series(SeriesApiVersion::V1)
            | DatadogMetricsEndpoint::Sketches => (
                62_914_560, // 60 MiB
                3_200_000,  // 3.2 MB
            ),
            DatadogMetricsEndpoint::Series(SeriesApiVersion::V2) => (
                5_242_880, // 5 MiB
                512_000,   // 512 KB
            ),
        };

        DatadogMetricsPayloadLimits {
            uncompressed,
            compressed,
        }
    }
}

/// Maps Datadog metric endpoints to their actual URI.
pub struct DatadogMetricsEndpointConfiguration {
    series_endpoint: Uri,
    sketches_endpoint: Uri,
}

impl DatadogMetricsEndpointConfiguration {
    /// Creates a new `DatadogMEtricsEndpointConfiguration`.
    pub const fn new(series_endpoint: Uri, sketches_endpoint: Uri) -> Self {
        Self {
            series_endpoint,
            sketches_endpoint,
        }
    }

    /// Gets the URI for the given Datadog metrics endpoint.
    pub fn get_uri_for_endpoint(&self, endpoint: DatadogMetricsEndpoint) -> Uri {
        match endpoint {
            DatadogMetricsEndpoint::Series { .. } => self.series_endpoint.clone(),
            DatadogMetricsEndpoint::Sketches => self.sketches_endpoint.clone(),
        }
    }
}

/// Configuration for the `datadog_metrics` sink.
#[configurable_component(sink("datadog_metrics", "Publish metric events to Datadog."))]
#[derive(Clone, Debug, Default)]
#[serde(deny_unknown_fields)]
pub struct DatadogMetricsConfig {
    #[serde(flatten)]
    pub local_dd_common: LocalDatadogCommonConfig,

    /// Sets the default namespace for any metrics sent.
    ///
    /// This namespace is only used if a metric has no existing namespace. When a namespace is
    /// present, it is used as a prefix to the metric name, and separated with a period (`.`).
    #[configurable(metadata(docs::examples = "myservice"))]
    #[serde(default)]
    pub default_namespace: Option<String>,

    #[configurable(derived)]
    #[serde(default)]
    pub batch: BatchConfig<DatadogMetricsDefaultBatchSettings>,

    #[configurable(derived)]
    #[serde(default)]
    pub request: TowerRequestConfig,
}

impl_generate_config_from_default!(DatadogMetricsConfig);

#[async_trait::async_trait]
#[typetag::serde(name = "datadog_metrics")]
impl SinkConfig for DatadogMetricsConfig {
    async fn build(&self, cx: SinkContext) -> crate::Result<(VectorSink, Healthcheck)> {
        let client = self.build_client(&cx.proxy)?;
<<<<<<< HEAD
        let healthcheck = self
            .dd_common
            .build_healthcheck(client.clone(), cx.clone())?;
        let sink = self.build_sink(client, cx)?;
=======
        let global = cx.extra_context.get_or_default::<datadog::Options>();
        let dd_common = self.local_dd_common.with_globals(global)?;
        let healthcheck = dd_common.build_healthcheck(client.clone())?;
        let sink = self.build_sink(&dd_common, client)?;
>>>>>>> 3ff039a6

        Ok((sink, healthcheck))
    }

    fn input(&self) -> Input {
        Input::metric()
    }

    fn acknowledgements(&self) -> &AcknowledgementsConfig {
        &self.local_dd_common.acknowledgements
    }
}

impl DatadogMetricsConfig {
    /// Gets the base URI of the Datadog agent API.
    ///
    /// Per the Datadog agent convention, we should include a unique identifier as part of the
    /// domain to indicate that these metrics are being submitted by Vector, including the version,
    /// likely useful for detecting if a specific version of the agent (Vector, in this case) is
    /// doing something wrong, for understanding issues from the API side.
    ///
    /// The `endpoint` configuration field will be used here if it is present.
    fn get_base_agent_endpoint(&self, dd_common: &DatadogCommonConfig) -> String {
        dd_common.endpoint.clone().unwrap_or_else(|| {
            let version = str::replace(crate::built_info::PKG_VERSION, ".", "-");
            format!(
                "https://{}-vector.agent.{}",
                version,
                dd_common.site.as_str()
            )
        })
    }

    /// Generates the `DatadogMetricsEndpointConfiguration`, used for mapping endpoints to their URI.
    fn generate_metrics_endpoint_configuration(
        &self,
        dd_common: &DatadogCommonConfig,
    ) -> crate::Result<DatadogMetricsEndpointConfiguration> {
        let base_uri = self.get_base_agent_endpoint(dd_common);

        let series_endpoint = build_uri(&base_uri, SeriesApiVersion::get_api_version().get_path())?;
        let sketches_endpoint = build_uri(&base_uri, SKETCHES_PATH)?;

        Ok(DatadogMetricsEndpointConfiguration::new(
            series_endpoint,
            sketches_endpoint,
        ))
    }

    fn build_client(&self, proxy: &ProxyConfig) -> crate::Result<HttpClient> {
        let tls_settings = MaybeTlsSettings::from_config(
            &Some(
                self.local_dd_common
                    .tls
                    .clone()
                    .unwrap_or_else(TlsEnableableConfig::enabled),
            ),
            false,
        )?;
        let client = HttpClient::new(tls_settings, proxy)?;
        Ok(client)
    }

<<<<<<< HEAD
    fn build_sink(&self, client: HttpClient, cx: SinkContext) -> crate::Result<VectorSink> {
=======
    fn build_sink(
        &self,
        dd_common: &DatadogCommonConfig,
        client: HttpClient,
    ) -> crate::Result<VectorSink> {
>>>>>>> 3ff039a6
        let batcher_settings = self.batch.into_batcher_settings()?;

        // TODO: revisit our concurrency and batching defaults
        let request_limits = self.request.into_settings();

        let endpoint_configuration = self.generate_metrics_endpoint_configuration(dd_common)?;
        let service = ServiceBuilder::new()
            .settings(request_limits, DatadogMetricsRetryLogic)
<<<<<<< HEAD
            .service(MezmoLoggingService::new(
                DatadogMetricsService::new(client, self.dd_common.default_api_key.inner()),
                cx.mezmo_ctx,
=======
            .service(DatadogMetricsService::new(
                client,
                dd_common.default_api_key.inner(),
>>>>>>> 3ff039a6
            ));

        let request_builder = DatadogMetricsRequestBuilder::new(
            endpoint_configuration,
            self.default_namespace.clone(),
        )?;

        let protocol = self.get_protocol(dd_common);
        let sink = DatadogMetricsSink::new(service, request_builder, batcher_settings, protocol);

        Ok(VectorSink::from_event_streamsink(sink))
    }

    fn get_protocol(&self, dd_common: &DatadogCommonConfig) -> String {
        self.get_base_agent_endpoint(dd_common)
            .parse::<Uri>()
            .unwrap()
            .scheme_str()
            .unwrap_or("http")
            .to_string()
    }
}

fn build_uri(host: &str, endpoint: &str) -> crate::Result<Uri> {
    let result = format!("{}{}", host, endpoint)
        .parse::<Uri>()
        .context(UriParseSnafu)?;
    Ok(result)
}

#[cfg(test)]
mod tests {
    use super::*;

    #[test]
    fn generate_config() {
        crate::test_util::test_generate_config::<DatadogMetricsConfig>();
    }
}<|MERGE_RESOLUTION|>--- conflicted
+++ resolved
@@ -24,11 +24,6 @@
     tls::{MaybeTlsSettings, TlsEnableableConfig},
 };
 
-<<<<<<< HEAD
-const DEFAULT_REQUEST_RETRY_ATTEMPTS: usize = 5;
-
-=======
->>>>>>> 3ff039a6
 #[derive(Clone, Copy, Debug, Default)]
 pub struct DatadogMetricsDefaultBatchSettings;
 
@@ -38,10 +33,6 @@
 // conservative, though, we use 100K here.  This will also get a little more tricky when it comes to
 // distributions and sketches, but we're going to have to implement incremental encoding to handle
 // "we've exceeded our maximum payload size, split this batch" scenarios anyways.
-<<<<<<< HEAD
-// TODO: revisit our concurrency and batching defaults
-=======
->>>>>>> 3ff039a6
 impl SinkBatchSettings for DatadogMetricsDefaultBatchSettings {
     const MAX_EVENTS: Option<usize> = Some(100_000);
     const MAX_BYTES: Option<usize> = None;
@@ -188,17 +179,10 @@
 impl SinkConfig for DatadogMetricsConfig {
     async fn build(&self, cx: SinkContext) -> crate::Result<(VectorSink, Healthcheck)> {
         let client = self.build_client(&cx.proxy)?;
-<<<<<<< HEAD
-        let healthcheck = self
-            .dd_common
-            .build_healthcheck(client.clone(), cx.clone())?;
-        let sink = self.build_sink(client, cx)?;
-=======
         let global = cx.extra_context.get_or_default::<datadog::Options>();
         let dd_common = self.local_dd_common.with_globals(global)?;
-        let healthcheck = dd_common.build_healthcheck(client.clone())?;
-        let sink = self.build_sink(&dd_common, client)?;
->>>>>>> 3ff039a6
+        let healthcheck = dd_common.build_healthcheck(client.clone(), cx.clone())?;
+        let sink = self.build_sink(&dd_common, client, cx)?;
 
         Ok((sink, healthcheck))
     }
@@ -262,15 +246,12 @@
         Ok(client)
     }
 
-<<<<<<< HEAD
-    fn build_sink(&self, client: HttpClient, cx: SinkContext) -> crate::Result<VectorSink> {
-=======
     fn build_sink(
         &self,
         dd_common: &DatadogCommonConfig,
         client: HttpClient,
+        cx: SinkContext,
     ) -> crate::Result<VectorSink> {
->>>>>>> 3ff039a6
         let batcher_settings = self.batch.into_batcher_settings()?;
 
         // TODO: revisit our concurrency and batching defaults
@@ -279,15 +260,9 @@
         let endpoint_configuration = self.generate_metrics_endpoint_configuration(dd_common)?;
         let service = ServiceBuilder::new()
             .settings(request_limits, DatadogMetricsRetryLogic)
-<<<<<<< HEAD
             .service(MezmoLoggingService::new(
-                DatadogMetricsService::new(client, self.dd_common.default_api_key.inner()),
+                DatadogMetricsService::new(client, dd_common.default_api_key.inner()),
                 cx.mezmo_ctx,
-=======
-            .service(DatadogMetricsService::new(
-                client,
-                dd_common.default_api_key.inner(),
->>>>>>> 3ff039a6
             ));
 
         let request_builder = DatadogMetricsRequestBuilder::new(
