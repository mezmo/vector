--- conflicted
+++ resolved
@@ -8,12 +8,8 @@
     StreamExt,
 };
 use tower::Service;
-<<<<<<< HEAD
-use vector_core::{
-=======
 use vector_lib::stream::{BatcherSettings, DriverResponse};
 use vector_lib::{
->>>>>>> d685a16e
     event::{Event, Metric, MetricValue},
     partition::Partitioner,
     sink::StreamSink,
@@ -237,11 +233,7 @@
 
     use chrono::{DateTime, Utc};
     use proptest::prelude::*;
-<<<<<<< HEAD
-    use vector_core::{
-=======
     use vector_lib::{
->>>>>>> d685a16e
         event::{Metric, MetricKind, MetricValue},
         metric_tags,
     };
