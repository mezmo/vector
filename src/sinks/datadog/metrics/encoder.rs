use std::{
    cmp,
    io::{self, Write},
    mem,
    sync::Arc,
};

use bytes::{BufMut, Bytes};
use chrono::{DateTime, Utc};
use prost::Message;
use snafu::{ResultExt, Snafu};
use vector_core::{
    config::{log_schema, LogSchema},
    event::{metric::MetricSketch, Metric, MetricTags, MetricValue},
};

use super::config::{
    DatadogMetricsEndpoint, MAXIMUM_PAYLOAD_COMPRESSED_SIZE, MAXIMUM_PAYLOAD_SIZE,
};
use crate::{
    common::datadog::{DatadogMetricType, DatadogPoint, DatadogSeriesMetric},
    sinks::util::{encode_namespace, Compression, Compressor},
};

const SERIES_PAYLOAD_HEADER: &[u8] = b"{\"series\":[";
const SERIES_PAYLOAD_FOOTER: &[u8] = b"]}";
const SERIES_PAYLOAD_DELIMITER: &[u8] = b",";

#[allow(warnings, clippy::pedantic, clippy::nursery)]
mod ddmetric_proto {
    include!(concat!(env!("OUT_DIR"), "/datadog.agentpayload.rs"));
}

#[derive(Debug, Snafu)]
pub enum CreateError {
    #[snafu(display("Invalid compressed/uncompressed payload size limits were given"))]
    InvalidLimits,
}

#[derive(Debug, Snafu)]
pub enum EncoderError {
    #[snafu(display(
        "Invalid metric value '{}' was given; '{}' expected",
        metric_value,
        expected
    ))]
    InvalidMetric {
        expected: &'static str,
        metric_value: &'static str,
    },

    #[snafu(display("Failed to encode series metrics to JSON: {}", source))]
    JsonEncodingFailed { source: serde_json::Error },

    #[snafu(display("Failed to encode sketch metrics to Protocol Buffers: {}", source))]
    ProtoEncodingFailed { source: prost::EncodeError },
}

#[derive(Debug, Snafu)]
pub enum FinishError {
    #[snafu(display(
        "Failure occurred during writing to or finalizing the compressor: {}",
        source
    ))]
    CompressionFailed { source: io::Error },

    #[snafu(display("Failed to encode pending metrics: {}", source))]
    PendingEncodeFailed { source: EncoderError },

    #[snafu(display("Finished payload exceeded the (un)compressed size limits"))]
    TooLarge {
        metrics: Vec<Metric>,
        recommended_splits: usize,
    },
}

impl FinishError {
    /// Gets the telemetry-friendly string version of this error.
    ///
    /// The value will be a short string with only lowercase letters and underscores.
    pub const fn as_error_type(&self) -> &'static str {
        match self {
            Self::CompressionFailed { .. } => "compression_failed",
            Self::PendingEncodeFailed { .. } => "pendiong_encode_failed",
            Self::TooLarge { .. } => "too_large",
        }
    }
}

struct EncoderState {
    writer: Compressor,
    written: usize,
    buf: Vec<u8>,

    pending: Vec<Metric>,
    processed: Vec<Metric>,
}

impl Default for EncoderState {
    fn default() -> Self {
        EncoderState {
            // We use the "zlib default" compressor because it's all Datadog supports, and adding it
            // generically to `Compression` would make things a little weird because of the
            // conversion trait implementations that are also only none vs gzip.
            writer: get_compressor(),
            written: 0,
            buf: Vec::with_capacity(1024),
            pending: Vec::new(),
            processed: Vec::new(),
        }
    }
}

pub struct DatadogMetricsEncoder {
    endpoint: DatadogMetricsEndpoint,
    default_namespace: Option<Arc<str>>,
    uncompressed_limit: usize,
    compressed_limit: usize,

    state: EncoderState,
    log_schema: &'static LogSchema,
}

impl DatadogMetricsEncoder {
    /// Creates a new `DatadogMetricsEncoder` for the given endpoint.
    pub fn new(
        endpoint: DatadogMetricsEndpoint,
        default_namespace: Option<String>,
    ) -> Result<Self, CreateError> {
        // According to the datadog-agent code, sketches use the same payload size limits as series
        // data. We're just gonna go with that for now.
        Self::with_payload_limits(
            endpoint,
            default_namespace,
            MAXIMUM_PAYLOAD_SIZE,
            MAXIMUM_PAYLOAD_COMPRESSED_SIZE,
        )
    }

    /// Creates a new `DatadogMetricsEncoder` for the given endpoint, with specific payload limits.
    pub fn with_payload_limits(
        endpoint: DatadogMetricsEndpoint,
        default_namespace: Option<String>,
        uncompressed_limit: usize,
        compressed_limit: usize,
    ) -> Result<Self, CreateError> {
        let (uncompressed_limit, compressed_limit) =
            validate_payload_size_limits(uncompressed_limit, compressed_limit)
                .ok_or(CreateError::InvalidLimits)?;

        Ok(Self {
            endpoint,
            default_namespace: default_namespace.map(Arc::from),
            uncompressed_limit,
            compressed_limit,
            state: EncoderState::default(),
            log_schema: log_schema(),
        })
    }
}

impl DatadogMetricsEncoder {
    fn reset_state(&mut self) -> EncoderState {
        mem::take(&mut self.state)
    }

    fn encode_single_metric(&mut self, metric: Metric) -> Result<Option<Metric>, EncoderError> {
        // We take special care in this method to capture errors which are not indicative of the
        // metric itself causing a failure in order to be able to return the metric to the caller.
        // The contract of the encoder is such that when an encoding attempt fails for normal
        // reasons, like being out of room, we give back the metric so the caller can finalize the
        // previously encoded metrics and then reset and try again to encode.
        //
        // If the encoder is in a persistent bad state, they'll get back a proper error when calling
        // `finish`, so they eventually get an error, we just make sure they can tidy up before that
        // and avoid needlessly dropping metrics due to unrelated errors.

        // Clear our temporary buffer before any encoding.
        self.state.buf.clear();

        match self.endpoint {
            // Series metrics are encoded via JSON, in an incremental fashion.
            DatadogMetricsEndpoint::Series => {
                // A single `Metric` might generate multiple Datadog series metrics.
                let all_series =
                    generate_series_metrics(&metric, &self.default_namespace, self.log_schema)?;

                // We handle adding the JSON array separator (comma) manually since the encoding is
                // happening incrementally.
                let has_processed = !self.state.processed.is_empty();
                for (i, series) in all_series.iter().enumerate() {
                    // Add a array delimiter if we already have other metrics encoded.
                    if (has_processed || i > 0)
                        && write_payload_delimiter(self.endpoint, &mut self.state.buf).is_err()
                    {
                        return Ok(Some(metric));
                    }
                    serde_json::to_writer(&mut self.state.buf, series)
                        .context(JsonEncodingFailedSnafu)?;
                }
            }
            // We can't encode sketches incrementally (yet), so we don't do any encoding here.  We
            // simply store it for later, and in `try_encode_pending`, any such pending metrics will be
            // encoded in a single operation.
            DatadogMetricsEndpoint::Sketches => match metric.value() {
                MetricValue::Sketch { .. } => {}
                value => {
                    return Err(EncoderError::InvalidMetric {
                        expected: "sketches",
                        metric_value: value.as_name(),
                    })
                }
            },
        }

        // If we actually encoded a metric, we try to see if our temporary buffer can be compressed
        // and added to the overall payload.  Otherwise, it means we're deferring the metric for
        // later encoding, so we store it off to the side.
        if !self.state.buf.is_empty() {
            match self.try_compress_buffer() {
                Err(_) | Ok(false) => return Ok(Some(metric)),
                Ok(true) => {}
            }

            self.state.processed.push(metric);
        } else {
            self.state.pending.push(metric);
        }

        Ok(None)
    }

    fn try_compress_buffer(&mut self) -> io::Result<bool> {
        let n = self.state.buf.len();

        // If we're over our uncompressed size limit with this metric, inform the caller.
        if self.state.written + n > self.uncompressed_limit {
            return Ok(false);
        }

        // Calculating the compressed size is slightly more tricky, because we can only speculate
        // about how many bytes it would take when compressed.  If we write into the compressor, we
        // can't back out that write, even if we manually modify the underlying Vec<u8>, as the
        // compressor might have internal state around checksums, etc, that can't be similarly
        // rolled back.
        //
        // Our strategy is thus: simply take the encoded-but-decompressed size and see if it would
        // fit within the compressed limit.  In `get_endpoint_payload_size_limits`, we calculate the
        // expected maximum overhead of zlib based on all input data being incompressible, which
        // zlib ensures will be the worst case as it can figure out whether a compressed or
        // uncompressed block would take up more space _before_ choosing which strategy to go with.
        //
        // Thus, simply put, we've already accounted for the uncertainty by making our check here
        // assume the worst case while our limits assume the worst case _overhead_.  Maybe our
        // numbers are technically off in the end, but `finish` catches that for us, too.
        let compressed_len = self.state.writer.get_ref().len();
        if compressed_len + n > self.compressed_limit {
            return Ok(false);
        }

        // We should be safe to write our holding buffer to the compressor and store the metric.
        self.state.writer.write_all(&self.state.buf)?;
        self.state.written += n;
        Ok(true)
    }

    /// Attempts to encode a single metric into this encoder.
    ///
    /// For some metric types, the metric will be encoded immediately and we will attempt to
    /// compress it.  For some other metric types, we will store the metric until `finish` is
    /// called, due to the inability to incrementally encode them.
    ///
    /// If the metric could not be encoded into this encoder due to hitting the limits on the size
    /// of the encoded/compressed payload, it will be returned via `Ok(Some(Metric))`, otherwise `Ok(None)`
    /// will be returned.
    ///
    /// If `Ok(Some(Metric))` is returned, callers must call `finish` to finalize the payload.
    /// Further calls to `try_encode` without first calling `finish` may or may not succeed.
    ///
    /// # Errors
    ///
    /// If an error is encountered while attempting to encode the metric, an error variant will be returned.
    pub fn try_encode(&mut self, metric: Metric) -> Result<Option<Metric>, EncoderError> {
        // Make sure we've written our header already.
        if self.state.written == 0 {
            match write_payload_header(self.endpoint, &mut self.state.writer) {
                Ok(n) => self.state.written += n,
                Err(_) => return Ok(Some(metric)),
            }
        }

        self.encode_single_metric(metric)
    }

    fn try_encode_pending(&mut self) -> Result<(), FinishError> {
        // The Datadog Agent uses a particular Protocol Buffers library to incrementally encode the
        // DDSketch structures into a payload, similar to how we incrementally encode the series
        // metrics.  Unfortunately, there's no existing Rust crate that allows writing out Protocol
        // Buffers payloads by hand, so we have to cheat a little and buffer up the metrics until
        // the very end.
        //
        // `try_encode`, and thus `encode_single_metric`, specifically store sketch-oriented metrics
        // off to the side for this very purpose, letting us gather them all here, encoding them
        // into a single Protocol Buffers payload.
        //
        // Naturally, this means we might actually generate a payload that's too big.  This is a
        // problem for the caller to figure out.  Presently, the only usage of this encoder will
        // naively attempt to split the batch into two and try again.

        // Only go through this if we're targeting the sketch endpoint.
        if !(matches!(self.endpoint, DatadogMetricsEndpoint::Sketches)) {
            return Ok(());
        }

        // Consume of all of the "pending" metrics and try to write them out as sketches.
        let pending = mem::take(&mut self.state.pending);
        write_sketches(
            &pending,
            &self.default_namespace,
            self.log_schema,
            &mut self.state.buf,
        )
        .context(PendingEncodeFailedSnafu)?;

        if self.try_compress_buffer().context(CompressionFailedSnafu)? {
            // Since we encoded and compressed them successfully, add them to the "processed" list.
            self.state.processed.extend(pending);
            Ok(())
        } else {
            // The payload was too big overall, which we can't do anything about.  Up to the caller
            // now to try to encode them again after splitting the batch.
            Err(FinishError::TooLarge {
                metrics: pending,
                // TODO: Hard-coded split code for now because we need to hoist up the logic for
                // calculating the recommended splits to an instance method or something.
                recommended_splits: 2,
            })
        }
    }

    pub fn finish(&mut self) -> Result<(Bytes, Vec<Metric>, usize), FinishError> {
        // Try to encode any pending metrics we had stored up.
        self.try_encode_pending()?;

        // Write any payload footer necessary for the configured endpoint.
        let n = write_payload_footer(self.endpoint, &mut self.state.writer)
            .context(CompressionFailedSnafu)?;
        self.state.written += n;

        let raw_bytes_written = self.state.written;
        // Consume the encoder state so we can do our final checks and return the necessary data.
        let state = self.reset_state();
        let payload = state
            .writer
            .finish()
            .context(CompressionFailedSnafu)?
            .freeze();
        let processed = state.processed;

        // We should have configured our limits such that if all calls to `try_compress_buffer` have
        // succeeded up until this point, then our payload should be within the limits after writing
        // the footer and finishing the compressor.
        //
        // We're not only double checking that here, but we're figuring out how much bigger than the
        // limit the payload is, if it is indeed bigger, so that we can recommend how many splits
        // should be used to bring the given set of metrics down to chunks that can be encoded
        // without hitting the limits.
        let compressed_splits = payload.len() / self.compressed_limit;
        let uncompressed_splits = state.written / self.uncompressed_limit;
        let recommended_splits = cmp::max(compressed_splits, uncompressed_splits) + 1;

        if recommended_splits == 1 {
            // "One" split means no splits needed: our payload didn't exceed either of the limits.
            Ok((payload, processed, raw_bytes_written))
        } else {
            Err(FinishError::TooLarge {
                metrics: processed,
                recommended_splits,
            })
        }
    }
}

fn get_namespaced_name(metric: &Metric, default_namespace: &Option<Arc<str>>) -> String {
    encode_namespace(
        metric
            .namespace()
            .or_else(|| default_namespace.as_ref().map(|s| s.as_ref())),
        '.',
        metric.name(),
    )
}

fn encode_tags(tags: &MetricTags) -> Vec<String> {
    let mut pairs: Vec<_> = tags
        .iter_all()
        .map(|(name, value)| match value {
            Some(value) => format!("{}:{}", name, value),
            None => name.into(),
        })
        .collect();
    pairs.sort();
    pairs
}

fn encode_timestamp(timestamp: Option<DateTime<Utc>>) -> i64 {
    if let Some(ts) = timestamp {
        ts.timestamp()
    } else {
        Utc::now().timestamp()
    }
}

fn generate_series_metrics(
    metric: &Metric,
    default_namespace: &Option<Arc<str>>,
    log_schema: &'static LogSchema,
) -> Result<Vec<DatadogSeriesMetric>, EncoderError> {
    let name = get_namespaced_name(metric, default_namespace);

    let mut tags = metric.tags().cloned().unwrap_or_default();
    let host = tags.remove(log_schema.host_key());
    let source_type_name = tags.remove("source_type_name");
    let device = tags.remove("device");
    let ts = encode_timestamp(metric.timestamp());
    let tags = Some(encode_tags(&tags));

    let results = match (metric.value(), metric.interval_ms()) {
        (MetricValue::Counter { value }, maybe_interval_ms) => {
<<<<<<< HEAD
            let (value, interval) = match maybe_interval_ms {
                None => (*value, None),
=======
            let (value, interval, metric_type) = match maybe_interval_ms {
                None => (*value, None, DatadogMetricType::Count),
>>>>>>> cf2fee46
                // When an interval is defined, it implies the value should be in a per-second form,
                // so we need to get back to seconds from our milliseconds-based interval, and then
                // divide our value by that amount as well.
                Some(interval_ms) => (
                    (*value) * 1000.0 / (interval_ms.get() as f64),
                    Some(interval_ms.get() / 1000),
<<<<<<< HEAD
=======
                    DatadogMetricType::Rate,
>>>>>>> cf2fee46
                ),
            };

            vec![DatadogSeriesMetric {
                metric: name,
<<<<<<< HEAD
                r#type: DatadogMetricType::Count,
=======
                r#type: metric_type,
>>>>>>> cf2fee46
                interval,
                points: vec![DatadogPoint(ts, value)],
                tags,
                host,
                source_type_name,
                device,
            }]
        }
        (MetricValue::Set { values }, _) => vec![DatadogSeriesMetric {
            metric: name,
            r#type: DatadogMetricType::Gauge,
            interval: None,
            points: vec![DatadogPoint(ts, values.len() as f64)],
            tags,
            host,
            source_type_name,
            device,
        }],
        (MetricValue::Gauge { value }, _) => vec![DatadogSeriesMetric {
            metric: name,
            r#type: DatadogMetricType::Gauge,
            interval: None,
            points: vec![DatadogPoint(ts, *value)],
            tags,
            host,
            source_type_name,
            device,
        }],
        (value, _) => {
            return Err(EncoderError::InvalidMetric {
                expected: "series",
                metric_value: value.as_name(),
            })
        }
    };

    Ok(results)
}

fn write_sketches<B>(
    metrics: &[Metric],
    default_namespace: &Option<Arc<str>>,
    log_schema: &'static LogSchema,
    buf: &mut B,
) -> Result<(), EncoderError>
where
    B: BufMut,
{
    let mut sketches = Vec::new();
    for metric in metrics {
        match metric.value() {
            MetricValue::Sketch { sketch } => match sketch {
                MetricSketch::AgentDDSketch(ddsketch) => {
                    // Don't encode any empty sketches.
                    if ddsketch.is_empty() {
                        continue;
                    }

                    let name = get_namespaced_name(metric, default_namespace);
                    let ts = encode_timestamp(metric.timestamp());
                    let mut tags = metric.tags().cloned().unwrap_or_default();
                    let host = tags.remove(log_schema.host_key()).unwrap_or_default();
                    let tags = encode_tags(&tags);

                    let cnt = ddsketch.count() as i64;
                    let min = ddsketch
                        .min()
                        .expect("min should be present for non-empty sketch");
                    let max = ddsketch
                        .max()
                        .expect("max should be present for non-empty sketch");
                    let avg = ddsketch
                        .avg()
                        .expect("avg should be present for non-empty sketch");
                    let sum = ddsketch
                        .sum()
                        .expect("sum should be present for non-empty sketch");

                    let (bins, counts) = ddsketch.bin_map().into_parts();
                    let k = bins.into_iter().map(Into::into).collect();
                    let n = counts.into_iter().map(Into::into).collect();

                    let sketch = ddmetric_proto::sketch_payload::Sketch {
                        metric: name,
                        tags,
                        host,
                        distributions: Vec::new(),
                        dogsketches: vec![ddmetric_proto::sketch_payload::sketch::Dogsketch {
                            ts,
                            cnt,
                            min,
                            max,
                            avg,
                            sum,
                            k,
                            n,
                        }],
                    };

                    sketches.push(sketch);
                }
            },
            // We filter out non-sketch metrics during `encode_single_metric` if we're targeting
            // the sketches endpoint.
            _ => unreachable!(),
        }
    }

    let sketch_payload = ddmetric_proto::SketchPayload {
        // TODO: The "common metadata" fields are things that only very loosely apply to Vector, or
        // are hard to characterize -- for example, what's the API key for a sketch that didn't originate
        // from the Datadog Agent? -- so we're just omitting it here in the hopes it doesn't
        // actually matter.
        metadata: None,
        sketches,
    };

    // Now try encoding this sketch payload, and then try to compress it.
    sketch_payload.encode(buf).context(ProtoEncodingFailedSnafu)
}

fn get_compressor() -> Compressor {
    Compression::zlib_default().into()
}

const fn max_uncompressed_header_len() -> usize {
    SERIES_PAYLOAD_HEADER.len() + SERIES_PAYLOAD_FOOTER.len()
}

const fn max_compression_overhead_len(compressed_limit: usize) -> usize {
    // Datadog ingest APIs accept zlib, which is what we're accounting for here. By default, zlib
    // has a 2 byte header and 4 byte CRC trailer. Additionally, Deflate, the underlying
    // compression algorithm, has a technique to ensure that input data can't be encoded in such a
    // way where it's expanded by a meaningful amount.
    //
    // This technique allows storing blocks of uncompressed data with only 5 bytes of overhead per
    // block. Technically, the blocks can be up to 65KB in Deflate, but modern zlib implementations
    // use block sizes of 16KB. [1][2]
    //
    // With all of that said, we calculate the overhead as the header plus trailer plus the given
    // compressed size limit, minus the known overhead, multiplied such that it accounts for the
    // worse case of entirely uncompressed data.
    //
    // [1] https://www.zlib.net/zlib_tech.html
    // [2] https://www.bolet.org/~pornin/deflate-flush-fr.html
    const HEADER_TRAILER: usize = 6;
    const STORED_BLOCK_SIZE: usize = 16384;
    HEADER_TRAILER + (1 + compressed_limit.saturating_sub(HEADER_TRAILER) / STORED_BLOCK_SIZE) * 5
}

const fn validate_payload_size_limits(
    uncompressed_limit: usize,
    compressed_limit: usize,
) -> Option<(usize, usize)> {
    // Get the maximum possible length of the header/footer combined.
    //
    // This only matters for series metrics at the moment, since sketches are encoded in a single
    // shot to their Protocol Buffers representation.  We're "wasting" `header_len` bytes in the
    // case of sketches, but we're alsdo talking about like 10 bytes: not enough to care about.
    let header_len = max_uncompressed_header_len();
    if uncompressed_limit <= header_len {
        return None;
    }

    // Get the maximum possible overhead of the compression container, based on the incoming
    // _uncompressed_ limit. We use the uncompressed limit because we're calculating the maximum
    // overhead in the case that, theoretically, none of the input data was compressible.  This
    // possibility is essentially impossible, but serves as a proper worst-case-scenario check.
    let max_compression_overhead = max_compression_overhead_len(uncompressed_limit);
    if compressed_limit <= max_compression_overhead {
        return None;
    }

    Some((uncompressed_limit, compressed_limit))
}

fn write_payload_header(
    endpoint: DatadogMetricsEndpoint,
    writer: &mut dyn io::Write,
) -> io::Result<usize> {
    match endpoint {
        DatadogMetricsEndpoint::Series => writer
            .write_all(SERIES_PAYLOAD_HEADER)
            .map(|_| SERIES_PAYLOAD_HEADER.len()),
        _ => Ok(0),
    }
}

fn write_payload_delimiter(
    endpoint: DatadogMetricsEndpoint,
    writer: &mut dyn io::Write,
) -> io::Result<usize> {
    match endpoint {
        DatadogMetricsEndpoint::Series => writer
            .write_all(SERIES_PAYLOAD_DELIMITER)
            .map(|_| SERIES_PAYLOAD_DELIMITER.len()),
        _ => Ok(0),
    }
}

fn write_payload_footer(
    endpoint: DatadogMetricsEndpoint,
    writer: &mut dyn io::Write,
) -> io::Result<usize> {
    match endpoint {
        DatadogMetricsEndpoint::Series => writer
            .write_all(SERIES_PAYLOAD_FOOTER)
            .map(|_| SERIES_PAYLOAD_FOOTER.len()),
        _ => Ok(0),
    }
}

#[cfg(test)]
mod tests {
    use std::{
        io::{self, copy},
        num::NonZeroU32,
    };

    use bytes::{BufMut, Bytes, BytesMut};
    use chrono::{DateTime, TimeZone, Utc};
    use flate2::read::ZlibDecoder;
    use proptest::{
        arbitrary::any, collection::btree_map, num::f64::POSITIVE as ARB_POSITIVE_F64, prop_assert,
        proptest, strategy::Strategy, string::string_regex,
    };
    use vector_core::{
        config::log_schema,
        event::{Metric, MetricKind, MetricTags, MetricValue},
        metric_tags,
        metrics::AgentDDSketch,
    };

    use super::{
        encode_tags, encode_timestamp, generate_series_metrics, get_compressor,
        max_compression_overhead_len, max_uncompressed_header_len, validate_payload_size_limits,
        write_payload_footer, write_payload_header, DatadogMetricsEncoder, EncoderError,
    };
    use crate::{
        common::datadog::DatadogMetricType, sinks::datadog::metrics::config::DatadogMetricsEndpoint,
    };

    fn get_simple_counter() -> Metric {
        let value = MetricValue::Counter { value: 3.14 };
        Metric::new("basic_counter", MetricKind::Incremental, value).with_timestamp(Some(ts()))
    }

    fn get_simple_rate_counter(value: f64, interval_ms: u32) -> Metric {
        let value = MetricValue::Counter { value };
        Metric::new("basic_counter", MetricKind::Incremental, value)
            .with_timestamp(Some(ts()))
            .with_interval_ms(NonZeroU32::new(interval_ms))
    }

    fn get_simple_sketch() -> Metric {
        let mut ddsketch = AgentDDSketch::with_agent_defaults();
        ddsketch.insert(3.14);
        Metric::new("basic_counter", MetricKind::Incremental, ddsketch.into())
            .with_timestamp(Some(ts()))
    }

    fn get_compressed_empty_series_payload() -> Bytes {
        let mut compressor = get_compressor();

        let _ = write_payload_header(DatadogMetricsEndpoint::Series, &mut compressor)
            .expect("should not fail");
        let _ = write_payload_footer(DatadogMetricsEndpoint::Series, &mut compressor)
            .expect("should not fail");

        compressor.finish().expect("should not fail").freeze()
    }

    fn decompress_payload(payload: Bytes) -> io::Result<Bytes> {
        let mut decompressor = ZlibDecoder::new(&payload[..]);
        let mut decompressed = BytesMut::new().writer();
        let result = copy(&mut decompressor, &mut decompressed);
        result.map(|_| decompressed.into_inner().freeze())
    }

    fn ts() -> DateTime<Utc> {
        Utc.ymd(2018, 11, 14).and_hms_nano(8, 9, 10, 11)
    }

    fn tags() -> MetricTags {
        metric_tags! {
            "normal_tag" => "value",
            "true_tag" => "true",
            "empty_tag" => "",
        }
    }

    #[test]
    fn test_encode_tags() {
        assert_eq!(
            encode_tags(&tags()),
            vec!["empty_tag:", "normal_tag:value", "true_tag:true"]
        );
    }

    #[test]
    fn test_encode_timestamp() {
        assert_eq!(encode_timestamp(None), Utc::now().timestamp());
        assert_eq!(encode_timestamp(Some(ts())), 1542182950);
    }

    #[test]
    fn incorrect_metric_for_endpoint_causes_error() {
        // Series metrics can't gbo to the sketches endpoint.
        let mut sketch_encoder = DatadogMetricsEncoder::new(DatadogMetricsEndpoint::Sketches, None)
            .expect("default payload size limits should be valid");
        let series_result = sketch_encoder.try_encode(get_simple_counter());
        assert!(matches!(
            series_result.err(),
            Some(EncoderError::InvalidMetric { .. })
        ));

        // And sketches can't go to the series endpoint.
        // Series metrics can't gbo to the sketches endpoint.
        let mut series_encoder = DatadogMetricsEncoder::new(DatadogMetricsEndpoint::Series, None)
            .expect("default payload size limits should be valid");
        let sketch_result = series_encoder.try_encode(get_simple_sketch());
        assert!(matches!(
            sketch_result.err(),
            Some(EncoderError::InvalidMetric { .. })
        ));
    }

    #[test]
    fn encode_counter_with_interval_as_rate() {
        // When a counter explicitly has an interval, we need to encode it as a rate. This means
        // dividing the value by the interval (in seconds) and setting the metric type so that when
        // it lands on the DD side, they can multiply the value by the interval (in seconds) and get
        // back the correct total value for that time period.

        let value = 423.1331;
        let interval_ms = 10000;
        let rate_counter = get_simple_rate_counter(value, interval_ms);
        let expected_value = value / (interval_ms / 1000) as f64;
        let expected_interval = interval_ms / 1000;

        // Encode the metric and make sure we did the rate conversion correctly.
        let result = generate_series_metrics(&rate_counter, &None, log_schema());
        assert!(result.is_ok());

        let metrics = result.unwrap();
        assert_eq!(metrics.len(), 1);

        let actual = &metrics[0];
        assert_eq!(actual.r#type, DatadogMetricType::Rate);
        assert_eq!(actual.interval, Some(expected_interval));
        assert_eq!(actual.points.len(), 1);
        assert_eq!(actual.points[0].1, expected_value);
    }

    #[test]
    fn encode_single_series_metric_with_default_limits() {
        // This is a simple test where we ensure that a single metric, with the default limits, can
        // be encoded without hitting any errors.
        let mut encoder = DatadogMetricsEncoder::new(DatadogMetricsEndpoint::Series, None)
            .expect("default payload size limits should be valid");
        let counter = get_simple_counter();
        let expected = counter.clone();

        // Encode the counter.
        let result = encoder.try_encode(counter);
        assert!(result.is_ok());
        assert_eq!(result.unwrap(), None);

        // Finish the payload, make sure we got what we came for.
        let result = encoder.finish();
        assert!(result.is_ok());

        let (payload, mut processed, raw_bytes) = result.unwrap();
        assert_eq!(processed.len(), 1);
        assert_eq!(expected, processed.pop().unwrap());
        assert_eq!(100, payload.len());

        // The payload is:
        // {"series":[{"metric":"basic_counter","type":"count","interval":null,"points":[[1651664333,3.14]],"tags":[]}]}
        // which comes to a total of 98 bytes.
        // There are extra bytes that make up the header and footer. These should not be included in the raw bytes.
        assert_eq!(109, raw_bytes);
    }

    #[test]
    fn encode_single_sketch_metric_with_default_limits() {
        // This is a simple test where we ensure that a single metric, with the default limits, can
        // be encoded without hitting any errors.
        let mut encoder = DatadogMetricsEncoder::new(DatadogMetricsEndpoint::Sketches, None)
            .expect("default payload size limits should be valid");
        let sketch = get_simple_sketch();
        let expected = sketch.clone();

        // Encode the sketch.
        let result = encoder.try_encode(sketch);
        assert!(result.is_ok());
        assert_eq!(result.unwrap(), None);

        // Finish the payload, make sure we got what we came for.
        let result = encoder.finish();
        assert!(result.is_ok());

        let (payload, mut processed, raw_bytes) = result.unwrap();
        assert_eq!(processed.len(), 1);
        assert_eq!(expected, processed.pop().unwrap());

        assert_eq!(81, payload.len());
        assert_eq!(70, raw_bytes);
    }

    #[test]
    fn payload_size_limits() {
        // Get the maximum length of the header/trailer data.
        let header_len = max_uncompressed_header_len();

        // This is too small.
        let result = validate_payload_size_limits(header_len, usize::MAX);
        assert_eq!(result, None);

        // This is just right.
        let result = validate_payload_size_limits(header_len + 1, usize::MAX);
        assert_eq!(result, Some((header_len + 1, usize::MAX)));

        // Get the maximum compressed overhead length, based on our input uncompressed size.  This
        // represents the worst case overhead based on the input data (of length usize::MAX, in this
        // case) being entirely incompressible.
        let compression_overhead_len = max_compression_overhead_len(usize::MAX);

        // This is too small.
        let result = validate_payload_size_limits(usize::MAX, compression_overhead_len);
        assert_eq!(result, None);

        // This is just right.
        let result = validate_payload_size_limits(usize::MAX, compression_overhead_len + 1);
        assert_eq!(result, Some((usize::MAX, compression_overhead_len + 1)));
    }

    #[test]
    fn encode_breaks_out_when_limit_reached_uncompressed() {
        // We manually create the encoder with an arbitrarily low "uncompressed" limit but high
        // "compressed" limit to exercise the codepath that should avoid encoding a metric when the
        // uncompressed payload would exceed the limit.
        let header_len = max_uncompressed_header_len();
        let mut encoder = DatadogMetricsEncoder::with_payload_limits(
            DatadogMetricsEndpoint::Series,
            None,
            header_len + 1,
            usize::MAX,
        )
        .expect("payload size limits should be valid");

        // Trying to encode a metric that would cause us to exceed our uncompressed limits will
        // _not_ return an error from `try_encode`.
        let counter = get_simple_counter();
        let result = encoder.try_encode(counter.clone());
        assert!(result.is_ok());
        assert_eq!(result.unwrap(), Some(counter));

        // And similarly, since we didn't actually encode a metric, we _should_ be able to finish
        // this payload, but it will be empty (effectively, the header/footer will exist) and no
        // processed metrics should be returned.
        let result = encoder.finish();
        assert!(result.is_ok());

        let (payload, processed, raw_bytes) = result.unwrap();
        let empty_payload = get_compressed_empty_series_payload();
        assert_eq!(payload, empty_payload);
        assert_eq!(processed.len(), 0);

        // Just the header and footer.
        assert_eq!(13, raw_bytes);
    }

    #[test]
    fn encode_breaks_out_when_limit_reached_compressed() {
        // We manually create the encoder with an arbitrarily low "compressed" limit but high
        // "uncompressed" limit to exercise the codepath that should avoid encoding a metric when the
        // compressed payload would exceed the limit.
        let uncompressed_limit = 128;
        let compressed_limit = 32;
        let mut encoder = DatadogMetricsEncoder::with_payload_limits(
            DatadogMetricsEndpoint::Series,
            None,
            uncompressed_limit,
            compressed_limit,
        )
        .expect("payload size limits should be valid");

        // Trying to encode a metric that would cause us to exceed our compressed limits will
        // _not_ return an error from `try_encode`.
        let counter = get_simple_counter();
        let result = encoder.try_encode(counter.clone());
        assert!(result.is_ok());
        assert_eq!(result.unwrap(), Some(counter));

        // And similarly, since we didn't actually encode a metric, we _should_ be able to finish
        // this payload, but it will be empty (effectively, the header/footer will exist) and no
        // processed metrics should be returned.
        let result = encoder.finish();
        assert!(result.is_ok());

        let (payload, processed, raw_bytes) = result.unwrap();
        let empty_payload = get_compressed_empty_series_payload();
        assert_eq!(payload, empty_payload);
        assert_eq!(processed.len(), 0);

        // Just the header and footer.
        assert_eq!(13, raw_bytes);
    }

    fn arb_counter_metric() -> impl Strategy<Value = Metric> {
        let name = string_regex("[a-zA-Z][a-zA-Z0-9_]{8,96}").expect("regex should not be invalid");
        let value = ARB_POSITIVE_F64;
        let tags = btree_map(
            any::<u64>().prop_map(|v| v.to_string()),
            any::<u64>().prop_map(|v| v.to_string()),
            0..64,
        )
        .prop_map(|tags| (!tags.is_empty()).then(|| MetricTags::from(tags)));

        (name, value, tags).prop_map(|(metric_name, metric_value, metric_tags)| {
            let metric_value = MetricValue::Counter {
                value: metric_value,
            };
            Metric::new(metric_name, MetricKind::Incremental, metric_value).with_tags(metric_tags)
        })
    }

    proptest! {
        #[test]
        fn encoding_check_for_payload_limit_edge_cases(
            uncompressed_limit in 0..64_000_000usize,
            compressed_limit in 0..10_000_000usize,
            metric in arb_counter_metric(),
        ) {
            // We simply try to encode a single metric into an encoder, and make sure that when we
            // finish the payload, if it didn't result in an error, that the payload was under the
            // configured limits.
            //
            // We check this with targeted unit tests as well but this is some cheap insurance to
            // show that we're hopefully not missing any particular corner cases.
            let result = DatadogMetricsEncoder::with_payload_limits(
                DatadogMetricsEndpoint::Series,
                None,
                uncompressed_limit,
                compressed_limit,
            );
            if let Ok(mut encoder) = result {
                let _ = encoder.try_encode(metric);

                if let Ok((payload, _processed, _raw_bytes)) = encoder.finish() {
                    prop_assert!(payload.len() <= compressed_limit);

                    let result = decompress_payload(payload);
                    prop_assert!(result.is_ok());

                    let decompressed = result.unwrap();
                    prop_assert!(decompressed.len() <= uncompressed_limit);
                }
            }
        }
    }
}<|MERGE_RESOLUTION|>--- conflicted
+++ resolved
@@ -427,33 +427,21 @@
 
     let results = match (metric.value(), metric.interval_ms()) {
         (MetricValue::Counter { value }, maybe_interval_ms) => {
-<<<<<<< HEAD
-            let (value, interval) = match maybe_interval_ms {
-                None => (*value, None),
-=======
             let (value, interval, metric_type) = match maybe_interval_ms {
                 None => (*value, None, DatadogMetricType::Count),
->>>>>>> cf2fee46
                 // When an interval is defined, it implies the value should be in a per-second form,
                 // so we need to get back to seconds from our milliseconds-based interval, and then
                 // divide our value by that amount as well.
                 Some(interval_ms) => (
                     (*value) * 1000.0 / (interval_ms.get() as f64),
                     Some(interval_ms.get() / 1000),
-<<<<<<< HEAD
-=======
                     DatadogMetricType::Rate,
->>>>>>> cf2fee46
                 ),
             };
 
             vec![DatadogSeriesMetric {
                 metric: name,
-<<<<<<< HEAD
-                r#type: DatadogMetricType::Count,
-=======
                 r#type: metric_type,
->>>>>>> cf2fee46
                 interval,
                 points: vec![DatadogPoint(ts, value)],
                 tags,
