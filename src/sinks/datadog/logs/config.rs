use std::{convert::TryFrom, sync::Arc};

use indoc::indoc;
use tower::ServiceBuilder;
use value::Kind;
use vector_config::configurable_component;
use vector_core::config::proxy::ProxyConfig;

use super::{service::LogApiRetry, sink::LogSinkBuilder};
use crate::{
    codecs::Transformer,
    common::datadog::Region,
    config::{AcknowledgementsConfig, GenerateConfig, Input, SinkConfig, SinkContext},
    http::HttpClient,
    mezmo::user_trace::MezmoLoggingService,
    schema,
    sinks::{
        datadog::{logs::service::LogApiService, DatadogCommonConfig},
        util::{
            http::RequestConfig, service::ServiceBuilderExt, BatchConfig, Compression,
            SinkBatchSettings,
        },
        Healthcheck, VectorSink,
    },
    tls::{MaybeTlsSettings, TlsEnableableConfig},
};

// The Datadog API has a hard limit of 5MB for uncompressed payloads. Above this
// threshold the API will toss results. We previously serialized Events as they
// came in -- a very CPU intensive process -- and to avoid that we only batch up
// to 750KB below the max and then build our payloads. This does mean that in
// some situations we'll kick out over-large payloads -- for instance, a string
// of escaped double-quotes -- but we believe this should be very rare in
// practice.
pub const MAX_PAYLOAD_BYTES: usize = 5_000_000;
pub const BATCH_GOAL_BYTES: usize = 4_250_000;
pub const BATCH_MAX_EVENTS: usize = 1_000;
pub const BATCH_DEFAULT_TIMEOUT_SECS: f64 = 5.0;

#[derive(Clone, Copy, Debug, Default)]
pub struct DatadogLogsDefaultBatchSettings;

impl SinkBatchSettings for DatadogLogsDefaultBatchSettings {
    const MAX_EVENTS: Option<usize> = Some(BATCH_MAX_EVENTS);
    const MAX_BYTES: Option<usize> = Some(BATCH_GOAL_BYTES);
    const TIMEOUT_SECS: f64 = BATCH_DEFAULT_TIMEOUT_SECS;
}

/// Configuration for the `datadog_logs` sink.
#[configurable_component(sink("datadog_logs"))]
#[derive(Clone, Debug, Default)]
#[serde(deny_unknown_fields)]
pub struct DatadogLogsConfig {
    #[serde(flatten)]
    pub dd_common: DatadogCommonConfig,

    /// The Datadog region to send logs to.
    #[configurable(deprecated = "This option has been deprecated, use the `site` option instead.")]
    #[serde(default)]
    pub region: Option<Region>,

    #[configurable(derived)]
    #[serde(default)]
    pub compression: Option<Compression>,

    #[configurable(derived)]
    #[serde(
        default,
        skip_serializing_if = "crate::serde::skip_serializing_if_default"
    )]
    pub encoding: Transformer,

    #[configurable(derived)]
    #[serde(default)]
    pub batch: BatchConfig<DatadogLogsDefaultBatchSettings>,

    #[configurable(derived)]
    #[serde(default)]
    pub request: RequestConfig,
}

impl GenerateConfig for DatadogLogsConfig {
    fn generate_config() -> toml::Value {
        toml::from_str(indoc! {r#"
            default_api_key = "${DATADOG_API_KEY_ENV_VAR}"
        "#})
        .unwrap()
    }
}

impl DatadogLogsConfig {
    // TODO: We should probably hoist this type of base URI generation so that all DD sinks can
    // utilize it, since it all follows the same pattern.
    fn get_uri(&self) -> http::Uri {
        let endpoint = self
            .dd_common
            .endpoint
            .clone()
            .or_else(|| {
                Some(format!(
                    "https://http-intake.logs.{}/api/v2/logs",
                    self.dd_common.site
                ))
            })
            .unwrap_or_else(|| match self.region {
                Some(Region::Eu) => "https://http-intake.logs.datadoghq.eu/api/v2/logs".to_string(),
                None | Some(Region::Us) => {
                    "https://http-intake.logs.datadoghq.com/api/v2/logs".to_string()
                }
            });
        http::Uri::try_from(endpoint).expect("URI not valid")
    }
    fn get_protocol(&self) -> String {
        self.get_uri().scheme_str().unwrap_or("http").to_string()
    }

<<<<<<< HEAD
    pub fn build_processor(
        &self,
        client: HttpClient,
        cx: SinkContext,
    ) -> crate::Result<VectorSink> {
        let default_api_key: Arc<str> = Arc::from(self.default_api_key.inner());
=======
    pub fn build_processor(&self, client: HttpClient) -> crate::Result<VectorSink> {
        let default_api_key: Arc<str> = Arc::from(self.dd_common.default_api_key.inner());
>>>>>>> 45417121
        let request_limits = self.request.tower.unwrap_with(&Default::default());

        // We forcefully cap the provided batch configuration to the size/log line limits imposed by
        // the Datadog Logs API, but we still allow them to be lowered if need be.
        let batch = self
            .batch
            .validate()?
            .limit_max_bytes(BATCH_GOAL_BYTES)?
            .limit_max_events(BATCH_MAX_EVENTS)?
            .into_batcher_settings()?;

        let service = ServiceBuilder::new()
            .settings(request_limits, LogApiRetry)
            .service(MezmoLoggingService::new(
                LogApiService::new(client, self.get_uri(), self.request.headers.clone())?,
                cx.mezmo_ctx,
            ));

        let encoding = self.encoding.clone();
        let protocol = self.get_protocol();

        let sink = LogSinkBuilder::new(encoding, service, default_api_key, batch, protocol)
            .compression(self.compression.unwrap_or_default())
            .build();

        Ok(VectorSink::from_event_streamsink(sink))
    }

    pub fn create_client(&self, proxy: &ProxyConfig) -> crate::Result<HttpClient> {
        let tls_settings = MaybeTlsSettings::from_config(
            &Some(
                self.dd_common
                    .tls
                    .clone()
                    .unwrap_or_else(TlsEnableableConfig::enabled),
            ),
            false,
        )?;
        Ok(HttpClient::new(tls_settings, proxy)?)
    }
}

#[async_trait::async_trait]
impl SinkConfig for DatadogLogsConfig {
    async fn build(&self, cx: SinkContext) -> crate::Result<(VectorSink, Healthcheck)> {
        let client = self.create_client(&cx.proxy)?;
<<<<<<< HEAD
        let healthcheck = self.build_healthcheck(client.clone())?;
        let sink = self.build_processor(client, cx)?;
=======

        let healthcheck = self
            .dd_common
            .build_healthcheck(client.clone(), self.region.as_ref())?;

        let sink = self.build_processor(client)?;

>>>>>>> 45417121
        Ok((sink, healthcheck))
    }

    fn input(&self) -> Input {
        let requirement = schema::Requirement::empty()
            .required_meaning("message", Kind::bytes())
            .required_meaning("timestamp", Kind::timestamp())
            .optional_meaning("host", Kind::bytes())
            .optional_meaning("source", Kind::bytes())
            .optional_meaning("severity", Kind::bytes())
            .optional_meaning("service", Kind::bytes())
            .optional_meaning("trace_id", Kind::bytes());

        Input::log().with_schema_requirement(requirement)
    }

    fn acknowledgements(&self) -> &AcknowledgementsConfig {
        &self.dd_common.acknowledgements
    }
}

#[cfg(test)]
mod test {
    use crate::sinks::datadog::logs::DatadogLogsConfig;

    #[test]
    fn generate_config() {
        crate::test_util::test_generate_config::<DatadogLogsConfig>();
    }
}<|MERGE_RESOLUTION|>--- conflicted
+++ resolved
@@ -114,17 +114,12 @@
         self.get_uri().scheme_str().unwrap_or("http").to_string()
     }
 
-<<<<<<< HEAD
     pub fn build_processor(
         &self,
         client: HttpClient,
         cx: SinkContext,
     ) -> crate::Result<VectorSink> {
-        let default_api_key: Arc<str> = Arc::from(self.default_api_key.inner());
-=======
-    pub fn build_processor(&self, client: HttpClient) -> crate::Result<VectorSink> {
         let default_api_key: Arc<str> = Arc::from(self.dd_common.default_api_key.inner());
->>>>>>> 45417121
         let request_limits = self.request.tower.unwrap_with(&Default::default());
 
         // We forcefully cap the provided batch configuration to the size/log line limits imposed by
@@ -171,18 +166,13 @@
 impl SinkConfig for DatadogLogsConfig {
     async fn build(&self, cx: SinkContext) -> crate::Result<(VectorSink, Healthcheck)> {
         let client = self.create_client(&cx.proxy)?;
-<<<<<<< HEAD
-        let healthcheck = self.build_healthcheck(client.clone())?;
-        let sink = self.build_processor(client, cx)?;
-=======
 
         let healthcheck = self
             .dd_common
             .build_healthcheck(client.clone(), self.region.as_ref())?;
 
-        let sink = self.build_processor(client)?;
-
->>>>>>> 45417121
+        let sink = self.build_processor(client, cx)?;
+
         Ok((sink, healthcheck))
     }
 
