--- conflicted
+++ resolved
@@ -135,21 +135,15 @@
             });
         http::Uri::try_from(endpoint).expect("URI not valid")
     }
-
-<<<<<<< HEAD
-impl DatadogLogsConfig {
+    fn get_protocol(&self) -> String {
+        self.get_uri().scheme_str().unwrap_or("http").to_string()
+    }
+
     pub fn build_processor(
         &self,
         client: HttpClient,
         cx: SinkContext,
     ) -> crate::Result<VectorSink> {
-=======
-    fn get_protocol(&self) -> String {
-        self.get_uri().scheme_str().unwrap_or("http").to_string()
-    }
-
-    pub fn build_processor(&self, client: HttpClient) -> crate::Result<VectorSink> {
->>>>>>> 5623d1ed
         let default_api_key: Arc<str> = Arc::from(self.default_api_key.inner());
         let request_limits = self.request.tower.unwrap_with(&Default::default());
 
@@ -164,24 +158,14 @@
 
         let service = ServiceBuilder::new()
             .settings(request_limits, LogApiRetry)
-<<<<<<< HEAD
             .service(MezmoLoggingService::new(
-                LogApiService::new(client, self.get_uri(), self.enterprise),
+                LogApiService::new(client, self.get_uri(), self.request.headers.clone())?,
                 cx.mezmo_ctx,
             ));
-
-        let sink = LogSinkBuilder::new(self.encoding.clone(), service, default_api_key, batch)
-=======
-            .service(LogApiService::new(
-                client,
-                self.get_uri(),
-                self.request.headers.clone(),
-            )?);
 
         let encoding = self.encoding.clone();
         let protocol = self.get_protocol();
         let sink = LogSinkBuilder::new(encoding, service, default_api_key, batch, protocol)
->>>>>>> 5623d1ed
             .compression(self.compression.unwrap_or_default())
             .build();
 
