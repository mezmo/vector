--- conflicted
+++ resolved
@@ -10,12 +10,8 @@
 
 use super::Healthcheck;
 use crate::{
-<<<<<<< HEAD
-    common::datadog::{self, get_api_base_endpoint},
+    common::datadog,
     config::SinkContext,
-=======
-    common::datadog,
->>>>>>> 2d4c202d
     http::{HttpClient, HttpError},
     mezmo::user_trace::{MezmoUserLog, UserLoggingError},
     sinks::HealthcheckError,
@@ -145,18 +141,12 @@
 impl DatadogCommonConfig {
     /// Returns a `Healthcheck` which is a future that will be used to ensure the
     /// `<site>/api/v1/validate` endpoint is reachable.
-<<<<<<< HEAD
     pub fn build_healthcheck(
         &self,
         client: HttpClient,
         cx: SinkContext,
     ) -> crate::Result<Healthcheck> {
-        let validate_endpoint =
-            get_api_validate_endpoint(self.endpoint.as_ref(), self.site.as_str())?;
-=======
-    pub fn build_healthcheck(&self, client: HttpClient) -> crate::Result<Healthcheck> {
-        let validate_endpoint = self.get_api_endpoint("/api/v1/validate")?;
->>>>>>> 2d4c202d
+        let validate_endpoint = self.get_api_endpoint(self.site.as_str())?;
 
         let api_key: String = self.default_api_key.clone().into();
 
