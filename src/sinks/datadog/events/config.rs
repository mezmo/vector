--- conflicted
+++ resolved
@@ -93,15 +93,10 @@
 impl SinkConfig for DatadogEventsConfig {
     async fn build(&self, cx: SinkContext) -> crate::Result<(VectorSink, Healthcheck)> {
         let client = self.build_client(cx.proxy())?;
-<<<<<<< HEAD
-        let healthcheck = self.dd_common.build_healthcheck(client.clone(), cx)?;
-        let sink = self.build_sink(client)?;
-=======
         let global = cx.extra_context.get_or_default::<datadog::Options>();
         let dd_common = self.dd_common.with_globals(global)?;
-        let healthcheck = dd_common.build_healthcheck(client.clone())?;
+        let healthcheck = dd_common.build_healthcheck(client.clone(), cx)?;
         let sink = self.build_sink(&dd_common, client)?;
->>>>>>> 3ff039a6
 
         Ok((sink, healthcheck))
     }
