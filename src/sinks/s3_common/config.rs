--- conflicted
+++ resolved
@@ -344,36 +344,24 @@
         match req {
             Ok(_) => Ok(()),
             Err(error) => Err(match error {
-<<<<<<< HEAD
-                SdkError::ServiceError(err) => {
-                    let status = err.raw().http().status();
+                SdkError::ServiceError(inner) => {
+                    let status = inner.into_raw().status();
                     let msg = Value::from(format!(
                         "Error returned from destination with status code: {}",
                         status
                     ));
                     user_log_error!(cx.mezmo_ctx, msg);
 
-                    match status {
-                        StatusCode::FORBIDDEN => HealthcheckError::InvalidCredentials.into(),
-                        StatusCode::NOT_FOUND => HealthcheckError::UnknownBucket { bucket }.into(),
-                        status => HealthcheckError::UnknownStatus { status }.into(),
+                    match status.as_u16() {
+                        status::FORBIDDEN => HealthcheckError::InvalidCredentials.into(),
+                        status::NOT_FOUND => HealthcheckError::UnknownBucket { bucket }.into(),
+                        _ => HealthcheckError::UnknownStatus { status }.into(),
                     }
                 }
                 error => {
                     user_log_error!(cx.mezmo_ctx, Value::from(format!("{error}")));
                     error.into()
                 }
-=======
-                SdkError::ServiceError(inner) => {
-                    let status = inner.into_raw().status();
-                    match status.as_u16() {
-                        status::FORBIDDEN => HealthcheckError::InvalidCredentials.into(),
-                        status::NOT_FOUND => HealthcheckError::UnknownBucket { bucket }.into(),
-                        _ => HealthcheckError::UnknownStatus { status }.into(),
-                    }
-                }
-                error => error.into(),
->>>>>>> b58c8646
             }),
         }
     };
