use std::{fmt, hash::Hash};

use crate::sinks::prelude::*;

use super::partitioner::S3PartitionKey;
use vector_lib::{event::Event, partition::Partitioner};

<<<<<<< HEAD
// MEZMO: added dependency for s3-sink file consolidation
use crate::sinks::aws_s3::file_consolidator_async::FileConsolidatorAsync;

pub struct S3Sink<Svc, RB> {
=======
pub struct S3Sink<Svc, RB, P> {
>>>>>>> 9a19e8a7
    service: Svc,
    request_builder: RB,
    partitioner: P,
    batcher_settings: BatcherSettings,

    // MEZMO: added property for s3-sink file consolidation
    file_consolidator: Option<FileConsolidatorAsync>,
}

impl<Svc, RB, P> S3Sink<Svc, RB, P> {
    pub const fn new(
        service: Svc,
        request_builder: RB,
        partitioner: P,
        batcher_settings: BatcherSettings,
        file_consolidator: Option<FileConsolidatorAsync>,
    ) -> Self {
        Self {
            partitioner,
            service,
            request_builder,
            batcher_settings,
            file_consolidator,
        }
    }
}

impl<Svc, RB, P> S3Sink<Svc, RB, P>
where
    Svc: Service<RB::Request> + Send + 'static,
    Svc::Future: Send + 'static,
    Svc::Response: DriverResponse + Send + 'static,
    Svc::Error: fmt::Debug + Into<crate::Error> + Send,
    RB: RequestBuilder<(S3PartitionKey, Vec<Event>)> + Send + Sync + 'static,
    RB::Error: fmt::Display + Send,
    RB::Request: Finalizable + MetaDescriptive + Send,
    P: Partitioner<Item = Event, Key = Option<S3PartitionKey>> + Unpin + Send,
    P::Key: Eq + Hash + Clone,
    P::Item: ByteSizeOf,
{
    async fn run_inner(self: Box<Self>, input: BoxStream<'_, Event>) -> Result<(), ()> {
        let partitioner = self.partitioner;
        let settings = self.batcher_settings;
        let request_builder = self.request_builder;

        // MEZMO: added file consolidation processing
        // initiate the file consolidation process if necessary
        let mut file_consolidator = self.file_consolidator.unwrap_or_default();
        file_consolidator.start();

        let result = input
            .batched_partitioned(partitioner, || settings.as_byte_size_config())
            .filter_map(|(key, batch)| async move { key.map(move |k| (k, batch)) })
            .request_builder(default_request_builder_concurrency_limit(), request_builder)
            .filter_map(|request| async move {
                match request {
                    Err(error) => {
                        emit!(SinkRequestBuildError { error });
                        None
                    }
                    Ok(req) => Some(req),
                }
            })
            .into_driver(self.service)
            .run()
            .await;

        // MEZMO: added file consolidation processing
        //stop the file consolidation process if necessary
        file_consolidator.stop();

        result
    }
}

#[async_trait]
impl<Svc, RB, P> StreamSink<Event> for S3Sink<Svc, RB, P>
where
    Svc: Service<RB::Request> + Send + 'static,
    Svc::Future: Send + 'static,
    Svc::Response: DriverResponse + Send + 'static,
    Svc::Error: fmt::Debug + Into<crate::Error> + Send,
    RB: RequestBuilder<(S3PartitionKey, Vec<Event>)> + Send + Sync + 'static,
    RB::Error: fmt::Display + Send,
    RB::Request: Finalizable + MetaDescriptive + Send,
    P: Partitioner<Item = Event, Key = Option<S3PartitionKey>> + Unpin + Send,
    P::Key: Eq + Hash + Clone,
    P::Item: ByteSizeOf,
{
    async fn run(mut self: Box<Self>, input: BoxStream<'_, Event>) -> Result<(), ()> {
        self.run_inner(input).await
    }
}<|MERGE_RESOLUTION|>--- conflicted
+++ resolved
@@ -5,14 +5,10 @@
 use super::partitioner::S3PartitionKey;
 use vector_lib::{event::Event, partition::Partitioner};
 
-<<<<<<< HEAD
 // MEZMO: added dependency for s3-sink file consolidation
 use crate::sinks::aws_s3::file_consolidator_async::FileConsolidatorAsync;
 
-pub struct S3Sink<Svc, RB> {
-=======
 pub struct S3Sink<Svc, RB, P> {
->>>>>>> 9a19e8a7
     service: Svc,
     request_builder: RB,
     partitioner: P,
