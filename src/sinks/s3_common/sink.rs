--- conflicted
+++ resolved
@@ -50,18 +50,13 @@
         let settings = self.batcher_settings;
         let request_builder = self.request_builder;
 
-<<<<<<< HEAD
         // MEZMO: added file consolidation processing
         // initiate the file consolidation process if necessary
         let mut file_consolidator = self.file_consolidator.unwrap_or_default();
         file_consolidator.start();
 
         let result = input
-            .batched_partitioned(partitioner, settings)
-=======
-        input
             .batched_partitioned(partitioner, || settings.as_byte_size_config())
->>>>>>> d685a16e
             .filter_map(|(key, batch)| async move { key.map(move |k| (k, batch)) })
             .request_builder(default_request_builder_concurrency_limit(), request_builder)
             .filter_map(|request| async move {
