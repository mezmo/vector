mod config;
#[cfg(feature = "aws-kinesis-firehose-integration-tests")]
#[cfg(test)]
mod integration_tests;
mod record;
mod tests;

<<<<<<< HEAD
use crate::mezmo::user_trace::UserLoggingError;
use aws_sdk_firehose::{
    error::PutRecordBatchError, model::Record as FRecord, types::SdkError, Client,
};
use vrl::value::Value;
=======
use aws_sdk_firehose::{
    operation::put_record_batch::PutRecordBatchError, types::Record as FRecord, Client,
};
>>>>>>> b58c8646

pub use super::{
    config::{build_sink, KinesisSinkBaseConfig},
    record::{Record, SendRecord},
    request_builder,
    service::{KinesisResponse, KinesisService},
    sink,
};

pub use self::config::KinesisFirehoseSinkConfig;

pub type KinesisError = PutRecordBatchError;
pub type KinesisRecord = FRecord;
pub type KinesisClient = Client;

impl UserLoggingError for SdkError<KinesisError> {
    fn log_msg(&self) -> Option<Value> {
        match &self {
            SdkError::ServiceError(inner) => inner.err().message().map(Into::into),
            _ => None, // Other errors are not user-facing
        }
    }
}<|MERGE_RESOLUTION|>--- conflicted
+++ resolved
@@ -5,17 +5,14 @@
 mod record;
 mod tests;
 
-<<<<<<< HEAD
 use crate::mezmo::user_trace::UserLoggingError;
 use aws_sdk_firehose::{
-    error::PutRecordBatchError, model::Record as FRecord, types::SdkError, Client,
+    error::ProvideErrorMetadata, operation::put_record_batch::PutRecordBatchError,
+    types::Record as FRecord, Client,
 };
+use aws_smithy_runtime_api::client::{orchestrator::HttpResponse, result::SdkError};
+
 use vrl::value::Value;
-=======
-use aws_sdk_firehose::{
-    operation::put_record_batch::PutRecordBatchError, types::Record as FRecord, Client,
-};
->>>>>>> b58c8646
 
 pub use super::{
     config::{build_sink, KinesisSinkBaseConfig},
@@ -31,7 +28,7 @@
 pub type KinesisRecord = FRecord;
 pub type KinesisClient = Client;
 
-impl UserLoggingError for SdkError<KinesisError> {
+impl UserLoggingError for SdkError<KinesisError, HttpResponse> {
     fn log_msg(&self) -> Option<Value> {
         match &self {
             SdkError::ServiceError(inner) => inner.err().message().map(Into::into),
