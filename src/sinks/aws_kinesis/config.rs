use std::marker::PhantomData;
use vector_lib::lookup::lookup_v2::ConfigValuePath;

use vector_lib::stream::BatcherSettings;

use crate::{
    aws::{AwsAuthentication, RegionOrEndpoint},
    sinks::{
        prelude::*,
        util::{retries::RetryLogic, TowerRequestConfig},
    },
};
use aws_sdk_firehose::error::SdkError;

use super::{
    record::{Record, SendRecord},
    request_builder::KinesisRequestBuilder,
    sink::{BatchKinesisRequest, KinesisSink},
    KinesisResponse, KinesisService,
};

/// Base configuration for the `aws_kinesis_` sinks.
/// The actual specific sink configuration types should either wrap this in a newtype wrapper,
/// or should extend it in a new struct with `serde(flatten)`.
#[configurable_component]
#[derive(Clone, Debug)]
#[serde(deny_unknown_fields)]
pub struct KinesisSinkBaseConfig {
    /// The [stream name][stream_name] of the target Kinesis Firehose delivery stream.
    ///
    /// [stream_name]: https://docs.aws.amazon.com/AmazonCloudWatch/latest/logs/Working-with-log-groups-and-streams.html
    #[configurable(metadata(docs::examples = "my-stream"))]
    pub stream_name: String,

    #[serde(flatten)]
    #[configurable(derived)]
    pub region: RegionOrEndpoint,

    #[configurable(derived)]
    pub encoding: EncodingConfig,

    #[configurable(derived)]
    #[serde(default)]
    pub compression: Compression,

    #[configurable(derived)]
    #[serde(default)]
    pub request: TowerRequestConfig,

    #[configurable(derived)]
    pub tls: Option<TlsConfig>,

    #[configurable(derived)]
    #[serde(default)]
    pub auth: AwsAuthentication,

    /// Whether or not to retry successful requests containing partial failures.
    #[serde(default)]
    #[configurable(metadata(docs::advanced))]
    pub request_retry_partial: bool,

    #[configurable(derived)]
    #[serde(
        default,
        deserialize_with = "crate::serde::bool_or_struct",
        skip_serializing_if = "crate::serde::is_default"
    )]
    pub acknowledgements: AcknowledgementsConfig,

    /// The log field used as the Kinesis record’s partition key value.
    ///
    /// If not specified, a unique partition key is generated for each Kinesis record.
    #[configurable(metadata(docs::examples = "user_id"))]
    pub partition_key_field: Option<ConfigValuePath>,
}

impl KinesisSinkBaseConfig {
    pub fn input(&self) -> Input {
        Input::new(self.encoding.config().input_type() & DataType::Log)
    }

    pub const fn acknowledgements(&self) -> &AcknowledgementsConfig {
        &self.acknowledgements
    }
}

/// Builds an aws_kinesis sink.
pub fn build_sink<C, R, RR, E, RT>(
    config: &KinesisSinkBaseConfig,
    partition_key_field: Option<ConfigValuePath>,
    batch_settings: BatcherSettings,
    client: C,
    cx: SinkContext,
    retry_logic: RT,
) -> crate::Result<VectorSink>
where
    C: SendRecord + Clone + Send + Sync + 'static,
    <C as SendRecord>::T: Send,
    <C as SendRecord>::E: Send + Sync + snafu::Error,
    Vec<<C as SendRecord>::T>: FromIterator<R>,
    R: Send + 'static,
    RR: Record + Record<T = R> + Clone + Send + Sync + Unpin + 'static,
    E: Send + 'static,
<<<<<<< HEAD
    SdkError<<C as SendRecord>::E>: UserLoggingError,
    RT: RetryLogic<Response = KinesisResponse> + Default,
=======
    RT: RetryLogic<Request = BatchKinesisRequest<RR>, Response = KinesisResponse> + Default,
>>>>>>> dc7e7927
{
    let request_limits = config.request.into_settings();

    let region = config.region.region();
    let service = ServiceBuilder::new()
        .settings::<RT, BatchKinesisRequest<RR>>(request_limits, retry_logic)
        .service(MezmoLoggingService::new(
            KinesisService::<C, R, E> {
                client,
                stream_name: config.stream_name.clone(),
                region,
                _phantom_t: PhantomData,
                _phantom_e: PhantomData,
            },
            cx.mezmo_ctx,
        ));

    let transformer = config.encoding.transformer();
    let serializer = config.encoding.build()?;
    let encoder = Encoder::<()>::new(serializer);

    let request_builder = KinesisRequestBuilder::<RR> {
        compression: config.compression,
        encoder: (transformer, encoder),
        _phantom: PhantomData,
    };

    let sink = KinesisSink {
        batch_settings,
        service,
        request_builder,
        partition_key_field,
        _phantom: PhantomData,
    };
    Ok(VectorSink::from_event_streamsink(sink))
}<|MERGE_RESOLUTION|>--- conflicted
+++ resolved
@@ -101,12 +101,8 @@
     R: Send + 'static,
     RR: Record + Record<T = R> + Clone + Send + Sync + Unpin + 'static,
     E: Send + 'static,
-<<<<<<< HEAD
     SdkError<<C as SendRecord>::E>: UserLoggingError,
-    RT: RetryLogic<Response = KinesisResponse> + Default,
-=======
     RT: RetryLogic<Request = BatchKinesisRequest<RR>, Response = KinesisResponse> + Default,
->>>>>>> dc7e7927
 {
     let request_limits = config.request.into_settings();
 
