--- conflicted
+++ resolved
@@ -4,18 +4,10 @@
 
 use crate::{
     aws::{AwsAuthentication, RegionOrEndpoint},
-<<<<<<< HEAD
-    codecs::{Encoder, EncodingConfig},
-    config::{AcknowledgementsConfig, SinkContext},
-    mezmo::user_trace::{MezmoLoggingService, UserLoggingError},
-    sinks::util::{retries::RetryLogic, Compression, ServiceBuilderExt, TowerRequestConfig},
-    tls::TlsConfig,
-=======
     sinks::{
         prelude::*,
         util::{retries::RetryLogic, TowerRequestConfig},
     },
->>>>>>> 0f13b22a
 };
 use aws_sdk_firehose::types::SdkError;
 
@@ -91,11 +83,8 @@
     partition_key_field: Option<String>,
     batch_settings: BatcherSettings,
     client: C,
-<<<<<<< HEAD
     cx: SinkContext,
-=======
     retry_logic: RT,
->>>>>>> 0f13b22a
 ) -> crate::Result<VectorSink>
 where
     C: SendRecord + Clone + Send + Sync + 'static,
@@ -112,8 +101,7 @@
 
     let region = config.region.region();
     let service = ServiceBuilder::new()
-<<<<<<< HEAD
-        .settings::<RT, BatchKinesisRequest<RR>>(request_limits, RT::default())
+        .settings::<RT, BatchKinesisRequest<RR>>(request_limits, retry_logic)
         .service(MezmoLoggingService::new(
             KinesisService::<C, R, E> {
                 client,
@@ -124,16 +112,6 @@
             },
             cx.mezmo_ctx,
         ));
-=======
-        .settings::<RT, BatchKinesisRequest<RR>>(request_limits, retry_logic)
-        .service(KinesisService::<C, R, E> {
-            client,
-            stream_name: config.stream_name.clone(),
-            region,
-            _phantom_t: PhantomData,
-            _phantom_e: PhantomData,
-        });
->>>>>>> 0f13b22a
 
     let transformer = config.encoding.transformer();
     let serializer = config.encoding.build()?;
