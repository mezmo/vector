use std::collections::BTreeMap;
use std::time::SystemTime;

use crate::{
    codecs::Transformer,
    config::{AcknowledgementsConfig, GenerateConfig, Input, SinkConfig, SinkContext},
    event::Event,
    http::{Auth, HttpClient},
    schema,
    sinks::util::{
        http::{HttpEventEncoder, HttpSink, PartitionHttpSink},
        BatchConfig, BoxedRawValue, JsonArrayBuffer, PartitionBuffer, PartitionInnerBuffer,
        RealtimeSizeBasedDefaultBatchSettings, TowerRequestConfig, UriSerde,
    },
    template::{Template, TemplateRenderingError},
};
use bytes::Bytes;
use futures::{FutureExt, SinkExt};
use http::{Request, StatusCode, Uri};
use mezmo::{user_log_error, user_trace::MezmoUserLog};
use serde_json::json;
use vector_lib::configurable::configurable_component;
use vector_lib::lookup::PathPrefix;
use vector_lib::sensitive_string::SensitiveString;
use vrl::value::{Kind, Value};

const DEFAULT_ROUTE: &str = "logs/ingest";
const LINE_KEY: &str = "line";
const META_KEY: &str = "meta";
const TIMESTAMP_KEY: &str = "timestamp";
const APP_KEY: &str = "app";
const FILE_KEY: &str = "file";
const ENV_KEY: &str = "env";
const ORIGINATING_USER_AGENT_KEY: &str = "_originating_user_agent";
const DEFAULT_VALUE: Value = Value::Null;

/// Configuration for the `logdna` sink.
#[configurable_component(sink("logdna", "Deliver log event data to LogDNA."))]
#[configurable(metadata(
    deprecated = "The `logdna` sink has been renamed. Please use `mezmo` instead."
))]
#[derive(Clone, Debug)]
pub struct LogdnaConfig(MezmoConfig);

impl GenerateConfig for LogdnaConfig {
    fn generate_config() -> toml::Value {
        <MezmoConfig as GenerateConfig>::generate_config()
    }
}

#[async_trait::async_trait]
#[typetag::serde(name = "logdna")]
impl SinkConfig for LogdnaConfig {
    async fn build(
        &self,
        cx: SinkContext,
    ) -> crate::Result<(super::VectorSink, super::Healthcheck)> {
        warn!("DEPRECATED: The `logdna` sink has been renamed. Please use `mezmo` instead.");
        self.0.build(cx).await
    }

    fn input(&self) -> Input {
        self.0.input()
    }

    fn acknowledgements(&self) -> &AcknowledgementsConfig {
        self.0.acknowledgements()
    }
}

/// Configuration for the `mezmo` (formerly `logdna`) sink.
#[configurable_component(sink("mezmo", "Deliver log event data to Mezmo."))]
#[derive(Clone, Debug)]
pub struct MezmoConfig {
    /// Connection config
    /// The Ingestion API key.
    #[configurable(metadata(docs::examples = "${LOGDNA_API_KEY}"))]
    #[configurable(metadata(docs::examples = "ef8d5de700e7989468166c40fc8a0ccd"))]
    api_key: SensitiveString,

    /// The HTTP endpoint to send logs to.
    ///
    /// Both IP address and hostname are accepted formats.
    #[serde(alias = "host")]
    #[serde(default = "default_endpoint")]
    #[configurable(metadata(docs::examples = "http://127.0.0.1"))]
    #[configurable(metadata(docs::examples = "http://example.com"))]
    endpoint: UriSerde,

    /// The HTTP route to use for the ingestion endpoint
    #[serde(default = "default_route")]
    route: String,

    /// Line object config options
    /// Whether or not to use the entire message object as the line,
    /// mutually exclusive with below line options
    use_message_as_line: Option<bool>,

    /// Optional line field selector, only one of `line_field` and `line_template` can be specified
    line_field: Option<String>,

    /// Optional line template, only one of `line_field` and `line_template` can be specified
    line_template: Option<Template>,

    /// Optional meta field location
    meta_field: Option<String>,

    /// Optional field selector for the log line's timestamp
    timestamp_field: Option<String>,

    /// Optional app template
    app_template: Option<Template>,

    /// Optional template for the file that supplied the log line
    file_template: Option<Template>,

    /// Optional template for the environment the log line came from
    env_template: Option<Template>,

    /// field selector for the originating user agent to forward to Mezmo
    #[configurable(metadata(docs::examples = ".metadata.headers.\"user-agent\""))]
    #[serde(default = "default_originating_user_agent_field")]
    originating_user_agent_field: String,

    /// Query config options
    /// The hostname that will be attached to each batch of events.
    #[configurable(metadata(docs::examples = "${HOSTNAME}"))]
    #[configurable(metadata(docs::examples = "my-local-machine"))]
    hostname: Template,

    /// Template used for MAC addressing
    mac_template: Option<Template>,

    /// The MAC address that will be attached to each batch of events.
    #[configurable(metadata(docs::examples = "my-mac-address"))]
    #[configurable(metadata(docs::human_name = "MAC Address"))]
    mac: Option<String>,

    /// Templating used for IP addressing
    ip_template: Option<Template>,

    /// The IP address that will be attached to each batch of events.
    #[configurable(metadata(docs::examples = "0.0.0.0"))]
    #[configurable(metadata(docs::human_name = "IP Address"))]
    ip: Option<String>,

    /// The tags that are attached to each batch of events.
    #[configurable(metadata(docs::examples = "tag1"))]
    #[configurable(metadata(docs::examples = "tag2"))]
    tags: Option<Vec<Template>>,

    #[configurable(derived)]
    #[serde(default, skip_serializing_if = "crate::serde::is_default")]
    pub encoding: Transformer,

    /// The default app that is set for events that do not contain a `file` or `app` field.
    #[serde(default = "default_app")]
    #[configurable(metadata(docs::examples = "my-app"))]
    default_app: String,

    /// The default environment that is set for events that do not contain an `env` field.
    #[serde(default = "default_env")]
    #[configurable(metadata(docs::examples = "staging"))]
    default_env: String,

    #[configurable(derived)]
    #[serde(default)]
    batch: BatchConfig<RealtimeSizeBasedDefaultBatchSettings>,

    #[configurable(derived)]
    #[serde(default)]
    request: TowerRequestConfig,

    #[configurable(derived)]
    #[serde(
        default,
        deserialize_with = "crate::serde::bool_or_struct",
        skip_serializing_if = "crate::serde::is_default"
    )]
    acknowledgements: AcknowledgementsConfig,
}

fn default_endpoint() -> UriSerde {
    UriSerde {
        uri: Uri::from_static("https://logs.mezmo.com"),
        auth: None,
    }
}

fn default_app() -> String {
    "vector".to_owned()
}

fn default_route() -> String {
    DEFAULT_ROUTE.to_owned()
}

fn default_env() -> String {
    "production".to_owned()
}

fn default_originating_user_agent_field() -> String {
    ".metadata.headers.\"user-agent\"".to_owned()
}

impl GenerateConfig for MezmoConfig {
    fn generate_config() -> toml::Value {
        toml::from_str(
            r#"hostname = "hostname"
            api_key = "${LOGDNA_API_KEY}""#,
        )
        .unwrap()
    }
}

#[async_trait::async_trait]
#[typetag::serde(name = "mezmo")]
impl SinkConfig for MezmoConfig {
    async fn build(
        &self,
        cx: SinkContext,
    ) -> crate::Result<(super::VectorSink, super::Healthcheck)> {
        if self.use_message_as_line.unwrap_or(false)
            && (self.line_field.is_some()
                || self.line_template.is_some()
                || self.meta_field.is_some()
                || self.timestamp_field.is_some()
                || self.app_template.is_some()
                || self.file_template.is_some()
                || self.env_template.is_some())
        {
            return Err(
                "`use_message_as_line` may not be specified with other line config options".into(),
            );
        }

        if self.line_field.is_some() && self.line_template.is_some() {
            return Err("only one of `line_field` and `line_template` can be provided".into());
        }

        let request_settings = self.request.into_settings();
        let batch_settings = self.batch.into_batch_settings()?;
        let client = HttpClient::new(None, cx.proxy())?;

        let mezmo_sink = MezmoSink {
            cx: cx.clone(),
            cfg: self.clone(),
        };

        let sink = PartitionHttpSink::new(
            mezmo_sink,
            PartitionBuffer::new(JsonArrayBuffer::new(batch_settings.size)),
            request_settings,
            batch_settings.timeout,
            client.clone(),
            cx,
        )
        .sink_map_err(|error| error!(message = "Fatal mezmo sink error.", %error));

        let healthcheck = healthcheck(self.clone(), client).boxed();

        #[allow(deprecated)]
        Ok((super::VectorSink::from_event_sink(sink), healthcheck))
    }

    fn input(&self) -> Input {
        let requirement = schema::Requirement::empty()
            .optional_meaning("timestamp", Kind::timestamp())
            .optional_meaning("message", Kind::bytes());

        Input::log().with_schema_requirement(requirement)
    }

    fn acknowledgements(&self) -> &AcknowledgementsConfig {
        &self.acknowledgements
    }
}

#[derive(Hash, Eq, PartialEq, Clone)]
pub struct PartitionKey {
    hostname: String,
    tags: Option<Vec<String>>,
    ip: Option<String>,
    mac: Option<String>,
}

pub struct MezmoEventEncoder {
    cx: SinkContext,
    use_message_as_line: Option<bool>,
    line_field: Option<String>,
    line_template: Option<Template>,
    meta_field: Option<String>,
    timestamp_field: Option<String>,
    app_template: Option<Template>,
    file_template: Option<Template>,
    env_template: Option<Template>,
    hostname: Template,
    tags: Option<Vec<Template>>,
    ip_template: Option<Template>,
    mac_template: Option<Template>,
    transformer: Transformer,
    default_app: String,
    default_env: String,
    originating_user_agent_field: String,
}

impl MezmoEventEncoder {
    fn render_key(&self, event: &Event) -> Option<PartitionKey> {
        let tags = self
            .tags
            .as_ref()
            .map(|tags| {
                let mut vec = Vec::with_capacity(tags.len());
                for tag in tags {
                    let t = tag.render_string(event);
                    match t {
                        Ok(t) => {
                            let tags = serde_json::from_str(&t).unwrap_or_else(|_| vec![t]);
                            vec.extend_from_slice(&tags);
                        }
                        Err(error) => {
                            self.log_template_error("tag", error, false);
                        }
                    }
                }
                if !vec.is_empty() {
                    Some(vec)
                } else {
                    None
                }
            })
            .unwrap_or(None);
        let ip = self
            .ip_template
            .as_ref()
            .map(|i| {
                let m = i.render_string(event);
                match m {
                    Ok(m) => Some(m),
                    Err(error) => {
                        self.log_template_error("ip", error, false);
                        None
                    }
                }
            })
            .unwrap_or(None);
        let mac = self
            .mac_template
            .as_ref()
            .map(|m| {
                let s = m.render_string(event);
                match s {
                    Ok(s) => Some(s),
                    Err(error) => {
                        self.log_template_error("mac", error, false);
                        None
                    }
                }
            })
            .unwrap_or(None);

        let hostname_result = self.hostname.render_string(event);
        match hostname_result {
            Ok(hostname) => Some(PartitionKey {
                hostname,
                tags,
                ip,
                mac,
            }),
            Err(error) => {
                self.log_template_error("hostname", error, false);
                None // hostname is required by ingest API, so fail key generation without it
            }
        }
    }
    fn log_template_error(&self, field: &str, error: TemplateRenderingError, drop_event: bool) {
        emit!(crate::internal_events::TemplateRenderingError {
            error: error.clone(),
            field: Some(field),
            drop_event,
        });
        user_log_error!(
            self.cx.mezmo_ctx,
            Value::from(format!("{field} template error - {error}"))
        );
    }
}

impl HttpEventEncoder<PartitionInnerBuffer<serde_json::Value, PartitionKey>> for MezmoEventEncoder {
    fn encode_event(
        &mut self,
        mut event: Event,
    ) -> Option<PartitionInnerBuffer<serde_json::Value, PartitionKey>> {
        let key = self.render_key(&event)?;
        let message_key = crate::config::log_schema()
            .message_key_target_path()
            .unwrap();

        self.transformer.transform(&mut event);
        let mut log = event.into_log();

        let mut map = serde_json::map::Map::new();

        if let Some(user_agent) = log.get(self.originating_user_agent_field.as_str()) {
            map.insert(ORIGINATING_USER_AGENT_KEY.to_string(), json!(user_agent));
        }

        if self.use_message_as_line.unwrap_or(false) {
            log.remove(message_key)
                .unwrap_or(Value::Object(BTreeMap::new()))
                .as_object()
                .unwrap_or(&BTreeMap::new())
                .iter()
                .for_each(|(key, value)| {
                    let map_key = key.to_string();
                    // Ensure the line property is a string
                    // Note: Value stores strings as bytes
                    if map_key == *LINE_KEY && !value.is_bytes() {
                        map.insert(map_key, json!(value.to_string()));
                    } else {
                        map.insert(map_key, json!(value));
                    }
                });
        } else {
            let mut paths_to_remove = Vec::new();
            // line
            if let Some(line_template) = &self.line_template {
                match line_template.render_string(&log) {
                    Ok(line) => {
                        // Remove the template parts later so we don't put them in the meta
                        let parts = line_template.get_fields().unwrap_or_default();
                        for path in &parts {
                            paths_to_remove.push(path.to_owned());
                        }
                        map.insert(LINE_KEY.to_string(), json!(line));
                    }
                    Err(error) => {
                        self.log_template_error("line", error, true);
                    }
                };
            } else if let Some(path) = &self.line_field {
                paths_to_remove.push(path.to_string());
                let line = log.get(path.as_str()).unwrap_or(&DEFAULT_VALUE);
                match line.is_object() {
                    false => map.insert(LINE_KEY.to_string(), json!(line)),
                    true => {
                        let encoded = serde_json::to_string(&line)
                            .ok()
                            .unwrap_or_else(|| "".into());
                        map.insert(LINE_KEY.to_string(), json!(encoded))
                    }
                };
            }
            // meta
            if let Some(path) = &self.meta_field {
                if let Some(meta) = log.get(path.as_str()) {
                    paths_to_remove.push(path.to_string());
                    map.insert(META_KEY.to_string(), json!(meta));
                }
            }
            // timestamp
            if let Some(path) = &self.timestamp_field {
                if let Some(ts) = log.get(path.as_str()) {
                    paths_to_remove.push(path.to_string());
                    map.insert(TIMESTAMP_KEY.to_string(), json!(ts));
                }
            } else {
                let timestamp = match crate::config::log_schema().timestamp_key() {
                    Some(timestamp_key) => match log.remove((PathPrefix::Event, timestamp_key)) {
                        Some(timestamp) => timestamp,
                        None => chrono::Utc::now().into(),
                    },
                    None => chrono::Utc::now().into(),
                };
                map.insert(TIMESTAMP_KEY.to_string(), json!(timestamp));
            }
            // app
            if let Some(app_template) = &self.app_template {
                match app_template.render_string(&log) {
                    Ok(app) => {
                        // Remove the template parts so we don't put them in the meta
                        let parts = app_template.get_fields().unwrap_or_default();
                        for path in &parts {
                            paths_to_remove.push(path.to_owned());
                        }
                        map.insert(APP_KEY.to_string(), json!(app));
                    }
                    Err(error) => {
                        self.log_template_error("app", error, false);
                    }
                };
            }
            // file
            if let Some(file_template) = &self.file_template {
                match file_template.render_string(&log) {
                    Ok(file) => {
                        // Remove the template parts so we don't put them in the meta
                        let parts = file_template.get_fields().unwrap_or_default();
                        for path in &parts {
                            paths_to_remove.push(path.to_owned());
                        }
                        map.insert(FILE_KEY.to_string(), json!(file));
                    }
                    Err(error) => {
                        self.log_template_error("file", error, false);
                    }
                };
            }
            // app fallback
            if !map.contains_key(APP_KEY) && !map.contains_key(FILE_KEY) {
                map.insert(APP_KEY.to_string(), json!(self.default_app));
            }
            // env
            if let Some(env_template) = &self.env_template {
                match env_template.render_string(&log) {
                    Ok(env) => {
                        // Remove the template parts so we don't put them in the meta
                        let parts = env_template.get_fields().unwrap_or_default();
                        for path in &parts {
                            paths_to_remove.push(path.to_owned());
                        }
                        map.insert(ENV_KEY.to_string(), json!(env));
                    }
                    Err(error) => {
                        self.log_template_error("env", error, false);
                    }
                };
            }
            if !map.contains_key(ENV_KEY) {
                map.insert(ENV_KEY.to_string(), json!(self.default_env));
            }
            //
            // Handle catch-all cases
            //
            // Remove used properties
            for path in paths_to_remove {
                log.remove(path.as_str());
            }
            // Handle the default whole message as line or remaining message as meta cases
            //  after removing other used properties if either is unassigned
            let catch_all_key = if !map.contains_key(LINE_KEY) {
                Some(LINE_KEY)
            } else if !map.contains_key(META_KEY) {
                Some(META_KEY)
            } else {
                None
            };
            if let (Some(message), Some(catch_all_key)) = (log.remove(message_key), catch_all_key) {
                if message.is_object() {
                    let encoded = serde_json::to_string(&message)
                        .ok()
                        .unwrap_or_else(|| "".into());
                    map.insert(catch_all_key.to_string(), json!(encoded));
                } else {
                    map.insert(catch_all_key.to_string(), json!(message));
                }
            }
        };

        Some(PartitionInnerBuffer::new(map.into(), key))
    }
}

#[derive(Clone, derivative::Derivative)]
#[derivative(Debug)]
struct MezmoSink {
    #[derivative(Debug = "ignore")]
    cx: SinkContext,
    cfg: MezmoConfig,
}

impl HttpSink for MezmoSink {
    type Input = PartitionInnerBuffer<serde_json::Value, PartitionKey>;
    type Output = PartitionInnerBuffer<Vec<BoxedRawValue>, PartitionKey>;
    type Encoder = MezmoEventEncoder;

    fn build_encoder(&self) -> Self::Encoder {
        MezmoEventEncoder {
            cx: self.cx.clone(),
            use_message_as_line: self.cfg.use_message_as_line,
            line_field: self.cfg.line_field.clone(),
            line_template: self.cfg.line_template.clone(),
            meta_field: self.cfg.meta_field.clone(),
            timestamp_field: self.cfg.timestamp_field.clone(),
            app_template: self.cfg.app_template.clone(),
            file_template: self.cfg.file_template.clone(),
            env_template: self.cfg.env_template.clone(),
            hostname: self.cfg.hostname.clone(),
            tags: self.cfg.tags.clone(),
            ip_template: self.cfg.ip_template.clone(),
            mac_template: self.cfg.mac_template.clone(),
            transformer: self.cfg.encoding.clone(),
            default_app: self.cfg.default_app.clone(),
            default_env: self.cfg.default_env.clone(),
            originating_user_agent_field: self.cfg.originating_user_agent_field.clone(),
        }
    }

    async fn build_request(&self, output: Self::Output) -> crate::Result<http::Request<Bytes>> {
        let (events, key) = output.into_parts();
        let mut query = url::form_urlencoded::Serializer::new(String::new());

        let now = SystemTime::now()
            .duration_since(SystemTime::UNIX_EPOCH)
            .expect("Time can't drift behind the epoch!")
            .as_millis();

        query.append_pair("hostname", &key.hostname);
        query.append_pair("now", &now.to_string());

        if let Some(mac) = &key.mac {
            query.append_pair("mac", mac);
        }

        if let Some(ip) = &key.ip {
            query.append_pair("ip", ip);
        }

        if let Some(tags) = &key.tags {
            let tags = tags.join(",");
            query.append_pair("tags", &tags);
        }

        let query = query.finish();

        let body = crate::serde::json::to_bytes(&json!({
            "lines": events,
        }))
        .unwrap()
        .freeze();

        let uri = self.cfg.build_uri(&query);

        let mut request = Request::builder()
            .uri(uri)
            .method("POST")
            .header("Content-Type", "application/json")
            .header("x-response-format", "pipeline")
            .body(body)
            .unwrap();

        let auth = Auth::Basic {
            user: self.cfg.api_key.inner().to_string(),
            password: SensitiveString::default(),
        };

        auth.apply(&mut request);

        Ok(request)
    }
}

impl MezmoConfig {
    fn build_uri(&self, query: &str) -> Uri {
        let host = &self.endpoint.uri;

<<<<<<< HEAD
        let uri = format!("{}{}?{}", host, self.route.trim_matches('/'), query);
=======
        let uri = format!("{host}{PATH}?{query}");
>>>>>>> dc7e7927

        uri.parse::<http::Uri>()
            .expect("This should be a valid uri")
    }
}

async fn healthcheck(config: MezmoConfig, client: HttpClient) -> crate::Result<()> {
    let uri = config.build_uri("");
    let req = Request::post(uri).body(hyper::Body::empty()).unwrap();

    let res = client.send(req).await?;

    if res.status().is_server_error() {
        return Err("Server returned a server error".into());
    }

    if res.status() == StatusCode::FORBIDDEN {
        return Err("Token is not valid, 403 returned.".into());
    }

    Ok(())
}

#[cfg(test)]
mod tests {
    use futures::{channel::mpsc, StreamExt};
    use futures_util::stream;
    use http::{request::Parts, StatusCode};
    use serde_json::json;
    use temp_env::with_var;
    use vector_lib::event::{BatchNotifier, BatchStatus, Event, LogEvent};

    use super::*;
    use crate::{
        config::SinkConfig,
        sinks::util::test::{build_test_server_status, load_sink},
        test_util::{
            components::{assert_sink_compliance, HTTP_SINK_TAGS},
            next_addr, random_lines,
        },
    };

    #[test]
    fn generate_config() {
        crate::test_util::test_generate_config::<MezmoConfig>();
    }

    #[tokio::test]
    async fn build_config_both_line_options() {
        let (config, cx) = load_sink::<MezmoConfig>(
            r#"
            api_key = "mylogtoken"
            hostname = "vector"
            default_env = "acceptance"
            codec.except_fields = ["magic"]
            line_field = ".message.line"
            line_template = "{{.message.line}} - {{.message.other.thing}}"
        "#,
        )
        .unwrap();

        let built = config.build(cx).await;
        assert!(built.is_err());
    }

    #[tokio::test]
    async fn build_config_whole_message_line_field() {
        let (config, cx) = load_sink::<MezmoConfig>(
            r#"
            api_key = "mylogtoken"
            hostname = "vector"
            default_env = "acceptance"
            codec.except_fields = ["magic"]
            line_field = ".message.line"
            use_message_as_line = true
        "#,
        )
        .unwrap();

        let built = config.build(cx).await;
        assert!(built.is_err());
    }

    #[test]
    fn encode_event_message_as_line_string_line() {
        let (config, cx) = load_sink::<MezmoConfig>(
            r#"
            api_key = "mylogtoken"
            hostname = "vector"
            codec.except_fields = ["magic"]
            use_message_as_line = true
        "#,
        )
        .unwrap();
        let sink = MezmoSink { cx, cfg: config };
        let mut encoder = sink.build_encoder();

        let payload = json!({"code": 200});
        let mut event = Event::Log(LogEvent::try_from(payload).unwrap());

        let message = json!({
            "line": "hello world",
            "app": "awesome_app",
            "other": "stuff",
            "meta": {
                "thing": "things"
            }
        });
        event.as_mut_log().insert("message", message);

        let event_out = encoder.encode_event(event).unwrap().into_parts().0;
        let event_out = event_out.as_object().unwrap();

        assert_eq!(event_out.get("line"), Some(&json!("hello world")));
        assert_eq!(event_out.get("app"), Some(&json!("awesome_app")));
        assert_eq!(event_out.get("meta"), Some(&json!({"thing": "things"})));
        assert_eq!(event_out.get("other"), Some(&json!("stuff")));
    }

    #[test]
    fn encode_event_message_as_line_object_line() {
        let (config, cx) = load_sink::<MezmoConfig>(
            r#"
            api_key = "mylogtoken"
            hostname = "vector"
            codec.except_fields = ["magic"]
            use_message_as_line = true
        "#,
        )
        .unwrap();
        let sink = MezmoSink { cx, cfg: config };
        let mut encoder = sink.build_encoder();

        let payload = json!({"code": 200});
        let mut event = Event::Log(LogEvent::try_from(payload).unwrap());

        let message = json!({
            "line": {
              "log": "hello world",
              "stream": "stdout"
            },
            "app": "awesome_app",
            "other": "stuff",
            "meta": {
                "thing": "things"
            }
        });
        event.as_mut_log().insert("message", message);

        let event_out = encoder.encode_event(event).unwrap().into_parts().0;
        let event_out = event_out.as_object().unwrap();

        assert_eq!(
            event_out.get("line"),
            Some(&json!(
                "{ \"log\": \"hello world\", \"stream\": \"stdout\" }"
            ))
        );
        assert_eq!(event_out.get("app"), Some(&json!("awesome_app")));
        assert_eq!(event_out.get("meta"), Some(&json!({"thing": "things"})));
        assert_eq!(event_out.get("other"), Some(&json!("stuff")));
    }

    #[test]
    fn encode_event_defaults() {
        let (config, cx) = load_sink::<MezmoConfig>(
            r#"
            api_key = "mylogtoken"
            meta_field = ".message._meta"
            hostname = "vector"
            app_template = "{{ .message.app }}"
            file_template = "{{ .message.file }}"
            env_template = "{{ .message.env }}"
            timestamp_field = ".message._ts"
            default_env = "default"
            default_app = "default"
            codec.except_fields = ["magic"]
        "#,
        )
        .unwrap();
        let sink = MezmoSink { cx, cfg: config };
        let mut encoder = sink.build_encoder();

        let event1 = Event::Log(LogEvent::from("hello world"));
        let event1_out = encoder.encode_event(event1).unwrap().into_parts().0;
        let event1_out = event1_out.as_object().unwrap();
        assert_eq!(event1_out.get("app"), Some(&json!("default")));
        assert!(event1_out.get("file").is_none());
        assert_eq!(event1_out.get("env"), Some(&json!("default")));
        assert_eq!(event1_out.get("line"), Some(&json!("hello world")));
        assert!(event1_out.get("meta").is_none());

        let message_object = json!({
        "message": "hello world",
        "app": "notvector",
        "file": "log.txt",
        "env": "staging",
        "first": "prop",
        "_ts": "1682022085309",
        "_meta": {
            "thing": "stuff"
        }
        });
        let mut event2 = Event::Log(LogEvent::from("hello world"));
        event2.as_mut_log().insert(".message", message_object);
        let event2_out = encoder.encode_event(event2).unwrap().into_parts().0;
        let event2_out = event2_out.as_object().unwrap();
        assert_eq!(event2_out.get("app"), Some(&json!("notvector")));
        assert_eq!(event2_out.get("file"), Some(&json!("log.txt")));
        assert_eq!(event2_out.get("env"), Some(&json!("staging")));
        assert_eq!(event2_out.get("timestamp"), Some(&json!("1682022085309")));
        assert_eq!(
            event2_out.get("line"),
            Some(&json!("{\"first\":\"prop\",\"message\":\"hello world\"}"))
        );
        assert_eq!(event2_out.get("meta"), Some(&json!({"thing": "stuff"})));
    }

    #[test]
    fn encode_event_line_field() {
        let (config, cx) = load_sink::<MezmoConfig>(
            r#"
            api_key = "mylogtoken"
            hostname = "vector"
            default_env = "acceptance"
            codec.except_fields = ["magic"]
            line_field = ".message.line"
        "#,
        )
        .unwrap();
        let sink = MezmoSink { cx, cfg: config };
        let mut encoder = sink.build_encoder();

        let payload = json!({
        "code": 200,
        "success": true,
        "payload": {
            "features": [
                "serde",
                "json"
            ]
        }});
        let mut event = Event::Log(LogEvent::try_from(payload).unwrap());

        let message = json!({
            "line": "hello world",
            "other": "stuff"
        });
        event.as_mut_log().insert("message", message);

        let event_out = encoder.encode_event(event).unwrap().into_parts().0;
        let event_out = event_out.as_object().unwrap();

        assert_eq!(event_out.get("line"), Some(&json!("hello world")));
        assert_eq!(event_out.get("meta"), Some(&json!("{\"other\":\"stuff\"}")));
    }

    #[test]
    fn encode_event_line_template() {
        let (config, cx) = load_sink::<MezmoConfig>(
            r#"
            api_key = "mylogtoken"
            hostname = "vector"
            default_env = "acceptance"
            codec.except_fields = ["magic"]
            line_template = "{{.message.line}} - {{.message.other.thing}}"
        "#,
        )
        .unwrap();
        let sink = MezmoSink { cx, cfg: config };
        let mut encoder = sink.build_encoder();
        let mut event = Event::Log(LogEvent::from("goodbye world"));

        let message = json!({
            "line": "hello world",
            "other": {
                "thing": "stuff",
                "nested": "remaining"
            },
            "third": "thing"
        });
        event.as_mut_log().insert("message", message);

        let event_out = encoder.encode_event(event).unwrap().into_parts().0;
        let event_out = event_out.as_object().unwrap();

        assert_eq!(event_out.get("line"), Some(&json!("hello world - stuff")));
        assert_eq!(
            event_out.get("meta"),
            Some(&json!(
                "{\"other\":{\"nested\":\"remaining\"},\"third\":\"thing\"}"
            ))
        );
    }

    #[test]
    fn encode_event_object_line() {
        let (config, cx) = load_sink::<MezmoConfig>(
            r#"
            api_key = "mylogtoken"
            hostname = "vector"
            default_env = "acceptance"
            codec.except_fields = ["magic"]
        "#,
        )
        .unwrap();
        let sink = MezmoSink { cx, cfg: config };
        let mut encoder = sink.build_encoder();
        let mut event = Event::Log(LogEvent::from("goodbye world"));

        let message = json!({
            "line": "hello world",
            "other": "stuff",
            "third": "thing"
        });
        event.as_mut_log().insert("message", message);

        let event_out = encoder.encode_event(event).unwrap().into_parts().0;
        let event_out = event_out.as_object().unwrap();

        assert_eq!(
            event_out.get("line"),
            Some(&json!(
                "{\"line\":\"hello world\",\"other\":\"stuff\",\"third\":\"thing\"}"
            ))
        );
        assert!(event_out.get("meta").is_none());
    }

    #[test]
    fn encode_event_app_template() {
        let (config, cx) = load_sink::<MezmoConfig>(
            r#"
            api_key = "mylogtoken"
            hostname = "vector"
            default_env = "acceptance"
            codec.except_fields = ["magic"]
            default_app = "app-name"
            app_template = "{{.message.third}} - {{.message.other.thing}}"
        "#,
        )
        .unwrap();
        let sink = MezmoSink { cx, cfg: config };
        let mut encoder = sink.build_encoder();
        let mut event = Event::Log(LogEvent::from("goodbye world"));

        let message = json!({
            "line": "hello world",
            "other": {
                "thing": "stuff",
                "nested": "remaining"
            },
            "third": "thing"
        });
        event.as_mut_log().insert("message", message);

        let event_out = encoder.encode_event(event).unwrap().into_parts().0;
        let event_out = event_out.as_object().unwrap();

        assert_eq!(event_out.get("app"), Some(&json!("thing - stuff")));
        assert_eq!(
            event_out.get("line"),
            Some(&json!(
                "{\"line\":\"hello world\",\"other\":{\"nested\":\"remaining\"}}"
            ))
        );
        assert!(event_out.get("meta").is_none()); // whole .message went to the line
    }

    #[test]
    fn encode_event_nothing_to_reshape() {
        // Since Log Analysis root-level properties don't contain `message`, there should
        // be nothing to reshape even if the env var is set.

        with_var("MEZMO_RESHAPE_MESSAGE", Some("1"), || {
            let (config, cx) = load_sink::<MezmoConfig>(
                r#"
                api_key = "mylogtoken"
                hostname = "vector"
                app_template = "{{ .message.app }}"
                file_template = "{{ .message.file }}"
                env_template = "{{ .message.env }}"
                default_env = "acceptance"
                codec.except_fields = ["magic"]
            "#,
            )
            .unwrap();
            let sink = MezmoSink { cx, cfg: config };
            let mut encoder = sink.build_encoder();

            let mut event1 = Event::Log(LogEvent::from("hello world"));
            event1.as_mut_log().insert(".message.app", "notvector");
            event1.as_mut_log().insert("magic", "vector");

            let mut event2 = Event::Log(LogEvent::from("hello world"));
            event2.as_mut_log().insert(".message.file", "log.txt");

            let event3 = Event::Log(LogEvent::from("hello world"));

            let mut event4 = Event::Log(LogEvent::from("hello world"));
            event4.as_mut_log().insert(".message.env", "staging");

            let event1_out = encoder.encode_event(event1).unwrap().into_parts().0;
            let event1_out = event1_out.as_object().unwrap();
            let event2_out = encoder.encode_event(event2).unwrap().into_parts().0;
            let event2_out = event2_out.as_object().unwrap();
            let event3_out = encoder.encode_event(event3).unwrap().into_parts().0;
            let event3_out = event3_out.as_object().unwrap();
            let event4_out = encoder.encode_event(event4).unwrap().into_parts().0;
            let event4_out = event4_out.as_object().unwrap();

            assert_eq!(event1_out.get("app"), Some(&json!("notvector")));
            assert_eq!(event2_out.get("file"), Some(&json!("log.txt")));
            assert_eq!(event3_out.get("app"), Some(&json!("vector")));
            assert_eq!(event3_out.get("env"), Some(&json!("acceptance")));
            assert_eq!(event4_out.get("env"), Some(&json!("staging")));
        });
    }

    #[test]
    fn render_key_la_values() {
        let (config, cx) = load_sink::<MezmoConfig>(
            r#"
            api_key = "mylogtoken"
            hostname = "vector"
            mac_template = "{{ .metadata.query.mac }}"
            ip_template = "{{ .metadata.query.ip }}"
            tags = ["{{ .metadata.query.tags }}", "tag_3"]
        "#,
        )
        .unwrap();
        let sink = MezmoSink { cx, cfg: config };
        let encoder = sink.build_encoder();

        let message_object = json!({
        "message": "hello world",
        "_file": "log.txt",
        "env": "staging",
        "_ts": "1682022085309",
        "_meta": {
            "first": "prop"
        }
        });
        let metadata_object = json!({
            "query": {
                "app": "la_app",
                "ip": "127.0.0.1",
                "mac": "some-mac-addr",
                "tags": ["tag_1", "tag_2"]
            }
        });
        let mut event = Event::Log(LogEvent::from("hello world"));
        event.as_mut_log().insert(".message", message_object);
        event.as_mut_log().insert(".metadata", metadata_object);

        let key = encoder.render_key(&event).unwrap();

        assert_eq!(key.hostname, "vector".to_string());
        assert_eq!(key.ip, Some("127.0.0.1".to_string()));
        assert_eq!(key.mac, Some("some-mac-addr".to_string()));
        assert_eq!(
            key.tags,
            Some(vec![
                "tag_1".to_string(),
                "tag_2".to_string(),
                "tag_3".to_string()
            ])
        );
    }

    #[test]
    fn encode_event_render_key_host_error() {
        let (config, cx) = load_sink::<MezmoConfig>(
            r#"
            api_key = "mylogtoken"
            hostname = "{{ .metadata.query.host }}"
            mac_template = "{{ .metadata.query.mac }}"
            ip_template = "{{ .metadata.query.ip }}"
            line_field = ".message.message"
        "#,
        )
        .unwrap();
        let sink = MezmoSink { cx, cfg: config };
        let mut encoder = sink.build_encoder();

        let message_object = json!({
        "message": "hello world",
        "_file": "log.txt",
        "env": "staging",
        "_ts": "1682022085309",
        "_meta": {
            "first": "prop"
        }
        });
        let metadata_object = json!({
            "query": {
                "app": "la_app"
            }
        });
        let mut event = Event::Log(LogEvent::from("hello world"));
        event.as_mut_log().insert(".message", message_object);
        event.as_mut_log().insert(".metadata", metadata_object);

        let event_out = encoder.encode_event(event);
        assert!(event_out.is_none());
    }

    #[test]
    fn encode_event_render_key_optional_error() {
        let (config, cx) = load_sink::<MezmoConfig>(
            r#"
            api_key = "mylogtoken"
            hostname = "vector"
            tags = ["{{ .metadata.query.tags }}"]
            ip_template = "{{ .metadata.query.ip }}"
            mac_template = "{{ .metadata.query.mac }}"
            line_field = ".message.message"
        "#,
        )
        .unwrap();
        let sink = MezmoSink { cx, cfg: config };
        let mut encoder = sink.build_encoder();

        let message_object = json!({
        "message": "hello world",
        "_file": "log.txt",
        "env": "staging",
        "_ts": "1682022085309",
        "_meta": {
            "first": "prop"
        }
        });
        let metadata_object = json!({
            "query": {
                "app": "la_app"
            }
        });
        let mut event = Event::Log(LogEvent::from("hello world"));
        event.as_mut_log().insert(".message", message_object);
        event.as_mut_log().insert(".metadata", metadata_object);

        let event_out = encoder.encode_event(event).unwrap().into_parts().0;
        let event_out = event_out.as_object().unwrap();
        // Template errors on optional params don't stop encoding
        assert_eq!(event_out.get("line"), Some(&json!("hello world")));
        assert_eq!(event_out.get(ORIGINATING_USER_AGENT_KEY), None);
    }

    #[test]
    fn encode_event_from_logdna_agent_default_user_agent_field() {
        let (config, cx) = load_sink::<MezmoConfig>(
            r#"
            api_key = "mylogtoken"
            hostname = "vector"
            tags = ["{{ .metadata.query.tags }}"]
            ip_template = "{{ .metadata.query.ip }}"
            mac_template = "{{ .metadata.query.mac }}"
            line_field = ".message.message"
        "#,
        )
        .unwrap();
        let sink = MezmoSink { cx, cfg: config };
        let mut encoder = sink.build_encoder();

        let message_object = json!({
        "message": "hello world",
        "_file": "log.txt",
        "env": "staging",
        "_ts": "1682022085309",
        "_meta": {
            "first": "prop"
        }
        });
        let metadata_object = json!({
            "query": {
                "app": "la_app"
            },
            "headers": {
                "accept-charset": "utf8",
                "connection": "keep-alive",
                "content-length": "572",
                "content-type": "application/json",
                "host": "pipeline.use.dev.logdna.net",
                "user-agent": "logdna-agent/3.9.1 (Linux Mint/20.3)",
                "x-pipeline-source-type": "mezmo-agent"
            }
        });
        let mut event = Event::Log(LogEvent::from("hello world"));
        event.as_mut_log().insert(".message", message_object);
        event.as_mut_log().insert(".metadata", metadata_object);

        let event_out = encoder.encode_event(event).unwrap().into_parts().0;
        let event_out = event_out.as_object().unwrap();

        assert_eq!(event_out.get("line"), Some(&json!("hello world")));
        assert_eq!(
            event_out.get(ORIGINATING_USER_AGENT_KEY),
            Some(&json!("logdna-agent/3.9.1 (Linux Mint/20.3)"))
        );
    }

    #[test]
    fn encode_event_from_logdna_agent_configured_user_agent_field() {
        let (config, cx) = load_sink::<MezmoConfig>(
            r#"
            api_key = "mylogtoken"
            hostname = "vector"
            tags = ["{{ .metadata.query.tags }}"]
            ip_template = "{{ .metadata.query.ip }}"
            mac_template = "{{ .metadata.query.mac }}"
            line_field = ".message.message"
            originating_user_agent_field = ".metadata.query.user_agent_query"
        "#,
        )
        .unwrap();
        let sink = MezmoSink { cx, cfg: config };
        let mut encoder = sink.build_encoder();

        let message_object = json!({
        "message": "hello world",
        "_file": "log.txt",
        "env": "staging",
        "_ts": "1682022085309",
        "_meta": {
            "first": "prop"
        }
        });
        let metadata_object = json!({
            "query": {
                "app": "la_app",
                "user_agent_query": "query-agent"
            },
            "headers": {
                "accept-charset": "utf8",
                "connection": "keep-alive",
                "content-length": "572",
                "content-type": "application/json",
                "host": "pipeline.use.dev.logdna.net",
                "user-agent": "logdna-agent/3.9.1 (Linux Mint/20.3)",
                "x-pipeline-source-type": "mezmo-agent"
            }
        });
        let mut event = Event::Log(LogEvent::from("hello world"));
        event.as_mut_log().insert(".message", message_object);
        event.as_mut_log().insert(".metadata", metadata_object);

        let event_out = encoder.encode_event(event).unwrap().into_parts().0;
        let event_out = event_out.as_object().unwrap();

        assert_eq!(event_out.get("line"), Some(&json!("hello world")));
        assert_eq!(
            event_out.get(ORIGINATING_USER_AGENT_KEY),
            Some(&json!("query-agent"))
        );
    }

    async fn smoke_start(
        status_code: StatusCode,
        batch_status: BatchStatus,
    ) -> (
        Vec<&'static str>,
        Vec<Vec<String>>,
        mpsc::Receiver<(Parts, bytes::Bytes)>,
    ) {
        let (mut config, cx) = load_sink::<MezmoConfig>(
            r#"
            api_key = "mylogtoken"
            ip_template = "127.0.0.1"
            mac_template = "some-mac-addr"
            hostname = "{{ hostname }}"
            route = "/test"
            tags = ["{{ test }}", "maybeanothertest"]
        "#,
        )
        .unwrap();

        // Make sure we can build the config
        _ = config.build(cx.clone()).await.unwrap();

        let addr = next_addr();
        // Swap out the host so we can force send it
        // to our local server
        let endpoint = UriSerde {
            uri: format!("http://{addr}").parse::<http::Uri>().unwrap(),
            auth: None,
        };
        config.endpoint = endpoint;

        let (sink, _) = config.build(cx).await.unwrap();

        let (rx, _trigger, server) = build_test_server_status(addr, status_code);
        tokio::spawn(server);

        let lines = random_lines(100).take(10).collect::<Vec<_>>();
        let mut events = Vec::new();
        let hosts = vec!["host0", "host1"];

        let (batch, mut receiver) = BatchNotifier::new_with_receiver();
        let mut partitions = vec![Vec::new(), Vec::new()];
        // Create 10 events where the first one contains custom
        // fields that are not just `message`.
        for (i, line) in lines.iter().enumerate() {
            let mut event = LogEvent::from(line.as_str()).with_batch_notifier(&batch);
            let p = i % 2;
            event.insert("hostname", hosts[p]);
            event.insert("test", "stuff");

            partitions[p].push(line.into());
            events.push(Event::Log(event));
        }
        drop(batch);

        let events = stream::iter(events).map(Into::into);
        sink.run(events).await.expect("Running sink failed");

        assert_eq!(receiver.try_recv(), Ok(batch_status));

        (hosts, partitions, rx)
    }

    #[tokio::test]
    async fn smoke_fails() {
        let (_hosts, _partitions, mut rx) =
            smoke_start(StatusCode::FORBIDDEN, BatchStatus::Rejected).await;
        assert!(matches!(rx.try_next(), Err(mpsc::TryRecvError { .. })));
    }

    #[tokio::test]
    async fn smoke() {
        assert_sink_compliance(&HTTP_SINK_TAGS, async {
            let (hosts, partitions, mut rx) =
                smoke_start(StatusCode::OK, BatchStatus::Delivered).await;

            for _ in 0..partitions.len() {
                let output = rx.next().await.unwrap();

                let request = &output.0;
                let body: serde_json::Value = serde_json::from_slice(&output.1[..]).unwrap();

                let query = request.uri.query().unwrap();
                let path = request.uri.path().to_string();
                assert_eq!(path, "/test");

                let (p, _) = hosts
                    .iter()
                    .enumerate()
                    .find(|(_, host)| query.contains(&format!("hostname={host}")))
                    .expect("invalid hostname");
                let lines = &partitions[p];

                assert!(query.contains("ip=127.0.0.1"));
                assert!(query.contains("mac=some-mac-addr"));
                assert!(query.contains("tags=stuff%2Cmaybeanothertest"));

                let output = body
                    .as_object()
                    .unwrap()
                    .get("lines")
                    .unwrap()
                    .as_array()
                    .unwrap();

                for (i, line) in output.iter().enumerate() {
                    // All lines are json objects
                    let line = line.as_object().unwrap();

                    assert_eq!(line.get("app"), Some(&json!("vector")));
                    assert_eq!(line.get("env"), Some(&json!("production")));
                    assert_eq!(line.get("line"), Some(&json!(lines[i])));

                    assert!(line.get("meta").is_none());
                }
            }
        })
        .await;
    }
}<|MERGE_RESOLUTION|>--- conflicted
+++ resolved
@@ -654,11 +654,7 @@
     fn build_uri(&self, query: &str) -> Uri {
         let host = &self.endpoint.uri;
 
-<<<<<<< HEAD
         let uri = format!("{}{}?{}", host, self.route.trim_matches('/'), query);
-=======
-        let uri = format!("{host}{PATH}?{query}");
->>>>>>> dc7e7927
 
         uri.parse::<http::Uri>()
             .expect("This should be a valid uri")
