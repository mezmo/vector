use std::collections::BTreeMap;
use std::time::SystemTime;

use crate::user_log_error;
use crate::{
    codecs::Transformer,
    config::{AcknowledgementsConfig, GenerateConfig, Input, SinkConfig, SinkContext},
    event::Event,
    http::{Auth, HttpClient},
    mezmo::user_trace::MezmoUserLog,
    schema,
    sinks::util::{
        http::{HttpEventEncoder, HttpSink, PartitionHttpSink},
        BatchConfig, BoxedRawValue, JsonArrayBuffer, PartitionBuffer, PartitionInnerBuffer,
        RealtimeSizeBasedDefaultBatchSettings, TowerRequestConfig, UriSerde,
    },
    template::{Template, TemplateRenderingError},
};
use bytes::Bytes;
use futures::{FutureExt, SinkExt};
use http::{Request, StatusCode, Uri};
use serde_json::json;
use vector_lib::configurable::configurable_component;
use vector_lib::lookup::PathPrefix;
use vector_lib::sensitive_string::SensitiveString;
use vrl::value::{Kind, Value};

const DEFAULT_ROUTE: &str = "logs/ingest";
const LINE_KEY: &str = "line";
const META_KEY: &str = "meta";
const TIMESTAMP_KEY: &str = "timestamp";
const APP_KEY: &str = "app";
const FILE_KEY: &str = "file";
const ENV_KEY: &str = "env";
const ORIGINATING_USER_AGENT_KEY: &str = "_originating_user_agent";
const DEFAULT_VALUE: Value = Value::Null;

/// Configuration for the `logdna` sink.
#[configurable_component(sink("logdna", "Deliver log event data to LogDNA."))]
#[configurable(metadata(
    deprecated = "The `logdna` sink has been renamed. Please use `mezmo` instead."
))]
#[derive(Clone, Debug)]
pub struct LogdnaConfig(MezmoConfig);

impl GenerateConfig for LogdnaConfig {
    fn generate_config() -> toml::Value {
        <MezmoConfig as GenerateConfig>::generate_config()
    }
}

#[async_trait::async_trait]
#[typetag::serde(name = "logdna")]
impl SinkConfig for LogdnaConfig {
    async fn build(
        &self,
        cx: SinkContext,
    ) -> crate::Result<(super::VectorSink, super::Healthcheck)> {
        warn!("DEPRECATED: The `logdna` sink has been renamed. Please use `mezmo` instead.");
        self.0.build(cx).await
    }

    fn input(&self) -> Input {
        self.0.input()
    }

    fn acknowledgements(&self) -> &AcknowledgementsConfig {
        self.0.acknowledgements()
    }
}

/// Configuration for the `mezmo` (formerly `logdna`) sink.
#[configurable_component(sink("mezmo", "Deliver log event data to Mezmo."))]
#[derive(Clone, Debug)]
pub struct MezmoConfig {
    /// Connection config

    /// The Ingestion API key.
    #[configurable(metadata(docs::examples = "${LOGDNA_API_KEY}"))]
    #[configurable(metadata(docs::examples = "ef8d5de700e7989468166c40fc8a0ccd"))]
    api_key: SensitiveString,

    /// The HTTP endpoint to send logs to.
    ///
    /// Both IP address and hostname are accepted formats.
    #[serde(alias = "host")]
    #[serde(default = "default_endpoint")]
    #[configurable(metadata(docs::examples = "http://127.0.0.1"))]
    #[configurable(metadata(docs::examples = "http://example.com"))]
    endpoint: UriSerde,

    /// The HTTP route to use for the ingestion endpoint
    #[serde(default = "default_route")]
    route: String,

    /// Line object config options
    /// Whether or not to use the entire message object as the line,
    /// mutually exclusive with below line options
    use_message_as_line: Option<bool>,

    /// Optional line field selector, only one of `line_field` and `line_template` can be specified
    line_field: Option<String>,

    /// Optional line template, only one of `line_field` and `line_template` can be specified
    line_template: Option<Template>,

    /// Optional meta field location
    meta_field: Option<String>,

    /// Optional field selector for the log line's timestamp
    timestamp_field: Option<String>,

    /// Optional app template
    app_template: Option<Template>,

    /// Optional template for the file that supplied the log line
    file_template: Option<Template>,

    /// Optional template for the environment the log line came from
    env_template: Option<Template>,

    /// field selector for the originating user agent to forward to Mezmo
    #[configurable(metadata(docs::examples = ".metadata.headers.\"user-agent\""))]
    #[serde(default = "default_originating_user_agent_field")]
    originating_user_agent_field: String,

    /// Query config options

    /// The hostname that will be attached to each batch of events.
    #[configurable(metadata(docs::examples = "${HOSTNAME}"))]
    #[configurable(metadata(docs::examples = "my-local-machine"))]
    hostname: Template,

    /// Template used for MAC addressing
    mac_template: Option<Template>,

    /// The MAC address that will be attached to each batch of events.
    #[configurable(metadata(docs::examples = "my-mac-address"))]
    #[configurable(metadata(docs::human_name = "MAC Address"))]
    mac: Option<String>,

    /// Templating used for IP addressing
    ip_template: Option<Template>,

    /// The IP address that will be attached to each batch of events.
    #[configurable(metadata(docs::examples = "0.0.0.0"))]
    #[configurable(metadata(docs::human_name = "IP Address"))]
    ip: Option<String>,

    /// The tags that are attached to each batch of events.
    #[configurable(metadata(docs::examples = "tag1"))]
    #[configurable(metadata(docs::examples = "tag2"))]
    tags: Option<Vec<Template>>,

    #[configurable(derived)]
    #[serde(default, skip_serializing_if = "crate::serde::is_default")]
    pub encoding: Transformer,

    /// The default app that is set for events that do not contain a `file` or `app` field.
    #[serde(default = "default_app")]
    #[configurable(metadata(docs::examples = "my-app"))]
    default_app: String,

    /// The default environment that is set for events that do not contain an `env` field.
    #[serde(default = "default_env")]
    #[configurable(metadata(docs::examples = "staging"))]
    default_env: String,

    #[configurable(derived)]
    #[serde(default)]
    batch: BatchConfig<RealtimeSizeBasedDefaultBatchSettings>,

    #[configurable(derived)]
    #[serde(default)]
    request: TowerRequestConfig,

    #[configurable(derived)]
    #[serde(
        default,
        deserialize_with = "crate::serde::bool_or_struct",
        skip_serializing_if = "crate::serde::is_default"
    )]
    acknowledgements: AcknowledgementsConfig,
}

fn default_endpoint() -> UriSerde {
    UriSerde {
        uri: Uri::from_static("https://logs.mezmo.com"),
        auth: None,
    }
}

fn default_app() -> String {
    "vector".to_owned()
}

fn default_route() -> String {
    DEFAULT_ROUTE.to_owned()
}

fn default_env() -> String {
    "production".to_owned()
}

fn default_originating_user_agent_field() -> String {
    ".metadata.headers.\"user-agent\"".to_owned()
}

impl GenerateConfig for MezmoConfig {
    fn generate_config() -> toml::Value {
        toml::from_str(
            r#"hostname = "hostname"
            api_key = "${LOGDNA_API_KEY}""#,
        )
        .unwrap()
    }
}

#[async_trait::async_trait]
#[typetag::serde(name = "mezmo")]
impl SinkConfig for MezmoConfig {
    async fn build(
        &self,
        cx: SinkContext,
    ) -> crate::Result<(super::VectorSink, super::Healthcheck)> {
        if self.use_message_as_line.unwrap_or(false)
            && (self.line_field.is_some()
                || self.line_template.is_some()
                || self.meta_field.is_some()
                || self.timestamp_field.is_some()
                || self.app_template.is_some()
                || self.file_template.is_some()
                || self.env_template.is_some())
        {
            return Err(
                "`use_message_as_line` may not be specified with other line config options".into(),
            );
        }

        if self.line_field.is_some() && self.line_template.is_some() {
            return Err("only one of `line_field` and `line_template` can be provided".into());
        }

        let request_settings = self.request.into_settings();
        let batch_settings = self.batch.into_batch_settings()?;
        let client = HttpClient::new(None, cx.proxy())?;

        let mezmo_sink = MezmoSink {
            cx: cx.clone(),
            cfg: self.clone(),
        };

        let sink = PartitionHttpSink::new(
            mezmo_sink,
            PartitionBuffer::new(JsonArrayBuffer::new(batch_settings.size)),
            request_settings,
            batch_settings.timeout,
            client.clone(),
            cx,
        )
        .sink_map_err(|error| error!(message = "Fatal mezmo sink error.", %error));

        let healthcheck = healthcheck(self.clone(), client).boxed();

        #[allow(deprecated)]
        Ok((super::VectorSink::from_event_sink(sink), healthcheck))
    }

    fn input(&self) -> Input {
        let requirement = schema::Requirement::empty()
            .optional_meaning("timestamp", Kind::timestamp())
            .optional_meaning("message", Kind::bytes());

        Input::log().with_schema_requirement(requirement)
    }

    fn acknowledgements(&self) -> &AcknowledgementsConfig {
        &self.acknowledgements
    }
}

#[derive(Hash, Eq, PartialEq, Clone)]
pub struct PartitionKey {
    hostname: String,
    tags: Option<Vec<String>>,
    ip: Option<String>,
    mac: Option<String>,
}

pub struct MezmoEventEncoder {
    cx: SinkContext,
    use_message_as_line: Option<bool>,
    line_field: Option<String>,
    line_template: Option<Template>,
    meta_field: Option<String>,
    timestamp_field: Option<String>,
    app_template: Option<Template>,
    file_template: Option<Template>,
    env_template: Option<Template>,
    hostname: Template,
    tags: Option<Vec<Template>>,
    ip_template: Option<Template>,
    mac_template: Option<Template>,
    transformer: Transformer,
    default_app: String,
    default_env: String,
    originating_user_agent_field: String,
}

impl MezmoEventEncoder {
    fn render_key(&self, event: &Event) -> Option<PartitionKey> {
        let tags = self
            .tags
            .as_ref()
            .map(|tags| {
                let mut vec = Vec::with_capacity(tags.len());
                for tag in tags {
                    let t = tag.render_string(event);
                    match t {
                        Ok(t) => {
                            let tags = serde_json::from_str(&t).unwrap_or_else(|_| vec![t]);
                            vec.extend_from_slice(&tags);
                        }
                        Err(error) => {
                            self.log_template_error("tag", error, false);
                        }
                    }
                }
                if !vec.is_empty() {
                    Some(vec)
                } else {
                    None
                }
            })
            .unwrap_or(None);
        let ip = self
            .ip_template
            .as_ref()
            .map(|i| {
                let m = i.render_string(event);
                match m {
                    Ok(m) => Some(m),
                    Err(error) => {
                        self.log_template_error("ip", error, false);
                        None
                    }
                }
            })
            .unwrap_or(None);
        let mac = self
            .mac_template
            .as_ref()
            .map(|m| {
                let s = m.render_string(event);
                match s {
                    Ok(s) => Some(s),
                    Err(error) => {
                        self.log_template_error("mac", error, false);
                        None
                    }
                }
            })
            .unwrap_or(None);

        let hostname_result = self.hostname.render_string(event);
        match hostname_result {
            Ok(hostname) => Some(PartitionKey {
                hostname,
                tags,
                ip,
                mac,
            }),
            Err(error) => {
                self.log_template_error("hostname", error, false);
                None // hostname is required by ingest API, so fail key generation without it
            }
        }
    }
    fn log_template_error(&self, field: &str, error: TemplateRenderingError, drop_event: bool) {
        emit!(crate::internal_events::TemplateRenderingError {
            error: error.clone(),
            field: Some(field),
            drop_event,
        });
        user_log_error!(
            self.cx.mezmo_ctx,
            Value::from(format!("{field} template error - {error}"))
        );
    }
}

impl HttpEventEncoder<PartitionInnerBuffer<serde_json::Value, PartitionKey>> for MezmoEventEncoder {
    fn encode_event(
        &mut self,
        mut event: Event,
    ) -> Option<PartitionInnerBuffer<serde_json::Value, PartitionKey>> {
        let key = self.render_key(&event)?;
        let message_key = crate::config::log_schema()
            .message_key_target_path()
            .unwrap();

        self.transformer.transform(&mut event);
        let mut log = event.into_log();

        let mut map = serde_json::map::Map::new();

        if let Some(user_agent) = log.get(self.originating_user_agent_field.as_str()) {
            map.insert(ORIGINATING_USER_AGENT_KEY.to_string(), json!(user_agent));
        }

        if self.use_message_as_line.unwrap_or(false) {
            log.remove(message_key)
                .unwrap_or(Value::Object(BTreeMap::new()))
                .as_object()
                .unwrap_or(&BTreeMap::new())
                .iter()
                .for_each(|(key, value)| {
                    let map_key = key.to_string();
                    // Ensure the line property is a string
                    // Note: Value stores strings as bytes
                    if map_key == *LINE_KEY && !value.is_bytes() {
                        map.insert(map_key, json!(value.to_string()));
                    } else {
                        map.insert(map_key, json!(value));
                    }
                });
        } else {
            let mut paths_to_remove = Vec::new();
            // line
            if let Some(line_template) = &self.line_template {
                match line_template.render_string(&log) {
                    Ok(line) => {
                        // Remove the template parts later so we don't put them in the meta
                        let parts = line_template.get_fields().unwrap_or_default();
                        for path in &parts {
                            paths_to_remove.push(path.to_owned());
                        }
                        map.insert(LINE_KEY.to_string(), json!(line));
                    }
                    Err(error) => {
                        self.log_template_error("line", error, true);
                    }
                };
            } else if let Some(path) = &self.line_field {
                paths_to_remove.push(path.to_string());
                let line = log.get(path.as_str()).unwrap_or(&DEFAULT_VALUE);
                match line.is_object() {
                    false => map.insert(LINE_KEY.to_string(), json!(line)),
                    true => {
                        let encoded = serde_json::to_string(&line)
                            .ok()
                            .unwrap_or_else(|| "".into());
                        map.insert(LINE_KEY.to_string(), json!(encoded))
                    }
                };
            }
            // meta
            if let Some(path) = &self.meta_field {
                if let Some(meta) = log.get(path.as_str()) {
                    paths_to_remove.push(path.to_string());
                    map.insert(META_KEY.to_string(), json!(meta));
                }
            }
            // timestamp
            if let Some(path) = &self.timestamp_field {
                if let Some(ts) = log.get(path.as_str()) {
                    paths_to_remove.push(path.to_string());
                    map.insert(TIMESTAMP_KEY.to_string(), json!(ts));
                }
            } else {
                let timestamp = match crate::config::log_schema().timestamp_key() {
                    Some(timestamp_key) => match log.remove((PathPrefix::Event, timestamp_key)) {
                        Some(timestamp) => timestamp,
                        None => chrono::Utc::now().into(),
                    },
                    None => chrono::Utc::now().into(),
                };
                map.insert(TIMESTAMP_KEY.to_string(), json!(timestamp));
            }
            // app
            if let Some(app_template) = &self.app_template {
                match app_template.render_string(&log) {
                    Ok(app) => {
                        // Remove the template parts so we don't put them in the meta
                        let parts = app_template.get_fields().unwrap_or_default();
                        for path in &parts {
                            paths_to_remove.push(path.to_owned());
                        }
                        map.insert(APP_KEY.to_string(), json!(app));
                    }
                    Err(error) => {
                        self.log_template_error("app", error, false);
                    }
                };
            }
            // file
            if let Some(file_template) = &self.file_template {
                match file_template.render_string(&log) {
                    Ok(file) => {
                        // Remove the template parts so we don't put them in the meta
                        let parts = file_template.get_fields().unwrap_or_default();
                        for path in &parts {
                            paths_to_remove.push(path.to_owned());
                        }
                        map.insert(FILE_KEY.to_string(), json!(file));
                    }
                    Err(error) => {
                        self.log_template_error("file", error, false);
                    }
                };
            }
            // app fallback
            if !map.contains_key(APP_KEY) && !map.contains_key(FILE_KEY) {
                map.insert(APP_KEY.to_string(), json!(self.default_app));
            }
            // env
            if let Some(env_template) = &self.env_template {
                match env_template.render_string(&log) {
                    Ok(env) => {
                        // Remove the template parts so we don't put them in the meta
                        let parts = env_template.get_fields().unwrap_or_default();
                        for path in &parts {
                            paths_to_remove.push(path.to_owned());
                        }
                        map.insert(ENV_KEY.to_string(), json!(env));
                    }
                    Err(error) => {
                        self.log_template_error("env", error, false);
                    }
                };
            }
            if !map.contains_key(ENV_KEY) {
                map.insert(ENV_KEY.to_string(), json!(self.default_env));
            }
            //
            // Handle catch-all cases
            //
            // Remove used properties
            for path in paths_to_remove {
                log.remove(path.as_str());
            }
            // Handle the default whole message as line or remaining message as meta cases
            //  after removing other used properties if either is unassigned
            let catch_all_key = if !map.contains_key(LINE_KEY) {
                Some(LINE_KEY)
            } else if !map.contains_key(META_KEY) {
                Some(META_KEY)
            } else {
                None
            };
            if let (Some(message), Some(catch_all_key)) = (log.remove(message_key), catch_all_key) {
                if message.is_object() {
                    let encoded = serde_json::to_string(&message)
                        .ok()
                        .unwrap_or_else(|| "".into());
                    map.insert(catch_all_key.to_string(), json!(encoded));
                } else {
                    map.insert(catch_all_key.to_string(), json!(message));
                }
            }
        };

        Some(PartitionInnerBuffer::new(map.into(), key))
    }
}

<<<<<<< HEAD
#[derive(Clone, derivative::Derivative)]
#[derivative(Debug)]
struct MezmoSink {
    #[derivative(Debug = "ignore")]
    cx: SinkContext,
    cfg: MezmoConfig,
}

#[async_trait::async_trait]
impl HttpSink for MezmoSink {
=======
impl HttpSink for MezmoConfig {
>>>>>>> ea0ec6f4
    type Input = PartitionInnerBuffer<serde_json::Value, PartitionKey>;
    type Output = PartitionInnerBuffer<Vec<BoxedRawValue>, PartitionKey>;
    type Encoder = MezmoEventEncoder;

    fn build_encoder(&self) -> Self::Encoder {
        MezmoEventEncoder {
            cx: self.cx.clone(),
            use_message_as_line: self.cfg.use_message_as_line,
            line_field: self.cfg.line_field.clone(),
            line_template: self.cfg.line_template.clone(),
            meta_field: self.cfg.meta_field.clone(),
            timestamp_field: self.cfg.timestamp_field.clone(),
            app_template: self.cfg.app_template.clone(),
            file_template: self.cfg.file_template.clone(),
            env_template: self.cfg.env_template.clone(),
            hostname: self.cfg.hostname.clone(),
            tags: self.cfg.tags.clone(),
            ip_template: self.cfg.ip_template.clone(),
            mac_template: self.cfg.mac_template.clone(),
            transformer: self.cfg.encoding.clone(),
            default_app: self.cfg.default_app.clone(),
            default_env: self.cfg.default_env.clone(),
            originating_user_agent_field: self.cfg.originating_user_agent_field.clone(),
        }
    }

    async fn build_request(&self, output: Self::Output) -> crate::Result<http::Request<Bytes>> {
        let (events, key) = output.into_parts();
        let mut query = url::form_urlencoded::Serializer::new(String::new());

        let now = SystemTime::now()
            .duration_since(SystemTime::UNIX_EPOCH)
            .expect("Time can't drift behind the epoch!")
            .as_millis();

        query.append_pair("hostname", &key.hostname);
        query.append_pair("now", &now.to_string());

        if let Some(mac) = &key.mac {
            query.append_pair("mac", mac);
        }

        if let Some(ip) = &key.ip {
            query.append_pair("ip", ip);
        }

        if let Some(tags) = &key.tags {
            let tags = tags.join(",");
            query.append_pair("tags", &tags);
        }

        let query = query.finish();

        let body = crate::serde::json::to_bytes(&json!({
            "lines": events,
        }))
        .unwrap()
        .freeze();

        let uri = self.cfg.build_uri(&query);

        let mut request = Request::builder()
            .uri(uri)
            .method("POST")
            .header("Content-Type", "application/json")
            .header("x-response-format", "pipeline")
            .body(body)
            .unwrap();

        let auth = Auth::Basic {
            user: self.cfg.api_key.inner().to_string(),
            password: SensitiveString::default(),
        };

        auth.apply(&mut request);

        Ok(request)
    }
}

impl MezmoConfig {
    fn build_uri(&self, query: &str) -> Uri {
        let host = &self.endpoint.uri;

        let uri = format!("{}{}?{}", host, self.route.trim_matches('/'), query);

        uri.parse::<http::Uri>()
            .expect("This should be a valid uri")
    }
}

async fn healthcheck(config: MezmoConfig, client: HttpClient) -> crate::Result<()> {
    let uri = config.build_uri("");
    let req = Request::post(uri).body(hyper::Body::empty()).unwrap();

    let res = client.send(req).await?;

    if res.status().is_server_error() {
        return Err("Server returned a server error".into());
    }

    if res.status() == StatusCode::FORBIDDEN {
        return Err("Token is not valid, 403 returned.".into());
    }

    Ok(())
}

#[cfg(test)]
mod tests {
    use futures::{channel::mpsc, StreamExt};
    use futures_util::stream;
    use http::{request::Parts, StatusCode};
    use serde_json::json;
    use temp_env::with_var;
    use vector_lib::event::{BatchNotifier, BatchStatus, Event, LogEvent};

    use super::*;
    use crate::{
        config::SinkConfig,
        sinks::util::test::{build_test_server_status, load_sink},
        test_util::{
            components::{assert_sink_compliance, HTTP_SINK_TAGS},
            next_addr, random_lines,
        },
    };

    #[test]
    fn generate_config() {
        crate::test_util::test_generate_config::<MezmoConfig>();
    }

    #[tokio::test]
    async fn build_config_both_line_options() {
        let (config, cx) = load_sink::<MezmoConfig>(
            r#"
            api_key = "mylogtoken"
            hostname = "vector"
            default_env = "acceptance"
            codec.except_fields = ["magic"]
            line_field = ".message.line"
            line_template = "{{.message.line}} - {{.message.other.thing}}"
        "#,
        )
        .unwrap();

        let built = config.build(cx).await;
        assert!(built.is_err());
    }

    #[tokio::test]
    async fn build_config_whole_message_line_field() {
        let (config, cx) = load_sink::<MezmoConfig>(
            r#"
            api_key = "mylogtoken"
            hostname = "vector"
            default_env = "acceptance"
            codec.except_fields = ["magic"]
            line_field = ".message.line"
            use_message_as_line = true
        "#,
        )
        .unwrap();

        let built = config.build(cx).await;
        assert!(built.is_err());
    }

    #[test]
    fn encode_event_message_as_line_string_line() {
        let (config, cx) = load_sink::<MezmoConfig>(
            r#"
            api_key = "mylogtoken"
            hostname = "vector"
            codec.except_fields = ["magic"]
            use_message_as_line = true
        "#,
        )
        .unwrap();
        let sink = MezmoSink { cx, cfg: config };
        let mut encoder = sink.build_encoder();

        let payload = json!({"code": 200});
        let mut event = Event::Log(LogEvent::try_from(payload).unwrap());

        let message = json!({
            "line": "hello world",
            "app": "awesome_app",
            "other": "stuff",
            "meta": {
                "thing": "things"
            }
        });
        event.as_mut_log().insert("message", message);

        let event_out = encoder.encode_event(event).unwrap().into_parts().0;
        let event_out = event_out.as_object().unwrap();

        assert_eq!(event_out.get("line"), Some(&json!("hello world")));
        assert_eq!(event_out.get("app"), Some(&json!("awesome_app")));
        assert_eq!(event_out.get("meta"), Some(&json!({"thing": "things"})));
        assert_eq!(event_out.get("other"), Some(&json!("stuff")));
    }

    #[test]
    fn encode_event_message_as_line_object_line() {
        let (config, cx) = load_sink::<MezmoConfig>(
            r#"
            api_key = "mylogtoken"
            hostname = "vector"
            codec.except_fields = ["magic"]
            use_message_as_line = true
        "#,
        )
        .unwrap();
        let sink = MezmoSink { cx, cfg: config };
        let mut encoder = sink.build_encoder();

        let payload = json!({"code": 200});
        let mut event = Event::Log(LogEvent::try_from(payload).unwrap());

        let message = json!({
            "line": {
              "log": "hello world",
              "stream": "stdout"
            },
            "app": "awesome_app",
            "other": "stuff",
            "meta": {
                "thing": "things"
            }
        });
        event.as_mut_log().insert("message", message);

        let event_out = encoder.encode_event(event).unwrap().into_parts().0;
        let event_out = event_out.as_object().unwrap();

        assert_eq!(
            event_out.get("line"),
            Some(&json!(
                "{ \"log\": \"hello world\", \"stream\": \"stdout\" }"
            ))
        );
        assert_eq!(event_out.get("app"), Some(&json!("awesome_app")));
        assert_eq!(event_out.get("meta"), Some(&json!({"thing": "things"})));
        assert_eq!(event_out.get("other"), Some(&json!("stuff")));
    }

    #[test]
    fn encode_event_defaults() {
        let (config, cx) = load_sink::<MezmoConfig>(
            r#"
            api_key = "mylogtoken"
            meta_field = ".message._meta"
            hostname = "vector"
            app_template = "{{ .message.app }}"
            file_template = "{{ .message.file }}"
            env_template = "{{ .message.env }}"
            timestamp_field = ".message._ts"
            default_env = "default"
            default_app = "default"
            codec.except_fields = ["magic"]
        "#,
        )
        .unwrap();
        let sink = MezmoSink { cx, cfg: config };
        let mut encoder = sink.build_encoder();

        let event1 = Event::Log(LogEvent::from("hello world"));
        let event1_out = encoder.encode_event(event1).unwrap().into_parts().0;
        let event1_out = event1_out.as_object().unwrap();
        assert_eq!(event1_out.get("app"), Some(&json!("default")));
        assert!(event1_out.get("file").is_none());
        assert_eq!(event1_out.get("env"), Some(&json!("default")));
        assert_eq!(event1_out.get("line"), Some(&json!("hello world")));
        assert!(event1_out.get("meta").is_none());

        let message_object = json!({
        "message": "hello world",
        "app": "notvector",
        "file": "log.txt",
        "env": "staging",
        "first": "prop",
        "_ts": "1682022085309",
        "_meta": {
            "thing": "stuff"
        }
        });
        let mut event2 = Event::Log(LogEvent::from("hello world"));
        event2.as_mut_log().insert(".message", message_object);
        let event2_out = encoder.encode_event(event2).unwrap().into_parts().0;
        let event2_out = event2_out.as_object().unwrap();
        assert_eq!(event2_out.get("app"), Some(&json!("notvector")));
        assert_eq!(event2_out.get("file"), Some(&json!("log.txt")));
        assert_eq!(event2_out.get("env"), Some(&json!("staging")));
        assert_eq!(event2_out.get("timestamp"), Some(&json!("1682022085309")));
        assert_eq!(
            event2_out.get("line"),
            Some(&json!("{\"first\":\"prop\",\"message\":\"hello world\"}"))
        );
        assert_eq!(event2_out.get("meta"), Some(&json!({"thing": "stuff"})));
    }

    #[test]
    fn encode_event_line_field() {
        let (config, cx) = load_sink::<MezmoConfig>(
            r#"
            api_key = "mylogtoken"
            hostname = "vector"
            default_env = "acceptance"
            codec.except_fields = ["magic"]
            line_field = ".message.line"
        "#,
        )
        .unwrap();
        let sink = MezmoSink { cx, cfg: config };
        let mut encoder = sink.build_encoder();

        let payload = json!({
        "code": 200,
        "success": true,
        "payload": {
            "features": [
                "serde",
                "json"
            ]
        }});
        let mut event = Event::Log(LogEvent::try_from(payload).unwrap());

        let message = json!({
            "line": "hello world",
            "other": "stuff"
        });
        event.as_mut_log().insert("message", message);

        let event_out = encoder.encode_event(event).unwrap().into_parts().0;
        let event_out = event_out.as_object().unwrap();

        assert_eq!(event_out.get("line"), Some(&json!("hello world")));
        assert_eq!(event_out.get("meta"), Some(&json!("{\"other\":\"stuff\"}")));
    }

    #[test]
    fn encode_event_line_template() {
        let (config, cx) = load_sink::<MezmoConfig>(
            r#"
            api_key = "mylogtoken"
            hostname = "vector"
            default_env = "acceptance"
            codec.except_fields = ["magic"]
            line_template = "{{.message.line}} - {{.message.other.thing}}"
        "#,
        )
        .unwrap();
        let sink = MezmoSink { cx, cfg: config };
        let mut encoder = sink.build_encoder();
        let mut event = Event::Log(LogEvent::from("goodbye world"));

        let message = json!({
            "line": "hello world",
            "other": {
                "thing": "stuff",
                "nested": "remaining"
            },
            "third": "thing"
        });
        event.as_mut_log().insert("message", message);

        let event_out = encoder.encode_event(event).unwrap().into_parts().0;
        let event_out = event_out.as_object().unwrap();

        assert_eq!(event_out.get("line"), Some(&json!("hello world - stuff")));
        assert_eq!(
            event_out.get("meta"),
            Some(&json!(
                "{\"other\":{\"nested\":\"remaining\"},\"third\":\"thing\"}"
            ))
        );
    }

    #[test]
    fn encode_event_object_line() {
        let (config, cx) = load_sink::<MezmoConfig>(
            r#"
            api_key = "mylogtoken"
            hostname = "vector"
            default_env = "acceptance"
            codec.except_fields = ["magic"]
        "#,
        )
        .unwrap();
        let sink = MezmoSink { cx, cfg: config };
        let mut encoder = sink.build_encoder();
        let mut event = Event::Log(LogEvent::from("goodbye world"));

        let message = json!({
            "line": "hello world",
            "other": "stuff",
            "third": "thing"
        });
        event.as_mut_log().insert("message", message);

        let event_out = encoder.encode_event(event).unwrap().into_parts().0;
        let event_out = event_out.as_object().unwrap();

        assert_eq!(
            event_out.get("line"),
            Some(&json!(
                "{\"line\":\"hello world\",\"other\":\"stuff\",\"third\":\"thing\"}"
            ))
        );
        assert!(event_out.get("meta").is_none());
    }

    #[test]
    fn encode_event_app_template() {
        let (config, cx) = load_sink::<MezmoConfig>(
            r#"
            api_key = "mylogtoken"
            hostname = "vector"
            default_env = "acceptance"
            codec.except_fields = ["magic"]
            default_app = "app-name"
            app_template = "{{.message.third}} - {{.message.other.thing}}"
        "#,
        )
        .unwrap();
        let sink = MezmoSink { cx, cfg: config };
        let mut encoder = sink.build_encoder();
        let mut event = Event::Log(LogEvent::from("goodbye world"));

        let message = json!({
            "line": "hello world",
            "other": {
                "thing": "stuff",
                "nested": "remaining"
            },
            "third": "thing"
        });
        event.as_mut_log().insert("message", message);

        let event_out = encoder.encode_event(event).unwrap().into_parts().0;
        let event_out = event_out.as_object().unwrap();

        assert_eq!(event_out.get("app"), Some(&json!("thing - stuff")));
        assert_eq!(
            event_out.get("line"),
            Some(&json!(
                "{\"line\":\"hello world\",\"other\":{\"nested\":\"remaining\"}}"
            ))
        );
        assert!(event_out.get("meta").is_none()); // whole .message went to the line
    }

    #[test]
    fn encode_event_nothing_to_reshape() {
        // Since Log Analysis root-level properties don't contain `message`, there should
        // be nothing to reshape even if the env var is set.

        with_var("MEZMO_RESHAPE_MESSAGE", Some("1"), || {
            let (config, cx) = load_sink::<MezmoConfig>(
                r#"
                api_key = "mylogtoken"
                hostname = "vector"
                app_template = "{{ .message.app }}"
                file_template = "{{ .message.file }}"
                env_template = "{{ .message.env }}"
                default_env = "acceptance"
                codec.except_fields = ["magic"]
            "#,
            )
            .unwrap();
            let sink = MezmoSink { cx, cfg: config };
            let mut encoder = sink.build_encoder();

            let mut event1 = Event::Log(LogEvent::from("hello world"));
            event1.as_mut_log().insert(".message.app", "notvector");
            event1.as_mut_log().insert("magic", "vector");

            let mut event2 = Event::Log(LogEvent::from("hello world"));
            event2.as_mut_log().insert(".message.file", "log.txt");

            let event3 = Event::Log(LogEvent::from("hello world"));

            let mut event4 = Event::Log(LogEvent::from("hello world"));
            event4.as_mut_log().insert(".message.env", "staging");

            let event1_out = encoder.encode_event(event1).unwrap().into_parts().0;
            let event1_out = event1_out.as_object().unwrap();
            let event2_out = encoder.encode_event(event2).unwrap().into_parts().0;
            let event2_out = event2_out.as_object().unwrap();
            let event3_out = encoder.encode_event(event3).unwrap().into_parts().0;
            let event3_out = event3_out.as_object().unwrap();
            let event4_out = encoder.encode_event(event4).unwrap().into_parts().0;
            let event4_out = event4_out.as_object().unwrap();

            assert_eq!(event1_out.get("app"), Some(&json!("notvector")));
            assert_eq!(event2_out.get("file"), Some(&json!("log.txt")));
            assert_eq!(event3_out.get("app"), Some(&json!("vector")));
            assert_eq!(event3_out.get("env"), Some(&json!("acceptance")));
            assert_eq!(event4_out.get("env"), Some(&json!("staging")));
        });
    }

    #[test]
    fn render_key_la_values() {
        let (config, cx) = load_sink::<MezmoConfig>(
            r#"
            api_key = "mylogtoken"
            hostname = "vector"
            mac_template = "{{ .metadata.query.mac }}"
            ip_template = "{{ .metadata.query.ip }}"
            tags = ["{{ .metadata.query.tags }}", "tag_3"]
        "#,
        )
        .unwrap();
        let sink = MezmoSink { cx, cfg: config };
        let encoder = sink.build_encoder();

        let message_object = json!({
        "message": "hello world",
        "_file": "log.txt",
        "env": "staging",
        "_ts": "1682022085309",
        "_meta": {
            "first": "prop"
        }
        });
        let metadata_object = json!({
            "query": {
                "app": "la_app",
                "ip": "127.0.0.1",
                "mac": "some-mac-addr",
                "tags": ["tag_1", "tag_2"]
            }
        });
        let mut event = Event::Log(LogEvent::from("hello world"));
        event.as_mut_log().insert(".message", message_object);
        event.as_mut_log().insert(".metadata", metadata_object);

        let key = encoder.render_key(&event).unwrap();

        assert_eq!(key.hostname, "vector".to_string());
        assert_eq!(key.ip, Some("127.0.0.1".to_string()));
        assert_eq!(key.mac, Some("some-mac-addr".to_string()));
        assert_eq!(
            key.tags,
            Some(vec![
                "tag_1".to_string(),
                "tag_2".to_string(),
                "tag_3".to_string()
            ])
        );
    }

    #[test]
    fn encode_event_render_key_host_error() {
        let (config, cx) = load_sink::<MezmoConfig>(
            r#"
            api_key = "mylogtoken"
            hostname = "{{ .metadata.query.host }}"
            mac_template = "{{ .metadata.query.mac }}"
            ip_template = "{{ .metadata.query.ip }}"
            line_field = ".message.message"
        "#,
        )
        .unwrap();
        let sink = MezmoSink { cx, cfg: config };
        let mut encoder = sink.build_encoder();

        let message_object = json!({
        "message": "hello world",
        "_file": "log.txt",
        "env": "staging",
        "_ts": "1682022085309",
        "_meta": {
            "first": "prop"
        }
        });
        let metadata_object = json!({
            "query": {
                "app": "la_app"
            }
        });
        let mut event = Event::Log(LogEvent::from("hello world"));
        event.as_mut_log().insert(".message", message_object);
        event.as_mut_log().insert(".metadata", metadata_object);

        let event_out = encoder.encode_event(event);
        assert!(event_out.is_none());
    }

    #[test]
    fn encode_event_render_key_optional_error() {
        let (config, cx) = load_sink::<MezmoConfig>(
            r#"
            api_key = "mylogtoken"
            hostname = "vector"
            tags = ["{{ .metadata.query.tags }}"]
            ip_template = "{{ .metadata.query.ip }}"
            mac_template = "{{ .metadata.query.mac }}"
            line_field = ".message.message"
        "#,
        )
        .unwrap();
        let sink = MezmoSink { cx, cfg: config };
        let mut encoder = sink.build_encoder();

        let message_object = json!({
        "message": "hello world",
        "_file": "log.txt",
        "env": "staging",
        "_ts": "1682022085309",
        "_meta": {
            "first": "prop"
        }
        });
        let metadata_object = json!({
            "query": {
                "app": "la_app"
            }
        });
        let mut event = Event::Log(LogEvent::from("hello world"));
        event.as_mut_log().insert(".message", message_object);
        event.as_mut_log().insert(".metadata", metadata_object);

        let event_out = encoder.encode_event(event).unwrap().into_parts().0;
        let event_out = event_out.as_object().unwrap();
        // Template errors on optional params don't stop encoding
        assert_eq!(event_out.get("line"), Some(&json!("hello world")));
        assert_eq!(event_out.get(ORIGINATING_USER_AGENT_KEY), None);
    }

    #[test]
    fn encode_event_from_logdna_agent_default_user_agent_field() {
        let (config, cx) = load_sink::<MezmoConfig>(
            r#"
            api_key = "mylogtoken"
            hostname = "vector"
            tags = ["{{ .metadata.query.tags }}"]
            ip_template = "{{ .metadata.query.ip }}"
            mac_template = "{{ .metadata.query.mac }}"
            line_field = ".message.message"
        "#,
        )
        .unwrap();
        let sink = MezmoSink { cx, cfg: config };
        let mut encoder = sink.build_encoder();

        let message_object = json!({
        "message": "hello world",
        "_file": "log.txt",
        "env": "staging",
        "_ts": "1682022085309",
        "_meta": {
            "first": "prop"
        }
        });
        let metadata_object = json!({
            "query": {
                "app": "la_app"
            },
            "headers": {
                "accept-charset": "utf8",
                "connection": "keep-alive",
                "content-length": "572",
                "content-type": "application/json",
                "host": "pipeline.use.dev.logdna.net",
                "user-agent": "logdna-agent/3.9.1 (Linux Mint/20.3)",
                "x-pipeline-source-type": "mezmo-agent"
            }
        });
        let mut event = Event::Log(LogEvent::from("hello world"));
        event.as_mut_log().insert(".message", message_object);
        event.as_mut_log().insert(".metadata", metadata_object);

        let event_out = encoder.encode_event(event).unwrap().into_parts().0;
        let event_out = event_out.as_object().unwrap();

        assert_eq!(event_out.get("line"), Some(&json!("hello world")));
        assert_eq!(
            event_out.get(ORIGINATING_USER_AGENT_KEY),
            Some(&json!("logdna-agent/3.9.1 (Linux Mint/20.3)"))
        );
    }

    #[test]
    fn encode_event_from_logdna_agent_configured_user_agent_field() {
        let (config, cx) = load_sink::<MezmoConfig>(
            r#"
            api_key = "mylogtoken"
            hostname = "vector"
            tags = ["{{ .metadata.query.tags }}"]
            ip_template = "{{ .metadata.query.ip }}"
            mac_template = "{{ .metadata.query.mac }}"
            line_field = ".message.message"
            originating_user_agent_field = ".metadata.query.user_agent_query"
        "#,
        )
        .unwrap();
        let sink = MezmoSink { cx, cfg: config };
        let mut encoder = sink.build_encoder();

        let message_object = json!({
        "message": "hello world",
        "_file": "log.txt",
        "env": "staging",
        "_ts": "1682022085309",
        "_meta": {
            "first": "prop"
        }
        });
        let metadata_object = json!({
            "query": {
                "app": "la_app",
                "user_agent_query": "query-agent"
            },
            "headers": {
                "accept-charset": "utf8",
                "connection": "keep-alive",
                "content-length": "572",
                "content-type": "application/json",
                "host": "pipeline.use.dev.logdna.net",
                "user-agent": "logdna-agent/3.9.1 (Linux Mint/20.3)",
                "x-pipeline-source-type": "mezmo-agent"
            }
        });
        let mut event = Event::Log(LogEvent::from("hello world"));
        event.as_mut_log().insert(".message", message_object);
        event.as_mut_log().insert(".metadata", metadata_object);

        let event_out = encoder.encode_event(event).unwrap().into_parts().0;
        let event_out = event_out.as_object().unwrap();

        assert_eq!(event_out.get("line"), Some(&json!("hello world")));
        assert_eq!(
            event_out.get(ORIGINATING_USER_AGENT_KEY),
            Some(&json!("query-agent"))
        );
    }

    async fn smoke_start(
        status_code: StatusCode,
        batch_status: BatchStatus,
    ) -> (
        Vec<&'static str>,
        Vec<Vec<String>>,
        mpsc::Receiver<(Parts, bytes::Bytes)>,
    ) {
        let (mut config, cx) = load_sink::<MezmoConfig>(
            r#"
            api_key = "mylogtoken"
            ip_template = "127.0.0.1"
            mac_template = "some-mac-addr"
            hostname = "{{ hostname }}"
            route = "/test"
            tags = ["{{ test }}", "maybeanothertest"]
        "#,
        )
        .unwrap();

        // Make sure we can build the config
        _ = config.build(cx.clone()).await.unwrap();

        let addr = next_addr();
        // Swap out the host so we can force send it
        // to our local server
        let endpoint = UriSerde {
            uri: format!("http://{}", addr).parse::<http::Uri>().unwrap(),
            auth: None,
        };
        config.endpoint = endpoint;

        let (sink, _) = config.build(cx).await.unwrap();

        let (rx, _trigger, server) = build_test_server_status(addr, status_code);
        tokio::spawn(server);

        let lines = random_lines(100).take(10).collect::<Vec<_>>();
        let mut events = Vec::new();
        let hosts = vec!["host0", "host1"];

        let (batch, mut receiver) = BatchNotifier::new_with_receiver();
        let mut partitions = vec![Vec::new(), Vec::new()];
        // Create 10 events where the first one contains custom
        // fields that are not just `message`.
        for (i, line) in lines.iter().enumerate() {
            let mut event = LogEvent::from(line.as_str()).with_batch_notifier(&batch);
            let p = i % 2;
            event.insert("hostname", hosts[p]);
            event.insert("test", "stuff");

            partitions[p].push(line.into());
            events.push(Event::Log(event));
        }
        drop(batch);

        let events = stream::iter(events).map(Into::into);
        sink.run(events).await.expect("Running sink failed");

        assert_eq!(receiver.try_recv(), Ok(batch_status));

        (hosts, partitions, rx)
    }

    #[tokio::test]
    async fn smoke_fails() {
        let (_hosts, _partitions, mut rx) =
            smoke_start(StatusCode::FORBIDDEN, BatchStatus::Rejected).await;
        assert!(matches!(rx.try_next(), Err(mpsc::TryRecvError { .. })));
    }

    #[tokio::test]
    async fn smoke() {
        assert_sink_compliance(&HTTP_SINK_TAGS, async {
            let (hosts, partitions, mut rx) =
                smoke_start(StatusCode::OK, BatchStatus::Delivered).await;

            for _ in 0..partitions.len() {
                let output = rx.next().await.unwrap();

                let request = &output.0;
                let body: serde_json::Value = serde_json::from_slice(&output.1[..]).unwrap();

                let query = request.uri.query().unwrap();
                let path = request.uri.path().to_string();
                assert_eq!(path, "/test");

                let (p, _) = hosts
                    .iter()
                    .enumerate()
                    .find(|(_, host)| query.contains(&format!("hostname={}", host)))
                    .expect("invalid hostname");
                let lines = &partitions[p];

                assert!(query.contains("ip=127.0.0.1"));
                assert!(query.contains("mac=some-mac-addr"));
                assert!(query.contains("tags=stuff%2Cmaybeanothertest"));

                let output = body
                    .as_object()
                    .unwrap()
                    .get("lines")
                    .unwrap()
                    .as_array()
                    .unwrap();

                for (i, line) in output.iter().enumerate() {
                    // All lines are json objects
                    let line = line.as_object().unwrap();

                    assert_eq!(line.get("app"), Some(&json!("vector")));
                    assert_eq!(line.get("env"), Some(&json!("production")));
                    assert_eq!(line.get("line"), Some(&json!(lines[i])));

                    assert!(line.get("meta").is_none());
                }
            }
        })
        .await;
    }
}<|MERGE_RESOLUTION|>--- conflicted
+++ resolved
@@ -564,7 +564,6 @@
     }
 }
 
-<<<<<<< HEAD
 #[derive(Clone, derivative::Derivative)]
 #[derivative(Debug)]
 struct MezmoSink {
@@ -573,11 +572,7 @@
     cfg: MezmoConfig,
 }
 
-#[async_trait::async_trait]
 impl HttpSink for MezmoSink {
-=======
-impl HttpSink for MezmoConfig {
->>>>>>> ea0ec6f4
     type Input = PartitionInnerBuffer<serde_json::Value, PartitionKey>;
     type Output = PartitionInnerBuffer<Vec<BoxedRawValue>, PartitionKey>;
     type Encoder = MezmoEventEncoder;
