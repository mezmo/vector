use std::collections::BTreeMap;
use std::time::SystemTime;

use crate::user_log_error;
use crate::{
    codecs::Transformer,
    config::{AcknowledgementsConfig, GenerateConfig, Input, SinkConfig, SinkContext},
    event::Event,
    http::{Auth, HttpClient},
    mezmo::user_trace::MezmoUserLog,
    schema,
    sinks::util::{
        http::{HttpEventEncoder, HttpSink, PartitionHttpSink},
        BatchConfig, BoxedRawValue, JsonArrayBuffer, PartitionBuffer, PartitionInnerBuffer,
        RealtimeSizeBasedDefaultBatchSettings, TowerRequestConfig, UriSerde,
    },
    template::{Template, TemplateRenderingError},
};
use bytes::Bytes;
use futures::{FutureExt, SinkExt};
use http::{Request, StatusCode, Uri};
use serde_json::json;
use vector_lib::configurable::configurable_component;
use vector_lib::lookup::PathPrefix;
use vector_lib::sensitive_string::SensitiveString;
use vrl::value::{Kind, Value};

const DEFAULT_ROUTE: &str = "logs/ingest";
const LINE_KEY: &str = "line";
const META_KEY: &str = "meta";
const TIMESTAMP_KEY: &str = "timestamp";
const APP_KEY: &str = "app";
const FILE_KEY: &str = "file";
const ENV_KEY: &str = "env";
const ORIGINATING_USER_AGENT_KEY: &str = "_originating_user_agent";
const DEFAULT_VALUE: Value = Value::Null;

/// Configuration for the `logdna` sink.
#[configurable_component(sink("logdna", "Deliver log event data to LogDNA."))]
#[configurable(metadata(
    deprecated = "The `logdna` sink has been renamed. Please use `mezmo` instead."
))]
#[derive(Clone, Debug)]
pub struct LogdnaConfig(MezmoConfig);

impl GenerateConfig for LogdnaConfig {
    fn generate_config() -> toml::Value {
        <MezmoConfig as GenerateConfig>::generate_config()
    }
}

#[async_trait::async_trait]
#[typetag::serde(name = "logdna")]
impl SinkConfig for LogdnaConfig {
    async fn build(
        &self,
        cx: SinkContext,
    ) -> crate::Result<(super::VectorSink, super::Healthcheck)> {
        warn!("DEPRECATED: The `logdna` sink has been renamed. Please use `mezmo` instead.");
        self.0.build(cx).await
    }

    fn input(&self) -> Input {
        self.0.input()
    }

    fn acknowledgements(&self) -> &AcknowledgementsConfig {
        self.0.acknowledgements()
    }
}

/// Configuration for the `mezmo` (formerly `logdna`) sink.
#[configurable_component(sink("mezmo", "Deliver log event data to Mezmo."))]
#[derive(Clone, Debug)]
pub struct MezmoConfig {
    /// Connection config

    /// The Ingestion API key.
    #[configurable(metadata(docs::examples = "${LOGDNA_API_KEY}"))]
    #[configurable(metadata(docs::examples = "ef8d5de700e7989468166c40fc8a0ccd"))]
    api_key: SensitiveString,

    /// The HTTP endpoint to send logs to.
    ///
    /// Both IP address and hostname are accepted formats.
    #[serde(alias = "host")]
    #[serde(default = "default_endpoint")]
    #[configurable(metadata(docs::examples = "http://127.0.0.1"))]
    #[configurable(metadata(docs::examples = "http://example.com"))]
    endpoint: UriSerde,

    /// The HTTP route to use for the ingestion endpoint
    #[serde(default = "default_route")]
    route: String,

    /// Line object config options
    /// Whether or not to use the entire message object as the line,
    /// mutually exclusive with below line options
    use_message_as_line: Option<bool>,

    /// Optional line field selector, only one of `line_field` and `line_template` can be specified
    line_field: Option<String>,

    /// Optional line template, only one of `line_field` and `line_template` can be specified
    line_template: Option<Template>,

    /// Optional meta field location
    meta_field: Option<String>,

    /// Optional field selector for the log line's timestamp
    timestamp_field: Option<String>,

    /// Optional app template
    app_template: Option<Template>,

    /// Optional template for the file that supplied the log line
    file_template: Option<Template>,

    /// Optional template for the environment the log line came from
    env_template: Option<Template>,

    /// field selector for the originating user agent to forward to Mezmo
    #[configurable(metadata(docs::examples = ".metadata.headers.\"user-agent\""))]
    #[serde(default = "default_originating_user_agent_field")]
    originating_user_agent_field: String,

    /// Query config options

    /// The hostname that will be attached to each batch of events.
    #[configurable(metadata(docs::examples = "${HOSTNAME}"))]
    #[configurable(metadata(docs::examples = "my-local-machine"))]
    hostname: Template,

    /// Template used for MAC addressing
    mac_template: Option<Template>,

    /// The MAC address that will be attached to each batch of events.
    #[configurable(metadata(docs::examples = "my-mac-address"))]
    #[configurable(metadata(docs::human_name = "MAC Address"))]
    mac: Option<String>,

    /// Templating used for IP addressing
    ip_template: Option<Template>,

    /// The IP address that will be attached to each batch of events.
    #[configurable(metadata(docs::examples = "0.0.0.0"))]
    #[configurable(metadata(docs::human_name = "IP Address"))]
    ip: Option<String>,

    /// The tags that are attached to each batch of events.
    #[configurable(metadata(docs::examples = "tag1"))]
    #[configurable(metadata(docs::examples = "tag2"))]
    tags: Option<Vec<Template>>,

    #[configurable(derived)]
    #[serde(
        default,
        skip_serializing_if = "crate::serde::skip_serializing_if_default"
    )]
    pub encoding: Transformer,

    /// The default app that is set for events that do not contain a `file` or `app` field.
    #[serde(default = "default_app")]
    #[configurable(metadata(docs::examples = "my-app"))]
    default_app: String,

    /// The default environment that is set for events that do not contain an `env` field.
    #[serde(default = "default_env")]
    #[configurable(metadata(docs::examples = "staging"))]
    default_env: String,

    #[configurable(derived)]
    #[serde(default)]
    batch: BatchConfig<RealtimeSizeBasedDefaultBatchSettings>,

    #[configurable(derived)]
    #[serde(default)]
    request: TowerRequestConfig,

    #[configurable(derived)]
    #[serde(
        default,
        deserialize_with = "crate::serde::bool_or_struct",
        skip_serializing_if = "crate::serde::skip_serializing_if_default"
    )]
    acknowledgements: AcknowledgementsConfig,
}

fn default_endpoint() -> UriSerde {
    UriSerde {
        uri: Uri::from_static("https://logs.mezmo.com"),
        auth: None,
    }
}

fn default_app() -> String {
    "vector".to_owned()
}

fn default_route() -> String {
    DEFAULT_ROUTE.to_owned()
}

fn default_env() -> String {
    "production".to_owned()
}

fn default_originating_user_agent_field() -> String {
    ".metadata.headers.\"user-agent\"".to_owned()
}

impl GenerateConfig for MezmoConfig {
    fn generate_config() -> toml::Value {
        toml::from_str(
            r#"hostname = "hostname"
            api_key = "${LOGDNA_API_KEY}""#,
        )
        .unwrap()
    }
}

#[async_trait::async_trait]
#[typetag::serde(name = "mezmo")]
impl SinkConfig for MezmoConfig {
    async fn build(
        &self,
        cx: SinkContext,
    ) -> crate::Result<(super::VectorSink, super::Healthcheck)> {
<<<<<<< HEAD
        if self.use_message_as_line.unwrap_or(false)
            && (self.line_field.is_some()
                || self.line_template.is_some()
                || self.meta_field.is_some()
                || self.timestamp_field.is_some()
                || self.app_template.is_some()
                || self.file_template.is_some()
                || self.env_template.is_some())
        {
            return Err(
                "`use_message_as_line` may not be specified with other line config options".into(),
            );
        }

        if self.line_field.is_some() && self.line_template.is_some() {
            return Err("only one of `line_field` and `line_template` can be provided".into());
        }

        let request_settings = self.request.unwrap_with(&TowerRequestConfig::default());
=======
        let request_settings = self.request.into_settings();
>>>>>>> 3ff039a6
        let batch_settings = self.batch.into_batch_settings()?;
        let client = HttpClient::new(None, cx.proxy())?;

        let mezmo_sink = MezmoSink {
            cx: cx.clone(),
            cfg: self.clone(),
        };

        let sink = PartitionHttpSink::new(
            mezmo_sink,
            PartitionBuffer::new(JsonArrayBuffer::new(batch_settings.size)),
            request_settings,
            batch_settings.timeout,
            client.clone(),
            cx,
        )
        .sink_map_err(|error| error!(message = "Fatal mezmo sink error.", %error));

        let healthcheck = healthcheck(self.clone(), client).boxed();

        #[allow(deprecated)]
        Ok((super::VectorSink::from_event_sink(sink), healthcheck))
    }

    fn input(&self) -> Input {
        let requirement = schema::Requirement::empty()
            .optional_meaning("timestamp", Kind::timestamp())
            .optional_meaning("message", Kind::bytes());

        Input::log().with_schema_requirement(requirement)
    }

    fn acknowledgements(&self) -> &AcknowledgementsConfig {
        &self.acknowledgements
    }
}

#[derive(Hash, Eq, PartialEq, Clone)]
pub struct PartitionKey {
    hostname: String,
    tags: Option<Vec<String>>,
    ip: Option<String>,
    mac: Option<String>,
}

pub struct MezmoEventEncoder {
    cx: SinkContext,
    use_message_as_line: Option<bool>,
    line_field: Option<String>,
    line_template: Option<Template>,
    meta_field: Option<String>,
    timestamp_field: Option<String>,
    app_template: Option<Template>,
    file_template: Option<Template>,
    env_template: Option<Template>,
    hostname: Template,
    tags: Option<Vec<Template>>,
    ip_template: Option<Template>,
    mac_template: Option<Template>,
    transformer: Transformer,
    default_app: String,
    default_env: String,
    originating_user_agent_field: String,
}

impl MezmoEventEncoder {
    fn render_key(&self, event: &Event) -> Option<PartitionKey> {
        let tags = self
            .tags
            .as_ref()
            .map(|tags| {
                let mut vec = Vec::with_capacity(tags.len());
                for tag in tags {
                    let t = tag.render_string(event);
                    match t {
                        Ok(t) => {
                            let tags = serde_json::from_str(&t).unwrap_or_else(|_| vec![t]);
                            vec.extend_from_slice(&tags);
                        }
                        Err(error) => {
                            self.log_template_error("tag", error, false);
                        }
                    }
                }
                if !vec.is_empty() {
                    Some(vec)
                } else {
                    None
                }
            })
            .unwrap_or(None);
        let ip = self
            .ip_template
            .as_ref()
            .map(|i| {
                let m = i.render_string(event);
                match m {
                    Ok(m) => Some(m),
                    Err(error) => {
                        self.log_template_error("ip", error, false);
                        None
                    }
                }
            })
            .unwrap_or(None);
        let mac = self
            .mac_template
            .as_ref()
            .map(|m| {
                let s = m.render_string(event);
                match s {
                    Ok(s) => Some(s),
                    Err(error) => {
                        self.log_template_error("mac", error, false);
                        None
                    }
                }
            })
            .unwrap_or(None);

        let hostname_result = self.hostname.render_string(event);
        match hostname_result {
            Ok(hostname) => Some(PartitionKey {
                hostname,
                tags,
                ip,
                mac,
            }),
            Err(error) => {
                self.log_template_error("hostname", error, false);
                None // hostname is required by ingest API, so fail key generation without it
            }
        }
    }
    fn log_template_error(&self, field: &str, error: TemplateRenderingError, drop_event: bool) {
        emit!(crate::internal_events::TemplateRenderingError {
            error: error.clone(),
            field: Some(field),
            drop_event,
        });
        user_log_error!(
            self.cx.mezmo_ctx,
            Value::from(format!("{field} template error - {error}"))
        );
    }
}

impl HttpEventEncoder<PartitionInnerBuffer<serde_json::Value, PartitionKey>> for MezmoEventEncoder {
    fn encode_event(
        &mut self,
        mut event: Event,
    ) -> Option<PartitionInnerBuffer<serde_json::Value, PartitionKey>> {
        let key = self.render_key(&event)?;
        let message_key = crate::config::log_schema()
            .message_key_target_path()
            .unwrap();

        self.transformer.transform(&mut event);
        let mut log = event.into_log();

        let mut map = serde_json::map::Map::new();

        if let Some(user_agent) = log.get(self.originating_user_agent_field.as_str()) {
            map.insert(ORIGINATING_USER_AGENT_KEY.to_string(), json!(user_agent));
        }

        if self.use_message_as_line.unwrap_or(false) {
            log.remove(message_key)
                .unwrap_or(Value::Object(BTreeMap::new()))
                .as_object()
                .unwrap_or(&BTreeMap::new())
                .iter()
                .for_each(|(key, value)| {
                    let map_key = key.to_string();
                    // Ensure the line property is a string
                    // Note: Value stores strings as bytes
                    if map_key == *LINE_KEY && !value.is_bytes() {
                        map.insert(map_key, json!(value.to_string()));
                    } else {
                        map.insert(map_key, json!(value));
                    }
                });
        } else {
            let mut paths_to_remove = Vec::new();
            // line
            if let Some(line_template) = &self.line_template {
                match line_template.render_string(&log) {
                    Ok(line) => {
                        // Remove the template parts later so we don't put them in the meta
                        let parts = line_template.get_fields().unwrap_or_default();
                        for path in &parts {
                            paths_to_remove.push(path.to_owned());
                        }
                        map.insert(LINE_KEY.to_string(), json!(line));
                    }
                    Err(error) => {
                        self.log_template_error("line", error, true);
                    }
                };
            } else if let Some(path) = &self.line_field {
                paths_to_remove.push(path.to_string());
                let line = log.get(path.as_str()).unwrap_or(&DEFAULT_VALUE);
                match line.is_object() {
                    false => map.insert(LINE_KEY.to_string(), json!(line)),
                    true => {
                        let encoded = serde_json::to_string(&line)
                            .ok()
                            .unwrap_or_else(|| "".into());
                        map.insert(LINE_KEY.to_string(), json!(encoded))
                    }
                };
            }
            // meta
            if let Some(path) = &self.meta_field {
                if let Some(meta) = log.get(path.as_str()) {
                    paths_to_remove.push(path.to_string());
                    map.insert(META_KEY.to_string(), json!(meta));
                }
            }
            // timestamp
            if let Some(path) = &self.timestamp_field {
                if let Some(ts) = log.get(path.as_str()) {
                    paths_to_remove.push(path.to_string());
                    map.insert(TIMESTAMP_KEY.to_string(), json!(ts));
                }
            } else {
                let timestamp = match crate::config::log_schema().timestamp_key() {
                    Some(timestamp_key) => match log.remove((PathPrefix::Event, timestamp_key)) {
                        Some(timestamp) => timestamp,
                        None => chrono::Utc::now().into(),
                    },
                    None => chrono::Utc::now().into(),
                };
                map.insert(TIMESTAMP_KEY.to_string(), json!(timestamp));
            }
            // app
            if let Some(app_template) = &self.app_template {
                match app_template.render_string(&log) {
                    Ok(app) => {
                        // Remove the template parts so we don't put them in the meta
                        let parts = app_template.get_fields().unwrap_or_default();
                        for path in &parts {
                            paths_to_remove.push(path.to_owned());
                        }
                        map.insert(APP_KEY.to_string(), json!(app));
                    }
                    Err(error) => {
                        self.log_template_error("app", error, false);
                    }
                };
            }
            // file
            if let Some(file_template) = &self.file_template {
                match file_template.render_string(&log) {
                    Ok(file) => {
                        // Remove the template parts so we don't put them in the meta
                        let parts = file_template.get_fields().unwrap_or_default();
                        for path in &parts {
                            paths_to_remove.push(path.to_owned());
                        }
                        map.insert(FILE_KEY.to_string(), json!(file));
                    }
                    Err(error) => {
                        self.log_template_error("file", error, false);
                    }
                };
            }
            // app fallback
            if !map.contains_key(APP_KEY) && !map.contains_key(FILE_KEY) {
                map.insert(APP_KEY.to_string(), json!(self.default_app));
            }
            // env
            if let Some(env_template) = &self.env_template {
                match env_template.render_string(&log) {
                    Ok(env) => {
                        // Remove the template parts so we don't put them in the meta
                        let parts = env_template.get_fields().unwrap_or_default();
                        for path in &parts {
                            paths_to_remove.push(path.to_owned());
                        }
                        map.insert(ENV_KEY.to_string(), json!(env));
                    }
                    Err(error) => {
                        self.log_template_error("env", error, false);
                    }
                };
            }
            if !map.contains_key(ENV_KEY) {
                map.insert(ENV_KEY.to_string(), json!(self.default_env));
            }
            //
            // Handle catch-all cases
            //
            // Remove used properties
            for path in paths_to_remove {
                log.remove(path.as_str());
            }
            // Handle the default whole message as line or remaining message as meta cases
            //  after removing other used properties if either is unassigned
            let catch_all_key = if !map.contains_key(LINE_KEY) {
                Some(LINE_KEY)
            } else if !map.contains_key(META_KEY) {
                Some(META_KEY)
            } else {
                None
            };
            if let (Some(message), Some(catch_all_key)) = (log.remove(message_key), catch_all_key) {
                if message.is_object() {
                    let encoded = serde_json::to_string(&message)
                        .ok()
                        .unwrap_or_else(|| "".into());
                    map.insert(catch_all_key.to_string(), json!(encoded));
                } else {
                    map.insert(catch_all_key.to_string(), json!(message));
                }
            }
        };

        Some(PartitionInnerBuffer::new(map.into(), key))
    }
}

#[derive(Clone, Debug)]
struct MezmoSink {
    cx: SinkContext,
    cfg: MezmoConfig,
}

#[async_trait::async_trait]
impl HttpSink for MezmoSink {
    type Input = PartitionInnerBuffer<serde_json::Value, PartitionKey>;
    type Output = PartitionInnerBuffer<Vec<BoxedRawValue>, PartitionKey>;
    type Encoder = MezmoEventEncoder;

    fn build_encoder(&self) -> Self::Encoder {
        MezmoEventEncoder {
            cx: self.cx.clone(),
            use_message_as_line: self.cfg.use_message_as_line,
            line_field: self.cfg.line_field.clone(),
            line_template: self.cfg.line_template.clone(),
            meta_field: self.cfg.meta_field.clone(),
            timestamp_field: self.cfg.timestamp_field.clone(),
            app_template: self.cfg.app_template.clone(),
            file_template: self.cfg.file_template.clone(),
            env_template: self.cfg.env_template.clone(),
            hostname: self.cfg.hostname.clone(),
            tags: self.cfg.tags.clone(),
            ip_template: self.cfg.ip_template.clone(),
            mac_template: self.cfg.mac_template.clone(),
            transformer: self.cfg.encoding.clone(),
            default_app: self.cfg.default_app.clone(),
            default_env: self.cfg.default_env.clone(),
            originating_user_agent_field: self.cfg.originating_user_agent_field.clone(),
        }
    }

    async fn build_request(&self, output: Self::Output) -> crate::Result<http::Request<Bytes>> {
        let (events, key) = output.into_parts();
        let mut query = url::form_urlencoded::Serializer::new(String::new());

        let now = SystemTime::now()
            .duration_since(SystemTime::UNIX_EPOCH)
            .expect("Time can't drift behind the epoch!")
            .as_millis();

        query.append_pair("hostname", &key.hostname);
        query.append_pair("now", &now.to_string());

        if let Some(mac) = &key.mac {
            query.append_pair("mac", mac);
        }

        if let Some(ip) = &key.ip {
            query.append_pair("ip", ip);
        }

        if let Some(tags) = &key.tags {
            let tags = tags.join(",");
            query.append_pair("tags", &tags);
        }

        let query = query.finish();

        let body = crate::serde::json::to_bytes(&json!({
            "lines": events,
        }))
        .unwrap()
        .freeze();

        let uri = self.cfg.build_uri(&query);

        let mut request = Request::builder()
            .uri(uri)
            .method("POST")
            .header("Content-Type", "application/json")
            .header("x-response-format", "pipeline")
            .body(body)
            .unwrap();

        let auth = Auth::Basic {
            user: self.cfg.api_key.inner().to_string(),
            password: SensitiveString::default(),
        };

        auth.apply(&mut request);

        Ok(request)
    }
}

impl MezmoConfig {
    fn build_uri(&self, query: &str) -> Uri {
        let host = &self.endpoint.uri;

        let uri = format!("{}{}?{}", host, self.route.trim_matches('/'), query);

        uri.parse::<http::Uri>()
            .expect("This should be a valid uri")
    }
}

async fn healthcheck(config: MezmoConfig, client: HttpClient) -> crate::Result<()> {
    let uri = config.build_uri("");
    let req = Request::post(uri).body(hyper::Body::empty()).unwrap();

    let res = client.send(req).await?;

    if res.status().is_server_error() {
        return Err("Server returned a server error".into());
    }

    if res.status() == StatusCode::FORBIDDEN {
        return Err("Token is not valid, 403 returned.".into());
    }

    Ok(())
}

#[cfg(test)]
mod tests {
    use futures::{channel::mpsc, StreamExt};
    use futures_util::stream;
    use http::{request::Parts, StatusCode};
    use serde_json::json;
    use temp_env::with_var;
    use vector_lib::event::{BatchNotifier, BatchStatus, Event, LogEvent};

    use super::*;
    use crate::{
        config::SinkConfig,
        sinks::util::test::{build_test_server_status, load_sink},
        test_util::{
            components::{assert_sink_compliance, HTTP_SINK_TAGS},
            next_addr, random_lines,
        },
    };

    #[test]
    fn generate_config() {
        crate::test_util::test_generate_config::<MezmoConfig>();
    }

    #[tokio::test]
    async fn build_config_both_line_options() {
        let (config, cx) = load_sink::<MezmoConfig>(
            r#"
            api_key = "mylogtoken"
            hostname = "vector"
            default_env = "acceptance"
            codec.except_fields = ["magic"]
            line_field = ".message.line"
            line_template = "{{.message.line}} - {{.message.other.thing}}"
        "#,
        )
        .unwrap();

        let built = config.build(cx).await;
        assert!(built.is_err());
    }

    #[tokio::test]
    async fn build_config_whole_message_line_field() {
        let (config, cx) = load_sink::<MezmoConfig>(
            r#"
            api_key = "mylogtoken"
            hostname = "vector"
            default_env = "acceptance"
            codec.except_fields = ["magic"]
            line_field = ".message.line"
            use_message_as_line = true
        "#,
        )
        .unwrap();

        let built = config.build(cx).await;
        assert!(built.is_err());
    }

    #[test]
    fn encode_event_message_as_line_string_line() {
        let (config, cx) = load_sink::<MezmoConfig>(
            r#"
            api_key = "mylogtoken"
            hostname = "vector"
            codec.except_fields = ["magic"]
            use_message_as_line = true
        "#,
        )
        .unwrap();
        let sink = MezmoSink { cx, cfg: config };
        let mut encoder = sink.build_encoder();

        let payload = json!({"code": 200});
        let mut event = Event::Log(LogEvent::try_from(payload).unwrap());

        let message = json!({
            "line": "hello world",
            "app": "awesome_app",
            "other": "stuff",
            "meta": {
                "thing": "things"
            }
        });
        event.as_mut_log().insert("message", message);

        let event_out = encoder.encode_event(event).unwrap().into_parts().0;
        let event_out = event_out.as_object().unwrap();

        assert_eq!(event_out.get("line"), Some(&json!("hello world")));
        assert_eq!(event_out.get("app"), Some(&json!("awesome_app")));
        assert_eq!(event_out.get("meta"), Some(&json!({"thing": "things"})));
        assert_eq!(event_out.get("other"), Some(&json!("stuff")));
    }

    #[test]
    fn encode_event_message_as_line_object_line() {
        let (config, cx) = load_sink::<MezmoConfig>(
            r#"
            api_key = "mylogtoken"
            hostname = "vector"
            codec.except_fields = ["magic"]
            use_message_as_line = true
        "#,
        )
        .unwrap();
        let sink = MezmoSink { cx, cfg: config };
        let mut encoder = sink.build_encoder();

        let payload = json!({"code": 200});
        let mut event = Event::Log(LogEvent::try_from(payload).unwrap());

        let message = json!({
            "line": {
              "log": "hello world",
              "stream": "stdout"
            },
            "app": "awesome_app",
            "other": "stuff",
            "meta": {
                "thing": "things"
            }
        });
        event.as_mut_log().insert("message", message);

        let event_out = encoder.encode_event(event).unwrap().into_parts().0;
        let event_out = event_out.as_object().unwrap();

        assert_eq!(
            event_out.get("line"),
            Some(&json!(
                "{ \"log\": \"hello world\", \"stream\": \"stdout\" }"
            ))
        );
        assert_eq!(event_out.get("app"), Some(&json!("awesome_app")));
        assert_eq!(event_out.get("meta"), Some(&json!({"thing": "things"})));
        assert_eq!(event_out.get("other"), Some(&json!("stuff")));
    }

    #[test]
    fn encode_event_defaults() {
        let (config, cx) = load_sink::<MezmoConfig>(
            r#"
            api_key = "mylogtoken"
            meta_field = ".message._meta"
            hostname = "vector"
            app_template = "{{ .message.app }}"
            file_template = "{{ .message.file }}"
            env_template = "{{ .message.env }}"
            timestamp_field = ".message._ts"
            default_env = "default"
            default_app = "default"
            codec.except_fields = ["magic"]
        "#,
        )
        .unwrap();
        let sink = MezmoSink { cx, cfg: config };
        let mut encoder = sink.build_encoder();

        let event1 = Event::Log(LogEvent::from("hello world"));
        let event1_out = encoder.encode_event(event1).unwrap().into_parts().0;
        let event1_out = event1_out.as_object().unwrap();
        assert_eq!(event1_out.get("app"), Some(&json!("default")));
        assert!(event1_out.get("file").is_none());
        assert_eq!(event1_out.get("env"), Some(&json!("default")));
        assert_eq!(event1_out.get("line"), Some(&json!("hello world")));
        assert!(event1_out.get("meta").is_none());

        let message_object = json!({
        "message": "hello world",
        "app": "notvector",
        "file": "log.txt",
        "env": "staging",
        "first": "prop",
        "_ts": "1682022085309",
        "_meta": {
            "thing": "stuff"
        }
        });
        let mut event2 = Event::Log(LogEvent::from("hello world"));
        event2.as_mut_log().insert(".message", message_object);
        let event2_out = encoder.encode_event(event2).unwrap().into_parts().0;
        let event2_out = event2_out.as_object().unwrap();
        assert_eq!(event2_out.get("app"), Some(&json!("notvector")));
        assert_eq!(event2_out.get("file"), Some(&json!("log.txt")));
        assert_eq!(event2_out.get("env"), Some(&json!("staging")));
        assert_eq!(event2_out.get("timestamp"), Some(&json!("1682022085309")));
        assert_eq!(
            event2_out.get("line"),
            Some(&json!("{\"first\":\"prop\",\"message\":\"hello world\"}"))
        );
        assert_eq!(event2_out.get("meta"), Some(&json!({"thing": "stuff"})));
    }

    #[test]
    fn encode_event_line_field() {
        let (config, cx) = load_sink::<MezmoConfig>(
            r#"
            api_key = "mylogtoken"
            hostname = "vector"
            default_env = "acceptance"
            codec.except_fields = ["magic"]
            line_field = ".message.line"
        "#,
        )
        .unwrap();
        let sink = MezmoSink { cx, cfg: config };
        let mut encoder = sink.build_encoder();

        let payload = json!({
        "code": 200,
        "success": true,
        "payload": {
            "features": [
                "serde",
                "json"
            ]
        }});
        let mut event = Event::Log(LogEvent::try_from(payload).unwrap());

        let message = json!({
            "line": "hello world",
            "other": "stuff"
        });
        event.as_mut_log().insert("message", message);

        let event_out = encoder.encode_event(event).unwrap().into_parts().0;
        let event_out = event_out.as_object().unwrap();

        assert_eq!(event_out.get("line"), Some(&json!("hello world")));
        assert_eq!(event_out.get("meta"), Some(&json!("{\"other\":\"stuff\"}")));
    }

    #[test]
    fn encode_event_line_template() {
        let (config, cx) = load_sink::<MezmoConfig>(
            r#"
            api_key = "mylogtoken"
            hostname = "vector"
            default_env = "acceptance"
            codec.except_fields = ["magic"]
            line_template = "{{.message.line}} - {{.message.other.thing}}"
        "#,
        )
        .unwrap();
        let sink = MezmoSink { cx, cfg: config };
        let mut encoder = sink.build_encoder();
        let mut event = Event::Log(LogEvent::from("goodbye world"));

        let message = json!({
            "line": "hello world",
            "other": {
                "thing": "stuff",
                "nested": "remaining"
            },
            "third": "thing"
        });
        event.as_mut_log().insert("message", message);

        let event_out = encoder.encode_event(event).unwrap().into_parts().0;
        let event_out = event_out.as_object().unwrap();

        assert_eq!(event_out.get("line"), Some(&json!("hello world - stuff")));
        assert_eq!(
            event_out.get("meta"),
            Some(&json!(
                "{\"other\":{\"nested\":\"remaining\"},\"third\":\"thing\"}"
            ))
        );
    }

    #[test]
    fn encode_event_object_line() {
        let (config, cx) = load_sink::<MezmoConfig>(
            r#"
            api_key = "mylogtoken"
            hostname = "vector"
            default_env = "acceptance"
            codec.except_fields = ["magic"]
        "#,
        )
        .unwrap();
        let sink = MezmoSink { cx, cfg: config };
        let mut encoder = sink.build_encoder();
        let mut event = Event::Log(LogEvent::from("goodbye world"));

        let message = json!({
            "line": "hello world",
            "other": "stuff",
            "third": "thing"
        });
        event.as_mut_log().insert("message", message);

        let event_out = encoder.encode_event(event).unwrap().into_parts().0;
        let event_out = event_out.as_object().unwrap();

        assert_eq!(
            event_out.get("line"),
            Some(&json!(
                "{\"line\":\"hello world\",\"other\":\"stuff\",\"third\":\"thing\"}"
            ))
        );
        assert!(event_out.get("meta").is_none());
    }

    #[test]
    fn encode_event_app_template() {
        let (config, cx) = load_sink::<MezmoConfig>(
            r#"
            api_key = "mylogtoken"
            hostname = "vector"
            default_env = "acceptance"
            codec.except_fields = ["magic"]
            default_app = "app-name"
            app_template = "{{.message.third}} - {{.message.other.thing}}"
        "#,
        )
        .unwrap();
        let sink = MezmoSink { cx, cfg: config };
        let mut encoder = sink.build_encoder();
        let mut event = Event::Log(LogEvent::from("goodbye world"));

        let message = json!({
            "line": "hello world",
            "other": {
                "thing": "stuff",
                "nested": "remaining"
            },
            "third": "thing"
        });
        event.as_mut_log().insert("message", message);

        let event_out = encoder.encode_event(event).unwrap().into_parts().0;
        let event_out = event_out.as_object().unwrap();

        assert_eq!(event_out.get("app"), Some(&json!("thing - stuff")));
        assert_eq!(
            event_out.get("line"),
            Some(&json!(
                "{\"line\":\"hello world\",\"other\":{\"nested\":\"remaining\"}}"
            ))
        );
        assert!(event_out.get("meta").is_none()); // whole .message went to the line
    }

    #[test]
    fn encode_event_nothing_to_reshape() {
        // Since Log Analysis root-level properties don't contain `message`, there should
        // be nothing to reshape even if the env var is set.

        with_var("MEZMO_RESHAPE_MESSAGE", Some("1"), || {
            let (config, cx) = load_sink::<MezmoConfig>(
                r#"
                api_key = "mylogtoken"
                hostname = "vector"
                app_template = "{{ .message.app }}"
                file_template = "{{ .message.file }}"
                env_template = "{{ .message.env }}"
                default_env = "acceptance"
                codec.except_fields = ["magic"]
            "#,
            )
            .unwrap();
            let sink = MezmoSink { cx, cfg: config };
            let mut encoder = sink.build_encoder();

            let mut event1 = Event::Log(LogEvent::from("hello world"));
            event1.as_mut_log().insert(".message.app", "notvector");
            event1.as_mut_log().insert("magic", "vector");

            let mut event2 = Event::Log(LogEvent::from("hello world"));
            event2.as_mut_log().insert(".message.file", "log.txt");

            let event3 = Event::Log(LogEvent::from("hello world"));

            let mut event4 = Event::Log(LogEvent::from("hello world"));
            event4.as_mut_log().insert(".message.env", "staging");

            let event1_out = encoder.encode_event(event1).unwrap().into_parts().0;
            let event1_out = event1_out.as_object().unwrap();
            let event2_out = encoder.encode_event(event2).unwrap().into_parts().0;
            let event2_out = event2_out.as_object().unwrap();
            let event3_out = encoder.encode_event(event3).unwrap().into_parts().0;
            let event3_out = event3_out.as_object().unwrap();
            let event4_out = encoder.encode_event(event4).unwrap().into_parts().0;
            let event4_out = event4_out.as_object().unwrap();

            assert_eq!(event1_out.get("app"), Some(&json!("notvector")));
            assert_eq!(event2_out.get("file"), Some(&json!("log.txt")));
            assert_eq!(event3_out.get("app"), Some(&json!("vector")));
            assert_eq!(event3_out.get("env"), Some(&json!("acceptance")));
            assert_eq!(event4_out.get("env"), Some(&json!("staging")));
        });
    }

    #[test]
    fn render_key_la_values() {
        let (config, cx) = load_sink::<MezmoConfig>(
            r#"
            api_key = "mylogtoken"
            hostname = "vector"
            mac_template = "{{ .metadata.query.mac }}"
            ip_template = "{{ .metadata.query.ip }}"
            tags = ["{{ .metadata.query.tags }}", "tag_3"]
        "#,
        )
        .unwrap();
        let sink = MezmoSink { cx, cfg: config };
        let encoder = sink.build_encoder();

        let message_object = json!({
        "message": "hello world",
        "_file": "log.txt",
        "env": "staging",
        "_ts": "1682022085309",
        "_meta": {
            "first": "prop"
        }
        });
        let metadata_object = json!({
            "query": {
                "app": "la_app",
                "ip": "127.0.0.1",
                "mac": "some-mac-addr",
                "tags": ["tag_1", "tag_2"]
            }
        });
        let mut event = Event::Log(LogEvent::from("hello world"));
        event.as_mut_log().insert(".message", message_object);
        event.as_mut_log().insert(".metadata", metadata_object);

        let key = encoder.render_key(&event).unwrap();

        assert_eq!(key.hostname, "vector".to_string());
        assert_eq!(key.ip, Some("127.0.0.1".to_string()));
        assert_eq!(key.mac, Some("some-mac-addr".to_string()));
        assert_eq!(
            key.tags,
            Some(vec![
                "tag_1".to_string(),
                "tag_2".to_string(),
                "tag_3".to_string()
            ])
        );
    }

    #[test]
    fn encode_event_render_key_host_error() {
        let (config, cx) = load_sink::<MezmoConfig>(
            r#"
            api_key = "mylogtoken"
            hostname = "{{ .metadata.query.host }}"
            mac_template = "{{ .metadata.query.mac }}"
            ip_template = "{{ .metadata.query.ip }}"
            line_field = ".message.message"
        "#,
        )
        .unwrap();
        let sink = MezmoSink { cx, cfg: config };
        let mut encoder = sink.build_encoder();

        let message_object = json!({
        "message": "hello world",
        "_file": "log.txt",
        "env": "staging",
        "_ts": "1682022085309",
        "_meta": {
            "first": "prop"
        }
        });
        let metadata_object = json!({
            "query": {
                "app": "la_app"
            }
        });
        let mut event = Event::Log(LogEvent::from("hello world"));
        event.as_mut_log().insert(".message", message_object);
        event.as_mut_log().insert(".metadata", metadata_object);

        let event_out = encoder.encode_event(event);
        assert!(event_out.is_none());
    }

    #[test]
    fn encode_event_render_key_optional_error() {
        let (config, cx) = load_sink::<MezmoConfig>(
            r#"
            api_key = "mylogtoken"
            hostname = "vector"
            tags = ["{{ .metadata.query.tags }}"]
            ip_template = "{{ .metadata.query.ip }}"
            mac_template = "{{ .metadata.query.mac }}"
            line_field = ".message.message"
        "#,
        )
        .unwrap();
        let sink = MezmoSink { cx, cfg: config };
        let mut encoder = sink.build_encoder();

        let message_object = json!({
        "message": "hello world",
        "_file": "log.txt",
        "env": "staging",
        "_ts": "1682022085309",
        "_meta": {
            "first": "prop"
        }
        });
        let metadata_object = json!({
            "query": {
                "app": "la_app"
            }
        });
        let mut event = Event::Log(LogEvent::from("hello world"));
        event.as_mut_log().insert(".message", message_object);
        event.as_mut_log().insert(".metadata", metadata_object);

        let event_out = encoder.encode_event(event).unwrap().into_parts().0;
        let event_out = event_out.as_object().unwrap();
        // Template errors on optional params don't stop encoding
        assert_eq!(event_out.get("line"), Some(&json!("hello world")));
        assert_eq!(event_out.get(ORIGINATING_USER_AGENT_KEY), None);
    }

    #[test]
    fn encode_event_from_logdna_agent_default_user_agent_field() {
        let (config, cx) = load_sink::<MezmoConfig>(
            r#"
            api_key = "mylogtoken"
            hostname = "vector"
            tags = ["{{ .metadata.query.tags }}"]
            ip_template = "{{ .metadata.query.ip }}"
            mac_template = "{{ .metadata.query.mac }}"
            line_field = ".message.message"
        "#,
        )
        .unwrap();
        let sink = MezmoSink { cx, cfg: config };
        let mut encoder = sink.build_encoder();

        let message_object = json!({
        "message": "hello world",
        "_file": "log.txt",
        "env": "staging",
        "_ts": "1682022085309",
        "_meta": {
            "first": "prop"
        }
        });
        let metadata_object = json!({
            "query": {
                "app": "la_app"
            },
            "headers": {
                "accept-charset": "utf8",
                "connection": "keep-alive",
                "content-length": "572",
                "content-type": "application/json",
                "host": "pipeline.use.dev.logdna.net",
                "user-agent": "logdna-agent/3.9.1 (Linux Mint/20.3)",
                "x-pipeline-source-type": "mezmo-agent"
            }
        });
        let mut event = Event::Log(LogEvent::from("hello world"));
        event.as_mut_log().insert(".message", message_object);
        event.as_mut_log().insert(".metadata", metadata_object);

        let event_out = encoder.encode_event(event).unwrap().into_parts().0;
        let event_out = event_out.as_object().unwrap();

        assert_eq!(event_out.get("line"), Some(&json!("hello world")));
        assert_eq!(
            event_out.get(ORIGINATING_USER_AGENT_KEY),
            Some(&json!("logdna-agent/3.9.1 (Linux Mint/20.3)"))
        );
    }

    #[test]
    fn encode_event_from_logdna_agent_configured_user_agent_field() {
        let (config, cx) = load_sink::<MezmoConfig>(
            r#"
            api_key = "mylogtoken"
            hostname = "vector"
            tags = ["{{ .metadata.query.tags }}"]
            ip_template = "{{ .metadata.query.ip }}"
            mac_template = "{{ .metadata.query.mac }}"
            line_field = ".message.message"
            originating_user_agent_field = ".metadata.query.user_agent_query"
        "#,
        )
        .unwrap();
        let sink = MezmoSink { cx, cfg: config };
        let mut encoder = sink.build_encoder();

        let message_object = json!({
        "message": "hello world",
        "_file": "log.txt",
        "env": "staging",
        "_ts": "1682022085309",
        "_meta": {
            "first": "prop"
        }
        });
        let metadata_object = json!({
            "query": {
                "app": "la_app",
                "user_agent_query": "query-agent"
            },
            "headers": {
                "accept-charset": "utf8",
                "connection": "keep-alive",
                "content-length": "572",
                "content-type": "application/json",
                "host": "pipeline.use.dev.logdna.net",
                "user-agent": "logdna-agent/3.9.1 (Linux Mint/20.3)",
                "x-pipeline-source-type": "mezmo-agent"
            }
        });
        let mut event = Event::Log(LogEvent::from("hello world"));
        event.as_mut_log().insert(".message", message_object);
        event.as_mut_log().insert(".metadata", metadata_object);

        let event_out = encoder.encode_event(event).unwrap().into_parts().0;
        let event_out = event_out.as_object().unwrap();

        assert_eq!(event_out.get("line"), Some(&json!("hello world")));
        assert_eq!(
            event_out.get(ORIGINATING_USER_AGENT_KEY),
            Some(&json!("query-agent"))
        );
    }

    async fn smoke_start(
        status_code: StatusCode,
        batch_status: BatchStatus,
    ) -> (
        Vec<&'static str>,
        Vec<Vec<String>>,
        mpsc::Receiver<(Parts, bytes::Bytes)>,
    ) {
        let (mut config, cx) = load_sink::<MezmoConfig>(
            r#"
            api_key = "mylogtoken"
            ip_template = "127.0.0.1"
            mac_template = "some-mac-addr"
            hostname = "{{ hostname }}"
            route = "/test"
            tags = ["{{ test }}", "maybeanothertest"]
        "#,
        )
        .unwrap();

        // Make sure we can build the config
        _ = config.build(cx.clone()).await.unwrap();

        let addr = next_addr();
        // Swap out the host so we can force send it
        // to our local server
        let endpoint = UriSerde {
            uri: format!("http://{}", addr).parse::<http::Uri>().unwrap(),
            auth: None,
        };
        config.endpoint = endpoint;

        let (sink, _) = config.build(cx).await.unwrap();

        let (rx, _trigger, server) = build_test_server_status(addr, status_code);
        tokio::spawn(server);

        let lines = random_lines(100).take(10).collect::<Vec<_>>();
        let mut events = Vec::new();
        let hosts = vec!["host0", "host1"];

        let (batch, mut receiver) = BatchNotifier::new_with_receiver();
        let mut partitions = vec![Vec::new(), Vec::new()];
        // Create 10 events where the first one contains custom
        // fields that are not just `message`.
        for (i, line) in lines.iter().enumerate() {
            let mut event = LogEvent::from(line.as_str()).with_batch_notifier(&batch);
            let p = i % 2;
            event.insert("hostname", hosts[p]);
            event.insert("test", "stuff");

            partitions[p].push(line.into());
            events.push(Event::Log(event));
        }
        drop(batch);

        let events = stream::iter(events).map(Into::into);
        sink.run(events).await.expect("Running sink failed");

        assert_eq!(receiver.try_recv(), Ok(batch_status));

        (hosts, partitions, rx)
    }

    #[tokio::test]
    async fn smoke_fails() {
        let (_hosts, _partitions, mut rx) =
            smoke_start(StatusCode::FORBIDDEN, BatchStatus::Rejected).await;
        assert!(matches!(rx.try_next(), Err(mpsc::TryRecvError { .. })));
    }

    #[tokio::test]
    async fn smoke() {
        assert_sink_compliance(&HTTP_SINK_TAGS, async {
            let (hosts, partitions, mut rx) =
                smoke_start(StatusCode::OK, BatchStatus::Delivered).await;

            for _ in 0..partitions.len() {
                let output = rx.next().await.unwrap();

                let request = &output.0;
                let body: serde_json::Value = serde_json::from_slice(&output.1[..]).unwrap();

                let query = request.uri.query().unwrap();
                let path = request.uri.path().to_string();
                assert_eq!(path, "/test");

                let (p, _) = hosts
                    .iter()
                    .enumerate()
                    .find(|(_, host)| query.contains(&format!("hostname={}", host)))
                    .expect("invalid hostname");
                let lines = &partitions[p];

                assert!(query.contains("ip=127.0.0.1"));
                assert!(query.contains("mac=some-mac-addr"));
                assert!(query.contains("tags=stuff%2Cmaybeanothertest"));

                let output = body
                    .as_object()
                    .unwrap()
                    .get("lines")
                    .unwrap()
                    .as_array()
                    .unwrap();

                for (i, line) in output.iter().enumerate() {
                    // All lines are json objects
                    let line = line.as_object().unwrap();

                    assert_eq!(line.get("app"), Some(&json!("vector")));
                    assert_eq!(line.get("env"), Some(&json!("production")));
                    assert_eq!(line.get("line"), Some(&json!(lines[i])));

                    assert!(line.get("meta").is_none());
                }
            }
        })
        .await;
    }
}<|MERGE_RESOLUTION|>--- conflicted
+++ resolved
@@ -226,7 +226,6 @@
         &self,
         cx: SinkContext,
     ) -> crate::Result<(super::VectorSink, super::Healthcheck)> {
-<<<<<<< HEAD
         if self.use_message_as_line.unwrap_or(false)
             && (self.line_field.is_some()
                 || self.line_template.is_some()
@@ -245,10 +244,7 @@
             return Err("only one of `line_field` and `line_template` can be provided".into());
         }
 
-        let request_settings = self.request.unwrap_with(&TowerRequestConfig::default());
-=======
         let request_settings = self.request.into_settings();
->>>>>>> 3ff039a6
         let batch_settings = self.batch.into_batch_settings()?;
         let client = HttpClient::new(None, cx.proxy())?;
 
@@ -571,8 +567,10 @@
     }
 }
 
-#[derive(Clone, Debug)]
+#[derive(Clone, derivative::Derivative)]
+#[derivative(Debug)]
 struct MezmoSink {
+    #[derivative(Debug = "ignore")]
     cx: SinkContext,
     cfg: MezmoConfig,
 }
