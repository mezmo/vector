--- conflicted
+++ resolved
@@ -1,19 +1,5 @@
 use std::collections::BTreeMap;
 use std::time::SystemTime;
-
-use bytes::Bytes;
-use futures::{FutureExt, SinkExt};
-use http::{Request, StatusCode, Uri};
-use serde_json::json;
-<<<<<<< HEAD
-use vector_common::sensitive_string::SensitiveString;
-use vector_config::configurable_component;
-=======
-use vector_lib::configurable::configurable_component;
-use vector_lib::sensitive_string::SensitiveString;
-use vrl::event_path;
->>>>>>> d685a16e
-use vrl::value::{Kind, Value};
 
 use crate::user_log_error;
 use crate::{
@@ -30,6 +16,14 @@
     },
     template::{Template, TemplateRenderingError},
 };
+use bytes::Bytes;
+use futures::{FutureExt, SinkExt};
+use http::{Request, StatusCode, Uri};
+use serde_json::json;
+use vector_lib::configurable::configurable_component;
+use vector_lib::lookup::PathPrefix;
+use vector_lib::sensitive_string::SensitiveString;
+use vrl::value::{Kind, Value};
 
 const PATH: &str = "/logs/ingest";
 const LINE_KEY: &str = "line";
@@ -455,12 +449,10 @@
                 }
             } else {
                 let timestamp = match crate::config::log_schema().timestamp_key() {
-                    Some(timestamp_key) => {
-                        match log.remove((lookup::PathPrefix::Event, timestamp_key)) {
-                            Some(timestamp) => timestamp,
-                            None => chrono::Utc::now().into(),
-                        }
-                    }
+                    Some(timestamp_key) => match log.remove((PathPrefix::Event, timestamp_key)) {
+                        Some(timestamp) => timestamp,
+                        None => chrono::Utc::now().into(),
+                    },
                     None => chrono::Utc::now().into(),
                 };
                 map.insert(TIMESTAMP_KEY.to_string(), json!(timestamp));
@@ -673,12 +665,8 @@
     use futures_util::stream;
     use http::{request::Parts, StatusCode};
     use serde_json::json;
-<<<<<<< HEAD
     use temp_env::with_var;
-    use vector_core::event::{BatchNotifier, BatchStatus, Event, LogEvent};
-=======
     use vector_lib::event::{BatchNotifier, BatchStatus, Event, LogEvent};
->>>>>>> d685a16e
 
     use super::*;
     use crate::{
