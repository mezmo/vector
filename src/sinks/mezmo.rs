use std::collections::BTreeMap;
use std::time::SystemTime;

use bytes::Bytes;
use futures::{FutureExt, SinkExt};
use http::{Request, StatusCode, Uri};
use serde_json::json;
use vector_common::sensitive_string::SensitiveString;
use vector_config::configurable_component;
use vrl::value::{Kind, Value};

use crate::user_log_error;
use crate::{
    codecs::Transformer,
    config::{AcknowledgementsConfig, GenerateConfig, Input, SinkConfig, SinkContext},
    event::Event,
    http::{Auth, HttpClient},
    mezmo::user_trace::MezmoUserLog,
    schema,
    sinks::util::{
        http::{HttpEventEncoder, HttpSink, PartitionHttpSink},
        BatchConfig, BoxedRawValue, JsonArrayBuffer, PartitionBuffer, PartitionInnerBuffer,
        RealtimeSizeBasedDefaultBatchSettings, TowerRequestConfig, UriSerde,
    },
    template::{Template, TemplateRenderingError},
};

const PATH: &str = "/logs/ingest";
const LINE_KEY: &str = "line";
const META_KEY: &str = "meta";
const TIMESTAMP_KEY: &str = "timestamp";
const APP_KEY: &str = "app";
const FILE_KEY: &str = "file";
const ENV_KEY: &str = "env";
const DEFAULT_VALUE: Value = Value::Null;

/// Configuration for the `logdna` sink.
#[configurable_component(sink("logdna", "Deliver log event data to LogDNA."))]
#[configurable(metadata(
    deprecated = "The `logdna` sink has been renamed. Please use `mezmo` instead."
))]
#[derive(Clone, Debug)]
pub struct LogdnaConfig(MezmoConfig);

impl GenerateConfig for LogdnaConfig {
    fn generate_config() -> toml::Value {
        <MezmoConfig as GenerateConfig>::generate_config()
    }
}

#[async_trait::async_trait]
#[typetag::serde(name = "logdna")]
impl SinkConfig for LogdnaConfig {
    async fn build(
        &self,
        cx: SinkContext,
    ) -> crate::Result<(super::VectorSink, super::Healthcheck)> {
        warn!("DEPRECATED: The `logdna` sink has been renamed. Please use `mezmo` instead.");
        self.0.build(cx).await
    }

    fn input(&self) -> Input {
        self.0.input()
    }

    fn acknowledgements(&self) -> &AcknowledgementsConfig {
        self.0.acknowledgements()
    }
}

/// Configuration for the `mezmo` (formerly `logdna`) sink.
#[configurable_component(sink("mezmo", "Deliver log event data to Mezmo."))]
#[derive(Clone, Debug)]
pub struct MezmoConfig {
    /// Connection config

    /// The Ingestion API key.
    #[configurable(metadata(docs::examples = "${LOGDNA_API_KEY}"))]
    #[configurable(metadata(docs::examples = "ef8d5de700e7989468166c40fc8a0ccd"))]
    api_key: SensitiveString,

    /// The HTTP endpoint to send logs to.
    ///
    /// Both IP address and hostname are accepted formats.
    #[serde(alias = "host")]
    #[serde(default = "default_endpoint")]
    #[configurable(metadata(docs::examples = "http://127.0.0.1"))]
    #[configurable(metadata(docs::examples = "http://example.com"))]
    endpoint: UriSerde,

    /// Line object config options
    /// Whether or not to use the entire message object as the line,
    /// mutually exclusive with below line options
    use_message_as_line: Option<bool>,

    /// Optional line field selector, only one of `line_field` and `line_template` can be specified
    line_field: Option<String>,

    /// Optional line template, only one of `line_field` and `line_template` can be specified
    line_template: Option<Template>,

    /// Optional meta field location
    meta_field: Option<String>,

    /// Optional field selector for the log line's timestamp
    timestamp_field: Option<String>,

    /// Optional app template
    app_template: Option<Template>,

    /// Optional template for the file that supplied the log line
    file_template: Option<Template>,

    /// Optional template for the environment the log line came from
    env_template: Option<Template>,

    /// Query config options

    /// The hostname that will be attached to each batch of events.
    #[configurable(metadata(docs::examples = "${HOSTNAME}"))]
    #[configurable(metadata(docs::examples = "my-local-machine"))]
    hostname: Template,

    /// Template used for MAC addressing
    mac_template: Option<Template>,

    /// The MAC address that will be attached to each batch of events.
    #[configurable(metadata(docs::examples = "my-mac-address"))]
    #[configurable(metadata(docs::human_name = "MAC Address"))]
    mac: Option<String>,

    /// Templating used for IP addressing
    ip_template: Option<Template>,

    /// The IP address that will be attached to each batch of events.
    #[configurable(metadata(docs::examples = "0.0.0.0"))]
    #[configurable(metadata(docs::human_name = "IP Address"))]
    ip: Option<String>,

    /// The tags that are attached to each batch of events.
    #[configurable(metadata(docs::examples = "tag1"))]
    #[configurable(metadata(docs::examples = "tag2"))]
    tags: Option<Vec<Template>>,

    #[configurable(derived)]
    #[serde(
        default,
        skip_serializing_if = "crate::serde::skip_serializing_if_default"
    )]
    pub encoding: Transformer,

    /// The default app that is set for events that do not contain a `file` or `app` field.
    #[serde(default = "default_app")]
    #[configurable(metadata(docs::examples = "my-app"))]
    default_app: String,

    /// The default environment that is set for events that do not contain an `env` field.
    #[serde(default = "default_env")]
    #[configurable(metadata(docs::examples = "staging"))]
    default_env: String,

    #[configurable(derived)]
    #[serde(default)]
    batch: BatchConfig<RealtimeSizeBasedDefaultBatchSettings>,

    #[configurable(derived)]
    #[serde(default)]
    request: TowerRequestConfig,

    #[configurable(derived)]
    #[serde(
        default,
        deserialize_with = "crate::serde::bool_or_struct",
        skip_serializing_if = "crate::serde::skip_serializing_if_default"
    )]
    acknowledgements: AcknowledgementsConfig,
}

fn default_endpoint() -> UriSerde {
    UriSerde {
        uri: Uri::from_static("https://logs.mezmo.com"),
        auth: None,
    }
}

fn default_app() -> String {
    "vector".to_owned()
}

fn default_env() -> String {
    "production".to_owned()
}

impl GenerateConfig for MezmoConfig {
    fn generate_config() -> toml::Value {
        toml::from_str(
            r#"hostname = "hostname"
            api_key = "${LOGDNA_API_KEY}""#,
        )
        .unwrap()
    }
}

#[async_trait::async_trait]
#[typetag::serde(name = "mezmo")]
impl SinkConfig for MezmoConfig {
    async fn build(
        &self,
        cx: SinkContext,
    ) -> crate::Result<(super::VectorSink, super::Healthcheck)> {
        if self.use_message_as_line.unwrap_or(false)
            && (self.line_field.is_some()
                || self.line_template.is_some()
                || self.meta_field.is_some()
                || self.timestamp_field.is_some()
                || self.app_template.is_some()
                || self.file_template.is_some()
                || self.env_template.is_some())
        {
            return Err(
                "`use_message_as_line` may not be specified with other line config options".into(),
            );
        }

        if self.line_field.is_some() && self.line_template.is_some() {
            return Err("only one of `line_field` and `line_template` can be provided".into());
        }

        let request_settings = self.request.unwrap_with(&TowerRequestConfig::default());
        let batch_settings = self.batch.into_batch_settings()?;
        let client = HttpClient::new(None, cx.proxy())?;

        let mezmo_sink = MezmoSink {
            cx: cx.clone(),
            cfg: self.clone(),
        };

        let sink = PartitionHttpSink::new(
            mezmo_sink,
            PartitionBuffer::new(JsonArrayBuffer::new(batch_settings.size)),
            request_settings,
            batch_settings.timeout,
            client.clone(),
            cx,
        )
        .sink_map_err(|error| error!(message = "Fatal mezmo sink error.", %error));

        let healthcheck = healthcheck(self.clone(), client).boxed();

        #[allow(deprecated)]
        Ok((super::VectorSink::from_event_sink(sink), healthcheck))
    }

    fn input(&self) -> Input {
        let requirement = schema::Requirement::empty()
            .optional_meaning("timestamp", Kind::timestamp())
            .optional_meaning("message", Kind::bytes());

        Input::log().with_schema_requirement(requirement)
    }

    fn acknowledgements(&self) -> &AcknowledgementsConfig {
        &self.acknowledgements
    }
}

#[derive(Hash, Eq, PartialEq, Clone)]
pub struct PartitionKey {
    hostname: String,
    tags: Option<Vec<String>>,
    ip: Option<String>,
    mac: Option<String>,
}

pub struct MezmoEventEncoder {
    cx: SinkContext,
    use_message_as_line: Option<bool>,
    line_field: Option<String>,
    line_template: Option<Template>,
    meta_field: Option<String>,
    timestamp_field: Option<String>,
    app_template: Option<Template>,
    file_template: Option<Template>,
    env_template: Option<Template>,
    hostname: Template,
    tags: Option<Vec<Template>>,
    ip_template: Option<Template>,
    mac_template: Option<Template>,
    transformer: Transformer,
    default_app: String,
    default_env: String,
}

impl MezmoEventEncoder {
    fn render_key(&self, event: &Event) -> Option<PartitionKey> {
        let tags = self
            .tags
            .as_ref()
            .map(|tags| {
                let mut vec = Vec::with_capacity(tags.len());
                for tag in tags {
                    let t = tag.render_string(event);
                    match t {
                        Ok(t) => {
                            let tags = serde_json::from_str(&t).unwrap_or_else(|_| vec![t]);
                            vec.extend_from_slice(&tags);
                        }
                        Err(error) => {
                            self.log_template_error("tag", error, false);
                        }
                    }
                }
                if !vec.is_empty() {
                    Some(vec)
                } else {
                    None
                }
            })
            .unwrap_or(None);
        let ip = self
            .ip_template
            .as_ref()
            .map(|i| {
                let m = i.render_string(event);
                match m {
                    Ok(m) => Some(m),
                    Err(error) => {
                        self.log_template_error("ip", error, false);
                        None
                    }
                }
            })
            .unwrap_or(None);
        let mac = self
            .mac_template
            .as_ref()
            .map(|m| {
                let s = m.render_string(event);
                match s {
                    Ok(s) => Some(s),
                    Err(error) => {
                        self.log_template_error("mac", error, false);
                        None
                    }
                }
            })
            .unwrap_or(None);

        let hostname_result = self.hostname.render_string(event);
        match hostname_result {
            Ok(hostname) => Some(PartitionKey {
                hostname,
                tags,
                ip,
                mac,
            }),
            Err(error) => {
                self.log_template_error("hostname", error, false);
                None // hostname is required by ingest API, so fail key generation without it
            }
        }
    }
    fn log_template_error(&self, field: &str, error: TemplateRenderingError, drop_event: bool) {
        emit!(crate::internal_events::TemplateRenderingError {
            error: error.clone(),
            field: Some(field),
            drop_event,
        });
        user_log_error!(
            self.cx.mezmo_ctx,
            Value::from(format!("{field} template error - {error}"))
        );
    }
}

impl HttpEventEncoder<PartitionInnerBuffer<serde_json::Value, PartitionKey>> for MezmoEventEncoder {
    fn encode_event(
        &mut self,
        mut event: Event,
    ) -> Option<PartitionInnerBuffer<serde_json::Value, PartitionKey>> {
        let key = self.render_key(&event)?;
        let message_key = crate::config::log_schema().message_key();

        self.transformer.transform(&mut event);
        let mut log = event.into_log();
<<<<<<< HEAD
=======

        let line = log
            .message_path()
            .cloned()
            .as_ref()
            .and_then(|path| log.remove(path))
            .unwrap_or_else(|| String::from("").into());

        let timestamp: Value = log
            .timestamp_path()
            .cloned()
            .and_then(|path| log.remove(&path))
            .unwrap_or_else(|| chrono::Utc::now().into());

>>>>>>> beb74c1c
        let mut map = serde_json::map::Map::new();

        if self.use_message_as_line.unwrap_or(false) {
            log.remove(message_key)
                .unwrap_or(Value::Object(BTreeMap::new()))
                .as_object()
                .unwrap_or(&BTreeMap::new())
                .iter()
                .for_each(|(key, value)| {
                    let map_key = key.to_string();
                    // Ensure the line property is a string
                    // Note: Value stores strings as bytes
                    if map_key == *LINE_KEY && !value.is_bytes() {
                        map.insert(map_key, json!(value.to_string()));
                    } else {
                        map.insert(map_key, json!(value));
                    }
                });
        } else {
            let mut paths_to_remove = Vec::new();
            // line
            if let Some(line_template) = &self.line_template {
                match line_template.render_string(&log) {
                    Ok(line) => {
                        // Remove the template parts later so we don't put them in the meta
                        let parts = line_template.get_fields().unwrap_or_default();
                        for path in &parts {
                            paths_to_remove.push(path.to_owned());
                        }
                        map.insert(LINE_KEY.to_string(), json!(line));
                    }
                    Err(error) => {
                        self.log_template_error("line", error, true);
                    }
                };
            } else if let Some(path) = &self.line_field {
                paths_to_remove.push(path.to_string());
                let line = log.get(path.as_str()).unwrap_or(&DEFAULT_VALUE);
                match line.is_object() {
                    false => map.insert(LINE_KEY.to_string(), json!(line)),
                    true => {
                        let encoded = serde_json::to_string(&line)
                            .ok()
                            .unwrap_or_else(|| "".into());
                        map.insert(LINE_KEY.to_string(), json!(encoded))
                    }
                };
            }
            // meta
            if let Some(path) = &self.meta_field {
                if let Some(meta) = log.get(path.as_str()) {
                    paths_to_remove.push(path.to_string());
                    map.insert(META_KEY.to_string(), json!(meta));
                }
            }
            // timestamp
            if let Some(path) = &self.timestamp_field {
                if let Some(ts) = log.get(path.as_str()) {
                    paths_to_remove.push(path.to_string());
                    map.insert(TIMESTAMP_KEY.to_string(), json!(ts));
                }
            } else {
                let timestamp = match crate::config::log_schema().timestamp_key() {
                    Some(timestamp_key) => {
                        match log.remove((lookup::PathPrefix::Event, timestamp_key)) {
                            Some(timestamp) => timestamp,
                            None => chrono::Utc::now().into(),
                        }
                    }
                    None => chrono::Utc::now().into(),
                };
                map.insert(TIMESTAMP_KEY.to_string(), json!(timestamp));
            }
            // app
            if let Some(app_template) = &self.app_template {
                match app_template.render_string(&log) {
                    Ok(app) => {
                        // Remove the template parts so we don't put them in the meta
                        let parts = app_template.get_fields().unwrap_or_default();
                        for path in &parts {
                            paths_to_remove.push(path.to_owned());
                        }
                        map.insert(APP_KEY.to_string(), json!(app));
                    }
                    Err(error) => {
                        self.log_template_error("app", error, false);
                    }
                };
            }
            // file
            if let Some(file_template) = &self.file_template {
                match file_template.render_string(&log) {
                    Ok(file) => {
                        // Remove the template parts so we don't put them in the meta
                        let parts = file_template.get_fields().unwrap_or_default();
                        for path in &parts {
                            paths_to_remove.push(path.to_owned());
                        }
                        map.insert(FILE_KEY.to_string(), json!(file));
                    }
                    Err(error) => {
                        self.log_template_error("file", error, false);
                    }
                };
            }
            // app fallback
            if !map.contains_key(APP_KEY) && !map.contains_key(FILE_KEY) {
                map.insert(APP_KEY.to_string(), json!(self.default_app));
            }
            // env
            if let Some(env_template) = &self.env_template {
                match env_template.render_string(&log) {
                    Ok(env) => {
                        // Remove the template parts so we don't put them in the meta
                        let parts = env_template.get_fields().unwrap_or_default();
                        for path in &parts {
                            paths_to_remove.push(path.to_owned());
                        }
                        map.insert(ENV_KEY.to_string(), json!(env));
                    }
                    Err(error) => {
                        self.log_template_error("env", error, false);
                    }
                };
            }
            if !map.contains_key(ENV_KEY) {
                map.insert(ENV_KEY.to_string(), json!(self.default_env));
            }
            //
            // Handle catch-all cases
            //
            // Remove used properties
            for path in paths_to_remove {
                log.remove(path.as_str());
            }
            // Handle the default whole message as line or remaining message as meta cases
            //  after removing other used properties if either is unassigned
            let catch_all_key = if !map.contains_key(LINE_KEY) {
                Some(LINE_KEY)
            } else if !map.contains_key(META_KEY) {
                Some(META_KEY)
            } else {
                None
            };
            if let (Some(message), Some(catch_all_key)) = (log.remove(message_key), catch_all_key) {
                if message.is_object() {
                    let encoded = serde_json::to_string(&message)
                        .ok()
                        .unwrap_or_else(|| "".into());
                    map.insert(catch_all_key.to_string(), json!(encoded));
                } else {
                    map.insert(catch_all_key.to_string(), json!(message));
                }
            }
        };

        Some(PartitionInnerBuffer::new(map.into(), key))
    }
}

#[derive(Clone, Debug)]
struct MezmoSink {
    cx: SinkContext,
    cfg: MezmoConfig,
}

#[async_trait::async_trait]
impl HttpSink for MezmoSink {
    type Input = PartitionInnerBuffer<serde_json::Value, PartitionKey>;
    type Output = PartitionInnerBuffer<Vec<BoxedRawValue>, PartitionKey>;
    type Encoder = MezmoEventEncoder;

    fn build_encoder(&self) -> Self::Encoder {
        MezmoEventEncoder {
            cx: self.cx.clone(),
            use_message_as_line: self.cfg.use_message_as_line,
            line_field: self.cfg.line_field.clone(),
            line_template: self.cfg.line_template.clone(),
            meta_field: self.cfg.meta_field.clone(),
            timestamp_field: self.cfg.timestamp_field.clone(),
            app_template: self.cfg.app_template.clone(),
            file_template: self.cfg.file_template.clone(),
            env_template: self.cfg.env_template.clone(),
            hostname: self.cfg.hostname.clone(),
            tags: self.cfg.tags.clone(),
            ip_template: self.cfg.ip_template.clone(),
            mac_template: self.cfg.mac_template.clone(),
            transformer: self.cfg.encoding.clone(),
            default_app: self.cfg.default_app.clone(),
            default_env: self.cfg.default_env.clone(),
        }
    }

    async fn build_request(&self, output: Self::Output) -> crate::Result<http::Request<Bytes>> {
        let (events, key) = output.into_parts();
        let mut query = url::form_urlencoded::Serializer::new(String::new());

        let now = SystemTime::now()
            .duration_since(SystemTime::UNIX_EPOCH)
            .expect("Time can't drift behind the epoch!")
            .as_millis();

        query.append_pair("hostname", &key.hostname);
        query.append_pair("now", &now.to_string());

        if let Some(mac) = &key.mac {
            query.append_pair("mac", mac);
        }

        if let Some(ip) = &key.ip {
            query.append_pair("ip", ip);
        }

        if let Some(tags) = &key.tags {
            let tags = tags.join(",");
            query.append_pair("tags", &tags);
        }

        let query = query.finish();

        let body = crate::serde::json::to_bytes(&json!({
            "lines": events,
        }))
        .unwrap()
        .freeze();

        let uri = self.cfg.build_uri(&query);

        let mut request = Request::builder()
            .uri(uri)
            .method("POST")
            .header("Content-Type", "application/json")
            .header("x-response-format", "pipeline")
            .body(body)
            .unwrap();

        let auth = Auth::Basic {
            user: self.cfg.api_key.inner().to_string(),
            password: SensitiveString::default(),
        };

        auth.apply(&mut request);

        Ok(request)
    }
}

impl MezmoConfig {
    fn build_uri(&self, query: &str) -> Uri {
        let host = &self.endpoint.uri;

        let uri = format!("{}{}?{}", host, PATH, query);

        uri.parse::<http::Uri>()
            .expect("This should be a valid uri")
    }
}

async fn healthcheck(config: MezmoConfig, client: HttpClient) -> crate::Result<()> {
    let uri = config.build_uri("");
    let req = Request::post(uri).body(hyper::Body::empty()).unwrap();

    let res = client.send(req).await?;

    if res.status().is_server_error() {
        return Err("Server returned a server error".into());
    }

    if res.status() == StatusCode::FORBIDDEN {
        return Err("Token is not valid, 403 returned.".into());
    }

    Ok(())
}

#[cfg(test)]
mod tests {
    use futures::{channel::mpsc, StreamExt};
    use futures_util::stream;
    use http::{request::Parts, StatusCode};
    use serde_json::json;
    use temp_env::with_var;
    use vector_core::event::{BatchNotifier, BatchStatus, Event, LogEvent};

    use super::*;
    use crate::{
        config::SinkConfig,
        sinks::util::test::{build_test_server_status, load_sink},
        test_util::{
            components::{assert_sink_compliance, HTTP_SINK_TAGS},
            next_addr, random_lines,
        },
    };

    #[test]
    fn generate_config() {
        crate::test_util::test_generate_config::<MezmoConfig>();
    }

    #[tokio::test]
    async fn build_config_both_line_options() {
        let (config, cx) = load_sink::<MezmoConfig>(
            r#"
            api_key = "mylogtoken"
            hostname = "vector"
            default_env = "acceptance"
            codec.except_fields = ["magic"]
            line_field = ".message.line"
            line_template = "{{.message.line}} - {{.message.other.thing}}"
        "#,
        )
        .unwrap();

        let built = config.build(cx).await;
        assert!(built.is_err());
    }

    #[tokio::test]
    async fn build_config_whole_message_line_field() {
        let (config, cx) = load_sink::<MezmoConfig>(
            r#"
            api_key = "mylogtoken"
            hostname = "vector"
            default_env = "acceptance"
            codec.except_fields = ["magic"]
            line_field = ".message.line"
            use_message_as_line = true
        "#,
        )
        .unwrap();

        let built = config.build(cx).await;
        assert!(built.is_err());
    }

    #[test]
    fn encode_event_message_as_line_string_line() {
        let (config, cx) = load_sink::<MezmoConfig>(
            r#"
            api_key = "mylogtoken"
            hostname = "vector"
            codec.except_fields = ["magic"]
            use_message_as_line = true
        "#,
        )
        .unwrap();
        let sink = MezmoSink { cx, cfg: config };
        let mut encoder = sink.build_encoder();

        let payload = json!({"code": 200});
        let mut event = Event::Log(LogEvent::try_from(payload).unwrap());

        let message = json!({
            "line": "hello world",
            "app": "awesome_app",
            "other": "stuff",
            "meta": {
                "thing": "things"
            }
        });
        event.as_mut_log().insert("message", message);

        let event_out = encoder.encode_event(event).unwrap().into_parts().0;
        let event_out = event_out.as_object().unwrap();

        assert_eq!(event_out.get("line"), Some(&json!("hello world")));
        assert_eq!(event_out.get("app"), Some(&json!("awesome_app")));
        assert_eq!(event_out.get("meta"), Some(&json!({"thing": "things"})));
        assert_eq!(event_out.get("other"), Some(&json!("stuff")));
    }

    #[test]
    fn encode_event_message_as_line_object_line() {
        let (config, cx) = load_sink::<MezmoConfig>(
            r#"
            api_key = "mylogtoken"
            hostname = "vector"
            codec.except_fields = ["magic"]
            use_message_as_line = true
        "#,
        )
        .unwrap();
        let sink = MezmoSink { cx, cfg: config };
        let mut encoder = sink.build_encoder();

        let payload = json!({"code": 200});
        let mut event = Event::Log(LogEvent::try_from(payload).unwrap());

        let message = json!({
            "line": {
              "log": "hello world",
              "stream": "stdout"
            },
            "app": "awesome_app",
            "other": "stuff",
            "meta": {
                "thing": "things"
            }
        });
        event.as_mut_log().insert("message", message);

        let event_out = encoder.encode_event(event).unwrap().into_parts().0;
        let event_out = event_out.as_object().unwrap();

        assert_eq!(
            event_out.get("line"),
            Some(&json!(
                "{ \"log\": \"hello world\", \"stream\": \"stdout\" }"
            ))
        );
        assert_eq!(event_out.get("app"), Some(&json!("awesome_app")));
        assert_eq!(event_out.get("meta"), Some(&json!({"thing": "things"})));
        assert_eq!(event_out.get("other"), Some(&json!("stuff")));
    }

    #[test]
    fn encode_event_defaults() {
        let (config, cx) = load_sink::<MezmoConfig>(
            r#"
            api_key = "mylogtoken"
            meta_field = ".message._meta"
            hostname = "vector"
            app_template = "{{ .message.app }}"
            file_template = "{{ .message.file }}"
            env_template = "{{ .message.env }}"
            timestamp_field = ".message._ts"
            default_env = "default"
            default_app = "default"
            codec.except_fields = ["magic"]
        "#,
        )
        .unwrap();
        let sink = MezmoSink { cx, cfg: config };
        let mut encoder = sink.build_encoder();

        let event1 = Event::Log(LogEvent::from("hello world"));
        let event1_out = encoder.encode_event(event1).unwrap().into_parts().0;
        let event1_out = event1_out.as_object().unwrap();
        assert_eq!(event1_out.get("app"), Some(&json!("default")));
        assert!(event1_out.get("file").is_none());
        assert_eq!(event1_out.get("env"), Some(&json!("default")));
        assert_eq!(event1_out.get("line"), Some(&json!("hello world")));
        assert!(event1_out.get("meta").is_none());

        let message_object = json!({
        "message": "hello world",
        "app": "notvector",
        "file": "log.txt",
        "env": "staging",
        "first": "prop",
        "_ts": "1682022085309",
        "_meta": {
            "thing": "stuff"
        }
        });
        let mut event2 = Event::Log(LogEvent::from("hello world"));
        event2.as_mut_log().insert(".message", message_object);
        let event2_out = encoder.encode_event(event2).unwrap().into_parts().0;
        let event2_out = event2_out.as_object().unwrap();
        assert_eq!(event2_out.get("app"), Some(&json!("notvector")));
        assert_eq!(event2_out.get("file"), Some(&json!("log.txt")));
        assert_eq!(event2_out.get("env"), Some(&json!("staging")));
        assert_eq!(event2_out.get("timestamp"), Some(&json!("1682022085309")));
        assert_eq!(
            event2_out.get("line"),
            Some(&json!("{\"first\":\"prop\",\"message\":\"hello world\"}"))
        );
        assert_eq!(event2_out.get("meta"), Some(&json!({"thing": "stuff"})));
    }

    #[test]
    fn encode_event_line_field() {
        let (config, cx) = load_sink::<MezmoConfig>(
            r#"
            api_key = "mylogtoken"
            hostname = "vector"
            default_env = "acceptance"
            codec.except_fields = ["magic"]
            line_field = ".message.line"
        "#,
        )
        .unwrap();
        let sink = MezmoSink { cx, cfg: config };
        let mut encoder = sink.build_encoder();

        let payload = json!({
        "code": 200,
        "success": true,
        "payload": {
            "features": [
                "serde",
                "json"
            ]
        }});
        let mut event = Event::Log(LogEvent::try_from(payload).unwrap());

        let message = json!({
            "line": "hello world",
            "other": "stuff"
        });
        event.as_mut_log().insert("message", message);

        let event_out = encoder.encode_event(event).unwrap().into_parts().0;
        let event_out = event_out.as_object().unwrap();

        assert_eq!(event_out.get("line"), Some(&json!("hello world")));
        assert_eq!(event_out.get("meta"), Some(&json!("{\"other\":\"stuff\"}")));
    }

    #[test]
    fn encode_event_line_template() {
        let (config, cx) = load_sink::<MezmoConfig>(
            r#"
            api_key = "mylogtoken"
            hostname = "vector"
            default_env = "acceptance"
            codec.except_fields = ["magic"]
            line_template = "{{.message.line}} - {{.message.other.thing}}"
        "#,
        )
        .unwrap();
        let sink = MezmoSink { cx, cfg: config };
        let mut encoder = sink.build_encoder();
        let mut event = Event::Log(LogEvent::from("goodbye world"));

        let message = json!({
            "line": "hello world",
            "other": {
                "thing": "stuff",
                "nested": "remaining"
            },
            "third": "thing"
        });
        event.as_mut_log().insert("message", message);

        let event_out = encoder.encode_event(event).unwrap().into_parts().0;
        let event_out = event_out.as_object().unwrap();

        assert_eq!(event_out.get("line"), Some(&json!("hello world - stuff")));
        assert_eq!(
            event_out.get("meta"),
            Some(&json!(
                "{\"other\":{\"nested\":\"remaining\"},\"third\":\"thing\"}"
            ))
        );
    }

    #[test]
    fn encode_event_object_line() {
        let (config, cx) = load_sink::<MezmoConfig>(
            r#"
            api_key = "mylogtoken"
            hostname = "vector"
            default_env = "acceptance"
            codec.except_fields = ["magic"]
        "#,
        )
        .unwrap();
        let sink = MezmoSink { cx, cfg: config };
        let mut encoder = sink.build_encoder();
        let mut event = Event::Log(LogEvent::from("goodbye world"));

        let message = json!({
            "line": "hello world",
            "other": "stuff",
            "third": "thing"
        });
        event.as_mut_log().insert("message", message);

        let event_out = encoder.encode_event(event).unwrap().into_parts().0;
        let event_out = event_out.as_object().unwrap();

        assert_eq!(
            event_out.get("line"),
            Some(&json!(
                "{\"line\":\"hello world\",\"other\":\"stuff\",\"third\":\"thing\"}"
            ))
        );
        assert!(event_out.get("meta").is_none());
    }

    #[test]
    fn encode_event_app_template() {
        let (config, cx) = load_sink::<MezmoConfig>(
            r#"
            api_key = "mylogtoken"
            hostname = "vector"
            default_env = "acceptance"
            codec.except_fields = ["magic"]
            default_app = "app-name"
            app_template = "{{.message.third}} - {{.message.other.thing}}"
        "#,
        )
        .unwrap();
        let sink = MezmoSink { cx, cfg: config };
        let mut encoder = sink.build_encoder();
        let mut event = Event::Log(LogEvent::from("goodbye world"));

        let message = json!({
            "line": "hello world",
            "other": {
                "thing": "stuff",
                "nested": "remaining"
            },
            "third": "thing"
        });
        event.as_mut_log().insert("message", message);

        let event_out = encoder.encode_event(event).unwrap().into_parts().0;
        let event_out = event_out.as_object().unwrap();

        assert_eq!(event_out.get("app"), Some(&json!("thing - stuff")));
        assert_eq!(
            event_out.get("line"),
            Some(&json!(
                "{\"line\":\"hello world\",\"other\":{\"nested\":\"remaining\"}}"
            ))
        );
        assert!(event_out.get("meta").is_none()); // whole .message went to the line
    }

    #[test]
    fn encode_event_nothing_to_reshape() {
        // Since Log Analysis root-level properties don't contain `message`, there should
        // be nothing to reshape even if the env var is set.

        with_var("MEZMO_RESHAPE_MESSAGE", Some("1"), || {
            let (config, cx) = load_sink::<MezmoConfig>(
                r#"
                api_key = "mylogtoken"
                hostname = "vector"
                app_template = "{{ .message.app }}"
                file_template = "{{ .message.file }}"
                env_template = "{{ .message.env }}"
                default_env = "acceptance"
                codec.except_fields = ["magic"]
            "#,
            )
            .unwrap();
            let sink = MezmoSink { cx, cfg: config };
            let mut encoder = sink.build_encoder();

            let mut event1 = Event::Log(LogEvent::from("hello world"));
            event1.as_mut_log().insert(".message.app", "notvector");
            event1.as_mut_log().insert("magic", "vector");

            let mut event2 = Event::Log(LogEvent::from("hello world"));
            event2.as_mut_log().insert(".message.file", "log.txt");

            let event3 = Event::Log(LogEvent::from("hello world"));

            let mut event4 = Event::Log(LogEvent::from("hello world"));
            event4.as_mut_log().insert(".message.env", "staging");

            let event1_out = encoder.encode_event(event1).unwrap().into_parts().0;
            let event1_out = event1_out.as_object().unwrap();
            let event2_out = encoder.encode_event(event2).unwrap().into_parts().0;
            let event2_out = event2_out.as_object().unwrap();
            let event3_out = encoder.encode_event(event3).unwrap().into_parts().0;
            let event3_out = event3_out.as_object().unwrap();
            let event4_out = encoder.encode_event(event4).unwrap().into_parts().0;
            let event4_out = event4_out.as_object().unwrap();

            assert_eq!(event1_out.get("app"), Some(&json!("notvector")));
            assert_eq!(event2_out.get("file"), Some(&json!("log.txt")));
            assert_eq!(event3_out.get("app"), Some(&json!("vector")));
            assert_eq!(event3_out.get("env"), Some(&json!("acceptance")));
            assert_eq!(event4_out.get("env"), Some(&json!("staging")));
        });
    }

    #[test]
    fn render_key_la_values() {
        let (config, cx) = load_sink::<MezmoConfig>(
            r#"
            api_key = "mylogtoken"
            hostname = "vector"
            mac_template = "{{ .metadata.query.mac }}"
            ip_template = "{{ .metadata.query.ip }}"
            tags = ["{{ .metadata.query.tags }}", "tag_3"]
        "#,
        )
        .unwrap();
        let sink = MezmoSink { cx, cfg: config };
        let encoder = sink.build_encoder();

        let message_object = json!({
        "message": "hello world",
        "_file": "log.txt",
        "env": "staging",
        "_ts": "1682022085309",
        "_meta": {
            "first": "prop"
        }
        });
        let metadata_object = json!({
            "query": {
                "app": "la_app",
                "ip": "127.0.0.1",
                "mac": "some-mac-addr",
                "tags": ["tag_1", "tag_2"]
            }
        });
        let mut event = Event::Log(LogEvent::from("hello world"));
        event.as_mut_log().insert(".message", message_object);
        event.as_mut_log().insert(".metadata", metadata_object);

        let key = encoder.render_key(&event).unwrap();

        assert_eq!(key.hostname, "vector".to_string());
        assert_eq!(key.ip, Some("127.0.0.1".to_string()));
        assert_eq!(key.mac, Some("some-mac-addr".to_string()));
        assert_eq!(
            key.tags,
            Some(vec![
                "tag_1".to_string(),
                "tag_2".to_string(),
                "tag_3".to_string()
            ])
        );
    }

    #[test]
    fn encode_event_render_key_host_error() {
        let (config, cx) = load_sink::<MezmoConfig>(
            r#"
            api_key = "mylogtoken"
            hostname = "{{ .metadata.query.host }}"
            mac_template = "{{ .metadata.query.mac }}"
            ip_template = "{{ .metadata.query.ip }}"
            line_field = ".message.message"
        "#,
        )
        .unwrap();
        let sink = MezmoSink { cx, cfg: config };
        let mut encoder = sink.build_encoder();

        let message_object = json!({
        "message": "hello world",
        "_file": "log.txt",
        "env": "staging",
        "_ts": "1682022085309",
        "_meta": {
            "first": "prop"
        }
        });
        let metadata_object = json!({
            "query": {
                "app": "la_app"
            }
        });
        let mut event = Event::Log(LogEvent::from("hello world"));
        event.as_mut_log().insert(".message", message_object);
        event.as_mut_log().insert(".metadata", metadata_object);

        let event_out = encoder.encode_event(event);
        assert!(event_out.is_none());
    }

    #[test]
    fn encode_event_render_key_optional_error() {
        let (config, cx) = load_sink::<MezmoConfig>(
            r#"
            api_key = "mylogtoken"
            hostname = "vector"
            tags = ["{{ .metadata.query.tags }}"]
            ip_template = "{{ .metadata.query.ip }}"
            mac_template = "{{ .metadata.query.mac }}"
            line_field = ".message.message"
        "#,
        )
        .unwrap();
        let sink = MezmoSink { cx, cfg: config };
        let mut encoder = sink.build_encoder();

        let message_object = json!({
        "message": "hello world",
        "_file": "log.txt",
        "env": "staging",
        "_ts": "1682022085309",
        "_meta": {
            "first": "prop"
        }
        });
        let metadata_object = json!({
            "query": {
                "app": "la_app"
            }
        });
        let mut event = Event::Log(LogEvent::from("hello world"));
        event.as_mut_log().insert(".message", message_object);
        event.as_mut_log().insert(".metadata", metadata_object);

        let event_out = encoder.encode_event(event).unwrap().into_parts().0;
        let event_out = event_out.as_object().unwrap();
        // Template errors on optional params don't stop encoding
        assert_eq!(event_out.get("line"), Some(&json!("hello world")));
    }

    async fn smoke_start(
        status_code: StatusCode,
        batch_status: BatchStatus,
    ) -> (
        Vec<&'static str>,
        Vec<Vec<String>>,
        mpsc::Receiver<(Parts, bytes::Bytes)>,
    ) {
        let (mut config, cx) = load_sink::<MezmoConfig>(
            r#"
            api_key = "mylogtoken"
            ip_template = "127.0.0.1"
            mac_template = "some-mac-addr"
            hostname = "{{ hostname }}"
            tags = ["{{ test }}", "maybeanothertest"]
        "#,
        )
        .unwrap();

        // Make sure we can build the config
        _ = config.build(cx.clone()).await.unwrap();

        let addr = next_addr();
        // Swap out the host so we can force send it
        // to our local server
        let endpoint = UriSerde {
            uri: format!("http://{}", addr).parse::<http::Uri>().unwrap(),
            auth: None,
        };
        config.endpoint = endpoint;

        let (sink, _) = config.build(cx).await.unwrap();

        let (rx, _trigger, server) = build_test_server_status(addr, status_code);
        tokio::spawn(server);

        let lines = random_lines(100).take(10).collect::<Vec<_>>();
        let mut events = Vec::new();
        let hosts = vec!["host0", "host1"];

        let (batch, mut receiver) = BatchNotifier::new_with_receiver();
        let mut partitions = vec![Vec::new(), Vec::new()];
        // Create 10 events where the first one contains custom
        // fields that are not just `message`.
        for (i, line) in lines.iter().enumerate() {
            let mut event = LogEvent::from(line.as_str()).with_batch_notifier(&batch);
            let p = i % 2;
            event.insert("hostname", hosts[p]);
            event.insert("test", "stuff");

            partitions[p].push(line.into());
            events.push(Event::Log(event));
        }
        drop(batch);

        let events = stream::iter(events).map(Into::into);
        sink.run(events).await.expect("Running sink failed");

        assert_eq!(receiver.try_recv(), Ok(batch_status));

        (hosts, partitions, rx)
    }

    #[tokio::test]
    async fn smoke_fails() {
        let (_hosts, _partitions, mut rx) =
            smoke_start(StatusCode::FORBIDDEN, BatchStatus::Rejected).await;
        assert!(matches!(rx.try_next(), Err(mpsc::TryRecvError { .. })));
    }

    #[tokio::test]
    async fn smoke() {
        assert_sink_compliance(&HTTP_SINK_TAGS, async {
            let (hosts, partitions, mut rx) =
                smoke_start(StatusCode::OK, BatchStatus::Delivered).await;

            for _ in 0..partitions.len() {
                let output = rx.next().await.unwrap();

                let request = &output.0;
                let body: serde_json::Value = serde_json::from_slice(&output.1[..]).unwrap();

                let query = request.uri.query().unwrap();

                let (p, _) = hosts
                    .iter()
                    .enumerate()
                    .find(|(_, host)| query.contains(&format!("hostname={}", host)))
                    .expect("invalid hostname");
                let lines = &partitions[p];

                assert!(query.contains("ip=127.0.0.1"));
                assert!(query.contains("mac=some-mac-addr"));
                assert!(query.contains("tags=stuff%2Cmaybeanothertest"));

                let output = body
                    .as_object()
                    .unwrap()
                    .get("lines")
                    .unwrap()
                    .as_array()
                    .unwrap();

                for (i, line) in output.iter().enumerate() {
                    // All lines are json objects
                    let line = line.as_object().unwrap();

                    assert_eq!(line.get("app"), Some(&json!("vector")));
                    assert_eq!(line.get("env"), Some(&json!("production")));
                    assert_eq!(line.get("line"), Some(&json!(lines[i])));

                    assert!(line.get("meta").is_none());
                }
            }
        })
        .await;
    }
}<|MERGE_RESOLUTION|>--- conflicted
+++ resolved
@@ -379,27 +379,13 @@
         mut event: Event,
     ) -> Option<PartitionInnerBuffer<serde_json::Value, PartitionKey>> {
         let key = self.render_key(&event)?;
-        let message_key = crate::config::log_schema().message_key();
+        let message_key = crate::config::log_schema()
+            .message_key_target_path()
+            .unwrap();
 
         self.transformer.transform(&mut event);
         let mut log = event.into_log();
-<<<<<<< HEAD
-=======
-
-        let line = log
-            .message_path()
-            .cloned()
-            .as_ref()
-            .and_then(|path| log.remove(path))
-            .unwrap_or_else(|| String::from("").into());
-
-        let timestamp: Value = log
-            .timestamp_path()
-            .cloned()
-            .and_then(|path| log.remove(&path))
-            .unwrap_or_else(|| chrono::Utc::now().into());
-
->>>>>>> beb74c1c
+
         let mut map = serde_json::map::Map::new();
 
         if self.use_message_as_line.unwrap_or(false) {
