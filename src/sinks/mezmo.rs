--- conflicted
+++ resolved
@@ -121,23 +121,21 @@
     #[configurable(metadata(docs::examples = "my-local-machine"))]
     hostname: Template,
 
+    /// Template used for MAC addressing
+    mac_template: Option<Template>,
+
     /// The MAC address that will be attached to each batch of events.
     #[configurable(metadata(docs::examples = "my-mac-address"))]
-<<<<<<< HEAD
-    mac_template: Option<Template>,
-=======
     #[configurable(metadata(docs::human_name = "MAC Address"))]
     mac: Option<String>,
->>>>>>> 0f13b22a
+
+    /// Templating used for IP addressing
+    ip_template: Option<Template>,
 
     /// The IP address that will be attached to each batch of events.
     #[configurable(metadata(docs::examples = "0.0.0.0"))]
-<<<<<<< HEAD
-    ip_template: Option<Template>,
-=======
     #[configurable(metadata(docs::human_name = "IP Address"))]
     ip: Option<String>,
->>>>>>> 0f13b22a
 
     /// The tags that are attached to each batch of events.
     #[configurable(metadata(docs::examples = "tag1"))]
@@ -237,23 +235,19 @@
             cfg: self.clone(),
         };
 
-        let healthcheck = healthcheck(mezmo_sink.build_uri(""), client.clone()).boxed();
         let sink = PartitionHttpSink::new(
             mezmo_sink,
             PartitionBuffer::new(JsonArrayBuffer::new(batch_settings.size)),
             request_settings,
             batch_settings.timeout,
-            client,
+            client.clone(),
             cx,
         )
         .sink_map_err(|error| error!(message = "Fatal mezmo sink error.", %error));
 
-<<<<<<< HEAD
-=======
         let healthcheck = healthcheck(self.clone(), client).boxed();
 
         #[allow(deprecated)]
->>>>>>> 0f13b22a
         Ok((super::VectorSink::from_event_sink(sink), healthcheck))
     }
 
@@ -615,7 +609,7 @@
         .unwrap()
         .freeze();
 
-        let uri = self.build_uri(&query);
+        let uri = self.cfg.build_uri(&query);
 
         let mut request = Request::builder()
             .uri(uri)
@@ -636,9 +630,9 @@
     }
 }
 
-impl MezmoSink {
+impl MezmoConfig {
     fn build_uri(&self, query: &str) -> Uri {
-        let host = &self.cfg.endpoint.uri;
+        let host = &self.endpoint.uri;
 
         let uri = format!("{}{}?{}", host, PATH, query);
 
@@ -647,7 +641,8 @@
     }
 }
 
-async fn healthcheck(uri: Uri, client: HttpClient) -> crate::Result<()> {
+async fn healthcheck(config: MezmoConfig, client: HttpClient) -> crate::Result<()> {
+    let uri = config.build_uri("");
     let req = Request::post(uri).body(hyper::Body::empty()).unwrap();
 
     let res = client.send(req).await?;
