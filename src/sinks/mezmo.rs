use std::collections::BTreeMap;
use std::time::SystemTime;

use bytes::Bytes;
use futures::{FutureExt, SinkExt};
use http::{Request, StatusCode, Uri};
use serde_json::json;
<<<<<<< HEAD
use value::Kind;
use value::Value;
=======
>>>>>>> 38c3f0be
use vector_common::sensitive_string::SensitiveString;
use vector_config::configurable_component;
use vrl::value::{Kind, Value};

use crate::user_log_error;
use crate::{
    codecs::Transformer,
    config::{AcknowledgementsConfig, GenerateConfig, Input, SinkConfig, SinkContext},
    event::Event,
    http::{Auth, HttpClient},
    mezmo::user_trace::MezmoUserLog,
    schema,
    sinks::util::{
        http::{HttpEventEncoder, HttpSink, PartitionHttpSink},
        BatchConfig, BoxedRawValue, JsonArrayBuffer, PartitionBuffer, PartitionInnerBuffer,
        RealtimeSizeBasedDefaultBatchSettings, TowerRequestConfig, UriSerde,
    },
    template::{Template, TemplateRenderingError},
};

const PATH: &str = "/logs/ingest";
const LINE_KEY: &str = "line";
const META_KEY: &str = "meta";
const TIMESTAMP_KEY: &str = "timestamp";
const APP_KEY: &str = "app";
const FILE_KEY: &str = "file";
const ENV_KEY: &str = "env";
const DEFAULT_VALUE: Value = Value::Null;

/// Configuration for the `logdna` sink.
#[configurable_component(sink("logdna"))]
#[configurable(metadata(
    deprecated = "The `logdna` sink has been renamed. Please use `mezmo` instead."
))]
#[derive(Clone, Debug)]
pub struct LogdnaConfig(MezmoConfig);

impl GenerateConfig for LogdnaConfig {
    fn generate_config() -> toml::Value {
        <MezmoConfig as GenerateConfig>::generate_config()
    }
}

#[async_trait::async_trait]
impl SinkConfig for LogdnaConfig {
    async fn build(
        &self,
        cx: SinkContext,
    ) -> crate::Result<(super::VectorSink, super::Healthcheck)> {
        warn!("DEPRECATED: The `logdna` sink has been renamed. Please use `mezmo` instead.");
        self.0.build(cx).await
    }

    fn input(&self) -> Input {
        self.0.input()
    }

    fn acknowledgements(&self) -> &AcknowledgementsConfig {
        self.0.acknowledgements()
    }
}

/// Configuration for the `mezmo` (formerly `logdna`) sink.
#[configurable_component(sink("mezmo"))]
#[derive(Clone, Debug)]
pub struct MezmoConfig {
    /// Connection config

    /// The Ingestion API key.
    #[configurable(metadata(docs::examples = "${LOGDNA_API_KEY}"))]
    #[configurable(metadata(docs::examples = "ef8d5de700e7989468166c40fc8a0ccd"))]
    api_key: SensitiveString,

    /// The HTTP endpoint to send logs to.
    ///
    /// Both IP address and hostname are accepted formats.
    #[serde(alias = "host")]
    #[serde(default = "default_endpoint")]
    #[configurable(metadata(docs::examples = "http://127.0.0.1"))]
    #[configurable(metadata(docs::examples = "http://example.com"))]
    endpoint: UriSerde,

    /// Line object config options
    /// Whether or not to use the entire message object as the line,
    /// mutually exclusive with below line options
    use_message_as_line: Option<bool>,

    /// Optional line field selector, only one of `line_field` and `line_template` can be specified
    line_field: Option<String>,

    /// Optional line template, only one of `line_field` and `line_template` can be specified
    line_template: Option<Template>,

    /// Optional meta field location
    meta_field: Option<String>,

    /// Optional field selector for the log line's timestamp
    timestamp_field: Option<String>,

    /// Optional app template
    app_template: Option<Template>,

    /// Optional template for the file that supplied the log line
    file_template: Option<Template>,

    /// Optional template for the environment the log line came from
    env_template: Option<Template>,

    /// Query config options

    /// The hostname that will be attached to each batch of events.
    #[configurable(metadata(docs::examples = "${HOSTNAME}"))]
    #[configurable(metadata(docs::examples = "my-local-machine"))]
    hostname: Template,

    /// The MAC address that will be attached to each batch of events.
    #[configurable(metadata(docs::examples = "my-mac-address"))]
    mac_template: Option<Template>,

    /// The IP address that will be attached to each batch of events.
    #[configurable(metadata(docs::examples = "0.0.0.0"))]
    ip_template: Option<Template>,

    /// The tags that are attached to each batch of events.
    #[configurable(metadata(docs::examples = "tag1"))]
    #[configurable(metadata(docs::examples = "tag2"))]
    tags: Option<Vec<Template>>,

    #[configurable(derived)]
    #[serde(
        default,
        skip_serializing_if = "crate::serde::skip_serializing_if_default"
    )]
    pub encoding: Transformer,

    /// The default app that is set for events that do not contain a `file` or `app` field.
    #[serde(default = "default_app")]
    #[configurable(metadata(docs::examples = "my-app"))]
    default_app: String,

    /// The default environment that is set for events that do not contain an `env` field.
    #[serde(default = "default_env")]
    #[configurable(metadata(docs::examples = "staging"))]
    default_env: String,

    #[configurable(derived)]
    #[serde(default)]
    batch: BatchConfig<RealtimeSizeBasedDefaultBatchSettings>,

    #[configurable(derived)]
    #[serde(default)]
    request: TowerRequestConfig,

    #[configurable(derived)]
    #[serde(
        default,
        deserialize_with = "crate::serde::bool_or_struct",
        skip_serializing_if = "crate::serde::skip_serializing_if_default"
    )]
    acknowledgements: AcknowledgementsConfig,
}

fn default_endpoint() -> UriSerde {
    UriSerde {
        uri: Uri::from_static("https://logs.mezmo.com"),
        auth: None,
    }
}

fn default_app() -> String {
    "vector".to_owned()
}

fn default_env() -> String {
    "production".to_owned()
}

impl GenerateConfig for MezmoConfig {
    fn generate_config() -> toml::Value {
        toml::from_str(
            r#"hostname = "hostname"
            api_key = "${LOGDNA_API_KEY}""#,
        )
        .unwrap()
    }
}

#[async_trait::async_trait]
impl SinkConfig for MezmoConfig {
    async fn build(
        &self,
        cx: SinkContext,
    ) -> crate::Result<(super::VectorSink, super::Healthcheck)> {
        if self.use_message_as_line.unwrap_or(false)
            && (self.line_field.is_some()
                || self.line_template.is_some()
                || self.meta_field.is_some()
                || self.timestamp_field.is_some()
                || self.app_template.is_some()
                || self.file_template.is_some()
                || self.env_template.is_some())
        {
            return Err(
                "`use_message_as_line` may not be specified with other line config options".into(),
            );
        }

        if self.line_field.is_some() && self.line_template.is_some() {
            return Err("only one of `line_field` and `line_template` can be provided".into());
        }

        let request_settings = self.request.unwrap_with(&TowerRequestConfig::default());
        let batch_settings = self.batch.into_batch_settings()?;
        let client = HttpClient::new(None, cx.proxy())?;

        let mezmo_sink = MezmoSink {
            cx: cx.clone(),
            cfg: self.clone(),
        };

        let healthcheck = healthcheck(mezmo_sink.build_uri(""), client.clone()).boxed();
        let sink = PartitionHttpSink::new(
            mezmo_sink,
            PartitionBuffer::new(JsonArrayBuffer::new(batch_settings.size)),
            request_settings,
            batch_settings.timeout,
            client,
            cx,
        )
        .sink_map_err(|error| error!(message = "Fatal mezmo sink error.", %error));

        Ok((super::VectorSink::from_event_sink(sink), healthcheck))
    }

    fn input(&self) -> Input {
        let requirement = schema::Requirement::empty()
            .optional_meaning("timestamp", Kind::timestamp())
            .optional_meaning("message", Kind::bytes());

        Input::log().with_schema_requirement(requirement)
    }

    fn acknowledgements(&self) -> &AcknowledgementsConfig {
        &self.acknowledgements
    }
}

#[derive(Hash, Eq, PartialEq, Clone)]
pub struct PartitionKey {
    hostname: String,
    tags: Option<Vec<String>>,
    ip: Option<String>,
    mac: Option<String>,
}

pub struct MezmoEventEncoder {
    cx: SinkContext,
    use_message_as_line: Option<bool>,
    line_field: Option<String>,
    line_template: Option<Template>,
    meta_field: Option<String>,
    timestamp_field: Option<String>,
    app_template: Option<Template>,
    file_template: Option<Template>,
    env_template: Option<Template>,
    hostname: Template,
    tags: Option<Vec<Template>>,
    ip_template: Option<Template>,
    mac_template: Option<Template>,
    transformer: Transformer,
    default_app: String,
    default_env: String,
}

impl MezmoEventEncoder {
    fn render_key(&self, event: &Event) -> Option<PartitionKey> {
        let tags = self
            .tags
            .as_ref()
            .map(|tags| {
                let mut vec = Vec::with_capacity(tags.len());
                for tag in tags {
                    let t = tag.render_string(event);
                    match t {
                        Ok(t) => {
                            let tags = serde_json::from_str(&t).unwrap_or_else(|_| vec![t]);
                            vec.extend_from_slice(&tags);
                        }
                        Err(error) => {
                            self.log_template_error("tag", error, false);
                        }
                    }
                }
                if !vec.is_empty() {
                    Some(vec)
                } else {
                    None
                }
            })
            .unwrap_or(None);
        let ip = self
            .ip_template
            .as_ref()
            .map(|i| {
                let m = i.render_string(event);
                match m {
                    Ok(m) => Some(m),
                    Err(error) => {
                        self.log_template_error("ip", error, false);
                        None
                    }
                }
            })
            .unwrap_or(None);
        let mac = self
            .mac_template
            .as_ref()
            .map(|m| {
                let s = m.render_string(event);
                match s {
                    Ok(s) => Some(s),
                    Err(error) => {
                        self.log_template_error("mac", error, false);
                        None
                    }
                }
            })
            .unwrap_or(None);

        let hostname_result = self.hostname.render_string(event);
        match hostname_result {
            Ok(hostname) => Some(PartitionKey {
                hostname,
                tags,
                ip,
                mac,
            }),
            Err(error) => {
                self.log_template_error("hostname", error, false);
                None // hostname is required by ingest API, so fail key generation without it
            }
        }
    }
    fn log_template_error(&self, field: &str, error: TemplateRenderingError, drop_event: bool) {
        emit!(crate::internal_events::TemplateRenderingError {
            error: error.clone(),
            field: Some(field),
            drop_event,
        });
        user_log_error!(
            self.cx.mezmo_ctx,
            Value::from(format!("{field} template error - {error}"))
        );
    }
}

impl HttpEventEncoder<PartitionInnerBuffer<serde_json::Value, PartitionKey>> for MezmoEventEncoder {
    fn encode_event(
        &mut self,
        mut event: Event,
    ) -> Option<PartitionInnerBuffer<serde_json::Value, PartitionKey>> {
        let key = self.render_key(&event)?;
        let message_key = crate::config::log_schema().message_key();

        self.transformer.transform(&mut event);
        let mut log = event.into_log();
<<<<<<< HEAD
=======

        let line = log
            .message_path()
            .and_then(|path| log.remove(path.as_str()))
            .unwrap_or_else(|| String::from("").into());

        let timestamp: Value = log
            .timestamp_path()
            .and_then(|path| log.remove(path.as_str()))
            .unwrap_or_else(|| chrono::Utc::now().into());

>>>>>>> 38c3f0be
        let mut map = serde_json::map::Map::new();

        if self.use_message_as_line.unwrap_or(false) {
            log.remove(message_key)
                .unwrap_or(value::Value::Object(BTreeMap::new()))
                .as_object()
                .unwrap_or(&BTreeMap::new())
                .iter()
                .for_each(|(key, value)| {
                    let map_key = key.to_string();
                    // Ensure the line property is a string
                    // Note: Value stores strings as bytes
                    if map_key == *LINE_KEY && !value.is_bytes() {
                        map.insert(map_key, json!(value.to_string()));
                    } else {
                        map.insert(map_key, json!(value));
                    }
                });
        } else {
            let mut paths_to_remove = Vec::new();
            // line
            if let Some(line_template) = &self.line_template {
                match line_template.render_string(&log) {
                    Ok(line) => {
                        // Remove the template parts later so we don't put them in the meta
                        let parts = line_template.get_fields().unwrap_or_default();
                        for path in &parts {
                            paths_to_remove.push(path.to_owned());
                        }
                        map.insert(LINE_KEY.to_string(), json!(line));
                    }
                    Err(error) => {
                        self.log_template_error("line", error, true);
                    }
                };
            } else if let Some(path) = &self.line_field {
                paths_to_remove.push(path.to_string());
                let line = log.get(path.as_str()).unwrap_or(&DEFAULT_VALUE);
                match line.is_object() {
                    false => map.insert(LINE_KEY.to_string(), json!(line)),
                    true => {
                        let encoded = serde_json::to_string(&line)
                            .ok()
                            .unwrap_or_else(|| "".into());
                        map.insert(LINE_KEY.to_string(), json!(encoded))
                    }
                };
            }
            // meta
            if let Some(path) = &self.meta_field {
                if let Some(meta) = log.get(path.as_str()) {
                    paths_to_remove.push(path.to_string());
                    map.insert(META_KEY.to_string(), json!(meta));
                }
            }
            // timestamp
            if let Some(path) = &self.timestamp_field {
                if let Some(ts) = log.get(path.as_str()) {
                    paths_to_remove.push(path.to_string());
                    map.insert(TIMESTAMP_KEY.to_string(), json!(ts));
                }
            } else {
                let timestamp = match crate::config::log_schema().timestamp_key() {
                    Some(timestamp_key) => {
                        match log.remove((lookup::PathPrefix::Event, timestamp_key)) {
                            Some(timestamp) => timestamp,
                            None => chrono::Utc::now().into(),
                        }
                    }
                    None => chrono::Utc::now().into(),
                };
                map.insert(TIMESTAMP_KEY.to_string(), json!(timestamp));
            }
            // app
            if let Some(app_template) = &self.app_template {
                match app_template.render_string(&log) {
                    Ok(app) => {
                        // Remove the template parts so we don't put them in the meta
                        let parts = app_template.get_fields().unwrap_or_default();
                        for path in &parts {
                            paths_to_remove.push(path.to_owned());
                        }
                        map.insert(APP_KEY.to_string(), json!(app));
                    }
                    Err(error) => {
                        self.log_template_error("app", error, false);
                    }
                };
            }
            // file
            if let Some(file_template) = &self.file_template {
                match file_template.render_string(&log) {
                    Ok(file) => {
                        // Remove the template parts so we don't put them in the meta
                        let parts = file_template.get_fields().unwrap_or_default();
                        for path in &parts {
                            paths_to_remove.push(path.to_owned());
                        }
                        map.insert(FILE_KEY.to_string(), json!(file));
                    }
                    Err(error) => {
                        self.log_template_error("file", error, false);
                    }
                };
            }
            // app fallback
            if !map.contains_key(APP_KEY) && !map.contains_key(FILE_KEY) {
                map.insert(APP_KEY.to_string(), json!(self.default_app));
            }
            // env
            if let Some(env_template) = &self.env_template {
                match env_template.render_string(&log) {
                    Ok(env) => {
                        // Remove the template parts so we don't put them in the meta
                        let parts = env_template.get_fields().unwrap_or_default();
                        for path in &parts {
                            paths_to_remove.push(path.to_owned());
                        }
                        map.insert(ENV_KEY.to_string(), json!(env));
                    }
                    Err(error) => {
                        self.log_template_error("env", error, false);
                    }
                };
            }
            if !map.contains_key(ENV_KEY) {
                map.insert(ENV_KEY.to_string(), json!(self.default_env));
            }
            //
            // Handle catch-all cases
            //
            // Remove used properties
            for path in paths_to_remove {
                log.remove(path.as_str());
            }
            // Handle the default whole message as line or remaining message as meta cases
            //  after removing other used properties if either is unassigned
            let catch_all_key = if !map.contains_key(LINE_KEY) {
                Some(LINE_KEY)
            } else if !map.contains_key(META_KEY) {
                Some(META_KEY)
            } else {
                None
            };
            if let (Some(message), Some(catch_all_key)) = (log.remove(message_key), catch_all_key) {
                if message.is_object() {
                    let encoded = serde_json::to_string(&message)
                        .ok()
                        .unwrap_or_else(|| "".into());
                    map.insert(catch_all_key.to_string(), json!(encoded));
                } else {
                    map.insert(catch_all_key.to_string(), json!(message));
                }
            }
        };

        Some(PartitionInnerBuffer::new(map.into(), key))
    }
}

#[derive(Clone, Debug)]
struct MezmoSink {
    cx: SinkContext,
    cfg: MezmoConfig,
}

#[async_trait::async_trait]
impl HttpSink for MezmoSink {
    type Input = PartitionInnerBuffer<serde_json::Value, PartitionKey>;
    type Output = PartitionInnerBuffer<Vec<BoxedRawValue>, PartitionKey>;
    type Encoder = MezmoEventEncoder;

    fn build_encoder(&self) -> Self::Encoder {
        MezmoEventEncoder {
            cx: self.cx.clone(),
            use_message_as_line: self.cfg.use_message_as_line,
            line_field: self.cfg.line_field.clone(),
            line_template: self.cfg.line_template.clone(),
            meta_field: self.cfg.meta_field.clone(),
            timestamp_field: self.cfg.timestamp_field.clone(),
            app_template: self.cfg.app_template.clone(),
            file_template: self.cfg.file_template.clone(),
            env_template: self.cfg.env_template.clone(),
            hostname: self.cfg.hostname.clone(),
            tags: self.cfg.tags.clone(),
            ip_template: self.cfg.ip_template.clone(),
            mac_template: self.cfg.mac_template.clone(),
            transformer: self.cfg.encoding.clone(),
            default_app: self.cfg.default_app.clone(),
            default_env: self.cfg.default_env.clone(),
        }
    }

    async fn build_request(&self, output: Self::Output) -> crate::Result<http::Request<Bytes>> {
        let (events, key) = output.into_parts();
        let mut query = url::form_urlencoded::Serializer::new(String::new());

        let now = SystemTime::now()
            .duration_since(SystemTime::UNIX_EPOCH)
            .expect("Time can't drift behind the epoch!")
            .as_millis();

        query.append_pair("hostname", &key.hostname);
        query.append_pair("now", &now.to_string());

        if let Some(mac) = &key.mac {
            query.append_pair("mac", mac);
        }

        if let Some(ip) = &key.ip {
            query.append_pair("ip", ip);
        }

        if let Some(tags) = &key.tags {
            let tags = tags.join(",");
            query.append_pair("tags", &tags);
        }

        let query = query.finish();

        let body = crate::serde::json::to_bytes(&json!({
            "lines": events,
        }))
        .unwrap()
        .freeze();

        let uri = self.build_uri(&query);

        let mut request = Request::builder()
            .uri(uri)
            .method("POST")
            .header("Content-Type", "application/json")
            .body(body)
            .unwrap();

        let auth = Auth::Basic {
            user: self.cfg.api_key.inner().to_string(),
            password: SensitiveString::default(),
        };

        auth.apply(&mut request);

        Ok(request)
    }
}

impl MezmoSink {
    fn build_uri(&self, query: &str) -> Uri {
        let host = &self.cfg.endpoint.uri;

        let uri = format!("{}{}?{}", host, PATH, query);

        uri.parse::<http::Uri>()
            .expect("This should be a valid uri")
    }
}

async fn healthcheck(uri: Uri, client: HttpClient) -> crate::Result<()> {
    let req = Request::post(uri).body(hyper::Body::empty()).unwrap();

    let res = client.send(req).await?;

    if res.status().is_server_error() {
        return Err("Server returned a server error".into());
    }

    if res.status() == StatusCode::FORBIDDEN {
        return Err("Token is not valid, 403 returned.".into());
    }

    Ok(())
}

#[cfg(test)]
mod tests {
    use futures::{channel::mpsc, StreamExt};
    use futures_util::stream;
    use http::{request::Parts, StatusCode};
    use serde_json::json;
    use temp_env::with_var;
    use vector_core::event::{BatchNotifier, BatchStatus, Event, LogEvent};

    use super::*;
    use crate::{
        config::SinkConfig,
        sinks::util::test::{build_test_server_status, load_sink},
        test_util::{
            components::{assert_sink_compliance, HTTP_SINK_TAGS},
            next_addr, random_lines,
        },
    };

    #[test]
    fn generate_config() {
        crate::test_util::test_generate_config::<MezmoConfig>();
    }

    #[tokio::test]
    async fn build_config_both_line_options() {
        let (config, cx) = load_sink::<MezmoConfig>(
            r#"
            api_key = "mylogtoken"
            hostname = "vector"
            default_env = "acceptance"
            codec.except_fields = ["magic"]
            line_field = ".message.line"
            line_template = "{{.message.line}} - {{.message.other.thing}}"
        "#,
        )
        .unwrap();

        let built = config.build(cx).await;
        assert!(built.is_err());
    }

    #[tokio::test]
    async fn build_config_whole_message_line_field() {
        let (config, cx) = load_sink::<MezmoConfig>(
            r#"
            api_key = "mylogtoken"
            hostname = "vector"
            default_env = "acceptance"
            codec.except_fields = ["magic"]
            line_field = ".message.line"
            use_message_as_line = true
        "#,
        )
        .unwrap();

        let built = config.build(cx).await;
        assert!(built.is_err());
    }

    #[test]
    fn encode_event_message_as_line_string_line() {
        let (config, cx) = load_sink::<MezmoConfig>(
            r#"
            api_key = "mylogtoken"
            hostname = "vector"
            codec.except_fields = ["magic"]
            use_message_as_line = true
        "#,
        )
        .unwrap();
        let sink = MezmoSink { cx, cfg: config };
        let mut encoder = sink.build_encoder();

        let payload = json!({"code": 200});
        let mut event = Event::Log(LogEvent::try_from(payload).unwrap());

        let message = json!({
            "line": "hello world",
            "app": "awesome_app",
            "other": "stuff",
            "meta": {
                "thing": "things"
            }
        });
        event.as_mut_log().insert("message", message);

        let event_out = encoder.encode_event(event).unwrap().into_parts().0;
        let event_out = event_out.as_object().unwrap();

        assert_eq!(event_out.get("line"), Some(&json!("hello world")));
        assert_eq!(event_out.get("app"), Some(&json!("awesome_app")));
        assert_eq!(event_out.get("meta"), Some(&json!({"thing": "things"})));
        assert_eq!(event_out.get("other"), Some(&json!("stuff")));
    }

    #[test]
    fn encode_event_message_as_line_object_line() {
        let (config, cx) = load_sink::<MezmoConfig>(
            r#"
            api_key = "mylogtoken"
            hostname = "vector"
            codec.except_fields = ["magic"]
            use_message_as_line = true
        "#,
        )
        .unwrap();
        let sink = MezmoSink { cx, cfg: config };
        let mut encoder = sink.build_encoder();

        let payload = json!({"code": 200});
        let mut event = Event::Log(LogEvent::try_from(payload).unwrap());

        let message = json!({
            "line": {
              "log": "hello world",
              "stream": "stdout"
            },
            "app": "awesome_app",
            "other": "stuff",
            "meta": {
                "thing": "things"
            }
        });
        event.as_mut_log().insert("message", message);

        let event_out = encoder.encode_event(event).unwrap().into_parts().0;
        let event_out = event_out.as_object().unwrap();

        assert_eq!(
            event_out.get("line"),
            Some(&json!(
                "{ \"log\": \"hello world\", \"stream\": \"stdout\" }"
            ))
        );
        assert_eq!(event_out.get("app"), Some(&json!("awesome_app")));
        assert_eq!(event_out.get("meta"), Some(&json!({"thing": "things"})));
        assert_eq!(event_out.get("other"), Some(&json!("stuff")));
    }

    #[test]
    fn encode_event_defaults() {
        let (config, cx) = load_sink::<MezmoConfig>(
            r#"
            api_key = "mylogtoken"
            meta_field = ".message._meta"
            hostname = "vector"
            app_template = "{{ .message.app }}"
            file_template = "{{ .message.file }}"
            env_template = "{{ .message.env }}"
            timestamp_field = ".message._ts"
            default_env = "default"
            default_app = "default"
            codec.except_fields = ["magic"]
        "#,
        )
        .unwrap();
        let sink = MezmoSink { cx, cfg: config };
        let mut encoder = sink.build_encoder();

        let event1 = Event::Log(LogEvent::from("hello world"));
        let event1_out = encoder.encode_event(event1).unwrap().into_parts().0;
        let event1_out = event1_out.as_object().unwrap();
        assert_eq!(event1_out.get("app"), Some(&json!("default")));
        assert!(event1_out.get("file").is_none());
        assert_eq!(event1_out.get("env"), Some(&json!("default")));
        assert_eq!(event1_out.get("line"), Some(&json!("hello world")));
        assert!(event1_out.get("meta").is_none());

        let message_object = json!({
        "message": "hello world",
        "app": "notvector",
        "file": "log.txt",
        "env": "staging",
        "first": "prop",
        "_ts": "1682022085309",
        "_meta": {
            "thing": "stuff"
        }
        });
        let mut event2 = Event::Log(LogEvent::from("hello world"));
        event2.as_mut_log().insert(".message", message_object);
        let event2_out = encoder.encode_event(event2).unwrap().into_parts().0;
        let event2_out = event2_out.as_object().unwrap();
        assert_eq!(event2_out.get("app"), Some(&json!("notvector")));
        assert_eq!(event2_out.get("file"), Some(&json!("log.txt")));
        assert_eq!(event2_out.get("env"), Some(&json!("staging")));
        assert_eq!(event2_out.get("timestamp"), Some(&json!("1682022085309")));
        assert_eq!(
            event2_out.get("line"),
            Some(&json!("{\"first\":\"prop\",\"message\":\"hello world\"}"))
        );
        assert_eq!(event2_out.get("meta"), Some(&json!({"thing": "stuff"})));
    }

    #[test]
    fn encode_event_line_field() {
        let (config, cx) = load_sink::<MezmoConfig>(
            r#"
            api_key = "mylogtoken"
            hostname = "vector"
            default_env = "acceptance"
            codec.except_fields = ["magic"]
            line_field = ".message.line"
        "#,
        )
        .unwrap();
        let sink = MezmoSink { cx, cfg: config };
        let mut encoder = sink.build_encoder();

        let payload = json!({
        "code": 200,
        "success": true,
        "payload": {
            "features": [
                "serde",
                "json"
            ]
        }});
        let mut event = Event::Log(LogEvent::try_from(payload).unwrap());

        let message = json!({
            "line": "hello world",
            "other": "stuff"
        });
        event.as_mut_log().insert("message", message);

        let event_out = encoder.encode_event(event).unwrap().into_parts().0;
        let event_out = event_out.as_object().unwrap();

        assert_eq!(event_out.get("line"), Some(&json!("hello world")));
        assert_eq!(event_out.get("meta"), Some(&json!("{\"other\":\"stuff\"}")));
    }

    #[test]
    fn encode_event_line_template() {
        let (config, cx) = load_sink::<MezmoConfig>(
            r#"
            api_key = "mylogtoken"
            hostname = "vector"
            default_env = "acceptance"
            codec.except_fields = ["magic"]
            line_template = "{{.message.line}} - {{.message.other.thing}}"
        "#,
        )
        .unwrap();
        let sink = MezmoSink { cx, cfg: config };
        let mut encoder = sink.build_encoder();
        let mut event = Event::Log(LogEvent::from("goodbye world"));

        let message = json!({
            "line": "hello world",
            "other": {
                "thing": "stuff",
                "nested": "remaining"
            },
            "third": "thing"
        });
        event.as_mut_log().insert("message", message);

        let event_out = encoder.encode_event(event).unwrap().into_parts().0;
        let event_out = event_out.as_object().unwrap();

        assert_eq!(event_out.get("line"), Some(&json!("hello world - stuff")));
        assert_eq!(
            event_out.get("meta"),
            Some(&json!(
                "{\"other\":{\"nested\":\"remaining\"},\"third\":\"thing\"}"
            ))
        );
    }

    #[test]
    fn encode_event_object_line() {
        let (config, cx) = load_sink::<MezmoConfig>(
            r#"
            api_key = "mylogtoken"
            hostname = "vector"
            default_env = "acceptance"
            codec.except_fields = ["magic"]
        "#,
        )
        .unwrap();
        let sink = MezmoSink { cx, cfg: config };
        let mut encoder = sink.build_encoder();
        let mut event = Event::Log(LogEvent::from("goodbye world"));

        let message = json!({
            "line": "hello world",
            "other": "stuff",
            "third": "thing"
        });
        event.as_mut_log().insert("message", message);

        let event_out = encoder.encode_event(event).unwrap().into_parts().0;
        let event_out = event_out.as_object().unwrap();

        assert_eq!(
            event_out.get("line"),
            Some(&json!(
                "{\"line\":\"hello world\",\"other\":\"stuff\",\"third\":\"thing\"}"
            ))
        );
        assert!(event_out.get("meta").is_none());
    }

    #[test]
    fn encode_event_app_template() {
        let (config, cx) = load_sink::<MezmoConfig>(
            r#"
            api_key = "mylogtoken"
            hostname = "vector"
            default_env = "acceptance"
            codec.except_fields = ["magic"]
            default_app = "app-name"
            app_template = "{{.message.third}} - {{.message.other.thing}}"
        "#,
        )
        .unwrap();
        let sink = MezmoSink { cx, cfg: config };
        let mut encoder = sink.build_encoder();
        let mut event = Event::Log(LogEvent::from("goodbye world"));

        let message = json!({
            "line": "hello world",
            "other": {
                "thing": "stuff",
                "nested": "remaining"
            },
            "third": "thing"
        });
        event.as_mut_log().insert("message", message);

        let event_out = encoder.encode_event(event).unwrap().into_parts().0;
        let event_out = event_out.as_object().unwrap();

        assert_eq!(event_out.get("app"), Some(&json!("thing - stuff")));
        assert_eq!(
            event_out.get("line"),
            Some(&json!(
                "{\"line\":\"hello world\",\"other\":{\"nested\":\"remaining\"}}"
            ))
        );
        assert!(event_out.get("meta").is_none()); // whole .message went to the line
    }

    #[test]
    fn encode_event_nothing_to_reshape() {
        // Since Log Analysis root-level properties don't contain `message`, there should
        // be nothing to reshape even if the env var is set.

        with_var("MEZMO_RESHAPE_MESSAGE", Some("1"), || {
            let (config, cx) = load_sink::<MezmoConfig>(
                r#"
                api_key = "mylogtoken"
                hostname = "vector"
                app_template = "{{ .message.app }}"
                file_template = "{{ .message.file }}"
                env_template = "{{ .message.env }}"
                default_env = "acceptance"
                codec.except_fields = ["magic"]
            "#,
            )
            .unwrap();
            let sink = MezmoSink { cx, cfg: config };
            let mut encoder = sink.build_encoder();

            let mut event1 = Event::Log(LogEvent::from("hello world"));
            event1.as_mut_log().insert(".message.app", "notvector");
            event1.as_mut_log().insert("magic", "vector");

            let mut event2 = Event::Log(LogEvent::from("hello world"));
            event2.as_mut_log().insert(".message.file", "log.txt");

            let event3 = Event::Log(LogEvent::from("hello world"));

            let mut event4 = Event::Log(LogEvent::from("hello world"));
            event4.as_mut_log().insert(".message.env", "staging");

            let event1_out = encoder.encode_event(event1).unwrap().into_parts().0;
            let event1_out = event1_out.as_object().unwrap();
            let event2_out = encoder.encode_event(event2).unwrap().into_parts().0;
            let event2_out = event2_out.as_object().unwrap();
            let event3_out = encoder.encode_event(event3).unwrap().into_parts().0;
            let event3_out = event3_out.as_object().unwrap();
            let event4_out = encoder.encode_event(event4).unwrap().into_parts().0;
            let event4_out = event4_out.as_object().unwrap();

            assert_eq!(event1_out.get("app"), Some(&json!("notvector")));
            assert_eq!(event2_out.get("file"), Some(&json!("log.txt")));
            assert_eq!(event3_out.get("app"), Some(&json!("vector")));
            assert_eq!(event3_out.get("env"), Some(&json!("acceptance")));
            assert_eq!(event4_out.get("env"), Some(&json!("staging")));
        });
    }

    #[test]
    fn render_key_la_values() {
        let (config, cx) = load_sink::<MezmoConfig>(
            r#"
            api_key = "mylogtoken"
            hostname = "vector"
            mac_template = "{{ .metadata.query.mac }}"
            ip_template = "{{ .metadata.query.ip }}"
            tags = ["{{ .metadata.query.tags }}", "tag_3"]
        "#,
        )
        .unwrap();
        let sink = MezmoSink { cx, cfg: config };
        let encoder = sink.build_encoder();

        let message_object = json!({
        "message": "hello world",
        "_file": "log.txt",
        "env": "staging",
        "_ts": "1682022085309",
        "_meta": {
            "first": "prop"
        }
        });
        let metadata_object = json!({
            "query": {
                "app": "la_app",
                "ip": "127.0.0.1",
                "mac": "some-mac-addr",
                "tags": ["tag_1", "tag_2"]
            }
        });
        let mut event = Event::Log(LogEvent::from("hello world"));
        event.as_mut_log().insert(".message", message_object);
        event.as_mut_log().insert(".metadata", metadata_object);

        let key = encoder.render_key(&event).unwrap();

        assert_eq!(key.hostname, "vector".to_string());
        assert_eq!(key.ip, Some("127.0.0.1".to_string()));
        assert_eq!(key.mac, Some("some-mac-addr".to_string()));
        assert_eq!(
            key.tags,
            Some(vec![
                "tag_1".to_string(),
                "tag_2".to_string(),
                "tag_3".to_string()
            ])
        );
    }

    #[test]
    fn encode_event_render_key_host_error() {
        let (config, cx) = load_sink::<MezmoConfig>(
            r#"
            api_key = "mylogtoken"
            hostname = "{{ .metadata.query.host }}"
            mac_template = "{{ .metadata.query.mac }}"
            ip_template = "{{ .metadata.query.ip }}"
            line_field = ".message.message"
        "#,
        )
        .unwrap();
        let sink = MezmoSink { cx, cfg: config };
        let mut encoder = sink.build_encoder();

        let message_object = json!({
        "message": "hello world",
        "_file": "log.txt",
        "env": "staging",
        "_ts": "1682022085309",
        "_meta": {
            "first": "prop"
        }
        });
        let metadata_object = json!({
            "query": {
                "app": "la_app"
            }
        });
        let mut event = Event::Log(LogEvent::from("hello world"));
        event.as_mut_log().insert(".message", message_object);
        event.as_mut_log().insert(".metadata", metadata_object);

        let event_out = encoder.encode_event(event);
        assert!(event_out.is_none());
    }

    #[test]
    fn encode_event_render_key_optional_error() {
        let (config, cx) = load_sink::<MezmoConfig>(
            r#"
            api_key = "mylogtoken"
            hostname = "vector"
            tags = ["{{ .metadata.query.tags }}"]
            ip_template = "{{ .metadata.query.ip }}"
            mac_template = "{{ .metadata.query.mac }}"
            line_field = ".message.message"
        "#,
        )
        .unwrap();
        let sink = MezmoSink { cx, cfg: config };
        let mut encoder = sink.build_encoder();

        let message_object = json!({
        "message": "hello world",
        "_file": "log.txt",
        "env": "staging",
        "_ts": "1682022085309",
        "_meta": {
            "first": "prop"
        }
        });
        let metadata_object = json!({
            "query": {
                "app": "la_app"
            }
        });
        let mut event = Event::Log(LogEvent::from("hello world"));
        event.as_mut_log().insert(".message", message_object);
        event.as_mut_log().insert(".metadata", metadata_object);

        let event_out = encoder.encode_event(event).unwrap().into_parts().0;
        let event_out = event_out.as_object().unwrap();
        // Template errors on optional params don't stop encoding
        assert_eq!(event_out.get("line"), Some(&json!("hello world")));
    }

    async fn smoke_start(
        status_code: StatusCode,
        batch_status: BatchStatus,
    ) -> (
        Vec<&'static str>,
        Vec<Vec<String>>,
        mpsc::Receiver<(Parts, bytes::Bytes)>,
    ) {
        let (mut config, cx) = load_sink::<MezmoConfig>(
            r#"
            api_key = "mylogtoken"
            ip_template = "127.0.0.1"
            mac_template = "some-mac-addr"
            hostname = "{{ hostname }}"
            tags = ["{{ test }}", "maybeanothertest"]
        "#,
        )
        .unwrap();

        // Make sure we can build the config
        _ = config.build(cx.clone()).await.unwrap();

        let addr = next_addr();
        // Swap out the host so we can force send it
        // to our local server
        let endpoint = UriSerde {
            uri: format!("http://{}", addr).parse::<http::Uri>().unwrap(),
            auth: None,
        };
        config.endpoint = endpoint;

        let (sink, _) = config.build(cx).await.unwrap();

        let (rx, _trigger, server) = build_test_server_status(addr, status_code);
        tokio::spawn(server);

        let lines = random_lines(100).take(10).collect::<Vec<_>>();
        let mut events = Vec::new();
        let hosts = vec!["host0", "host1"];

        let (batch, mut receiver) = BatchNotifier::new_with_receiver();
        let mut partitions = vec![Vec::new(), Vec::new()];
        // Create 10 events where the first one contains custom
        // fields that are not just `message`.
        for (i, line) in lines.iter().enumerate() {
            let mut event = LogEvent::from(line.as_str()).with_batch_notifier(&batch);
            let p = i % 2;
            event.insert("hostname", hosts[p]);
            event.insert("test", "stuff");

            partitions[p].push(line.into());
            events.push(Event::Log(event));
        }
        drop(batch);

        let events = stream::iter(events).map(Into::into);
        sink.run(events).await.expect("Running sink failed");

        assert_eq!(receiver.try_recv(), Ok(batch_status));

        (hosts, partitions, rx)
    }

    #[tokio::test]
    async fn smoke_fails() {
        let (_hosts, _partitions, mut rx) =
            smoke_start(StatusCode::FORBIDDEN, BatchStatus::Rejected).await;
        assert!(matches!(rx.try_next(), Err(mpsc::TryRecvError { .. })));
    }

    #[tokio::test]
    async fn smoke() {
        assert_sink_compliance(&HTTP_SINK_TAGS, async {
            let (hosts, partitions, mut rx) =
                smoke_start(StatusCode::OK, BatchStatus::Delivered).await;

            for _ in 0..partitions.len() {
                let output = rx.next().await.unwrap();

                let request = &output.0;
                let body: serde_json::Value = serde_json::from_slice(&output.1[..]).unwrap();

                let query = request.uri.query().unwrap();

                let (p, _) = hosts
                    .iter()
                    .enumerate()
                    .find(|(_, host)| query.contains(&format!("hostname={}", host)))
                    .expect("invalid hostname");
                let lines = &partitions[p];

                assert!(query.contains("ip=127.0.0.1"));
                assert!(query.contains("mac=some-mac-addr"));
                assert!(query.contains("tags=stuff%2Cmaybeanothertest"));

                let output = body
                    .as_object()
                    .unwrap()
                    .get("lines")
                    .unwrap()
                    .as_array()
                    .unwrap();

                for (i, line) in output.iter().enumerate() {
                    // All lines are json objects
                    let line = line.as_object().unwrap();

                    assert_eq!(line.get("app"), Some(&json!("vector")));
                    assert_eq!(line.get("env"), Some(&json!("production")));
                    assert_eq!(line.get("line"), Some(&json!(lines[i])));

                    assert!(line.get("meta").is_none());
                }
            }
        })
        .await;
    }
}<|MERGE_RESOLUTION|>--- conflicted
+++ resolved
@@ -5,11 +5,6 @@
 use futures::{FutureExt, SinkExt};
 use http::{Request, StatusCode, Uri};
 use serde_json::json;
-<<<<<<< HEAD
-use value::Kind;
-use value::Value;
-=======
->>>>>>> 38c3f0be
 use vector_common::sensitive_string::SensitiveString;
 use vector_config::configurable_component;
 use vrl::value::{Kind, Value};
@@ -376,25 +371,11 @@
 
         self.transformer.transform(&mut event);
         let mut log = event.into_log();
-<<<<<<< HEAD
-=======
-
-        let line = log
-            .message_path()
-            .and_then(|path| log.remove(path.as_str()))
-            .unwrap_or_else(|| String::from("").into());
-
-        let timestamp: Value = log
-            .timestamp_path()
-            .and_then(|path| log.remove(path.as_str()))
-            .unwrap_or_else(|| chrono::Utc::now().into());
-
->>>>>>> 38c3f0be
         let mut map = serde_json::map::Map::new();
 
         if self.use_message_as_line.unwrap_or(false) {
             log.remove(message_key)
-                .unwrap_or(value::Value::Object(BTreeMap::new()))
+                .unwrap_or(Value::Object(BTreeMap::new()))
                 .as_object()
                 .unwrap_or(&BTreeMap::new())
                 .iter()
