--- conflicted
+++ resolved
@@ -204,12 +204,8 @@
 
 impl RetryLogic for CloudWatchMetricsRetryLogic {
     type Error = SdkError<PutMetricDataError>;
-<<<<<<< HEAD
+    type Request = PartitionInnerBuffer<Vec<Metric>, String>;
     type Response = CloudwatchMetricsResponse;
-=======
-    type Request = PartitionInnerBuffer<Vec<Metric>, String>;
-    type Response = ();
->>>>>>> dc7e7927
 
     fn is_retriable_error(&self, error: &Self::Error) -> bool {
         is_retriable_error(error)
