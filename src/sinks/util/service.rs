--- conflicted
+++ resolved
@@ -37,13 +37,9 @@
 mod map;
 pub mod net;
 
-<<<<<<< HEAD
-pub type Svc<S, L> = RateLimit<AdaptiveConcurrencyLimit<Retry<FixedRetryPolicy<L>, Timeout<S>>, L>>;
-pub type SvcWithoutArc<S, L> = RateLimit<Retry<FixedRetryPolicy<L>, Timeout<S>>>;
-=======
 pub type Svc<S, L> =
     RateLimit<AdaptiveConcurrencyLimit<Retry<FibonacciRetryPolicy<L>, Timeout<S>>, L>>;
->>>>>>> 3ff039a6
+pub type SvcWithoutArc<S, L> = RateLimit<Retry<FibonacciRetryPolicy<L>, Timeout<S>>>;
 pub type TowerBatchedSink<S, B, RL> = BatchSink<Svc<S, RL>, B>;
 pub type TowerPartitionSink<S, B, RL, K> = PartitionBatchSink<Svc<S, RL>, B, K>;
 pub type TowerPartitionSinkWithoutArc<S, B, RL, K> = PartitionBatchSink<SvcWithoutArc<S, RL>, B, K>;
