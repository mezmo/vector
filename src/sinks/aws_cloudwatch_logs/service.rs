use std::{
    collections::HashMap,
    fmt,
    task::{ready, Context, Poll},
};

use crate::sinks::prelude::{
    MezmoLoggingService, SinkContext, UserLoggingError, UserLoggingResponse,
};
use aws_sdk_cloudwatchlogs::{
    error::ProvideErrorMetadata,
    operation::{
        create_log_group::CreateLogGroupError, create_log_stream::CreateLogStreamError,
        describe_log_streams::DescribeLogStreamsError, put_log_events::PutLogEventsError,
        put_retention_policy::PutRetentionPolicyError,
    },
    types::InputLogEvent,
    Client as CloudwatchLogsClient,
};
use aws_smithy_runtime_api::client::{orchestrator::HttpResponse, result::SdkError};
use chrono::Duration;
use futures::{future::BoxFuture, FutureExt};
use futures_util::TryFutureExt;
use http::{
    header::{HeaderName, InvalidHeaderName, InvalidHeaderValue},
    HeaderValue,
};
use indexmap::IndexMap;
use snafu::{ResultExt, Snafu};
use tokio::sync::oneshot;
use tower::{
    buffer::Buffer,
    limit::{ConcurrencyLimit, RateLimit},
    retry::Retry,
    timeout::Timeout,
    Service, ServiceBuilder, ServiceExt,
};
use vector_lib::stream::DriverResponse;
use vector_lib::{
    finalization::EventStatus,
    request_metadata::{GroupedCountByteSize, MetaDescriptive},
};
use vrl::value::Value;

use crate::sinks::{
    aws_cloudwatch_logs::{
        config::CloudwatchLogsSinkConfig, config::Retention, request, retry::CloudwatchRetryLogic,
        sink::BatchCloudwatchRequest, CloudwatchKey,
    },
    util::{retries::FibonacciRetryPolicy, EncodedLength, TowerRequestSettings},
};

type Svc = Buffer<
    Vec<InputLogEvent>,
    <ConcurrencyLimit<
        RateLimit<
            Retry<
<<<<<<< HEAD
                FibonacciRetryPolicy<CloudwatchRetryLogic<CloudwatchInnerResponse>>,
=======
                FibonacciRetryPolicy<CloudwatchRetryLogic<Vec<InputLogEvent>, ()>>,
>>>>>>> dc7e7927
                Buffer<
                    Vec<InputLogEvent>,
                    <Timeout<MezmoLoggingService<CloudwatchLogsSvc>> as Service<
                        Vec<InputLogEvent>,
                    >>::Future,
                >,
            >,
        >,
    > as Service<Vec<InputLogEvent>>>::Future,
>;

#[derive(Debug)]
pub enum CloudwatchError {
    Put(SdkError<PutLogEventsError, HttpResponse>),
    DescribeLogStreams(SdkError<DescribeLogStreamsError, HttpResponse>),
    CreateStream(SdkError<CreateLogStreamError, HttpResponse>),
    CreateGroup(SdkError<CreateLogGroupError, HttpResponse>),
    PutRetentionPolicy(SdkError<PutRetentionPolicyError, HttpResponse>),
    NoStreamsFound,
}

impl fmt::Display for CloudwatchError {
    fn fmt(&self, f: &mut fmt::Formatter<'_>) -> fmt::Result {
        match self {
            CloudwatchError::Put(error) => write!(f, "CloudwatchError::Put: {error}"),
            CloudwatchError::DescribeLogStreams(error) => {
                write!(f, "CloudwatchError::DescribeLogStreams: {error}")
            }
            CloudwatchError::CreateStream(error) => {
                write!(f, "CloudwatchError::CreateStream: {error}")
            }
            CloudwatchError::CreateGroup(error) => {
                write!(f, "CloudwatchError::CreateGroup: {error}")
            }
            CloudwatchError::NoStreamsFound => write!(f, "CloudwatchError: No Streams Found"),
            CloudwatchError::PutRetentionPolicy(error) => {
                write!(f, "CloudwatchError::PutRetentionPolicy: {error}")
            }
        }
    }
}

impl std::error::Error for CloudwatchError {}

impl From<SdkError<PutLogEventsError, HttpResponse>> for CloudwatchError {
    fn from(error: SdkError<PutLogEventsError, HttpResponse>) -> Self {
        CloudwatchError::Put(error)
    }
}

impl From<SdkError<DescribeLogStreamsError, HttpResponse>> for CloudwatchError {
    fn from(error: SdkError<DescribeLogStreamsError, HttpResponse>) -> Self {
        CloudwatchError::DescribeLogStreams(error)
    }
}

trait SdkErrorWithMessage {
    fn inner_message(&self) -> Option<&str>;
}
impl SdkErrorWithMessage for PutLogEventsError {
    fn inner_message(&self) -> Option<&str> {
        self.message()
    }
}
impl SdkErrorWithMessage for DescribeLogStreamsError {
    fn inner_message(&self) -> Option<&str> {
        self.message()
    }
}
impl SdkErrorWithMessage for CreateLogStreamError {
    fn inner_message(&self) -> Option<&str> {
        self.message()
    }
}
impl SdkErrorWithMessage for CreateLogGroupError {
    fn inner_message(&self) -> Option<&str> {
        self.message()
    }
}

impl UserLoggingError for CloudwatchError {
    fn log_msg(&self) -> Option<Value> {
        match self {
            CloudwatchError::Put(error) => extract_user_err(error),
            CloudwatchError::DescribeLogStreams(error) => extract_user_err(error),
            CloudwatchError::CreateStream(error) => extract_user_err(error),
            CloudwatchError::CreateGroup(error) => extract_user_err(error),
            CloudwatchError::PutRetentionPolicy(_) => Some("Put Retention Policy Error".into()),
            CloudwatchError::NoStreamsFound => Some("No Streams Found".into()),
        }
    }
}

fn extract_user_err<E>(err: &SdkError<E, HttpResponse>) -> Option<Value>
where
    E: SdkErrorWithMessage,
{
    match err {
        SdkError::ServiceError(inner) => inner.err().inner_message().map(Into::into),
        _ => None, // Other errors are not user-facing
    }
}

#[derive(Debug)]
pub struct CloudwatchInnerResponse {}

impl UserLoggingResponse for CloudwatchInnerResponse {}

#[derive(Debug)]
pub struct CloudwatchResponse {
    events_byte_size: GroupedCountByteSize,
}

impl crate::sinks::util::sink::Response for CloudwatchResponse {
    fn is_successful(&self) -> bool {
        true
    }

    fn is_transient(&self) -> bool {
        false
    }
}

impl DriverResponse for CloudwatchResponse {
    fn event_status(&self) -> EventStatus {
        EventStatus::Delivered
    }

    fn events_sent(&self) -> &GroupedCountByteSize {
        &self.events_byte_size
    }
}

#[derive(Snafu, Debug)]
enum HeaderError {
    #[snafu(display("invalid header name {source}"))]
    InvalidName { source: InvalidHeaderName },
    #[snafu(display("invalid header value {source}"))]
    InvalidValue { source: InvalidHeaderValue },
}

impl CloudwatchLogsPartitionSvc {
    pub fn new(
        config: CloudwatchLogsSinkConfig,
        client: CloudwatchLogsClient,
        cx: SinkContext,
    ) -> crate::Result<Self> {
        let request_settings = config.request.tower.into_settings();

        let headers = config
            .request
            .headers
            .iter()
            .map(|(name, value)| {
                Ok((
                    HeaderName::from_bytes(name.as_bytes()).context(InvalidNameSnafu {})?,
                    HeaderValue::from_str(value.as_str()).context(InvalidValueSnafu {})?,
                ))
            })
            .collect::<Result<IndexMap<_, _>, HeaderError>>()?;

        Ok(Self {
            config,
            clients: HashMap::new(),
            request_settings,
            client,
            headers,
            cx,
        })
    }
}

impl Service<BatchCloudwatchRequest> for CloudwatchLogsPartitionSvc {
    type Response = CloudwatchResponse;
    type Error = crate::Error;
    type Future = BoxFuture<'static, Result<Self::Response, Self::Error>>;

    fn poll_ready(&mut self, _cx: &mut Context) -> Poll<Result<(), Self::Error>> {
        Poll::Ready(Ok(()))
    }

    fn call(&mut self, mut req: BatchCloudwatchRequest) -> Self::Future {
        let metadata = std::mem::take(req.metadata_mut());
        let events_byte_size = metadata.into_events_estimated_json_encoded_byte_size();

        let key = req.key;
        let events = req
            .events
            .into_iter()
            .map(|req| {
                InputLogEvent::builder()
                    .message(req.message)
                    .timestamp(req.timestamp)
                    .build()
                    .expect("all builder fields specified")
            })
            .collect();

        let svc = if let Some(svc) = &mut self.clients.get_mut(&key) {
            svc.clone()
        } else {
            // Concurrency limit is 1 because we need token from previous request.
            let svc = ServiceBuilder::new()
                .buffer(1)
                .concurrency_limit(1)
                .rate_limit(
                    self.request_settings.rate_limit_num,
                    self.request_settings.rate_limit_duration,
                )
                .retry(
                    self.request_settings
                        .retry_policy(CloudwatchRetryLogic::new()),
                )
                .buffer(1)
                .timeout(self.request_settings.timeout)
                .service(MezmoLoggingService::new(
                    CloudwatchLogsSvc::new(
                        self.config.clone(),
                        &key,
                        self.client.clone(),
                        self.headers.clone(),
                    ),
                    self.cx.mezmo_ctx.clone(),
                ));

            self.clients.insert(key, svc.clone());
            svc
        };

        svc.oneshot(events)
            .map_ok(move |_x| CloudwatchResponse { events_byte_size })
            .map_err(Into::into)
            .boxed()
    }
}

impl CloudwatchLogsSvc {
    pub fn new(
        config: CloudwatchLogsSinkConfig,
        key: &CloudwatchKey,
        client: CloudwatchLogsClient,
        headers: IndexMap<HeaderName, HeaderValue>,
    ) -> Self {
        let group_name = key.group.clone();
        let stream_name = key.stream.clone();

        let create_missing_group = config.create_missing_group;
        let create_missing_stream = config.create_missing_stream;

        let retention = config.retention.clone();

        let kms_key = config.kms_key.clone();
        let tags = config.tags.clone();

        CloudwatchLogsSvc {
            headers,
            client,
            stream_name,
            group_name,
            create_missing_group,
            create_missing_stream,
            retention,
            kms_key,
            tags,
            token: None,
            token_rx: None,
        }
    }

    pub fn process_events(&self, mut events: Vec<InputLogEvent>) -> Vec<Vec<InputLogEvent>> {
        // Sort by timestamp
        events.sort_by_key(|e| e.timestamp);

        info!(message = "Sending events.", events = %events.len());

        let mut event_batches = Vec::new();

        // We will split events into 24h batches.
        // Relies on log_events being sorted by timestamp in ascending order.
        while let Some(oldest) = events.first() {
            let limit = oldest.timestamp + Duration::days(1).num_milliseconds();

            if events.last().expect("Events can't be empty").timestamp <= limit {
                // Fast path.
                // In most cases the difference between oldest and newest event
                // is less than 24h.
                event_batches.push(events);
                break;
            }

            // At this point we know that an event older than the limit exists.
            //
            // We will find none or one of the events with timestamp==limit.
            // In the case of more events with limit, we can just split them
            // at found event, and send those before at with this batch, and
            // those after at with the next batch.
            let at = events
                .binary_search_by_key(&limit, |e| e.timestamp)
                .unwrap_or_else(|at| at);

            // Can't be empty
            let remainder = events.split_off(at);
            event_batches.push(events);
            events = remainder;
        }

        event_batches
    }
}

impl Service<Vec<InputLogEvent>> for CloudwatchLogsSvc {
    type Response = CloudwatchInnerResponse;
    type Error = CloudwatchError;
    type Future = request::CloudwatchFuture;

    fn poll_ready(&mut self, cx: &mut Context) -> Poll<Result<(), Self::Error>> {
        if let Some(rx) = &mut self.token_rx {
            self.token = ready!(rx.poll_unpin(cx)).ok().flatten();
            self.token_rx = None;
        }
        Poll::Ready(Ok(()))
    }

    fn call(&mut self, req: Vec<InputLogEvent>) -> Self::Future {
        if self.token_rx.is_none() {
            let event_batches = self.process_events(req);

            let (tx, rx) = oneshot::channel();
            self.token_rx = Some(rx);

            request::CloudwatchFuture::new(
                self.client.clone(),
                self.headers.clone(),
                self.stream_name.clone(),
                self.group_name.clone(),
                self.create_missing_group,
                self.create_missing_stream,
                self.retention.clone(),
                self.kms_key.clone(),
                self.tags.clone(),
                event_batches,
                self.token.take(),
                tx,
            )
        } else {
            panic!("poll_ready was not called; this is a bug!");
        }
    }
}

pub struct CloudwatchLogsSvc {
    client: CloudwatchLogsClient,
    headers: IndexMap<HeaderName, HeaderValue>,
    stream_name: String,
    group_name: String,
    create_missing_group: bool,
    create_missing_stream: bool,
    retention: Retention,
    kms_key: Option<String>,
    tags: Option<HashMap<String, String>>,
    token: Option<String>,
    token_rx: Option<oneshot::Receiver<Option<String>>>,
}

impl EncodedLength for InputLogEvent {
    fn encoded_length(&self) -> usize {
        self.message.len() + 26
    }
}

#[derive(Clone)]
pub struct CloudwatchLogsPartitionSvc {
    config: CloudwatchLogsSinkConfig,
    headers: IndexMap<HeaderName, HeaderValue>,
    clients: HashMap<CloudwatchKey, Svc>,
    request_settings: TowerRequestSettings,
    client: CloudwatchLogsClient,
    cx: SinkContext,
}<|MERGE_RESOLUTION|>--- conflicted
+++ resolved
@@ -55,11 +55,9 @@
     <ConcurrencyLimit<
         RateLimit<
             Retry<
-<<<<<<< HEAD
-                FibonacciRetryPolicy<CloudwatchRetryLogic<CloudwatchInnerResponse>>,
-=======
-                FibonacciRetryPolicy<CloudwatchRetryLogic<Vec<InputLogEvent>, ()>>,
->>>>>>> dc7e7927
+                FibonacciRetryPolicy<
+                    CloudwatchRetryLogic<Vec<InputLogEvent>, CloudwatchInnerResponse>,
+                >,
                 Buffer<
                     Vec<InputLogEvent>,
                     <Timeout<MezmoLoggingService<CloudwatchLogsSvc>> as Service<
