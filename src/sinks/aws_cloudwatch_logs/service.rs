--- conflicted
+++ resolved
@@ -6,13 +6,6 @@
 
 use crate::sinks::prelude::{
     MezmoLoggingService, SinkContext, UserLoggingError, UserLoggingResponse,
-};
-use crate::sinks::{
-    aws_cloudwatch_logs::{
-        config::CloudwatchLogsSinkConfig, request, retry::CloudwatchRetryLogic,
-        sink::BatchCloudwatchRequest, CloudwatchKey,
-    },
-    util::{retries::FixedRetryPolicy, EncodedLength, TowerRequestConfig, TowerRequestSettings},
 };
 use aws_sdk_cloudwatchlogs::error::{
     CreateLogGroupError, CreateLogStreamError, DescribeLogStreamsError, PutLogEventsError,
@@ -37,10 +30,7 @@
     finalization::EventStatus,
     request_metadata::{GroupedCountByteSize, MetaDescriptive},
 };
-<<<<<<< HEAD
-use vector_core::stream::DriverResponse;
 use vrl::value::Value;
-=======
 
 use crate::sinks::{
     aws_cloudwatch_logs::{
@@ -49,7 +39,6 @@
     },
     util::{retries::FixedRetryPolicy, EncodedLength, TowerRequestConfig, TowerRequestSettings},
 };
->>>>>>> d685a16e
 
 type Svc = Buffer<
     ConcurrencyLimit<
