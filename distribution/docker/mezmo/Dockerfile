--- conflicted
+++ resolved
@@ -1,13 +1,10 @@
 # use a source that has multi-arch support (amd64+arm64)
 FROM rust:1-slim-bullseye as release-builder
-<<<<<<< HEAD
-=======
 ARG GITHUB_TOKEN
 ARG BUILD_DATE
 ARG VCS_REF
 ARG BUILD_VERSION
 ARG RELEASE_VERSION
->>>>>>> 7a12cc15
 
 # deps for compiler
 RUN DEPS='gcc g++ make cmake xz-utils locales python libexpat1-dev gettext libz-dev libssl-dev autoconf pkg-config bzip2 protobuf-compiler libsasl2-dev git libclang-dev' \
@@ -21,6 +18,7 @@
   && apt-get clean \
   && rm -rf /var/lib/apt/lists/* /tmp/* /var/tmp/* /usr/share/doc
 
+RUN git config --global url."https://${GITHUB_TOKEN}@github.com".insteadOf ssh://git@github.com
 
 WORKDIR /build
 COPY . .
