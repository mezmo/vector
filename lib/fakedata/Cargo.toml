--- conflicted
+++ resolved
@@ -9,9 +9,9 @@
 [dependencies]
 chrono.workspace = true
 fakedata_generator = "0.5.0"
-<<<<<<< HEAD
 rand = "0.8.5"
 
+# Mezmo
 rand_distr = "0.4.3"
 lazy_static = "1"
 regex = "1"
@@ -21,7 +21,4 @@
 serde_json = "1.0"
 uuid = { version = "1.2.2", features = ["v4", "v3"] }
 histogram = "0.7"
-ilog = "1.0.1"
-=======
-rand.workspace = true
->>>>>>> 9a19e8a7
+ilog = "1.0.1"