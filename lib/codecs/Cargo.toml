[package]
name = "codecs"
version = "0.1.0"
authors = ["Vector Contributors <vector@datadoghq.com>"]
edition = "2021"
publish = false

[[bin]]
name = "generate-avro-fixtures"
path = "tests/bin/generate-avro-fixtures.rs"

[dependencies]
apache-avro = { version = "0.16.0", default-features = false }
bytes = { version = "1", default-features = false }
chrono.workspace = true
csv-core = { version = "0.1.12", default-features = false }
derivative = { version = "2", default-features = false }
dyn-clone = { version = "1", default-features = false }
faster-hex = "0.8"
flate2.workspace = true
influxdb-line-protocol = { version = "2", default-features = false }
lookup = { package = "vector-lookup", path = "../vector-lookup", default-features = false, features = ["test"] }
memchr = { version = "2", default-features = false }
<<<<<<< HEAD
once_cell = { version = "1.19", default-features = false }
ordered-float = { version = "4.5.0", default-features = false }
prometheus-remote-write = { version = "1.1.3", tag =  "v1.1.4", git = "https://github.com/mezmo/prometheus-remote-write-rs.git" }
=======
ordered-float = { version = "4.6.0", default-features = false }
>>>>>>> 9a19e8a7
prost.workspace = true
prost-reflect.workspace = true
rand.workspace = true
regex = { version = "1.11.1", default-features = false, features = ["std", "perf"] }
serde.workspace = true
serde_with = { version = "3.12.0", default-features = false, features = ["std", "macros", "chrono_0_4"] }
serde_json.workspace = true
smallvec = { version = "1", default-features = false, features = ["union"] }
snafu.workspace = true
snap = "1"
syslog_loose = { version = "0.21", default-features = false, optional = true }
tokio-util = { version = "0.7", default-features = false, features = ["codec"] }
tokio.workspace = true
tracing = { version = "0.1", default-features = false }
vrl.workspace = true
vector-common = { path = "../vector-common", default-features = false }
vector-config = { path = "../vector-config", default-features = false }
vector-config-macros = { path = "../vector-config-macros", default-features = false }
vector-core = { path = "../vector-core", default-features = false, features = ["vrl"] }
mezmo = { path = "../mezmo", default-features = false }
opentelemetry-rs = { version = "1.2.1", tag = "v1.2.4" , git = "https://github.com/mezmo/opentelemetry-rs.git" }

[dev-dependencies]
futures.workspace = true
indoc.workspace = true
tokio = { version = "1", features = ["test-util"] }
<<<<<<< HEAD
quick-protobuf = "0.8"
similar-asserts = "1.6.0"
=======
similar-asserts = "1.7.0"
>>>>>>> 9a19e8a7
vector-core = { path = "../vector-core", default-features = false, features = ["vrl", "test"] }
rstest = "0.25.0"
tracing-test = "0.2.5"
uuid.workspace = true
vrl.workspace = true

[features]
syslog = ["dep:syslog_loose"]<|MERGE_RESOLUTION|>--- conflicted
+++ resolved
@@ -21,13 +21,8 @@
 influxdb-line-protocol = { version = "2", default-features = false }
 lookup = { package = "vector-lookup", path = "../vector-lookup", default-features = false, features = ["test"] }
 memchr = { version = "2", default-features = false }
-<<<<<<< HEAD
-once_cell = { version = "1.19", default-features = false }
-ordered-float = { version = "4.5.0", default-features = false }
+ordered-float = { version = "4.6.0", default-features = false }
 prometheus-remote-write = { version = "1.1.3", tag =  "v1.1.4", git = "https://github.com/mezmo/prometheus-remote-write-rs.git" }
-=======
-ordered-float = { version = "4.6.0", default-features = false }
->>>>>>> 9a19e8a7
 prost.workspace = true
 prost-reflect.workspace = true
 rand.workspace = true
@@ -54,12 +49,8 @@
 futures.workspace = true
 indoc.workspace = true
 tokio = { version = "1", features = ["test-util"] }
-<<<<<<< HEAD
 quick-protobuf = "0.8"
-similar-asserts = "1.6.0"
-=======
 similar-asserts = "1.7.0"
->>>>>>> 9a19e8a7
 vector-core = { path = "../vector-core", default-features = false, features = ["vrl", "test"] }
 rstest = "0.25.0"
 tracing-test = "0.2.5"
