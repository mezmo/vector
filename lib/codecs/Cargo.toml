--- conflicted
+++ resolved
@@ -28,11 +28,7 @@
 syslog_loose = { version = "0.18", default-features = false, optional = true }
 tokio-util = { version = "0.7", default-features = false, features = ["codec"] }
 tracing = { version = "0.1", default-features = false }
-<<<<<<< HEAD
-vrl = { git = "ssh://git@github.com/answerbook/vrl.git", rev = "v0.6.0", default-features = false, features = ["value"] }
-=======
 vrl.workspace = true
->>>>>>> 0f13b22a
 vector-common = { path = "../vector-common", default-features = false }
 vector-config = { path = "../vector-config", default-features = false }
 vector-config-common = { path = "../vector-config-common", default-features = false }
