[package]
name = "codecs"
version = "0.1.0"
authors = ["Vector Contributors <vector@datadoghq.com>"]
edition = "2021"
publish = false

[[bin]]
name = "generate-avro-fixtures"
path = "tests/bin/generate-avro-fixtures.rs"

[dependencies]
apache-avro = { version = "0.16.0", default-features = false }
bytes = { version = "1", default-features = false }
chrono.workspace = true
csv-core = { version = "0.1.10", default-features = false }
derivative = { version = "2", default-features = false }
dyn-clone = { version = "1", default-features = false }
faster-hex = "0.8"
influxdb-line-protocol = { version = "2", default-features = false }
lookup = { package = "vector-lookup", path = "../vector-lookup", default-features = false, features = ["test"] }
memchr = { version = "2", default-features = false }
<<<<<<< HEAD
once_cell = { version = "1.19", default-features = false }
ordered-float = { version = "4.2.2", default-features = false }
prometheus-remote-write = { version = "1.1.3", tag =  "v1.1.4", git = "https://github.com/mezmo/prometheus-remote-write-rs.git" }
prost = { version = "0.12.6", default-features = false, features = ["std"] }
prost-reflect = { workspace = true, features = ["serde"] }
regex = { version = "1.10.6", default-features = false, features = ["std", "perf"] }
=======
ordered-float = { version = "4.3.0", default-features = false }
prost.workspace = true
prost-reflect.workspace = true
regex = { version = "1.11.0", default-features = false, features = ["std", "perf"] }
>>>>>>> 3d16e345
serde.workspace = true
serde_json.workspace = true
smallvec = { version = "1", default-features = false, features = ["union"] }
snafu = { version = "0.7.5", default-features = false, features = ["futures"] }
snap = "1"
syslog_loose = { version = "0.21", default-features = false, optional = true }
tokio-util = { version = "0.7", default-features = false, features = ["codec"] }
tracing = { version = "0.1", default-features = false }
vrl.workspace = true
vector-common = { path = "../vector-common", default-features = false }
vector-config = { path = "../vector-config", default-features = false }
vector-config-common = { path = "../vector-config-common", default-features = false }
vector-config-macros = { path = "../vector-config-macros", default-features = false }
vector-core = { path = "../vector-core", default-features = false, features = ["vrl"] }
mezmo = { path = "../mezmo", default-features = false }
opentelemetry-rs = { version = "1.2.1", tag = "v1.2.4" , git = "https://github.com/mezmo/opentelemetry-rs.git" }
rand = "0.8.5"

[dev-dependencies]
futures.workspace = true
indoc = { version = "2", default-features = false }
tokio = { version = "1", features = ["test-util"] }
<<<<<<< HEAD
quick-protobuf = "0.8"
similar-asserts = "1.5.0"
=======
similar-asserts = "1.6.0"
>>>>>>> 3d16e345
vector-core = { path = "../vector-core", default-features = false, features = ["vrl", "test"] }
uuid.workspace = true
rstest = "0.23.0"
vrl.workspace = true

[features]
syslog = ["dep:syslog_loose"]<|MERGE_RESOLUTION|>--- conflicted
+++ resolved
@@ -20,19 +20,12 @@
 influxdb-line-protocol = { version = "2", default-features = false }
 lookup = { package = "vector-lookup", path = "../vector-lookup", default-features = false, features = ["test"] }
 memchr = { version = "2", default-features = false }
-<<<<<<< HEAD
 once_cell = { version = "1.19", default-features = false }
-ordered-float = { version = "4.2.2", default-features = false }
+ordered-float = { version = "4.3.0", default-features = false }
 prometheus-remote-write = { version = "1.1.3", tag =  "v1.1.4", git = "https://github.com/mezmo/prometheus-remote-write-rs.git" }
-prost = { version = "0.12.6", default-features = false, features = ["std"] }
-prost-reflect = { workspace = true, features = ["serde"] }
-regex = { version = "1.10.6", default-features = false, features = ["std", "perf"] }
-=======
-ordered-float = { version = "4.3.0", default-features = false }
 prost.workspace = true
 prost-reflect.workspace = true
 regex = { version = "1.11.0", default-features = false, features = ["std", "perf"] }
->>>>>>> 3d16e345
 serde.workspace = true
 serde_json.workspace = true
 smallvec = { version = "1", default-features = false, features = ["union"] }
@@ -55,12 +48,8 @@
 futures.workspace = true
 indoc = { version = "2", default-features = false }
 tokio = { version = "1", features = ["test-util"] }
-<<<<<<< HEAD
 quick-protobuf = "0.8"
-similar-asserts = "1.5.0"
-=======
 similar-asserts = "1.6.0"
->>>>>>> 3d16e345
 vector-core = { path = "../vector-core", default-features = false, features = ["vrl", "test"] }
 uuid.workspace = true
 rstest = "0.23.0"
