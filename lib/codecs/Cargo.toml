[package]
name = "codecs"
version = "0.1.0"
authors = ["Vector Contributors <vector@datadoghq.com>"]
edition = "2021"
publish = false

[[bin]]
name = "generate-avro-fixtures"
path = "tests/bin/generate-avro-fixtures.rs"

[dependencies]
apache-avro = { version = "0.16.0", default-features = false }
bytes = { version = "1", default-features = false }
chrono.workspace = true
csv-core = { version = "0.1.12", default-features = false }
derivative = { version = "2", default-features = false }
dyn-clone = { version = "1", default-features = false }
faster-hex = "0.8"
flate2.workspace = true
influxdb-line-protocol = { version = "2", default-features = false }
lookup = { package = "vector-lookup", path = "../vector-lookup", default-features = false, features = ["test"] }
memchr = { version = "2", default-features = false }
ordered-float = { version = "4.6.0", default-features = false }
prometheus-remote-write = { version = "1.1.3", tag =  "v1.1.4", git = "https://github.com/mezmo/prometheus-remote-write-rs.git" }
prost.workspace = true
prost-reflect.workspace = true
rand.workspace = true
regex = { version = "1.11.1", default-features = false, features = ["std", "perf"] }
serde.workspace = true
serde_with = { version = "3.14.0", default-features = false, features = ["std", "macros", "chrono_0_4"] }
serde_json.workspace = true
smallvec = { version = "1", default-features = false, features = ["union"] }
snafu.workspace = true
<<<<<<< HEAD
snap = "1"
syslog_loose = { version = "0.21", default-features = false, optional = true }
=======
syslog_loose = { version = "0.22", default-features = false, optional = true }
>>>>>>> dc7e7927
tokio-util = { version = "0.7", default-features = false, features = ["codec"] }
tokio.workspace = true
tracing = { version = "0.1", default-features = false }
vrl.workspace = true
vector-common = { path = "../vector-common", default-features = false }
vector-config = { path = "../vector-config", default-features = false }
vector-config-macros = { path = "../vector-config-macros", default-features = false }
vector-core = { path = "../vector-core", default-features = false, features = ["vrl"] }
mezmo = { path = "../mezmo", default-features = false }
opentelemetry-rs = { version = "1.2.1", tag = "v1.2.4" , git = "https://github.com/mezmo/opentelemetry-rs.git" }

[dev-dependencies]
futures.workspace = true
indoc.workspace = true
tokio = { version = "1", features = ["test-util"] }
quick-protobuf = "0.8"
similar-asserts = "1.7.0"
vector-core = { path = "../vector-core", default-features = false, features = ["vrl", "test"] }
rstest = "0.26.1"
tracing-test = "0.2.5"
uuid.workspace = true
vrl.workspace = true

[features]
syslog = ["dep:syslog_loose"]<|MERGE_RESOLUTION|>--- conflicted
+++ resolved
@@ -32,12 +32,8 @@
 serde_json.workspace = true
 smallvec = { version = "1", default-features = false, features = ["union"] }
 snafu.workspace = true
-<<<<<<< HEAD
 snap = "1"
-syslog_loose = { version = "0.21", default-features = false, optional = true }
-=======
 syslog_loose = { version = "0.22", default-features = false, optional = true }
->>>>>>> dc7e7927
 tokio-util = { version = "0.7", default-features = false, features = ["codec"] }
 tokio.workspace = true
 tracing = { version = "0.1", default-features = false }
