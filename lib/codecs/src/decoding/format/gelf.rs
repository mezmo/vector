--- conflicted
+++ resolved
@@ -20,19 +20,11 @@
 use crate::gelf::GELF_TARGET_PATHS;
 use crate::{gelf_fields::*, VALID_FIELD_REGEX};
 
-<<<<<<< HEAD
-/// On GELF decoding behavior:
-///   Graylog has a relaxed decoding. They are much more lenient than the spec would
-///   suggest. We've elected to take a more strict approach to maintain backwards compatibility
-///   in the event that we need to change the behavior to be more relaxed, so that prior versions
-///   of vector will still work with the new relaxed decoding.
-=======
 // On GELF decoding behavior:
 //   Graylog has a relaxed decoding. They are much more lenient than the spec would
 //   suggest. We've elected to take a more strict approach to maintain backwards compatibility
 //   in the event that we need to change the behavior to be more relaxed, so that prior versions
 //   of vector will still work with the new relaxed decoding.
->>>>>>> 3cc27b98
 
 /// Config used to build a `GelfDeserializer`.
 #[configurable_component]
