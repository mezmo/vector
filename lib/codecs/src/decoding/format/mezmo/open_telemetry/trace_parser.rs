--- conflicted
+++ resolved
@@ -11,7 +11,7 @@
 
 use vector_core::{
     config::log_schema,
-    event::{Event, EventMetadata, LogEvent, Value},
+    event::{Event, EventMetadata, KeyString, LogEvent, Value},
 };
 
 use vector_common::btreemap;
@@ -96,107 +96,21 @@
             };
 
             for scope_spans in resource_spans.scope_spans.into_iter() {
-<<<<<<< HEAD
-                let scope = if let Some(scope) = scope_spans.scope.clone() {
-                    Value::Object(BTreeMap::from([
-                        (
-                            "attributes".into(),
-                            OpenTelemetryKeyValue {
-                                attributes: scope.attributes,
-                            }
-                            .to_value(),
-                        ),
-                        (
-                            "dropped_attributes_count".into(),
-                            scope.dropped_attributes_count.into(),
-                        ),
-                        ("name".into(), string_to_value(scope.name.into())),
-                        ("version".into(), string_to_value(scope.version.into())),
-                    ]))
-                } else {
-                    Value::Null
-                };
-
-                acc.extend(scope_spans.spans.into_iter().map(|span| {
-                    // Assemble trace message
-                    let mut message = std::collections::BTreeMap::new();
-
-                    message.insert("name".into(), string_to_value(span.name.into()));
-
-                    if let Some(host_name) = &resource_host_name {
-                        message.insert("hostname".into(), string_to_value(host_name.to_string()));
-=======
-                let mut scope: BTreeMap<String, Value> = BTreeMap::new();
+                let mut scope: BTreeMap<KeyString, Value> = BTreeMap::new();
                 if let Some(s) = &scope_spans.scope {
                     let attributes = OpenTelemetryKeyValue {
                         attributes: s.attributes.clone(),
                     };
 
-                    scope = btreemap! {
-                        "name" => Value::from(s.name.clone()),
-                        "version" => Value::from(s.version.clone()),
-                        "attributes" => attributes.to_value(),
->>>>>>> c88741c1
-                    }
+                    let initial_scope: BTreeMap<KeyString, Value> = btreemap! {
+                        KeyString::from("name") => Value::from(s.name.clone()),
+                        KeyString::from("version") => Value::from(s.version.clone()),
+                        KeyString::from("attributes") => attributes.to_value(),
+                    };
+                    scope = initial_scope;
                 }
                 scope.insert("schema_url".into(), Value::from(scope_spans.schema_url));
 
-<<<<<<< HEAD
-                    message.insert(
-                        "trace.id".into(),
-                        Value::from(faster_hex::hex_string(&span.trace_id)),
-                    );
-                    message.insert("trace.state".into(), Value::from(span.trace_state));
-                    message.insert(
-                        "span.id".into(),
-                        Value::from(faster_hex::hex_string(&span.span_id)),
-                    );
-                    message.insert(
-                        "span.parent_id".into(),
-                        Value::from(faster_hex::hex_string(&span.parent_span_id)),
-                    );
-
-                    let start_time_unix_nano = nano_to_timestamp(span.start_time_unix_nano);
-
-                    message.insert("start_timestamp".into(), start_time_unix_nano.clone());
-
-                    message.insert(
-                        "end_timestamp".into(),
-                        nano_to_timestamp(span.end_time_unix_nano),
-                    );
-
-                    message.insert("kind".into(), Value::from(span.kind as i32));
-
-                    message.insert(
-                        "dropped_attributes_count".into(),
-                        span.dropped_attributes_count.into(),
-                    );
-
-                    message.insert(
-                        "events".into(),
-                        Value::Array(
-                            span.events
-                                .iter()
-                                .map(|event| {
-                                    Value::Object(BTreeMap::from([
-                                        ("name".into(), string_to_value(event.name.clone().into())),
-                                        (
-                                            "timestamp".into(),
-                                            nano_to_timestamp(event.time_unix_nano),
-                                        ),
-                                        (
-                                            "attributes".into(),
-                                            OpenTelemetryKeyValue {
-                                                attributes: event.attributes.clone(),
-                                            }
-                                            .to_value(),
-                                        ),
-                                        (
-                                            "dropped_attributes_count".into(),
-                                            event.dropped_attributes_count.into(),
-                                        ),
-                                    ]))
-=======
                 let scope = Value::from(scope);
 
                 acc.extend(scope_spans.spans.into_iter().map(|span| {
@@ -210,47 +124,16 @@
                                 .to_value();
 
                                 Value::Object(btreemap! {
-                                    "trace_id" => faster_hex::hex_string(&link.trace_id),
-                                    "span_id" => faster_hex::hex_string(&link.span_id),
-                                    "trace_state" => link.trace_state.clone(),
-                                    "attributes" => attributes,
-                                    "dropped_attributes_count" => link.dropped_attributes_count,
->>>>>>> c88741c1
+                                    KeyString::from("trace_id") => faster_hex::hex_string(&link.trace_id),
+                                    KeyString::from("span_id") => faster_hex::hex_string(&link.span_id),
+                                    KeyString::from("trace_state") => link.trace_state.clone(),
+                                    KeyString::from("attributes") => attributes,
+                                    KeyString::from("dropped_attributes_count") => link.dropped_attributes_count,
                                 })
                             })
                             .collect(),
                     );
 
-<<<<<<< HEAD
-                    message.insert(
-                        "links".into(),
-                        Value::Array(
-                            span.links
-                                .iter()
-                                .map(|link| {
-                                    Value::Object(BTreeMap::from([
-                                        (
-                                            "trace_id".into(),
-                                            Value::from(faster_hex::hex_string(&link.trace_id)),
-                                        ),
-                                        (
-                                            "span_id".into(),
-                                            Value::from(faster_hex::hex_string(&link.span_id)),
-                                        ),
-                                        ("trace_state".into(), link.trace_state.clone().into()),
-                                        (
-                                            "attributes".into(),
-                                            OpenTelemetryKeyValue {
-                                                attributes: link.attributes.clone(),
-                                            }
-                                            .to_value(),
-                                        ),
-                                        (
-                                            "dropped_attributes_count".into(),
-                                            link.dropped_attributes_count.into(),
-                                        ),
-                                    ]))
-=======
                     let events = Value::Array(
                         span.events
                             .iter()
@@ -261,11 +144,10 @@
                                 .to_value();
 
                                 Value::Object(btreemap! {
-                                    "name" => string_to_value(event.name.clone().into()),
-                                    "timestamp" => nano_to_timestamp(event.time_unix_nano),
-                                    "attributes" => attributes,
-                                    "dropped_attributes_count" => event.dropped_attributes_count,
->>>>>>> c88741c1
+                                    KeyString::from("name") => string_to_value(event.name.clone().into()),
+                                    KeyString::from("timestamp") => nano_to_timestamp(event.time_unix_nano),
+                                    KeyString::from("attributes") => attributes,
+                                    KeyString::from("dropped_attributes_count") => event.dropped_attributes_count,
                                 })
                             })
                             .collect(),
@@ -274,84 +156,49 @@
                     let start_time_unix_nano = nano_to_timestamp(span.start_time_unix_nano);
 
                     let mut message = btreemap! {
-                        "name" => string_to_value(span.name.into()),
-                        "hostname" => resource_host_name.clone(),
-                        "trace_id" => Value::from(faster_hex::hex_string(&span.trace_id)),
-                        "trace_state" => Value::from(span.trace_state),
-                        "span_id" => Value::from(faster_hex::hex_string(&span.span_id)),
-                        "parent_span_id" => Value::from(faster_hex::hex_string(&span.parent_span_id)),
-                        "start_timestamp" => start_time_unix_nano.clone(),
-                        "end_timestamp" => nano_to_timestamp(span.end_time_unix_nano),
-                        "kind" => Value::from(span.kind as i32),
-                        "dropped_attributes_count" => span.dropped_attributes_count,
-                        "events" => events,
-                        "dropped_events_count" => span.dropped_events_count,
-                        "links" => links,
-                        "dropped_links_count" => span.dropped_links_count,
+                        KeyString::from("name") => string_to_value(span.name.into()),
+                        KeyString::from("hostname") => resource_host_name.clone(),
+                        KeyString::from("trace_id") => Value::from(faster_hex::hex_string(&span.trace_id)),
+                        KeyString::from("trace_state") => Value::from(span.trace_state),
+                        KeyString::from("span_id") => Value::from(faster_hex::hex_string(&span.span_id)),
+                        KeyString::from("parent_span_id") => Value::from(faster_hex::hex_string(&span.parent_span_id)),
+                        KeyString::from("start_timestamp") => start_time_unix_nano.clone(),
+                        KeyString::from("end_timestamp") => nano_to_timestamp(span.end_time_unix_nano),
+                        KeyString::from("kind") => Value::from(span.kind as i32),
+                        KeyString::from("dropped_attributes_count") => span.dropped_attributes_count,
+                        KeyString::from("events") => events,
+                        KeyString::from("dropped_events_count") => span.dropped_events_count,
+                        KeyString::from("links") => links,
+                        KeyString::from("dropped_links_count") => span.dropped_links_count,
                     };
 
                     if let Some(status) = span.status {
                         message.insert(
                             "status".into(),
-<<<<<<< HEAD
-                            Value::Object(BTreeMap::from([
-                                (
-                                    "message".into(),
-                                    string_to_value(status.message.to_string()),
-                                ),
-                                ("code".into(), Value::from(status.code as i32)),
-                            ])),
-=======
                             Value::Object(btreemap! {
-                                "message" => string_to_value(status.message.to_string()),
-                                "code" => Value::from(status.code as i32),
+                                KeyString::from("message") => string_to_value(status.message.to_string()),
+                                KeyString::from("code") => Value::from(status.code as i32),
                             }),
->>>>>>> c88741c1
                         );
                     }
 
                     // Assemble metadata
-<<<<<<< HEAD
-                    let mut user_metadata =
-                        std::collections::BTreeMap::from_iter([("level".into(), "trace".into())]);
-
-                    user_metadata.insert("resource".into(), resource.clone());
-                    user_metadata.insert("scope".into(), scope.clone());
-
-                    let filtered_attributes = OpenTelemetryKeyValue {
-                        attributes: span.attributes,
-                    }
-                    .to_value();
-                    user_metadata.insert("attributes".into(), filtered_attributes);
-
-                    let log_line = BTreeMap::from_iter([
-                        (
-                            log_schema().message_key().unwrap().to_string().into(),
-                            message.into(),
-                        ),
-                        (
-                            log_schema().user_metadata_key().into(),
-                            user_metadata.into(),
-                        ),
-                    ]);
-=======
                     let filtered_attributes = OpenTelemetryKeyValue {
                         attributes: span.attributes,
                     };
 
                     let user_metadata = btreemap! {
-                        "level" => Cow::from("trace"),
-                        "resource" => resource.clone(),
-                        "scope" => scope.clone(),
-                        "attributes" => filtered_attributes.to_value(),
+                        KeyString::from("level") => Cow::from("trace"),
+                        KeyString::from("resource") => resource.clone(),
+                        KeyString::from("scope") => scope.clone(),
+                        KeyString::from("attributes") => filtered_attributes.to_value(),
                     };
 
                     let message_key = log_schema().message_key().unwrap().to_string();
->>>>>>> c88741c1
 
                     let mut log_event = LogEvent::from_map(btreemap! {
-                        message_key.as_str() => Value::Object(message),
-                        log_schema().user_metadata_key() => Value::Object(user_metadata),
+                        KeyString::from(message_key.as_str()) => Value::Object(message),
+                        KeyString::from(log_schema().user_metadata_key()) => Value::Object(user_metadata),
                     }, EventMetadata::default());
 
                     if let Some(timestamp_key) = log_schema().timestamp_key() {
