[package]
name = "vector-config"
version = "0.1.0"
authors = ["Vector Contributors <vector@datadoghq.com>"]
edition = "2021"
publish = false
license = "MPL-2.0"

[[test]]
name = "integration"
path = "tests/integration/lib.rs"

[dependencies]
chrono = { version = "0.4.19", default-features = false }
chrono-tz = { version = "0.8.2", default-features = false }
encoding_rs = { version = "0.8", default-features = false, features = ["alloc", "serde"] }
indexmap = { version = "1.9", default-features = false }
inventory = { version = "0.3" }
no-proxy = { version  = "0.3.1", default-features = false, features = ["serialize"] }
num-traits = { version = "0.2.15", default-features = false }
once_cell = { version = "1", default-features = false }
serde = { version = "1.0", default-features = false }
serde_json = { version = "1.0", default-features = false, features = ["std"] }
serde_with = { version = "2.3.2", default-features = false, features = ["std"] }
snafu = { version = "0.7.4", default-features = false }
toml = { version = "0.7.3", default-features = false }
tracing = { version = "0.1.34", default-features = false }
url = { version = "2.3.1", default-features = false, features = ["serde"] }
<<<<<<< HEAD
vrl-compiler = { package = "vrl-compiler", git = "ssh://git@github.com/answerbook/vrl.git", rev = "v0.4.2" }
vrl-core = { package = "vrl-core", git = "ssh://git@github.com/answerbook/vrl.git", rev = "v0.4.2", default-features = false, features = ["serde"] }
=======
vrl = { git = "https://github.com/vectordotdev/vrl", rev = "v0.3.0", default-features = false, features = ["compiler"] }
>>>>>>> 38c3f0be
vector-config-common = { path = "../vector-config-common" }
vector-config-macros = { path = "../vector-config-macros" }

[dev-dependencies]
assert-json-diff = { version = "2", default-features = false }
serde_with = { version = "2.3.2", default-features = false, features = ["std", "macros"] }<|MERGE_RESOLUTION|>--- conflicted
+++ resolved
@@ -26,12 +26,7 @@
 toml = { version = "0.7.3", default-features = false }
 tracing = { version = "0.1.34", default-features = false }
 url = { version = "2.3.1", default-features = false, features = ["serde"] }
-<<<<<<< HEAD
-vrl-compiler = { package = "vrl-compiler", git = "ssh://git@github.com/answerbook/vrl.git", rev = "v0.4.2" }
-vrl-core = { package = "vrl-core", git = "ssh://git@github.com/answerbook/vrl.git", rev = "v0.4.2", default-features = false, features = ["serde"] }
-=======
-vrl = { git = "https://github.com/vectordotdev/vrl", rev = "v0.3.0", default-features = false, features = ["compiler"] }
->>>>>>> 38c3f0be
+vrl = { git = "ssh://git@github.com/answerbook/vrl.git", rev = "next", default-features = false, features = ["compiler"] }
 vector-config-common = { path = "../vector-config-common" }
 vector-config-macros = { path = "../vector-config-macros" }
 
