[package]
name = "vector-config"
version = "0.1.0"
authors = ["Vector Contributors <vector@datadoghq.com>"]
edition = "2021"
publish = false
license = "MPL-2.0"

[[test]]
name = "integration"
path = "tests/integration/lib.rs"

[dependencies]
chrono = { version = "0.4.19", default-features = false }
chrono-tz = { version = "0.8.3", default-features = false }
encoding_rs = { version = "0.8", default-features = false, features = ["alloc", "serde"] }
indexmap = { version = "2.0", default-features = false, features = ["std"] }
inventory = { version = "0.3" }
no-proxy = { version  = "0.3.1", default-features = false, features = ["serialize"] }
num-traits = { version = "0.2.15", default-features = false }
once_cell = { version = "1", default-features = false }
serde = { version = "1.0", default-features = false }
serde_json = { version = "1.0", default-features = false, features = ["std"] }
serde_with = { version = "2.3.2", default-features = false, features = ["std"] }
snafu = { version = "0.7.4", default-features = false }
toml = { version = "0.7.5", default-features = false }
tracing = { version = "0.1.34", default-features = false }
<<<<<<< HEAD
url = { version = "2.3.1", default-features = false, features = ["serde"] }
vrl = { git = "ssh://git@github.com/answerbook/vrl.git", rev = "v0.6.0", default-features = false, features = ["compiler"] }
=======
url = { version = "2.4.0", default-features = false, features = ["serde"] }
vrl.workspace = true
>>>>>>> 0f13b22a
vector-config-common = { path = "../vector-config-common" }
vector-config-macros = { path = "../vector-config-macros" }

[dev-dependencies]
assert-json-diff = { version = "2", default-features = false }
serde_with = { version = "2.3.2", default-features = false, features = ["std", "macros"] }<|MERGE_RESOLUTION|>--- conflicted
+++ resolved
@@ -25,13 +25,8 @@
 snafu = { version = "0.7.4", default-features = false }
 toml = { version = "0.7.5", default-features = false }
 tracing = { version = "0.1.34", default-features = false }
-<<<<<<< HEAD
-url = { version = "2.3.1", default-features = false, features = ["serde"] }
-vrl = { git = "ssh://git@github.com/answerbook/vrl.git", rev = "v0.6.0", default-features = false, features = ["compiler"] }
-=======
 url = { version = "2.4.0", default-features = false, features = ["serde"] }
 vrl.workspace = true
->>>>>>> 0f13b22a
 vector-config-common = { path = "../vector-config-common" }
 vector-config-macros = { path = "../vector-config-macros" }
 
