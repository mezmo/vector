--- conflicted
+++ resolved
@@ -500,621 +500,4 @@
             assert!(!patterns.iter().any(|p| p.to_string().matches_glob(id)));
         }
     }
-<<<<<<< HEAD
-
-    #[tokio::test]
-    /// A tap sink should match a pattern, receive the correct notifications,
-    /// and receive events
-    async fn sink_events() {
-        let pattern_matched = "tes*";
-        let pattern_not_matched = "xyz";
-        let id = OutputId::from(&ComponentKey::from("test"));
-
-        let (mut fanout, control_tx) = fanout::Fanout::new();
-        let mut outputs = HashMap::new();
-        outputs.insert(
-            TapOutput {
-                output_id: id.clone(),
-                component_kind: "source",
-                component_type: "demo".to_string(),
-            },
-            control_tx,
-        );
-        let tap_resource = TapResource {
-            outputs,
-            inputs: HashMap::new(),
-            source_keys: Vec::new(),
-            sink_keys: Vec::new(),
-            removals: HashSet::new(),
-        };
-
-        let (watch_tx, watch_rx) = watch::channel(TapResource::default());
-        let (sink_tx, mut sink_rx) = tokio_mpsc::channel(10);
-
-        let _controller = TapController::new(
-            watch_rx,
-            sink_tx,
-            TapPatterns::new(
-                HashSet::from([pattern_matched.to_string(), pattern_not_matched.to_string()]),
-                HashSet::new(),
-            ),
-            None,
-        );
-
-        // Add the outputs to trigger a change event.
-        watch_tx.send(tap_resource).unwrap();
-
-        // First two events should contain a notification that one pattern matched, and
-        // one that didn't.
-        #[allow(clippy::mixed_read_write_in_expression)]
-        let notifications = vec![sink_rx.recv().await, sink_rx.recv().await];
-
-        for notification in notifications.into_iter() {
-            match notification {
-                Some(TapPayload::Notification(Notification::Matched(matched)))
-                    if matched.pattern == pattern_matched =>
-                {
-                    continue
-                }
-                Some(TapPayload::Notification(Notification::NotMatched(not_matched)))
-                    if not_matched.pattern == pattern_not_matched =>
-                {
-                    continue
-                }
-                _ => panic!("unexpected payload"),
-            }
-        }
-
-        // Send some events down the wire. Waiting until the first notifications are in
-        // to ensure the event handler has been initialized.
-        let log_event = LogEvent::default();
-        let metric_event = Metric::new(
-            id.to_string(),
-            MetricKind::Incremental,
-            MetricValue::Counter { value: 1.0 },
-        );
-
-        fanout
-            .send(vec![metric_event].into(), None)
-            .await
-            .expect("should not fail");
-        fanout
-            .send(vec![log_event].into(), None)
-            .await
-            .expect("should not fail");
-
-        // 3rd payload should be the metric event
-        assert!(matches!(
-            sink_rx.recv().await,
-            Some(TapPayload::Metric(output, _)) if output.output_id == id
-        ));
-
-        // 4th payload should be the log event
-        assert!(matches!(
-            sink_rx.recv().await,
-            Some(TapPayload::Log(output, _)) if output.output_id == id
-        ));
-    }
-
-    fn assert_notification(payload: OutputEventsPayload) -> Notification {
-        if let OutputEventsPayload::Notification(event_notification) = payload {
-            event_notification.notification
-        } else {
-            panic!("Expected payload to be a Notification")
-        }
-    }
-
-    fn assert_log(payload: OutputEventsPayload) -> log::Log {
-        if let OutputEventsPayload::Log(log) = payload {
-            log
-        } else {
-            panic!("Expected payload to be a Log")
-        }
-    }
-
-    fn assert_metric(payload: OutputEventsPayload) -> metric::Metric {
-        if let OutputEventsPayload::Metric(metric) = payload {
-            metric
-        } else {
-            panic!("Expected payload to be a Metric")
-        }
-    }
-
-    #[tokio::test]
-    async fn integration_test_source_log() {
-        trace_init();
-
-        let mut config = Config::builder();
-        config.add_source(
-            "in",
-            DemoLogsConfig {
-                interval: Duration::from_secs_f64(0.01),
-                count: 200,
-                format: OutputFormat::Json,
-                ..Default::default()
-            },
-        );
-        config.add_sink(
-            "out",
-            &["in"],
-            BlackholeConfig {
-                print_interval_secs: Duration::from_secs(1),
-                rate: None,
-                acknowledgements: Default::default(),
-            },
-        );
-
-        let (topology, _) = start_topology(config.build().unwrap(), false).await;
-
-        let source_tap_stream = create_events_stream(
-            topology.watch(),
-            TapPatterns::new(HashSet::from(["in".to_string()]), HashSet::new()),
-            None,
-            500,
-            100,
-        );
-
-        let source_tap_events: Vec<_> = source_tap_stream.take(2).collect().await;
-
-        assert_eq!(
-            assert_notification(source_tap_events[0][0].clone()),
-            Notification::Matched(Matched::new("in".to_string()))
-        );
-        let _log = assert_log(source_tap_events[1][0].clone());
-    }
-
-    #[tokio::test]
-    async fn integration_test_source_metric() {
-        trace_init();
-
-        let mut config = Config::builder();
-        config.add_source(
-            "in",
-            DemoLogsConfig {
-                interval: Duration::from_secs_f64(0.01),
-                count: 200,
-                format: OutputFormat::Shuffle {
-                    sequence: false,
-                    lines: vec!["1".to_string()],
-                },
-                ..Default::default()
-            },
-        );
-        config.add_transform(
-            "to_metric",
-            &["in"],
-            LogToMetricConfig {
-                metrics: vec![MetricConfig {
-                    field: "message".try_into().expect("Fixed template string"),
-                    name: None,
-                    namespace: None,
-                    tags: None,
-                    metric: MetricTypeConfig::Gauge,
-                }],
-                all_metrics: None,
-            },
-        );
-        config.add_sink(
-            "out",
-            &["to_metric"],
-            BlackholeConfig {
-                print_interval_secs: Duration::from_secs(1),
-                rate: None,
-                acknowledgements: Default::default(),
-            },
-        );
-
-        let (topology, _) = start_topology(config.build().unwrap(), false).await;
-
-        let source_tap_stream = create_events_stream(
-            topology.watch(),
-            TapPatterns::new(HashSet::from(["to_metric".to_string()]), HashSet::new()),
-            None,
-            500,
-            100,
-        );
-
-        let source_tap_events: Vec<_> = source_tap_stream.take(2).collect().await;
-
-        assert_eq!(
-            assert_notification(source_tap_events[0][0].clone()),
-            Notification::Matched(Matched::new("to_metric".to_string()))
-        );
-        assert_metric(source_tap_events[1][0].clone());
-    }
-
-    #[tokio::test]
-    async fn integration_test_transform() {
-        trace_init();
-
-        let mut config = Config::builder();
-        config.add_source(
-            "in",
-            DemoLogsConfig {
-                interval: Duration::from_secs_f64(0.01),
-                count: 200,
-                format: OutputFormat::Json,
-                ..Default::default()
-            },
-        );
-        config.add_transform(
-            "transform",
-            &["in"],
-            RemapConfig {
-                source: Some(".metadata = \"test meta\"".to_string()),
-                ..Default::default()
-            },
-        );
-        config.add_sink(
-            "out",
-            &["transform"],
-            BlackholeConfig {
-                print_interval_secs: Duration::from_secs(1),
-                rate: None,
-                acknowledgements: Default::default(),
-            },
-        );
-
-        let (topology, _) = start_topology(config.build().unwrap(), false).await;
-
-        let transform_tap_stream = create_events_stream(
-            topology.watch(),
-            TapPatterns::new(HashSet::from(["transform".to_string()]), HashSet::new()),
-            None,
-            500,
-            100,
-        );
-
-        let transform_tap_events: Vec<_> = transform_tap_stream.take(2).collect().await;
-
-        assert_eq!(
-            assert_notification(transform_tap_events[0][0].clone()),
-            Notification::Matched(Matched::new("transform".to_string()))
-        );
-        let log = assert_log(transform_tap_events[1][0].clone());
-        assert_eq!(log.get_user_metadata().unwrap_or_default(), "test meta");
-    }
-
-    #[tokio::test]
-    async fn integration_test_transform_input() {
-        trace_init();
-
-        let mut config = Config::builder();
-        config.add_source(
-            "in",
-            DemoLogsConfig {
-                interval: Duration::from_secs_f64(0.01),
-                count: 200,
-                format: OutputFormat::Shuffle {
-                    sequence: false,
-                    lines: vec!["test".to_string()],
-                },
-                ..Default::default()
-            },
-        );
-        config.add_transform(
-            "transform",
-            &["in"],
-            RemapConfig {
-                source: Some(".message = \"new message\"".to_string()),
-                ..Default::default()
-            },
-        );
-        config.add_sink(
-            "out",
-            &["in"],
-            BlackholeConfig {
-                print_interval_secs: Duration::from_secs(1),
-                rate: None,
-                acknowledgements: Default::default(),
-            },
-        );
-
-        let (topology, _) = start_topology(config.build().unwrap(), false).await;
-
-        let tap_stream = create_events_stream(
-            topology.watch(),
-            TapPatterns::new(
-                HashSet::new(),
-                HashSet::from(["transform".to_string(), "in".to_string()]),
-            ),
-            None,
-            500,
-            100,
-        );
-
-        let tap_events: Vec<_> = tap_stream.take(4).collect().await;
-
-        let notifications = [
-            assert_notification(tap_events[0][0].clone()),
-            assert_notification(tap_events[1][0].clone()),
-            assert_notification(tap_events[2][0].clone()),
-        ];
-        assert!(notifications
-            .iter()
-            .any(|n| *n == Notification::Matched(Matched::new("transform".to_string()))));
-        // "in" is not matched since it corresponds to a source
-        assert!(notifications
-            .iter()
-            .any(|n| *n == Notification::NotMatched(NotMatched::new("in".to_string()))));
-        // "in" generates an invalid match notification to warn against an
-        // attempt to tap the input of a source
-        assert!(notifications.iter().any(|n| *n
-            == Notification::InvalidMatch(InvalidMatch::new("[tap] Warning: source inputs cannot be tapped. Input pattern 'in' matches sources [\"in\"]".to_string(), "in".to_string(), vec!["in".to_string()]))));
-
-        assert_eq!(
-            assert_log(tap_events[3][0].clone())
-                .get_message()
-                .unwrap_or_default(),
-            "test"
-        );
-    }
-
-    #[tokio::test]
-    async fn integration_test_sink() {
-        trace_init();
-
-        let mut config = Config::builder();
-        config.add_source(
-            "in",
-            DemoLogsConfig {
-                interval: Duration::from_secs_f64(0.01),
-                count: 200,
-                format: OutputFormat::Shuffle {
-                    sequence: false,
-                    lines: vec!["test".to_string()],
-                },
-                ..Default::default()
-            },
-        );
-        config.add_transform(
-            "transform",
-            &["in"],
-            RemapConfig {
-                source: Some(".message = \"new message\"".to_string()),
-                ..Default::default()
-            },
-        );
-        config.add_sink(
-            "out",
-            &["transform"],
-            BlackholeConfig {
-                print_interval_secs: Duration::from_secs(1),
-                rate: None,
-                acknowledgements: Default::default(),
-            },
-        );
-
-        let (topology, _) = start_topology(config.build().unwrap(), false).await;
-
-        let tap_stream = create_events_stream(
-            topology.watch(),
-            TapPatterns::new(HashSet::new(), HashSet::from(["out".to_string()])),
-            None,
-            500,
-            100,
-        );
-
-        let tap_events: Vec<_> = tap_stream.take(2).collect().await;
-
-        assert_eq!(
-            assert_notification(tap_events[0][0].clone()),
-            Notification::Matched(Matched::new("out".to_string()))
-        );
-        assert_eq!(
-            assert_log(tap_events[1][0].clone())
-                .get_message()
-                .unwrap_or_default(),
-            "new message"
-        );
-    }
-
-    #[tokio::test]
-    async fn integration_test_tap_non_default_output() {
-        trace_init();
-
-        let mut config = Config::builder();
-        config.add_source(
-            "in",
-            DemoLogsConfig {
-                interval: Duration::from_secs_f64(0.01),
-                count: 200,
-                format: OutputFormat::Shuffle {
-                    sequence: false,
-                    lines: vec!["test2".to_string()],
-                },
-                ..Default::default()
-            },
-        );
-        config.add_transform(
-            "transform",
-            &["in"],
-            RemapConfig {
-                source: Some("assert_eq!(.message, \"test1\")".to_string()),
-                drop_on_error: true,
-                reroute_dropped: true,
-                ..Default::default()
-            },
-        );
-        config.add_sink(
-            "out",
-            &["transform"],
-            BlackholeConfig {
-                print_interval_secs: Duration::from_secs(1),
-                rate: None,
-                acknowledgements: Default::default(),
-            },
-        );
-
-        let (topology, _) = start_topology(config.build().unwrap(), false).await;
-
-        let transform_tap_remap_dropped_stream = create_events_stream(
-            topology.watch(),
-            TapPatterns::new(
-                HashSet::from(["transform.dropped".to_string()]),
-                HashSet::new(),
-            ),
-            None,
-            500,
-            100,
-        );
-
-        let transform_tap_events: Vec<_> =
-            transform_tap_remap_dropped_stream.take(2).collect().await;
-
-        assert_eq!(
-            assert_notification(transform_tap_events[0][0].clone()),
-            Notification::Matched(Matched::new("transform.dropped".to_string()))
-        );
-        assert_eq!(
-            assert_log(transform_tap_events[1][0].clone())
-                .get_message()
-                .unwrap_or_default(),
-            "test2"
-        );
-    }
-
-    #[tokio::test]
-    async fn integration_test_tap_multiple_outputs() {
-        trace_init();
-
-        let mut config = Config::builder();
-        config.add_source(
-            "in-test1",
-            DemoLogsConfig {
-                interval: Duration::from_secs_f64(0.01),
-                count: 1,
-                format: OutputFormat::Shuffle {
-                    sequence: false,
-                    lines: vec!["test1".to_string()],
-                },
-                ..Default::default()
-            },
-        );
-        config.add_source(
-            "in-test2",
-            DemoLogsConfig {
-                interval: Duration::from_secs_f64(0.01),
-                count: 1,
-                format: OutputFormat::Shuffle {
-                    sequence: false,
-                    lines: vec!["test2".to_string()],
-                },
-                ..Default::default()
-            },
-        );
-        config.add_transform(
-            "transform",
-            &["in*"],
-            RemapConfig {
-                source: Some("assert_eq!(.message, \"test1\")".to_string()),
-                drop_on_error: true,
-                reroute_dropped: true,
-                ..Default::default()
-            },
-        );
-        config.add_sink(
-            "out",
-            &["transform"],
-            BlackholeConfig {
-                print_interval_secs: Duration::from_secs(1),
-                rate: None,
-                acknowledgements: Default::default(),
-            },
-        );
-
-        let (topology, _) = start_topology(config.build().unwrap(), false).await;
-
-        let mut transform_tap_all_outputs_stream = create_events_stream(
-            topology.watch(),
-            TapPatterns::new(HashSet::from(["transform*".to_string()]), HashSet::new()),
-            None,
-            500,
-            100,
-        );
-
-        let transform_tap_notifications = transform_tap_all_outputs_stream.next().await.unwrap();
-        assert_eq!(
-            assert_notification(transform_tap_notifications[0].clone()),
-            Notification::Matched(Matched::new("transform*".to_string()))
-        );
-
-        let mut default_output_found = false;
-        let mut dropped_output_found = false;
-        for _ in 0..2 {
-            if default_output_found && dropped_output_found {
-                break;
-            }
-
-            match transform_tap_all_outputs_stream.next().await {
-                Some(tap_events) => {
-                    if !default_output_found {
-                        default_output_found = tap_events
-                            .iter()
-                            .map(|payload| assert_log(payload.clone()))
-                            .any(|log| log.get_message().unwrap_or_default() == "test1");
-                    }
-                    if !dropped_output_found {
-                        dropped_output_found = tap_events
-                            .iter()
-                            .map(|payload| assert_log(payload.clone()))
-                            .any(|log| log.get_message().unwrap_or_default() == "test2");
-                    }
-                }
-                None => break,
-            }
-        }
-
-        assert!(default_output_found && dropped_output_found);
-    }
-
-    #[tokio::test]
-    async fn integration_test_source_log_with_filter() {
-        trace_init();
-
-        let mut config = Config::builder();
-        config.add_source(
-            "in",
-            DemoLogsConfig {
-                interval: Duration::from_secs_f64(0.01),
-                count: 200,
-                format: OutputFormat::Json,
-                ..Default::default()
-            },
-        );
-        config.add_sink(
-            "out",
-            &["in"],
-            BlackholeConfig {
-                print_interval_secs: Duration::from_secs(1),
-                rate: None,
-                acknowledgements: Default::default(),
-            },
-        );
-
-        let (topology, _) = start_topology(config.build().unwrap(), false).await;
-
-        let source_tap_stream = create_events_stream(
-            topology.watch(),
-            TapPatterns::new(HashSet::from(["in".to_string()]), HashSet::new()),
-            Some(r#"contains(string!(.message), "PUT")"#.to_string()),
-            500,
-            100,
-        );
-
-        let source_tap_events: Vec<_> = source_tap_stream.take(2).collect().await;
-
-        assert_eq!(
-            assert_notification(source_tap_events[0][0].clone()),
-            Notification::Matched(Matched::new("in".to_string()))
-        );
-        let log = assert_log(source_tap_events[1][0].clone());
-        let message = log.get_message().unwrap_or_default();
-        assert!(
-            message.contains(r#""method":"PUT"#),
-            "tapped event does not match pattern"
-        );
-    }
-=======
->>>>>>> 88e017ff
 }