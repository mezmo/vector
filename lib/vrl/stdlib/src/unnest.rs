use ::value::Value;
use lookup_lib::{OwnedTargetPath, OwnedValuePath};
use vrl::prelude::*;

fn unnest(path: &expression::Query, ctx: &mut Context) -> Resolved {
    let lookup_buf = path.path();

    match path.target() {
        expression::Target::External(prefix) => {
            let root = ctx
                .target()
                .target_get(&OwnedTargetPath::root(*prefix))
                .expect("must never fail")
                .expect("always a value");
            unnest_root(root, lookup_buf)
        }
        expression::Target::Internal(v) => {
            let value = ctx.state().variable(v.ident()).unwrap_or(&Value::Null);
            let root = value.get(&OwnedValuePath::root()).expect("always a value");
            unnest_root(root, lookup_buf)
        }
        expression::Target::Container(expr) => {
            let value = expr.resolve(ctx)?;
            let root = value.get(&OwnedValuePath::root()).expect("always a value");
            unnest_root(root, lookup_buf)
        }
        expression::Target::FunctionCall(expr) => {
            let value = expr.resolve(ctx)?;
            let root = value.get(&OwnedValuePath::root()).expect("always a value");
            unnest_root(root, lookup_buf)
        }
    }
}

<<<<<<< HEAD
fn unnest_root(root: &Value, path: &LookupBuf) -> Resolved {
    let mut trimmed = root.clone();
    let values = trimmed
        .remove_by_path(path, true)
=======
fn unnest_root(root: &Value, path: &OwnedValuePath) -> Resolved {
    let mut trimmed = root.clone();
    let values = trimmed
        .remove(path, true)
>>>>>>> cf2fee46
        .ok_or(value::Error::Expected {
            got: Kind::null(),
            expected: Kind::array(Collection::any()),
        })?
        .try_array()?;

    let events = values
        .into_iter()
        .map(|value| {
            let mut event = trimmed.clone();
<<<<<<< HEAD
            event.insert_by_path(path, value);
=======
            event.insert(path, value);
>>>>>>> cf2fee46
            event
        })
        .collect::<Vec<_>>();

    Ok(Value::Array(events))
}

#[derive(Clone, Copy, Debug)]
pub struct Unnest;

impl Function for Unnest {
    fn identifier(&self) -> &'static str {
        "unnest"
    }

    fn parameters(&self) -> &'static [Parameter] {
        &[Parameter {
            keyword: "path",
            kind: kind::ARRAY,
            required: true,
        }]
    }

    fn examples(&self) -> &'static [Example] {
        &[
            Example {
                title: "external target",
                source: indoc! {r#"
                    . = {"hostname": "localhost", "events": [{"message": "hello"}, {"message": "world"}]}
                    . = unnest(.events)
                "#},
                result: Ok(
                    r#"[{"hostname": "localhost", "events": {"message": "hello"}}, {"hostname": "localhost", "events": {"message": "world"}}]"#,
                ),
            },
            Example {
                title: "variable target",
                source: indoc! {r#"
                    foo = {"hostname": "localhost", "events": [{"message": "hello"}, {"message": "world"}]}
                    foo = unnest(foo.events)
                "#},
                result: Ok(
                    r#"[{"hostname": "localhost", "events": {"message": "hello"}}, {"hostname": "localhost", "events": {"message": "world"}}]"#,
                ),
            },
        ]
    }

    fn compile(
        &self,
        _state: &state::TypeState,
        _ctx: &mut FunctionCompileContext,
        arguments: ArgumentList,
    ) -> Compiled {
        let path = arguments.required_query("path")?;
        Ok(UnnestFn { path }.as_expr())
    }
}

#[derive(Debug, Clone)]
struct UnnestFn {
    path: expression::Query,
}

impl UnnestFn {
    #[cfg(test)]
    fn new(path: &str) -> Self {
        use lookup_lib::{lookup_v2::parse_value_path, PathPrefix};

        Self {
            path: expression::Query::new(
                expression::Target::External(PathPrefix::Event),
                parse_value_path(path).unwrap(),
            ),
        }
    }
}

impl FunctionExpression for UnnestFn {
    fn resolve(&self, ctx: &mut Context) -> Resolved {
        unnest(&self.path, ctx)
    }

    fn type_def(&self, state: &state::TypeState) -> TypeDef {
        use expression::Target;

        match self.path.target() {
            Target::External(prefix) => invert_array_at_path(
                &TypeDef::from(state.external.kind(*prefix)),
                self.path.path(),
            ),
            Target::Internal(v) => invert_array_at_path(&v.type_def(state), self.path.path()),
            Target::FunctionCall(f) => invert_array_at_path(&f.type_def(state), self.path.path()),
            Target::Container(c) => invert_array_at_path(&c.type_def(state), self.path.path()),
        }
    }
}

/// Assuming path points at an Array, this will take the typedefs for that array,
/// And will remove it returning a set of it's elements.
///
/// For example the typedef for this object:
/// `{ "a" => { "b" => [ { "c" => 2 }, { "c" => 3 } ] } }`
///
/// Is converted to a typedef for this array:
/// `[ { "a" => { "b" => { "c" => 2 } } },
///    { "a" => { "b" => { "c" => 3 } } },
///  ]`
///
pub(crate) fn invert_array_at_path(typedef: &TypeDef, path: &OwnedValuePath) -> TypeDef {
    let kind = typedef.kind().at_path(path);

    let mut array = if let Some(array) = kind.into_array() {
        array
    } else {
        // Guaranteed fallible.
        // This can't actually be set to "fallible", or it will cause problems due to
        // https://github.com/vectordotdev/vector/issues/13527
        return TypeDef::never();
    };

    array.known_mut().values_mut().for_each(|kind| {
        let mut tdkind = typedef.kind().clone();
        tdkind.insert(path, kind.clone());

        *kind = tdkind.clone();
    });

    let unknown = array.unknown_kind();
    if unknown.contains_any_defined() {
        let mut tdkind = typedef.kind().clone();
        tdkind.insert(path, unknown.without_undefined());
        array.set_unknown(tdkind);
    }

    TypeDef::array(array).infallible()
}

#[cfg(test)]
mod tests {
    use lookup_lib::lookup_v2::parse_value_path;
    use vector_common::{btreemap, TimeZone};
    use vrl::state::TypeState;

    use super::*;

    #[test]
    fn type_def() {
        struct TestCase {
            old: TypeDef,
            path: &'static str,
            new: TypeDef,
        }

        let cases = vec![
            // Simple case
            TestCase {
                old: type_def! { object {
                    "nonk" => type_def! { array [
                        type_def! { object {
                            "noog" => type_def! { bytes },
                            "nork" => type_def! { bytes },
                        } },
                    ] },
                } },
                path: ".nonk",
                new: type_def! { array [
                    type_def! { object {
                        "nonk" => type_def! { object {
                            "noog" => type_def! { bytes },
                            "nork" => type_def! { bytes },
                        } },
                    } },
                ] },
            },
            // Provided example
            TestCase {
                old: type_def! { object {
                    "nonk" => type_def! { object {
                        "shnoog" => type_def! { array [
                            type_def! { object {
                                "noog" => type_def! { bytes },
                            } },
                        ] },
                    } },
                } },
                path: "nonk.shnoog",
                new: type_def! { array [
                    type_def! { object {
                        "nonk" => type_def! { object {
                            "shnoog" => type_def! { object {
                                "noog" => type_def! { bytes },
                            } },
                        } },
                    } },
                ] },
            },
            // Same field in different branches
            TestCase {
                old: type_def! { object {
                    "nonk" => type_def! { object {
                        "shnoog" => type_def! { array [
                            type_def! { object {
                                "noog" => type_def! { bytes },
                            } },
                        ] },
                    } },
                    "nink" => type_def! { object {
                        "shnoog" => type_def! { array [
                            type_def! { object {
                                "noog" => type_def! { bytes },
                            } },
                        ] },
                    } },
                } },
                path: "nonk.shnoog",
                new: type_def! { array [
                    type_def! { object {
                        "nonk" => type_def! { object {
                            "shnoog" => type_def! { object {
                                "noog" => type_def! { bytes },
                            } },
                        } },
                        "nink" => type_def! { object {
                            "shnoog" => type_def! { array [
                                type_def! { object {
                                    "noog" => type_def! { bytes },
                                } },
                            ] },
                        } },
                    } },
                ] },
            },
            // Indexed specific
            TestCase {
                old: type_def! { object {
                    "nonk" => type_def! { array {
                        0 => type_def! { object {
                            "noog" => type_def! { array [
                                type_def! { bytes },
                            ] },
                            "nork" => type_def! { bytes },
                        } },
                    } },
                } },
                path: ".nonk[0].noog",
                new: type_def! { array [
                    type_def! { object {
                        "nonk" => type_def! { array {
                            // The index is added on top of the Any entry.
                            0 => type_def! { object {
                                "noog" => type_def! { bytes },
                                "nork" => type_def! { bytes },
                            } },
                        } },
                    } },
                ] },
            },
            // More nested
            TestCase {
                old: type_def! { object {
                    "nonk" => type_def! { object {
                        "shnoog" => type_def! { array [
                            type_def! { object {
                                "noog" => type_def! { bytes },
                                "nork" => type_def! { bytes },
                            } },
                        ] },
                    } },
                } },
                path: ".nonk.shnoog",
                new: type_def! { array [
                    type_def! { object {
                        "nonk" => type_def! { object {
                            "shnoog" => type_def! { object {
                                "noog" => type_def! { bytes },
                                "nork" => type_def! { bytes },
                            } },
                        } },
                    } },
                ] },
            },
            // Coalesce with known path first.
            TestCase {
                old: type_def! { object {
                    "nonk" => type_def! { object {
                        "shnoog" => type_def! { array [
                            type_def! { object {
                                "noog" => type_def! { bytes },
                                "nork" => type_def! { bytes },
                            } },
                        ] },
                    } },
                } },
                path: ".(nonk | nork).shnoog",
                new: type_def! { array [
                    type_def! { object {
                        "nonk" => type_def! { object {
                            "shnoog" => {
                                type_def! { object {
                                    "noog" => type_def! { bytes },
                                    "nork" => type_def! { bytes },
                                } }
                            },
                        } },
                    } },
                ] },
            },
            // Coalesce with known path second
            TestCase {
                old: type_def! { object {
                    unknown => type_def! { bytes },
                    "nonk" => type_def! { object {
                        "shnoog" => type_def! { array [
                            type_def! { object {
                                "noog" => type_def! { bytes },
                                "nork" => type_def! { bytes },
                            } },
                        ] },
                    } },
                } },
                path: ".(nork | nonk).shnoog",
                new: type_def! { array [
                    type_def! { object {
                        unknown => type_def! { bytes },
                        "nonk" => type_def! { object {
                            "shnoog" => type_def! { object {
                                "noog" => type_def! { bytes },
                                "nork" => type_def! { bytes },
                            } }.union(type_def! { array [
                            type_def! { object {
                                "noog" => type_def! { bytes },
                                "nork" => type_def! { bytes },
                            } },
                        ] }),
                        } },
                    } },
                ] },
            },
            // Non existent, the types we know are moved into the returned array.
            TestCase {
                old: type_def! { object {
                    "nonk" => type_def! { bytes },
                } },
                path: ".norg",
                // guaranteed to fail at runtime
                new: TypeDef::never(),
            },
        ];

        for case in cases {
            let path = parse_value_path(case.path).unwrap();
            let new = invert_array_at_path(&case.old, &path);
            assert_eq!(case.new, new, "{}", path);
        }
    }

    #[test]
    fn unnest() {
        let cases = vec![
            (
                value!({"hostname": "localhost", "events": [{"message": "hello"}, {"message": "world"}]}),
                Ok(
                    value!([{"hostname": "localhost", "events": {"message": "hello"}}, {"hostname": "localhost", "events": {"message": "world"}}]),
                ),
                UnnestFn::new("events"),
                type_def! { array [
                    type_def! { object {
                        "hostname" => type_def! { bytes },
                        "events" => type_def! { object {
                            "message" => type_def! { bytes },
                        } },
                    } },
                ] },
            ),
            (
                value!({"hostname": "localhost", "events": [{"message": "hello"}, {"message": "world"}]}),
                Err("expected array, got null".to_owned()),
                UnnestFn::new("unknown"),
                // guaranteed to always fail
                TypeDef::never(),
            ),
            (
                value!({"hostname": "localhost", "events": [{"message": "hello"}, {"message": "world"}]}),
                Err("expected array, got string".to_owned()),
                UnnestFn::new("hostname"),
                // guaranteed to always fail
                TypeDef::never(),
            ),
        ];

        let local = state::LocalEnv::default();
        let external = state::ExternalEnv::new_with_kind(
            Kind::object(btreemap! {
                "hostname" => Kind::bytes(),
                "events" => Kind::array(Collection::from_unknown(Kind::object(btreemap! {
                    Field::from("message") => Kind::bytes(),
                })),
            )}),
            Kind::object(Collection::empty()),
        );
        let state = TypeState { local, external };

        let tz = TimeZone::default();
        for (object, expected, func, expected_typedef) in cases {
            let mut object = object.clone();
            let mut runtime_state = vrl::state::Runtime::default();
            let mut ctx = Context::new(&mut object, &mut runtime_state, &tz);

            let got_typedef = func.type_def(&state);

            let got = func
                .resolve(&mut ctx)
                .map_err(|e| format!("{:#}", anyhow::anyhow!(e)));

            assert_eq!(got, expected);
            assert_eq!(got_typedef, expected_typedef);
        }
    }
}<|MERGE_RESOLUTION|>--- conflicted
+++ resolved
@@ -32,17 +32,10 @@
     }
 }
 
-<<<<<<< HEAD
-fn unnest_root(root: &Value, path: &LookupBuf) -> Resolved {
-    let mut trimmed = root.clone();
-    let values = trimmed
-        .remove_by_path(path, true)
-=======
 fn unnest_root(root: &Value, path: &OwnedValuePath) -> Resolved {
     let mut trimmed = root.clone();
     let values = trimmed
         .remove(path, true)
->>>>>>> cf2fee46
         .ok_or(value::Error::Expected {
             got: Kind::null(),
             expected: Kind::array(Collection::any()),
@@ -53,11 +46,7 @@
         .into_iter()
         .map(|value| {
             let mut event = trimmed.clone();
-<<<<<<< HEAD
-            event.insert_by_path(path, value);
-=======
             event.insert(path, value);
->>>>>>> cf2fee46
             event
         })
         .collect::<Vec<_>>();
