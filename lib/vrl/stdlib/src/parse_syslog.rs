use std::collections::BTreeMap;

use ::value::Value;
use chrono::{DateTime, Datelike, Utc};
use syslog_loose::{IncompleteDate, Message, ProcId, Protocol};
use vector_common::TimeZone;
use vrl::prelude::*;

pub(crate) fn parse_syslog(value: Value, ctx: &Context) -> Resolved {
    let message = value.try_bytes_utf8_lossy()?;
    let timezone = match ctx.timezone() {
        TimeZone::Local => None,
        TimeZone::Named(tz) => Some(*tz),
    };
    let parsed = syslog_loose::parse_message_with_year_exact_tz(&message, resolve_year, timezone)?;
    Ok(message_to_value(parsed))
}

#[derive(Clone, Copy, Debug)]
pub struct ParseSyslog;

impl Function for ParseSyslog {
    fn identifier(&self) -> &'static str {
        "parse_syslog"
    }

    fn parameters(&self) -> &'static [Parameter] {
        &[Parameter {
            keyword: "value",
            kind: kind::BYTES,
            required: true,
        }]
    }

    fn examples(&self) -> &'static [Example] {
        &[Example {
            title: "parse syslog",
            source: r#"parse_syslog!(s'<13>1 2020-03-13T20:45:38.119Z dynamicwireless.name non 2426 ID931 [exampleSDID@32473 iut="3" eventSource= "Application" eventID="1011"] Try to override the THX port, maybe it will reboot the neural interface!')"#,
            result: Ok(indoc! {r#"{
                "appname": "non",
                "exampleSDID@32473": {
                    "eventID": "1011",
                    "eventSource": "Application",
                    "iut": "3"
                },
                "facility": "user",
                "hostname": "dynamicwireless.name",
                "message": "Try to override the THX port, maybe it will reboot the neural interface!",
                "msgid": "ID931",
                "procid": 2426,
                "severity": "notice",
                "timestamp": "2020-03-13T20:45:38.119Z",
                "version": 1
            }"#}),
        }]
    }

    fn compile(
        &self,
        _state: (&mut state::LocalEnv, &mut state::ExternalEnv),
        _ctx: &mut FunctionCompileContext,
        mut arguments: ArgumentList,
    ) -> Compiled {
        let value = arguments.required("value");

        Ok(Box::new(ParseSyslogFn { value }))
    }
}

#[derive(Debug, Clone)]
pub(crate) struct ParseSyslogFn {
    pub(crate) value: Box<dyn Expression>,
}

impl Expression for ParseSyslogFn {
    fn resolve(&self, ctx: &mut Context) -> Resolved {
        let value = self.value.resolve(ctx)?;

        parse_syslog(value, ctx)
    }

    fn type_def(&self, _: (&state::LocalEnv, &state::ExternalEnv)) -> TypeDef {
        TypeDef::object(inner_kind()).fallible()
    }
}

/// Function used to resolve the year for syslog messages that don't include the
/// year. If the current month is January, and the syslog message is for
/// December, it will take the previous year. Otherwise, take the current year.
fn resolve_year((month, _date, _hour, _min, _sec): IncompleteDate) -> i32 {
    let now = Utc::now();
    if now.month() == 1 && month == 12 {
        now.year() - 1
    } else {
        now.year()
    }
}

/// Create a `Value::Map` from the fields of the given syslog message.
fn message_to_value(message: Message<&str>) -> Value {
    let mut result = BTreeMap::new();

    result.insert("message".to_string(), message.msg.to_string().into());

    if let Some(host) = message.hostname {
        result.insert("hostname".to_string(), host.to_string().into());
    }

    if let Some(severity) = message.severity {
        result.insert("severity".to_string(), severity.as_str().to_owned().into());
    }

    if let Some(facility) = message.facility {
        result.insert("facility".to_string(), facility.as_str().to_owned().into());
    }

    if let Protocol::RFC5424(version) = message.protocol {
        result.insert("version".to_string(), version.into());
    }

    if let Some(app_name) = message.appname {
        result.insert("appname".to_string(), app_name.to_owned().into());
    }

    if let Some(msg_id) = message.msgid {
        result.insert("msgid".to_string(), msg_id.to_owned().into());
    }

    if let Some(timestamp) = message.timestamp {
        let timestamp: DateTime<Utc> = timestamp.into();
        result.insert("timestamp".to_string(), timestamp.into());
    }

    if let Some(procid) = message.procid {
        let value: Value = match procid {
            ProcId::PID(pid) => pid.into(),
            ProcId::Name(name) => name.to_string().into(),
        };
        result.insert("procid".to_string(), value);
    }

<<<<<<< HEAD
    for element in message.structured_data.into_iter() {
=======
    for element in message.structured_data {
>>>>>>> 92a5082f
        let mut sdata = BTreeMap::new();
        for (name, value) in element.params() {
            sdata.insert(name.to_string(), value.into());
        }
        result.insert(element.id.to_string(), sdata.into());
    }

    result.into()
}

fn inner_kind() -> BTreeMap<Field, Kind> {
    BTreeMap::from([
        ("message".into(), Kind::bytes()),
        ("hostname".into(), Kind::bytes().or_null()),
        ("severity".into(), Kind::bytes().or_null()),
        ("facility".into(), Kind::bytes().or_null()),
        ("appname".into(), Kind::bytes().or_null()),
        ("msgid".into(), Kind::bytes().or_null()),
        ("timestamp".into(), Kind::timestamp().or_null()),
        ("procid".into(), Kind::bytes().or_integer().or_null()),
        ("version".into(), Kind::integer().or_null()),
    ])
}

#[cfg(test)]
mod tests {
    use chrono::TimeZone;
    use vector_common::btreemap;

    use super::*;

    test_function![
        parse_syslog => ParseSyslog;

        valid {
            args: func_args![value: r#"<13>1 2020-03-13T20:45:38.119Z dynamicwireless.name non 2426 ID931 [exampleSDID@32473 iut="3" eventSource= "Application" eventID="1011"] Try to override the THX port, maybe it will reboot the neural interface!"#],
            want: Ok(btreemap! {
                "severity" => "notice",
                "facility" => "user",
                "timestamp" => chrono::Utc.ymd(2020, 3, 13).and_hms_milli(20, 45, 38, 119),
                "hostname" => "dynamicwireless.name",
                "appname" => "non",
                "procid" => 2426,
                "msgid" => "ID931",
                "exampleSDID@32473" => btreemap! {
                    "iut" => "3",
                    "eventSource" => "Application",
                    "eventID" => "1011",
                },
                "message" => "Try to override the THX port, maybe it will reboot the neural interface!",
                "version" => 1,
            }),
            tdef: TypeDef::object(inner_kind()).fallible(),
        }

        invalid {
            args: func_args![value: "not much of a syslog message"],
            want: Err("unable to parse input as valid syslog message".to_string()),
            tdef: TypeDef::object(inner_kind()).fallible(),
        }

        haproxy {
            args: func_args![value: r#"<133>Jun 13 16:33:35 haproxy[73411]: Proxy sticky-servers started."#],
            want: Ok(btreemap! {
                    "facility" => "local0",
                    "severity" => "notice",
                    "message" => "Proxy sticky-servers started.",
                    "timestamp" => chrono::Utc.ymd(Utc::now().year(), 6, 13).and_hms_milli(16, 33, 35, 0),
                    "appname" => "haproxy",
                    "procid" => 73411,
            }),
            tdef: TypeDef::object(inner_kind()).fallible(),
        }

        missing_pri {
            args: func_args![value: r#"Jun 13 16:33:35 haproxy[73411]: I am missing a pri."#],
            want: Ok(btreemap! {
                "message" => "I am missing a pri.",
                "timestamp" => chrono::Utc.ymd(Utc::now().year(), 6, 13).and_hms_milli(16, 33, 35, 0),
                "appname" => "haproxy",
                "procid" => 73411,
            }),
            tdef: TypeDef::object(inner_kind()).fallible(),
        }

        empty_sd_element {
            args: func_args![value: r#"<13>1 2019-02-13T19:48:34+00:00 74794bfb6795 root 8449 - [empty] qwerty"#],
            want: Ok(btreemap!{
                "message" => "qwerty",
                "appname" => "root",
                "facility" => "user",
                "hostname" => "74794bfb6795",
                "message" => "qwerty",
                "procid" => 8449,
                "severity" => "notice",
                "timestamp" => chrono::Utc.ymd(2019, 2, 13).and_hms_milli(19, 48, 34, 0),
                "version" => 1,
                "empty" => btreemap! {},
            }),
            tdef: TypeDef::object(inner_kind()).fallible(),
        }

        non_empty_sd_element {
            args: func_args![value: r#"<13>1 2019-02-13T19:48:34+00:00 74794bfb6795 root 8449 - [non_empty x="1"][empty] qwerty"#],
            want: Ok(btreemap!{
                "message" => "qwerty",
                "appname" => "root",
                "facility" => "user",
                "hostname" => "74794bfb6795",
                "message" => "qwerty",
                "procid" => 8449,
                "severity" => "notice",
                "timestamp" => chrono::Utc.ymd(2019, 2, 13).and_hms_milli(19, 48, 34, 0),
                "version" => 1,
                "non_empty" => btreemap! {
                    "x" => "1",
                },
                "empty" => btreemap! {},
            }),
            tdef: TypeDef::object(inner_kind()).fallible(),
        }

        empty_sd_value {
            args: func_args![value: r#"<13>1 2019-02-13T19:48:34+00:00 74794bfb6795 root 8449 - [non_empty x=""][empty] qwerty"#],
            want: Ok(btreemap!{
                "message" => "qwerty",
                "appname" => "root",
                "facility" => "user",
                "hostname" => "74794bfb6795",
                "message" => "qwerty",
                "procid" => 8449,
                "severity" => "notice",
                "timestamp" => chrono::Utc.ymd(2019, 2, 13).and_hms_milli(19, 48, 34, 0),
                "version" => 1,
                "empty" => btreemap! {},
                "non_empty" => btreemap! {
                    "x" => "",
                },
            }),
            tdef: TypeDef::object(inner_kind()).fallible(),
        }

        non_structured_data_in_message {
            args: func_args![value: "<131>Jun 8 11:54:08 master apache_error [Tue Jun 08 11:54:08.929301 2021] [php7:emerg] [pid 1374899] [client 95.223.77.60:41888] rest of message"],
            want: Ok(btreemap!{
                "appname" => "apache_error",
                "facility" => "local0",
                "hostname" => "master",
                "severity" => "err",
                "timestamp" => chrono::Utc.ymd(chrono::Utc::now().year(), 6, 8).and_hms_milli(11, 54, 8, 0),
                "message" => "[Tue Jun 08 11:54:08.929301 2021] [php7:emerg] [pid 1374899] [client 95.223.77.60:41888] rest of message",
            }),
            tdef: TypeDef::object(inner_kind()).fallible(),
        }

        escapes_in_structured_data_quote {
            args: func_args![value: r#"<165>1 2003-10-11T22:14:15.003Z mymachine.example.com evntslog - ID47 [exampleSDID@32473 key="hello \"test\""] An application event log entry..."#],
            want: Ok(btreemap!{
                "appname" => "evntslog",
                "exampleSDID@32473" => btreemap! {
                    "key" => r#"hello "test""#,
                },
                "facility" => "local4",
                "hostname" => "mymachine.example.com",
                "message" => "An application event log entry...",
                "msgid" => "ID47",
                "severity" => "notice",
                "timestamp" => chrono::Utc.ymd(2003, 10, 11).and_hms_milli(22,14,15,3),
                "version" => 1
            }),
            tdef: TypeDef::object(inner_kind()).fallible(),
        }

        escapes_in_structured_data_slash {
            args: func_args![value: r#"<165>1 2003-10-11T22:14:15.003Z mymachine.example.com evntslog - ID47 [exampleSDID@32473 key="hello a\\b"] An application event log entry..."#],
            want: Ok(btreemap!{
                "appname" => "evntslog",
                "exampleSDID@32473" => btreemap! {
                    "key" => r#"hello a\b"#,
                },
                "facility" => "local4",
                "hostname" => "mymachine.example.com",
                "message" => "An application event log entry...",
                "msgid" => "ID47",
                "severity" => "notice",
                "timestamp" => chrono::Utc.ymd(2003, 10, 11).and_hms_milli(22,14,15,3),
                "version" => 1
            }),
            tdef: TypeDef::object(inner_kind()).fallible(),
        }

        escapes_in_structured_data_bracket {
            args: func_args![value: r#"<165>1 2003-10-11T22:14:15.003Z mymachine.example.com evntslog - ID47 [exampleSDID@32473 key="hello [bye\]"] An application event log entry..."#],
            want: Ok(btreemap!{
                "appname" => "evntslog",
                "exampleSDID@32473" => btreemap! {
                    "key" => "hello [bye]",
                },
                "facility" => "local4",
                "hostname" => "mymachine.example.com",
                "message" => "An application event log entry...",
                "msgid" => "ID47",
                "severity" => "notice",
                "timestamp" => chrono::Utc.ymd(2003,10,11).and_hms_milli(22,14,15,3),
                "version" => 1
            }),
            tdef: TypeDef::object(inner_kind()).fallible(),
        }
    ];
}<|MERGE_RESOLUTION|>--- conflicted
+++ resolved
@@ -139,11 +139,7 @@
         result.insert("procid".to_string(), value);
     }
 
-<<<<<<< HEAD
-    for element in message.structured_data.into_iter() {
-=======
     for element in message.structured_data {
->>>>>>> 92a5082f
         let mut sdata = BTreeMap::new();
         for (name, value) in element.params() {
             sdata.insert(name.to_string(), value.into());
