<<<<<<< HEAD
use diagnostic::{DiagnosticList, DiagnosticMessage, Note, Severity, Span};
use lookup::LookupBuf;
=======
use core::Value;
use diagnostic::{DiagnosticList, DiagnosticMessage, Note, Severity, Span};
use lookup::{OwnedTargetPath, OwnedValuePath, PathPrefix};
>>>>>>> cf2fee46
use parser::ast::{self, Node, QueryTarget};

use crate::function::ArgumentList;
use crate::state::TypeState;
use crate::value::VrlValueConvert;
use crate::{
    expression::{
        assignment, function_call, literal, predicate, query, Abort, Array, Assignment, Block,
        Container, Error, Expr, Expression, FunctionArgument, FunctionCall, Group, IfStatement,
        Literal, Noop, Not, Object, Op, Predicate, Query, Target, Unary, Variable,
    },
    parser::ast::RootExpr,
    program::ProgramInfo,
    CompileConfig, DeprecationWarning, Function, Program, TypeDef,
};

pub(crate) type Diagnostics = Vec<Box<dyn DiagnosticMessage>>;

pub struct CompilationResult {
    pub program: Program,
    pub warnings: DiagnosticList,
    pub config: CompileConfig,
}

/// The compiler has many `compile_*` functions. These all accept a `state` param which
/// should contain the type state of the program immediately before the expression
/// that is being compiled would execute. The state should be modified to reflect the
/// state after the compiled expression executes. This logic lives in `Expression::type_info`.
pub struct Compiler<'a> {
    fns: &'a [Box<dyn Function>],
    diagnostics: Diagnostics,
    fallible: bool,
    abortable: bool,
    external_queries: Vec<OwnedTargetPath>,
    external_assignments: Vec<OwnedTargetPath>,

    /// A list of variables that are missing, because the rhs expression of the
    /// assignment failed to compile.
    ///
    /// This list allows us to avoid printing "undefined variable" compilation
    /// errors when the reason for it being undefined is another compiler error.
    skip_missing_query_target: Vec<(QueryTarget, OwnedValuePath)>,

    /// Track which expression in a chain of expressions is fallible.
    ///
    /// It is possible for this state to switch from `None`, to `Some(T)` and
    /// back to `None`, if the parent expression of a fallible expression
    /// nullifies the fallibility of that expression.
    fallible_expression_error: Option<Box<dyn DiagnosticMessage>>,

    config: CompileConfig,
}

impl<'a> Compiler<'a> {
    pub fn compile(
        fns: &'a [Box<dyn Function>],
        ast: parser::Program,
        state: &TypeState,
        config: CompileConfig,
    ) -> Result<CompilationResult, DiagnosticList> {
        let initial_state = state.clone();
        let mut state = state.clone();

        let mut compiler = Self {
            fns,
            diagnostics: vec![],
            fallible: false,
            abortable: false,
            external_queries: vec![],
            external_assignments: vec![],
            skip_missing_query_target: vec![],
            fallible_expression_error: None,
            config,
        };
        let expressions = compiler.compile_root_exprs(ast, &mut state);

        let (errors, warnings): (Vec<_>, Vec<_>) =
            compiler.diagnostics.into_iter().partition(|diagnostic| {
                matches!(diagnostic.severity(), Severity::Bug | Severity::Error)
            });

        if !errors.is_empty() {
            return Err(errors.into());
        }

        let result = CompilationResult {
            program: Program {
                expressions: Block::new_inline(expressions),
                info: ProgramInfo {
                    fallible: compiler.fallible,
                    abortable: compiler.abortable,
                    target_queries: compiler.external_queries,
                    target_assignments: compiler.external_assignments,
                },
                initial_state,
            },
            warnings: warnings.into(),
            config: compiler.config,
        };
        Ok(result)
    }

    fn compile_exprs(
        &mut self,
        nodes: impl IntoIterator<Item = Node<ast::Expr>>,
        state: &mut TypeState,
    ) -> Option<Vec<Expr>> {
        let mut exprs = vec![];
        for node in nodes {
            let expr = self.compile_expr(node, state)?;
            exprs.push(expr);
        }
        Some(exprs)
    }

    fn compile_expr(&mut self, node: Node<ast::Expr>, state: &mut TypeState) -> Option<Expr> {
        use ast::Expr::{
            Abort, Assignment, Container, FunctionCall, IfStatement, Literal, Op, Query, Unary,
            Variable,
        };
        let original_state = state.clone();

        let span = node.span();

        let expr = match node.into_inner() {
            Literal(node) => self.compile_literal(node, state),
            Container(node) => self.compile_container(node, state).map(Into::into),
            IfStatement(node) => self.compile_if_statement(node, state).map(Into::into),
            Op(node) => self.compile_op(node, state).map(Into::into),
            Assignment(node) => self.compile_assignment(node, state).map(Into::into),
            Query(node) => self.compile_query(node, state).map(Into::into),
            FunctionCall(node) => self.compile_function_call(node, state).map(Into::into),
            Variable(node) => self.compile_variable(node, state).map(Into::into),
            Unary(node) => self.compile_unary(node, state).map(Into::into),
            Abort(node) => self.compile_abort(node, state).map(Into::into),
        }?;

        // If the previously compiled expression is fallible, _and_ we are
        // currently not tracking any existing fallible expression in the chain
        // of expressions, then this is the first expression within that chain
        // that can cause the entire chain to be fallible.

        let type_def = expr.type_info(&original_state).result;
        if type_def.is_fallible() && self.fallible_expression_error.is_none() {
            let error = crate::expression::Error::Fallible { span };
            self.fallible_expression_error = Some(Box::new(error) as _);
        }

        Some(expr)
    }

    #[cfg(feature = "expr-literal")]
    fn compile_literal(&mut self, node: Node<ast::Literal>, state: &mut TypeState) -> Option<Expr> {
        use ast::Literal::{Boolean, Float, Integer, Null, RawString, Regex, String, Timestamp};
        use bytes::Bytes;

        let (span, lit) = node.take();

        let literal = match lit {
            String(template) => {
                if let Some(v) = template.as_literal_string() {
                    Ok(Literal::String(Bytes::from(v.to_string())))
                } else {
                    // Rewrite the template into an expression and compile that block.
                    return self.compile_expr(
                        Node::new(span, template.rewrite_to_concatenated_strings()),
                        state,
                    );
                }
            }
            RawString(v) => Ok(Literal::String(Bytes::from(v))),
            Integer(v) => Ok(Literal::Integer(v)),
            Float(v) => Ok(Literal::Float(v)),
            Boolean(v) => Ok(Literal::Boolean(v)),
            Regex(v) => regex::Regex::new(&v)
                .map_err(|err| literal::Error::from((span, err)))
                .map(|r| Literal::Regex(r.into())),
            // TODO: support more formats (similar to Vector's `Convert` logic)
            Timestamp(v) => v
                .parse()
                .map(Literal::Timestamp)
                .map_err(|err| literal::Error::from((span, err))),
            Null => Ok(Literal::Null),
        };

        literal
            .map(Into::into)
            .map_err(|err| self.diagnostics.push(Box::new(err)))
            .ok()
    }

    #[cfg(not(feature = "expr-literal"))]
    fn compile_literal(&mut self, node: Node<ast::Literal>, _: &mut ExternalEnv) -> Option<Expr> {
        self.handle_missing_feature_error(node.span(), "expr-literal")
    }

    fn compile_container(
        &mut self,
        node: Node<ast::Container>,
        state: &mut TypeState,
    ) -> Option<Container> {
        use ast::Container::{Array, Block, Group, Object};

        let variant = match node.into_inner() {
            Group(node) => self.compile_group(*node, state)?.into(),
            Block(node) => self.compile_block(node, state)?.into(),
            Array(node) => self.compile_array(node, state)?.into(),
            Object(node) => self.compile_object(node, state)?.into(),
        };

        Some(Container::new(variant))
    }

    fn compile_group(&mut self, node: Node<ast::Group>, state: &mut TypeState) -> Option<Group> {
        let expr = self.compile_expr(node.into_inner().into_inner(), state)?;

        Some(Group::new(expr))
    }

    fn compile_root_exprs(
        &mut self,
        nodes: impl IntoIterator<Item = Node<ast::RootExpr>>,
        state: &mut TypeState,
    ) -> Vec<Expr> {
        let mut node_exprs = vec![];

        for root_expr in nodes {
            match root_expr.into_inner() {
                RootExpr::Expr(node_expr) => {
                    self.fallible_expression_error = None;

                    if let Some(expr) = self.compile_expr(node_expr, state) {
                        if let Some(error) = self.fallible_expression_error.take() {
                            self.diagnostics.push(error);
                        }

                        node_exprs.push(expr);
                    }
                }
                RootExpr::Error(err) => self.handle_parser_error(err),
            }
        }

        if node_exprs.is_empty() {
            node_exprs.push(Expr::Noop(Noop));
        }
        node_exprs
    }

    fn compile_block(&mut self, node: Node<ast::Block>, state: &mut TypeState) -> Option<Block> {
        self.compile_block_with_type(node, state)
            .map(|(block, _type_def)| block)
    }

    fn compile_block_with_type(
        &mut self,
        node: Node<ast::Block>,
        state: &mut TypeState,
    ) -> Option<(Block, TypeDef)> {
        let original_state = state.clone();
        let exprs = self.compile_exprs(node.into_inner().into_iter(), state)?;
        let block = Block::new_scoped(exprs);

        // The type information from `compile_exprs` doesn't applying the "scoping" from the block.
        // This is recalculated using the block.
        *state = original_state;
        let result = block.apply_type_info(state);
        Some((block, result))
    }

    fn compile_array(&mut self, node: Node<ast::Array>, state: &mut TypeState) -> Option<Array> {
        let exprs = self.compile_exprs(node.into_inner().into_iter(), state)?;

        Some(Array::new(exprs))
    }

    fn compile_object(&mut self, node: Node<ast::Object>, state: &mut TypeState) -> Option<Object> {
        use std::collections::BTreeMap;

        let (keys, exprs): (Vec<String>, Vec<Option<Expr>>) = node
            .into_inner()
            .into_iter()
            .map(|(k, expr)| (k.into_inner(), self.compile_expr(expr, state)))
            .unzip();

        let exprs = exprs.into_iter().collect::<Option<Vec<_>>>()?;

        Some(Object::new(
            keys.into_iter().zip(exprs).collect::<BTreeMap<_, _>>(),
        ))
    }

    #[cfg(feature = "expr-if_statement")]
    fn compile_if_statement(
        &mut self,
        node: Node<ast::IfStatement>,
        state: &mut TypeState,
    ) -> Option<IfStatement> {
        let ast::IfStatement {
            predicate,
            if_node,
            else_node,
        } = node.into_inner();

        let original_state = state.clone();

        let predicate = self
            .compile_predicate(predicate, state)?
            .map_err(|err| self.diagnostics.push(Box::new(err)))
            .ok()?;

        let after_predicate_state = state.clone();

        let if_block = self.compile_block(if_node, state)?;

        let else_block = if let Some(else_node) = else_node {
            *state = after_predicate_state;
            Some(self.compile_block(else_node, state)?)
        } else {
            None
        };

        let if_statement = IfStatement {
            predicate,
            if_block,
            else_block,
        };

        // The current state is from one of the branches. Restore it and calculate
        // the type state from the full "if statement" expression.
        *state = original_state;
        if_statement.apply_type_info(state);
        Some(if_statement)
    }

    #[cfg(not(feature = "expr-if_statement"))]
    fn compile_if_statement(
        &mut self,
        node: Node<ast::IfStatement>,
        _: &mut ExternalEnv,
    ) -> Option<Expr> {
        self.handle_missing_feature_error(node.span(), "expr-if_statement")
    }

    #[cfg(feature = "expr-if_statement")]
    fn compile_predicate(
        &mut self,
        node: Node<ast::Predicate>,
        state: &mut TypeState,
    ) -> Option<predicate::Result> {
        use ast::Predicate::{Many, One};

        let (span, predicate) = node.take();

        let exprs = match predicate {
            One(node) => vec![self.compile_expr(*node, state)?],
            Many(nodes) => self.compile_exprs(nodes, state)?,
        };

        Some(Predicate::new(
            Node::new(span, exprs),
            state,
            self.fallible_expression_error.as_deref(),
        ))
    }

    #[cfg(feature = "expr-op")]
    fn compile_op(&mut self, node: Node<ast::Op>, state: &mut TypeState) -> Option<Op> {
        use parser::ast::Opcode;

        let original_state = state.clone();

        let op = node.into_inner();
        let ast::Op(lhs, opcode, rhs) = op;

        let lhs_span = lhs.span();
        let lhs = Node::new(lhs_span, self.compile_expr(*lhs, state)?);

        // If we're using error-coalescing, we need to negate any tracked
        // fallibility error state for the lhs expression.
        if opcode.inner() == &Opcode::Err {
            self.fallible_expression_error = None;
        }

        let rhs_span = rhs.span();
        let rhs = Node::new(rhs_span, self.compile_expr(*rhs, state)?);

        if opcode.inner() == &Opcode::Rem {
            self.diagnostics.push(Box::new(
                DeprecationWarning::new("modulo operator")
                    .with_notes(Note::solution(
                        "using the 'mod' function",
                        vec![format!("mod({}, {})", lhs, rhs)],
                    ))
                    .with_span(opcode.span()),
            ));
        }

        let op = Op::new(lhs, opcode, rhs, state)
            .map_err(|err| self.diagnostics.push(Box::new(err)))
            .ok()?;

        // Both "lhs" and "rhs" are compiled above, but "rhs" isn't always executed.
        // The expression can provide a more accurate type state.
        *state = op.type_info(&original_state).state;
        Some(op)
    }

    #[cfg(not(feature = "expr-op"))]
    fn compile_op(&mut self, node: Node<ast::Op>, _: &mut ExternalEnv) -> Option<Expr> {
        self.handle_missing_feature_error(node.span(), "expr-op")
    }

    /// Rewrites the ast for `a |= b` to be `a = a | b`.
    #[cfg(feature = "expr-assignment")]
    fn rewrite_to_merge(
        &mut self,
        span: diagnostic::Span,
        target: &Node<ast::AssignmentTarget>,
        expr: Box<Node<ast::Expr>>,
        state: &mut TypeState,
    ) -> Option<Box<Node<Expr>>> {
        Some(Box::new(Node::new(
            span,
            Expr::Op(self.compile_op(
                Node::new(
                    span,
                    ast::Op(
                        Box::new(Node::new(target.span(), target.inner().to_expr(span))),
                        Node::new(span, ast::Opcode::Merge),
                        expr,
                    ),
                ),
                state,
            )?),
        )))
    }

    #[cfg(feature = "expr-assignment")]
    fn compile_assignment(
        &mut self,
        node: Node<ast::Assignment>,
        state: &mut TypeState,
    ) -> Option<Assignment> {
        use assignment::Variant;
        use ast::{
            Assignment::{Infallible, Single},
            AssignmentOp,
        };

        let original_state = state.clone();

        let assignment = node.into_inner();

        let node = match assignment {
            Single { target, op, expr } => {
                let span = expr.span();

                match op {
                    AssignmentOp::Assign => {
                        let expr = self
                            .compile_expr(*expr, state)
                            .map(|expr| Box::new(Node::new(span, expr)))
                            .or_else(|| {
                                self.skip_missing_assignment_target(target.clone().into_inner());
                                None
                            })?;

                        Node::new(span, Variant::Single { target, expr })
                    }
                    AssignmentOp::Merge => {
                        let expr = self.rewrite_to_merge(span, &target, expr, state)?;
                        Node::new(span, Variant::Single { target, expr })
                    }
                }
            }
            Infallible { ok, err, op, expr } => {
                let span = expr.span();

                let node = match op {
                    AssignmentOp::Assign => {
                        let expr = self
                            .compile_expr(*expr, state)
                            .map(|expr| Box::new(Node::new(span, expr)))
                            .or_else(|| {
                                self.skip_missing_assignment_target(ok.clone().into_inner());
                                self.skip_missing_assignment_target(err.clone().into_inner());
                                None
                            })?;

                        let node = Variant::Infallible {
                            ok,
                            err,
                            expr,
                            default: Value::Null,
                        };
                        Node::new(span, node)
                    }
                    AssignmentOp::Merge => {
                        let expr = self.rewrite_to_merge(span, &ok, expr, state)?;
                        let node = Variant::Infallible {
                            ok,
                            err,
                            expr,
                            default: Value::Null,
                        };

                        Node::new(span, node)
                    }
                };

                // If the RHS expression is marked as fallible, the "infallible"
                // assignment nullifies this fallibility, and thus no error
                // should be emitted.
                self.fallible_expression_error = None;

                node
            }
        };

        let assignment = Assignment::new(
            node,
            state,
            self.fallible_expression_error.as_deref(),
            &self.config,
        )
        .map_err(|err| self.diagnostics.push(Box::new(err)))
        .ok()?;

        // Track any potential external target assignments within the program.
        //
        // This data is exposed to the caller of the compiler, to allow any
        // potential external optimizations.
        for target in assignment.targets() {
            if let assignment::Target::External(path) = target {
                self.external_assignments.push(path);
            }
        }

        // The state hasn't been updated from the actual assignment yet. Recalculate the type
        // from the new assignment expression.
        *state = original_state;
        assignment.apply_type_info(state);

        Some(assignment)
    }

    #[cfg(not(feature = "expr-assignment"))]
    fn compile_assignment(
        &mut self,
        node: Node<ast::Assignment>,
        _: &mut ExternalEnv,
    ) -> Option<Expr> {
        self.handle_missing_feature_error(node.span(), "expr-assignment")
    }

    #[cfg(feature = "expr-query")]
    fn compile_query(&mut self, node: Node<ast::Query>, state: &mut TypeState) -> Option<Query> {
        let ast::Query { target, path } = node.into_inner();

        if self
            .skip_missing_query_target
            .contains(&(target.clone().into_inner(), path.clone().into_inner()))
        {
            return None;
        }

        let path = path.into_inner();
        let target = self.compile_query_target(target, state)?;

        // Track any potential external target queries within the program.
        //
        // This data is exposed to the caller of the compiler, to allow any
        // potential external optimizations.
        if let Target::External(prefix) = target {
            let target_path = OwnedTargetPath {
                prefix,
                path: path.clone(),
            };
            self.external_queries.push(target_path);
        }

        Some(Query::new(target, path))
    }

    #[cfg(not(feature = "expr-query"))]
    fn compile_query(&mut self, node: Node<ast::Query>, _: &mut ExternalEnv) -> Option<Expr> {
        self.handle_missing_feature_error(node.span(), "expr-query")
    }

    #[cfg(feature = "expr-query")]
    fn compile_query_target(
        &mut self,
        node: Node<ast::QueryTarget>,
        state: &mut TypeState,
    ) -> Option<query::Target> {
        use ast::QueryTarget::{Container, External, FunctionCall, Internal};

        let span = node.span();

        let target = match node.into_inner() {
            External(prefix) => Target::External(prefix),
            Internal(ident) => {
                let variable = self.compile_variable(Node::new(span, ident), state)?;
                Target::Internal(variable)
            }
            Container(container) => {
                let container = self.compile_container(Node::new(span, container), state)?;
                Target::Container(container)
            }
            FunctionCall(call) => {
                let call = self.compile_function_call(Node::new(span, call), state)?;
                Target::FunctionCall(call)
            }
        };

        Some(target)
    }

    #[cfg(feature = "expr-function_call")]
    fn check_metadata_function_deprecations(&mut self, func: &FunctionCall, args: &ArgumentList) {
        if func.ident == "get_metadata_field" {
            if let Ok(key) = get_metadata_key(args) {
                match key {
                    MetadataKey::Query(target_path) => self.diagnostics.push(Box::new(
                        DeprecationWarning::new("the \"get_metadata_field\" function")
                            .with_span(func.span)
                            .with_notes(Note::solution(
                                "using the metadata path syntax instead",
                                vec![format!("{}", target_path)],
                            )),
                    )),
                    MetadataKey::Legacy(secret_key) => self.diagnostics.push(Box::new(
                        DeprecationWarning::new("the \"get_metadata_field\" function")
                            .with_span(func.span)
                            .with_notes(Note::solution(
                                "using the \"get_secret\" function instead",
                                vec![format!("get_secret(\"{}\")", secret_key)],
                            )),
                    )),
                }
            }
        }

        if func.ident == "set_metadata_field" {
            if let Ok(key) = get_metadata_key(args) {
                match key {
                    MetadataKey::Query(target_path) => self.diagnostics.push(Box::new(
                        DeprecationWarning::new("the \"set_metadata_field\" function")
                            .with_span(func.span)
                            .with_notes(Note::solution(
                                "using the metadata path syntax instead",
                                vec![format!("{} = {}", target_path, args.required_expr("value"))],
                            )),
                    )),
                    MetadataKey::Legacy(secret_key) => self.diagnostics.push(Box::new(
                        DeprecationWarning::new("the \"set_metadata_field\" function")
                            .with_span(func.span)
                            .with_notes(Note::solution(
                                "using the \"set_secret\" function instead",
                                vec![format!(
                                    "set_secret(\"{}\", {})",
                                    secret_key,
                                    args.required_expr("value")
                                )],
                            )),
                    )),
                }
            }
        }

        if func.ident == "remove_metadata_field" {
            if let Ok(key) = get_metadata_key(args) {
                match key {
                    MetadataKey::Query(target_path) => self.diagnostics.push(Box::new(
                        DeprecationWarning::new("the \"remove_metadata_field\" function")
                            .with_span(func.span)
                            .with_notes(Note::solution(
                                "using the metadata path syntax instead",
                                vec![format!("del({})", target_path)],
                            )),
                    )),
                    MetadataKey::Legacy(secret_key) => self.diagnostics.push(Box::new(
                        DeprecationWarning::new("the \"remove_metadata_field\" function")
                            .with_span(func.span)
                            .with_notes(Note::solution(
                                "using the \"remove_secret\" function instead",
                                vec![format!("remove_secret(\"{}\")", secret_key)],
                            )),
                    )),
                }
            }
        }
    }

    #[cfg(feature = "expr-function_call")]
    fn compile_function_call(
        &mut self,
        node: Node<ast::FunctionCall>,
        state: &mut TypeState,
    ) -> Option<FunctionCall> {
        let call_span = node.span();
        let ast::FunctionCall {
            ident,
            abort_on_error,
            arguments,
            closure,
        } = node.into_inner();

        let original_state = state.clone();
        // TODO: Remove this (hacky) code once dynamic path syntax lands.
        //
        // See: https://github.com/vectordotdev/vector/issues/12547
        if ident.as_deref() == "get" {
            self.external_queries.push(OwnedTargetPath::event_root());
        }

        let arguments: Vec<_> = arguments
            .into_iter()
            .map(|node| {
                Some(Node::new(
                    node.span(),
                    self.compile_function_argument(node, state)?,
                ))
            })
            .collect::<Option<_>>()?;

        if abort_on_error {
            self.fallible = true;
        }

        let (closure_variables, closure_block) = match closure {
            Some(closure) => {
                let span = closure.span();
                let ast::FunctionClosure { variables, block } = closure.into_inner();
                (Some(Node::new(span, variables)), Some(block))
            }
            None => (None, None),
        };

        // Keep track of the known scope *before* we compile the closure.
        //
        // This allows us to revert to any known state that the closure
        // arguments might overwrite.
        let local_snapshot = state.local.clone();

        // TODO: The state passed into functions should be after function arguments
        //    have resolved, but this will break many functions relying on calling `type_def`
        //    on it's own args.
        // see: https://github.com/vectordotdev/vector/issues/13752
        let state_before_function = original_state.clone();

        // First, we create a new function-call builder to validate the
        // expression.
        let function_info = function_call::Builder::new(
            call_span,
            ident,
            abort_on_error,
            arguments,
            self.fns,
            &state_before_function,
            state,
            closure_variables,
        )
        // Then, we compile the closure block, and compile the final
        // function-call expression, including the attached closure.
        .map_err(|err| self.diagnostics.push(Box::new(err)))
        .ok()
        .and_then(|builder| {
            let block = match closure_block {
                None => None,
                Some(block) => {
                    let span = block.span();
                    match self.compile_block_with_type(block, state) {
                        Some(block_with_type) => Some(Node::new(span, block_with_type)),
                        None => return None,
                    }
                }
            };

            let arg_list = builder.get_arg_list().clone();

            builder
                .compile(
                    &state_before_function,
                    state,
                    block,
                    local_snapshot,
                    &mut self.fallible_expression_error,
                    &mut self.config,
                )
                .map_err(|err| self.diagnostics.push(Box::new(err)))
                .ok()
                .map(|func| (arg_list, func))
        });

        if let Some((args, function)) = &function_info {
            self.check_metadata_function_deprecations(function, args);

            // Update the final state using the function expression to make sure it's accurate.
            *state = function.type_info(&original_state).state;
        }

        function_info.map(|info| info.1)
    }

    #[cfg(feature = "expr-function_call")]
    fn compile_function_argument(
        &mut self,
        node: Node<ast::FunctionArgument>,
        state: &mut TypeState,
    ) -> Option<FunctionArgument> {
        let ast::FunctionArgument {
            ident,
            expr: ast_expr,
        } = node.into_inner();
        let span = ast_expr.span();
        let expr = self.compile_expr(ast_expr, state)?;
        let node = Node::new(span, expr);

        Some(FunctionArgument::new(ident, node))
    }

    #[cfg(not(feature = "expr-function_call"))]
    fn compile_function_call(
        &mut self,
        node: Node<ast::FunctionCall>,
        _: &mut ExternalEnv,
    ) -> Option<Noop> {
        // Guard against `dead_code` lint, to avoid having to sprinkle
        // attributes all over the place.
        let _ = self.fns;

        self.handle_missing_feature_error(node.span(), "expr-function_call");
        None
    }

    fn compile_variable(
        &mut self,
        node: Node<ast::Ident>,
        state: &mut TypeState,
    ) -> Option<Variable> {
        let (span, ident) = node.take();

        if self
            .skip_missing_query_target
            .contains(&(QueryTarget::Internal(ident.clone()), OwnedValuePath::root()))
        {
            return None;
        }

        Variable::new(span, ident, &state.local)
            .map_err(|err| self.diagnostics.push(Box::new(err)))
            .ok()
    }

    #[cfg(feature = "expr-unary")]
    fn compile_unary(&mut self, node: Node<ast::Unary>, state: &mut TypeState) -> Option<Unary> {
        use ast::Unary::Not;

        let variant = match node.into_inner() {
            Not(node) => self.compile_not(node, state)?.into(),
        };

        Some(Unary::new(variant))
    }

    #[cfg(not(feature = "expr-unary"))]
    fn compile_unary(&mut self, node: Node<ast::Unary>, _: &mut ExternalEnv) -> Option<Expr> {
        use ast::Unary::*;

        let span = match node.into_inner() {
            Not(node) => node.take().1.take().0,
        };

        self.handle_missing_feature_error(span.span(), "expr-unary")
    }

    #[cfg(feature = "expr-unary")]
    fn compile_not(&mut self, node: Node<ast::Not>, state: &mut TypeState) -> Option<Not> {
        let (not, expr) = node.into_inner().take();

        let node = Node::new(expr.span(), self.compile_expr(*expr, state)?);

        Not::new(node, not.span(), state)
            .map_err(|err| self.diagnostics.push(Box::new(err)))
            .ok()
    }

    #[cfg(feature = "expr-abort")]
    fn compile_abort(&mut self, node: Node<ast::Abort>, state: &mut TypeState) -> Option<Abort> {
        self.abortable = true;
        let (span, abort) = node.take();
        let message = match abort.message {
            Some(node) => {
                Some((*node).map_option(|expr| self.compile_expr(Node::new(span, expr), state))?)
            }
            None => None,
        };

        Abort::new(span, message, state)
            .map_err(|err| self.diagnostics.push(Box::new(err)))
            .ok()
    }

    #[cfg(not(feature = "expr-abort"))]
    fn compile_abort(&mut self, node: Node<ast::Abort>, _: &mut ExternalEnv) -> Option<Expr> {
        self.handle_missing_feature_error(node.span(), "expr-abort")
    }

    fn handle_parser_error(&mut self, error: parser::Error) {
        self.diagnostics.push(Box::new(error));
    }

    #[allow(dead_code)]
    fn handle_missing_feature_error(&mut self, span: Span, feature: &'static str) -> Option<Expr> {
        self.diagnostics
            .push(Box::new(Error::Missing { span, feature }));

        None
    }

    #[cfg(feature = "expr-assignment")]
    fn skip_missing_assignment_target(&mut self, target: ast::AssignmentTarget) {
        let query = match &target {
            ast::AssignmentTarget::Noop => return,
            ast::AssignmentTarget::Query(ast::Query { target, path }) => {
                (target.clone().into_inner(), path.clone().into_inner())
            }
            ast::AssignmentTarget::Internal(ident, path) => (
                QueryTarget::Internal(ident.clone()),
                path.clone().unwrap_or_else(OwnedValuePath::root),
            ),
            ast::AssignmentTarget::External(path) => {
                let prefix = path.as_ref().map_or(PathPrefix::Event, |x| x.prefix);
                let path = path.clone().map_or_else(OwnedValuePath::root, |x| x.path);
                (QueryTarget::External(prefix), path)
            }
        };

        self.skip_missing_query_target.push(query);
    }
}

// Everything below is temporarily needed for deprecation warnings for the metadata functions

const LEGACY_METADATA_KEYS: [&str; 2] = ["datadog_api_key", "splunk_hec_token"];

pub(crate) fn legacy_keys() -> Vec<Value> {
    LEGACY_METADATA_KEYS
        .iter()
        .map(|key| (*key).into())
        .collect()
}

#[allow(clippy::large_enum_variant)]
#[derive(Clone, Debug)]
enum MetadataKey {
    Legacy(String),
    Query(OwnedTargetPath),
}

fn get_metadata_key(
    arguments: &ArgumentList,
) -> std::result::Result<MetadataKey, Box<dyn DiagnosticMessage>> {
    if let Ok(Some(query)) = arguments.optional_query("key") {
        if let Target::External(_) = query.target() {
            // for backwards compatibility reasons, the query is forced to point at metadata
            let target_path = OwnedTargetPath::metadata(query.path().clone());
            return Ok(MetadataKey::Query(target_path));
        }
    }

    let key = arguments.required_enum("key", &legacy_keys())?;
    Ok(MetadataKey::Legacy(
        key.try_bytes_utf8_lossy()
            .expect("key not bytes")
            .to_string(),
    ))
}<|MERGE_RESOLUTION|>--- conflicted
+++ resolved
@@ -1,11 +1,6 @@
-<<<<<<< HEAD
-use diagnostic::{DiagnosticList, DiagnosticMessage, Note, Severity, Span};
-use lookup::LookupBuf;
-=======
 use core::Value;
 use diagnostic::{DiagnosticList, DiagnosticMessage, Note, Severity, Span};
 use lookup::{OwnedTargetPath, OwnedValuePath, PathPrefix};
->>>>>>> cf2fee46
 use parser::ast::{self, Node, QueryTarget};
 
 use crate::function::ArgumentList;
@@ -392,17 +387,6 @@
 
         let rhs_span = rhs.span();
         let rhs = Node::new(rhs_span, self.compile_expr(*rhs, state)?);
-
-        if opcode.inner() == &Opcode::Rem {
-            self.diagnostics.push(Box::new(
-                DeprecationWarning::new("modulo operator")
-                    .with_notes(Note::solution(
-                        "using the 'mod' function",
-                        vec![format!("mod({}, {})", lhs, rhs)],
-                    ))
-                    .with_span(opcode.span()),
-            ));
-        }
 
         let op = Op::new(lhs, opcode, rhs, state)
             .map_err(|err| self.diagnostics.push(Box::new(err)))
