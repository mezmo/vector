--- conflicted
+++ resolved
@@ -10,9 +10,4 @@
 dyn-clone = { version = "1.0.11", default-features = false }
 chrono = { version = "0.4.19", default-features = false }
 vector-common = { path = "../vector-common", default-features = false, features = [ "btreemap", "conversion", "serde" ] }
-<<<<<<< HEAD
-vrl = { package = "vrl", git = "ssh://git@github.com/answerbook/vrl.git", rev = "v0.4.2" }
-value = { package = "value", git = "ssh://git@github.com/answerbook/vrl.git", rev = "v0.4.2", default-features = false }
-=======
-vrl = { git = "https://github.com/vectordotdev/vrl", rev = "v0.3.0", default-features = false, features = ["diagnostic"] }
->>>>>>> 38c3f0be
+vrl = { git = "ssh://git@github.com/answerbook/vrl.git", rev = "next", default-features = false, features = ["diagnostic"] }