--- conflicted
+++ resolved
@@ -8,10 +8,5 @@
 [dependencies]
 arc-swap = { version = "1.6.0", default-features = false }
 chrono = { version = "0.4.19", default-features = false }
-<<<<<<< HEAD
-vector-common = { path = "../vector-common", default-features = false, features = [ "btreemap", "conversion", "serde" ] }
-vrl = { git = "ssh://git@github.com/answerbook/vrl.git", rev = "v0.6.0", default-features = false, features = ["diagnostic"] }
-=======
 dyn-clone = { version = "1.0.11", default-features = false }
-vrl.workspace = true
->>>>>>> 0f13b22a
+vrl.workspace = true