--- conflicted
+++ resolved
@@ -7,10 +7,4 @@
 license = "MPL-2.0"
 
 [dependencies]
-<<<<<<< HEAD
-lookup = { package = "lookup", git = "ssh://git@github.com/answerbook/vrl.git", rev = "v0.4.2" }
-vrl = { package = "vrl", git = "ssh://git@github.com/answerbook/vrl.git", rev = "v0.4.2" }
-value = { package = "value", git = "ssh://git@github.com/answerbook/vrl.git", rev = "v0.4.2", default-features = false, features = [] }
-=======
-vrl = { git = "https://github.com/vectordotdev/vrl", rev = "v0.3.0", default-features = false, features = ["compiler", "path", "diagnostic"] }
->>>>>>> 38c3f0be
+vrl = { git = "ssh://git@github.com/answerbook/vrl.git", rev = "next", default-features = false, features = ["compiler", "path", "diagnostic"] }