--- conflicted
+++ resolved
@@ -10,13 +10,9 @@
 
 [dependencies]
 wasm-bindgen = "0.2"
-<<<<<<< HEAD
-vrl = { package = "vrl", git = "ssh://git@github.com/answerbook/vrl.git", rev = "v0.4.2", default-features = false}
-value = { package = "value", git = "ssh://git@github.com/answerbook/vrl.git", rev = "v0.4.2", default-features = false}
-stdlib = { package = "vrl-stdlib", git = "ssh://git@github.com/answerbook/vrl.git", rev = "v0.4.2"}
-=======
-vrl = { git = "https://github.com/vectordotdev/vrl", rev = "v0.3.0", default-features = false, features = ["value", "stdlib"] }
->>>>>>> 38c3f0be
+vrl = { package = "vrl", git = "ssh://git@github.com/answerbook/vrl.git", rev = "next", default-features = false}
+value = { package = "value", git = "ssh://git@github.com/answerbook/vrl.git", rev = "next", default-features = false}
+stdlib = { package = "vrl-stdlib", git = "ssh://git@github.com/answerbook/vrl.git", rev = "next"}
 serde = { version = "1.0", features = ["derive"] }
 serde-wasm-bindgen = "0.5"
 gloo-utils = { version = "0.1", features = ["serde"] }
