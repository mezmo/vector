--- conflicted
+++ resolved
@@ -10,13 +10,7 @@
 
 [dependencies]
 wasm-bindgen = "0.2"
-<<<<<<< HEAD
-vrl = { package = "vrl", git = "ssh://git@github.com/answerbook/vrl.git", rev = "v0.6.0", default-features = false}
-value = { package = "value", git = "ssh://git@github.com/answerbook/vrl.git", rev = "v0.6.0", default-features = false}
-stdlib = { package = "vrl-stdlib", git = "ssh://git@github.com/answerbook/vrl.git", rev = "v0.6.0"}
-=======
 vrl.workspace = true
->>>>>>> 0f13b22a
 serde = { version = "1.0", features = ["derive"] }
 serde-wasm-bindgen = "0.5"
 gloo-utils = { version = "0.1", features = ["serde"] }
