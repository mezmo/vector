--- conflicted
+++ resolved
@@ -9,8 +9,4 @@
 [dependencies]
 clap = { version = "4.1.14", features = ["derive"] }
 vector-vrl-functions = { path = "../functions" }
-<<<<<<< HEAD
-vrl = { git = "ssh://git@github.com/answerbook/vrl.git", rev = "v0.6.0", default-features = false, features = ["stdlib", "cli"] }
-=======
-vrl.workspace = true
->>>>>>> 0f13b22a
+vrl.workspace = true