mod vector;

use crate::config::log_schema;
use opentelemetry_rs::opentelemetry::common::AnyValueOneOfvalue as OpenTelemetryMetricAnyValue;
use std::borrow::Cow;
use std::collections::BTreeMap;
use std::ops::Deref;

use crate::event::{
    metric::{MetricKind, TagValue},
    KeyString, LogEvent, Value,
};

pub use vector::{from_metric, to_metric, TransformError};

pub fn from_f64_or_zero(value: f64) -> Value {
    use ordered_float::NotNan;
    NotNan::new(value).map_or_else(
        |_| Value::Float(NotNan::new(0.0).expect("0.0 is not NaN")),
        Value::Float,
    )
}

#[derive(Debug)]
pub struct MezmoMetric<'a, 'b, 'c, 'd, 'e, 'f, 'j, T, U, V, M, A> {
    pub name: Cow<'a, str>,
    pub namespace: Option<Cow<'b, str>>,
    pub kind: &'c T,
    pub tags: Option<&'d U>,
    pub value: &'e V,
    pub user_metadata: Option<&'f M>,
    pub arbitrary_data: Option<&'j A>,
}

pub trait MetricKindAccessor {
    fn kind(&self) -> Option<MetricKind>;
}

impl MetricKindAccessor for MetricKind {
    fn kind(&self) -> Option<MetricKind> {
        Some(*self)
    }
}

impl<T> MetricKindAccessor for &T
where
    T: ?Sized + MetricKindAccessor,
{
    fn kind(&self) -> Option<MetricKind> {
        (**self).kind()
    }
}

impl<T> MetricKindAccessor for Option<&T>
where
    T: ?Sized + MetricKindAccessor,
{
    fn kind(&self) -> Option<MetricKind> {
        (self).and_then(MetricKindAccessor::kind)
    }
}

pub struct MetricTags<'a, T>
where
    T: Iterator<Item = (&'a dyn ToString, &'a dyn IntoTagValue)> + Clone + 'a,
{
    pub tags: T,
}

impl<'a, T> MetricTags<'a, T>
where
    T: Iterator<Item = (&'a dyn ToString, &'a dyn IntoTagValue)> + Clone + 'a,
{
    fn to_value(&self) -> Value {
        Value::Object(
            self.tags
                .clone()
                .into_iter()
                .map(|(k, v)| (k.to_string().into(), v.to_tag_value().as_option().into()))
                .collect::<BTreeMap<_, _>>(),
        )
    }
}

pub trait MetricTagsAccessor<'a> {
    type Iter: Iterator<Item = (&'a dyn ToString, &'a dyn IntoTagValue)> + Clone;
    fn tags(&'a self) -> MetricTags<'a, Self::Iter>;
}

pub trait IntoTagValue {
    fn to_tag_value(&self) -> TagValue;
}

impl<'a, T> IntoTagValue for &'a T
where
    TagValue: From<&'a T>,
    T: Sized + 'a,
{
    fn to_tag_value(&self) -> TagValue {
        TagValue::from(self)
    }
}

impl<'a> IntoTagValue for Cow<'a, str> {
    fn to_tag_value(&self) -> TagValue {
        TagValue::from(self.clone().into_owned())
    }
}

impl IntoTagValue for String {
    fn to_tag_value(&self) -> TagValue {
        TagValue::from(self.clone())
    }
}

impl<'a> IntoTagValue for &'a str {
    fn to_tag_value(&self) -> TagValue {
        TagValue::from(self.to_owned())
    }
}

impl IntoTagValue for OpenTelemetryMetricAnyValue<'_> {
    fn to_tag_value(&self) -> TagValue {
        match self.clone() {
            OpenTelemetryMetricAnyValue::string_value(val) => val.into(),
            OpenTelemetryMetricAnyValue::bool_value(val) => u32::from(val).to_string().into(),
            OpenTelemetryMetricAnyValue::int_value(val) => val.to_string().into(),
            OpenTelemetryMetricAnyValue::double_value(val) => val.to_string().into(),
            OpenTelemetryMetricAnyValue::bytes_value(val) => {
                String::from_utf8_lossy(&val[..]).into()
            }

            // NOTE Tag is supposed to be a scalar type, array and struct cannot be converted
            // We may need to serialize them if exists
            // OpenTelemetryMetricAnyValue::array_value(val_list) => ...
            // OpenTelemetryMetricAnyValue::kvlist_value(kv_list) => ...
            _ => TagValue::Bare,
        }
    }
}

impl<'a, T> IntoValue for MetricTags<'a, T>
where
    T: Iterator<Item = (&'a dyn ToString, &'a dyn IntoTagValue)> + Clone + 'a,
{
    fn to_value(&self) -> Value {
        Value::Object(
            self.tags
                .clone()
                .into_iter()
                .map(|(k, v)| (k.to_string().into(), v.to_tag_value().as_option().into()))
                .collect::<BTreeMap<_, _>>(),
        )
    }
}

pub trait IntoValue {
    fn to_value(&self) -> Value;
}

impl IntoValue for BTreeMap<KeyString, Value> {
    fn to_value(&self) -> Value {
        Value::from(self.clone())
    }
}

impl IntoValue for Value {
    fn to_value(&self) -> Value {
        self.clone()
    }
}

impl<T> IntoValue for Vec<T>
where
    T: IntoValue,
{
    fn to_value(&self) -> Value {
        Value::Array(self.iter().map(IntoValue::to_value).collect())
    }
}

impl<'a, T> IntoValue for &'a [T]
where
    T: IntoValue,
{
    fn to_value(&self) -> Value {
        Value::Array(self.iter().map(IntoValue::to_value).collect())
    }
}

impl<T> IntoValue for [T]
where
    T: IntoValue,
{
    fn to_value(&self) -> Value {
        Value::Array(self.iter().map(IntoValue::to_value).collect())
    }
}

impl IntoValue for f64 {
    fn to_value(&self) -> Value {
        from_f64_or_zero(*self)
    }
}

impl IntoValue for u64 {
    fn to_value(&self) -> Value {
        Value::from(*self)
    }
}

impl IntoValue for u32 {
    fn to_value(&self) -> Value {
        Value::from(*self)
    }
}

impl IntoValue for i32 {
    fn to_value(&self) -> Value {
        Value::from(*self)
    }
}

impl IntoValue for bool {
    fn to_value(&self) -> Value {
        Value::Boolean(*self)
    }
}

impl<'a> IntoValue for Cow<'a, [u64]> {
    fn to_value(&self) -> Value {
        Value::Array(
            self.clone()
                .as_ref()
                .deref()
                .iter()
                .map(|val| Value::from(*val))
                .collect::<Vec<Value>>(),
        )
    }
}

impl<'a> IntoValue for Cow<'a, [f64]> {
    fn to_value(&self) -> Value {
        Value::Array(
            self.clone()
                .as_ref()
                .deref()
                .iter()
                .map(|val| from_f64_or_zero(*val))
                .collect::<Vec<Value>>(),
        )
    }
}

pub struct MetricValueArray<T> {
    pub elements: T,
}

pub struct MetricValuePairs<T> {
    pub elements: T,
}

impl<'a, T> IntoValue for MetricValuePairs<T>
where
    T: Iterator<Item = (&'a dyn ToString, &'a dyn IntoValue)> + Clone,
{
    fn to_value(&self) -> Value {
        Value::Object(
            self.elements
                .clone()
                .into_iter()
                .map(|(k, v)| (k.to_string().into(), v.to_value()))
                .collect::<BTreeMap<_, _>>(),
        )
    }
}

impl<'a, T> IntoValue for MetricValueArray<T>
where
    T: Iterator<Item = &'a dyn IntoValue> + Clone,
{
    fn to_value(&self) -> Value {
        Value::Array(
            self.elements
                .clone()
                .into_iter()
                .map(IntoValue::to_value)
                .collect::<Vec<_>>(),
        )
    }
}

impl<'a> IntoValue for Cow<'a, str> {
    fn to_value(&self) -> Value {
        Value::from(self.clone())
    }
}

pub enum MetricValueSerializable<'s, T, U> {
    Single(&'s dyn IntoValue),
    Array(MetricValueArray<T>),
    Object(MetricValuePairs<U>),
}

pub trait MetricValueAccessor<'a> {
    type ArrIter: Iterator<Item = &'a dyn IntoValue> + Clone;
    type ObjIter: Iterator<Item = (&'a dyn ToString, &'a dyn IntoValue)> + Clone;
    fn metric_type(&'a self) -> Option<Cow<'a, str>>;
    fn value(&'a self) -> MetricValueSerializable<'a, Self::ArrIter, Self::ObjIter>;
}

impl<'a, M: MetricValueAccessor<'a> + ?Sized> MetricValueAccessor<'a> for &M {
    type ArrIter = M::ArrIter;
    type ObjIter = M::ObjIter;
    fn metric_type(&'a self) -> Option<Cow<'a, str>> {
        (**self).metric_type()
    }
    fn value(&'a self) -> MetricValueSerializable<'a, Self::ArrIter, Self::ObjIter> {
        (**self).value()
    }
}

impl<'a, M: MetricValueAccessor<'a> + ?Sized> MetricValueAccessor<'a> for Box<M> {
    type ArrIter = M::ArrIter;
    type ObjIter = M::ObjIter;
    fn metric_type(&'a self) -> Option<Cow<'a, str>> {
        (**self).metric_type()
    }
    fn value(&'a self) -> MetricValueSerializable<'a, Self::ArrIter, Self::ObjIter> {
        (**self).value()
    }
}

pub trait MetricArbitraryAccessor<'a> {
    type ObjIter: Iterator<Item = (&'a dyn ToString, &'a dyn IntoValue)> + Clone;
    fn value(&'a self) -> MetricValuePairs<Self::ObjIter>;
}

impl<'a, M: MetricArbitraryAccessor<'a> + ?Sized> MetricArbitraryAccessor<'a> for &M {
    type ObjIter = M::ObjIter;
    fn value(&'a self) -> MetricValuePairs<Self::ObjIter> {
        (**self).value()
    }
}

pub trait MetricToLogEvent {
    fn to_log_event(&self) -> LogEvent;
}

impl<'a, 'b, 'c, 'd, 'e, 'f, 'j, T, U, V, M, A> MetricToLogEvent
    for MezmoMetric<'a, 'b, 'c, 'd, 'e, 'f, 'j, T, U, V, M, A>
where
    T: MetricKindAccessor,
    U: MetricTagsAccessor<'d>,
    V: MetricValueAccessor<'e>,
    M: MetricArbitraryAccessor<'f>,
    A: MetricArbitraryAccessor<'j>,
{
    fn to_log_event(&self) -> LogEvent {
        let value = match self.value.value() {
            MetricValueSerializable::Single(value) => value.to_value(),
            MetricValueSerializable::Array(value_elements) => value_elements.to_value(),
            MetricValueSerializable::Object(value_elements) => value_elements.to_value(),
        };
        let mut value = if let Some(metric_type) = self.value.metric_type() {
            Value::Object(
                [
                    ("type".into(), Value::from(metric_type)),
                    ("value".into(), value),
                ]
                .into_iter()
                .collect::<BTreeMap<_, _>>(),
            )
        } else {
            Value::Object(
                [("value".into(), value)]
                    .into_iter()
                    .collect::<BTreeMap<_, _>>(),
            )
        };

<<<<<<< HEAD
        let mut values = BTreeMap::<KeyString, Value>::new();
        values.insert("name".into(), self.name.clone().into());
=======
        if let Some(arbitrary_data) = self.arbitrary_data {
            if let Value::Object(data) = arbitrary_data.value().to_value() {
                for (key, val) in data.iter() {
                    value.insert(key.as_str(), val.clone());
                }
            }
        }

        let mut values = BTreeMap::<String, Value>::new();
        values.insert("name".to_owned(), self.name.clone().into());
>>>>>>> c88741c1
        if let Some(namespace) = &self.namespace {
            values.insert("namespace".into(), namespace.clone().into());
        }

        if let Some(kind) = self.kind.kind() {
            values.insert(
                "kind".into(),
                match kind {
                    MetricKind::Absolute => "absolute",
                    MetricKind::Incremental => "incremental",
                }
                .into(),
            );
        };

        if let Some(tags) = self.tags {
            values.insert("tags".into(), tags.tags().to_value());
        }

        values.insert("value".into(), value);

        let mut event = BTreeMap::<KeyString, Value>::new();

        event.insert("message".into(), Value::Object(values));

        if let Some(user_metadata) = self.user_metadata {
<<<<<<< HEAD
            let value = match user_metadata.value() {
                MetricValueSerializable::Single(value) => value.to_value(),
                MetricValueSerializable::Array(value_elements) => value_elements.to_value(),
                MetricValueSerializable::Object(value_elements) => value_elements.to_value(),
            };

            event.insert(log_schema().user_metadata_key().into(), value);
=======
            event.insert(
                log_schema().user_metadata_key().to_string(),
                user_metadata.value().to_value(),
            );
>>>>>>> c88741c1
        }

        LogEvent::from_map(event, Default::default())
    }
}

#[cfg(test)]
mod tests {
    use std::borrow::Cow;
    use std::collections::BTreeMap;

    use vrl::value::{KeyString, Value};

    use crate::event::LogEvent;

    use super::{
        IntoTagValue, IntoValue, MetricArbitraryAccessor, MetricTags, MetricTagsAccessor,
        MetricToLogEvent, MetricValueAccessor, MetricValuePairs, MetricValueSerializable,
    };

    impl<'a> MetricTagsAccessor<'a> for String {
        type Iter = std::array::IntoIter<(&'a dyn ToString, &'a dyn IntoTagValue), 1>;

        fn tags(&'a self) -> MetricTags<'a, Self::Iter> {
            MetricTags {
                tags: [(&"key" as &dyn ToString, self as &dyn IntoTagValue)].into_iter(),
            }
        }
    }

    impl IntoValue for String {
        fn to_value(&self) -> Value {
            Value::from(self.clone())
        }
    }

    impl IntoValue for &str {
        fn to_value(&self) -> Value {
            Value::from((*self).to_string())
        }
    }

    impl<'a> MetricValueAccessor<'a> for String {
        type ArrIter = std::array::IntoIter<&'a dyn IntoValue, 0>;
        type ObjIter = std::array::IntoIter<(&'a dyn ToString, &'a dyn IntoValue), 0>;

        fn metric_type(&'a self) -> Option<Cow<'a, str>> {
            Some(Cow::from("str"))
        }
        fn value(&'a self) -> MetricValueSerializable<'_, Self::ArrIter, Self::ObjIter> {
            MetricValueSerializable::Single(self as &dyn IntoValue)
        }
    }

    struct DummyValue<'a> {
        value: &'a str,
    }

    impl<'a> MetricValueAccessor<'a> for DummyValue<'a> {
        type ArrIter = std::array::IntoIter<&'a dyn IntoValue, 0>;
        type ObjIter = std::array::IntoIter<(&'a dyn ToString, &'a dyn IntoValue), 3>;

        fn metric_type(&'a self) -> Option<Cow<'a, str>> {
            Some(Cow::from("dummy"))
        }
        fn value(&'a self) -> MetricValueSerializable<'a, Self::ArrIter, Self::ObjIter> {
            MetricValueSerializable::Object(MetricValuePairs {
                elements: [
                    (&"complex" as &dyn ToString, &self.value as &dyn IntoValue),
                    (&"with" as &dyn ToString, &"multiple" as &dyn IntoValue),
                    (&"kv" as &dyn ToString, &"pairs" as &dyn IntoValue),
                ]
                .into_iter(),
            })
        }
    }

    struct DummyArbitrary<'a> {
        value: &'a str,
    }

    impl<'a> MetricArbitraryAccessor<'a> for DummyArbitrary<'a> {
        type ObjIter = std::array::IntoIter<(&'a dyn ToString, &'a dyn IntoValue), 3>;

        fn value(&'a self) -> MetricValuePairs<Self::ObjIter> {
            MetricValuePairs {
                elements: [
                    (&"complex" as &dyn ToString, &self.value as &dyn IntoValue),
                    (&"with" as &dyn ToString, &"multiple" as &dyn IntoValue),
                    (&"kv" as &dyn ToString, &"pairs" as &dyn IntoValue),
                ]
                .into_iter(),
            }
        }
    }

    #[test]
    fn mezmo_metric() {
        use super::MezmoMetric;
        use crate::event::metric::MetricKind;

        let tag = "test".to_string();
        let metric = MezmoMetric {
            name: Cow::from("test"),
            namespace: Some(Cow::from("ns")),
            kind: &MetricKind::Absolute,
            tags: Some(&tag),
            user_metadata: Some(&DummyArbitrary { value: "object" }),
            arbitrary_data: Some(&DummyArbitrary { value: "object" }),
            value: &String::new(),
        };
        let log_event = metric.to_log_event();

        let expected: LogEvent = serde_json::from_str::<BTreeMap<KeyString, Value>>(
            r#"{
                "message": {
                     "name": "test",
                     "namespace": "ns",
                     "kind": "absolute",
                     "tags": { "key": "test" },
                     "value": {
                        "type": "str",
                        "value": "",
                        "complex": "object",
                        "with": "multiple",
                        "kv": "pairs"
                     }
                },
                "metadata": {
                     "complex": "object",
                     "with": "multiple",
                     "kv": "pairs"
                 }
            }"#,
        )
        .unwrap()
        .into();

        assert_eq!(log_event, expected, "{log_event:#?} vs \n{expected:#?}");

        let metric = MezmoMetric {
            name: Cow::from("test"),
            namespace: Some(Cow::from("ns")),
            kind: &MetricKind::Absolute,
            tags: None::<&String>,
            user_metadata: None::<&DummyArbitrary>,
            arbitrary_data: None::<&DummyArbitrary>,
            value: &DummyValue { value: "object" },
        };
        let log_event = metric.to_log_event();

        let expected: LogEvent = serde_json::from_str::<BTreeMap<KeyString, Value>>(
            r#"{
                "message": {
                     "name": "test",
                     "namespace": "ns",
                     "kind": "absolute",
                     "value": {
                         "type": "dummy",
                         "value": {
                             "complex": "object",
                             "with": "multiple",
                             "kv": "pairs"
                         }
                     }
                }
            }"#,
        )
        .unwrap()
        .into();

        assert_eq!(log_event, expected, "{log_event:#?} vs \n{expected:#?}");
    }
}<|MERGE_RESOLUTION|>--- conflicted
+++ resolved
@@ -380,10 +380,6 @@
             )
         };
 
-<<<<<<< HEAD
-        let mut values = BTreeMap::<KeyString, Value>::new();
-        values.insert("name".into(), self.name.clone().into());
-=======
         if let Some(arbitrary_data) = self.arbitrary_data {
             if let Value::Object(data) = arbitrary_data.value().to_value() {
                 for (key, val) in data.iter() {
@@ -392,9 +388,8 @@
             }
         }
 
-        let mut values = BTreeMap::<String, Value>::new();
-        values.insert("name".to_owned(), self.name.clone().into());
->>>>>>> c88741c1
+        let mut values = BTreeMap::<KeyString, Value>::new();
+        values.insert("name".into(), self.name.clone().into());
         if let Some(namespace) = &self.namespace {
             values.insert("namespace".into(), namespace.clone().into());
         }
@@ -421,20 +416,10 @@
         event.insert("message".into(), Value::Object(values));
 
         if let Some(user_metadata) = self.user_metadata {
-<<<<<<< HEAD
-            let value = match user_metadata.value() {
-                MetricValueSerializable::Single(value) => value.to_value(),
-                MetricValueSerializable::Array(value_elements) => value_elements.to_value(),
-                MetricValueSerializable::Object(value_elements) => value_elements.to_value(),
-            };
-
-            event.insert(log_schema().user_metadata_key().into(), value);
-=======
             event.insert(
-                log_schema().user_metadata_key().to_string(),
+                log_schema().user_metadata_key().to_string().into(),
                 user_metadata.value().to_value(),
             );
->>>>>>> c88741c1
         }
 
         LogEvent::from_map(event, Default::default())
