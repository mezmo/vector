--- conflicted
+++ resolved
@@ -552,13 +552,9 @@
     use crate::config::{init_log_schema, LogNamespace, LogSchema};
     use crate::event::LogEvent;
     use chrono::Utc;
-<<<<<<< HEAD
-    use lookup::event_path;
-=======
     use lookup::{event_path, owned_value_path, OwnedTargetPath};
     use vector_common::btreemap;
     use vrl::value::Kind;
->>>>>>> 38c3f0be
 
     #[test]
     fn test_insert_standard_vector_source_metadata() {
