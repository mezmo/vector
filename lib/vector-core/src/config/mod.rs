--- conflicted
+++ resolved
@@ -102,44 +102,94 @@
 }
 
 #[derive(Debug, Clone, PartialEq)]
-pub struct Output {
+pub struct SourceOutput {
     pub port: Option<String>,
     pub ty: DataType,
 
     // NOTE: schema definitions are only implemented/supported for log-type events. There is no
     // inherent blocker to support other types as well, but it'll require additional work to add
     // the relevant schemas, and store them separately in this type.
-    ///
-    /// The `None` variant of a schema definition has two distinct meanings for a source component
-    /// versus a transform component:
-    ///
-    /// For *sources*, a `None` schema is identical to a `Some(Definition::source_default())`.
-    ///
-    /// For a *transform*, a schema [`schema::Definition`] is required if `Datatype` is Log.
-    pub log_schema_definition: Option<schema::Definition>,
-}
-
-impl Output {
-    /// Create a default `Output` of the given data type.
-    ///
-    /// A default output is one without a port identifier (i.e. not a named output) and the default
-    /// output consumers will receive if they declare the component itself as an input.
-    pub fn default(ty: DataType) -> Self {
+    pub schema_definition: Option<schema::Definition>,
+}
+
+impl SourceOutput {
+    /// Create a `SourceOutput` of the given data type that contains a single output `Definition`.
+    /// Designed for use in log sources.
+    ///
+    ///
+    /// # Panics
+    ///
+    /// Panics if `ty` does not contain [`DataType::Log`].
+    #[must_use]
+    pub fn new_logs(ty: DataType, schema_definition: schema::Definition) -> Self {
+        assert!(ty.contains(DataType::Log));
+
         Self {
             port: None,
             ty,
-            log_schema_definition: None,
-        }
-    }
-
-    /// Set the schema definition for this `Output`.
-    #[must_use]
-    pub fn with_schema_definition(mut self, schema_definition: schema::Definition) -> Self {
-        self.log_schema_definition = Some(schema_definition);
+            schema_definition: Some(schema_definition),
+        }
+    }
+
+    /// Create a `SourceOutput` of the given data type that contains no output `Definition`s.
+    /// Designed for use in metrics sources.
+    ///
+    /// Sets the datatype to be [`DataType::Metric`].
+    #[must_use]
+    pub fn new_metrics() -> Self {
+        Self {
+            port: None,
+            ty: DataType::Metric,
+            schema_definition: None,
+        }
+    }
+
+    /// Create a `SourceOutput` of the given data type that contains no output `Definition`s.
+    /// Designed for use in trace sources.
+    ///
+    /// Sets the datatype to be [`DataType::Trace`].
+    #[must_use]
+    pub fn new_traces() -> Self {
+        Self {
+            port: None,
+            ty: DataType::Trace,
+            schema_definition: None,
+        }
+    }
+
+    /// Return the schema [`schema::Definition`] from this output.
+    ///
+    /// Takes a `schema_enabled` flag to determine if the full definition including the fields
+    /// and associated types should be returned, or if a simple definition should be returned.
+    /// A simple definition is just the default for the namespace. For the Vector namespace the
+    /// meanings are included.
+    /// Schema enabled is set in the users configuration.
+    #[must_use]
+    pub fn schema_definition(&self, schema_enabled: bool) -> Option<schema::Definition> {
+        self.schema_definition.as_ref().map(|definition| {
+            if schema_enabled {
+                definition.clone()
+            } else {
+                let mut new_definition =
+                    schema::Definition::default_for_namespace(definition.log_namespaces());
+
+                if definition.log_namespaces().contains(&LogNamespace::Vector) {
+                    new_definition.add_meanings(definition.meanings());
+                }
+
+                new_definition
+            }
+        })
+    }
+}
+
+impl SourceOutput {
+    /// Set the port name for this `SourceOutput`.
+    #[must_use]
+    pub fn with_port(mut self, name: impl Into<String>) -> Self {
+        self.port = Some(name.into());
         self
     }
-<<<<<<< HEAD
-=======
 }
 
 #[derive(Debug, Clone, PartialEq)]
@@ -165,7 +215,6 @@
             log_schema_definitions: schema_definitions,
         }
     }
->>>>>>> 9031d0fa
 
     /// Set the port name for this `Output`.
     #[must_use]
