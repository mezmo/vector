--- conflicted
+++ resolved
@@ -29,17 +29,12 @@
     },
 }
 
-<<<<<<< HEAD
-// If this is modified, make sure those changes are reflected in the `ConfigBuilder::append` function!
-#[derive(Clone, Debug, Default, Deserialize, PartialEq, Serialize)]
-=======
 /// Global configuration options.
 //
 // If this is modified, make sure those changes are reflected in the `ConfigBuilder::append`
 // function!
 #[configurable_component]
 #[derive(Clone, Debug, Default, PartialEq)]
->>>>>>> cf2fee46
 #[serde(default)]
 pub struct GlobalOptions {
     /// The directory used for persisting Vector state data.
