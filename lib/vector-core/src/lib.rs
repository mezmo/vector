//! The Vector Core Library
//!
//! The Vector Core Library are the foundational pieces needed to make a vector
//! and is not vector with pieces missing. While this library is obviously
//! tailored to the needs of vector it is written in such a way to make
//! experimentation and testing _in the library_ cheap and demonstrative.
//!
//! This library was extracted from the top-level project package, discussed in
//! RFC 7027.

#![deny(warnings)]
#![deny(clippy::all)]
#![deny(clippy::pedantic)]
#![deny(unreachable_pub)]
#![deny(unused_allocation)]
#![deny(unused_extern_crates)]
#![deny(unused_assignments)]
#![deny(unused_comparisons)]
#![allow(clippy::cast_possible_wrap)]
#![allow(clippy::cast_sign_loss)]
#![allow(clippy::default_trait_access)] // triggers on generated prost code
#![allow(clippy::float_cmp)]
#![allow(clippy::match_wildcard_for_single_variants)]
#![allow(clippy::module_name_repetitions)]
#![allow(clippy::must_use_candidate)] // many false positives in this package
#![allow(clippy::non_ascii_literal)] // using unicode literals is a-okay in vector
#![allow(clippy::unnested_or_patterns)] // nightly-only feature as of 1.51.0
#![allow(clippy::type_complexity)] // long-types happen, especially in async code

pub mod config;
pub mod event;
pub mod fanout;
pub mod metrics;
pub mod partition;
pub mod schema;
pub mod serde;
pub mod sink;
pub mod source;
pub mod stream;
#[cfg(test)]
mod test_util;
pub mod time;
pub mod transform;
<<<<<<< HEAD
pub mod usage_metrics;
=======
#[cfg(feature = "vrl")]
mod vrl;
>>>>>>> 92a5082f

use std::path::PathBuf;

#[cfg(feature = "vrl")]
pub use vrl::compile_vrl;

pub use vector_buffers as buffers;
#[cfg(any(test, feature = "test"))]
pub use vector_common::event_test_util;
pub use vector_common::{byte_size_of::ByteSizeOf, internal_event};

#[macro_use]
extern crate tracing;

pub fn default_data_dir() -> Option<PathBuf> {
    Some(PathBuf::from("/var/lib/vector/"))
}

/// Vector's basic error type, dynamically dispatched and safe to send across
/// threads.
pub type Error = Box<dyn std::error::Error + Send + Sync + 'static>;

/// Vector's basic result type, defined in terms of [`Error`] and generic over
/// `T`.
pub type Result<T> = std::result::Result<T, Error>;<|MERGE_RESOLUTION|>--- conflicted
+++ resolved
@@ -41,12 +41,9 @@
 mod test_util;
 pub mod time;
 pub mod transform;
-<<<<<<< HEAD
 pub mod usage_metrics;
-=======
 #[cfg(feature = "vrl")]
 mod vrl;
->>>>>>> 92a5082f
 
 use std::path::PathBuf;
 
