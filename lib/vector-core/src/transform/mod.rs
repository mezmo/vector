--- conflicted
+++ resolved
@@ -8,13 +8,10 @@
 use vector_common::json_size::JsonSize;
 use vector_common::EventDataEq;
 
-<<<<<<< HEAD
-use crate::usage_metrics::OutputUsageTracker;
-=======
 use crate::config::{ComponentKey, OutputId};
 use crate::event::EventMutRef;
 use crate::schema::Definition;
->>>>>>> 0f13b22a
+use crate::usage_metrics::OutputUsageTracker;
 use crate::{
     config,
     event::{
@@ -275,46 +272,25 @@
         usage_tracker: &dyn OutputUsageTracker,
     ) -> Result<(), Box<dyn error::Error + Send + Sync>> {
         if let Some(primary) = self.primary_output.as_mut() {
-<<<<<<< HEAD
-            let count = buf.primary_buffer.as_ref().map_or(0, OutputBuffer::len);
-            let byte_size = buf.primary_buffer.as_ref().map_or(
-                0,
-                EstimatedJsonEncodedSizeOf::estimated_json_encoded_size_of,
-            );
+            let send_buf = buf.primary_buffer.as_mut().expect("mismatched outputs");
+            Self::send_single_buffer(send_buf, primary).await?;
 
             let usage_profile = buf.primary_buffer.as_ref().map_or(Default::default(), |o| {
                 o.0.iter()
                     .map(|a| usage_tracker.get_size_and_profile(a))
                     .sum()
             });
-
-            buf.primary_buffer
-                .as_mut()
-                .expect("mismatched outputs")
-                .send(&mut primary.fanout)
-                .await?;
-            primary.events_sent.emit(CountByteSize(count, byte_size));
-
             // We only want to track the primary transform output.
             // Named outputs are for stuff like route/swimlanes that we don't want to track atm.
             // We only want to capture the traffic of the remap transform after the node representing
             // the source (kafka / route transform)
             usage_tracker.track_output(usage_profile);
-=======
-            let buf = buf.primary_buffer.as_mut().expect("mismatched outputs");
-            Self::send_single_buffer(buf, primary).await?;
->>>>>>> 0f13b22a
         }
         for (key, buf) in &mut buf.named_buffers {
             let output = self.named_outputs.get_mut(key).expect("unknown output");
-<<<<<<< HEAD
-            buf.send(&mut output.fanout).await?;
-            output.events_sent.emit(CountByteSize(count, byte_size));
+            Self::send_single_buffer(buf, output).await?;
 
             // TODO: track named outputs
-=======
-            Self::send_single_buffer(buf, output).await?;
->>>>>>> 0f13b22a
         }
         Ok(())
     }
