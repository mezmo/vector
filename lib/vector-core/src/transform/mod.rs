use std::sync::Arc;
use std::{collections::HashMap, error, pin::Pin};

use futures::{Stream, StreamExt};
use vector_common::internal_event::{
    self, register, CountByteSize, EventsSent, InternalEventHandle as _, Registered, DEFAULT_OUTPUT,
};
use vector_common::json_size::JsonSize;
use vector_common::EventDataEq;

use crate::config::{ComponentKey, OutputId};
use crate::event::EventMutRef;
use crate::schema::Definition;
use crate::usage_metrics::OutputUsageTracker;
use crate::{
    config,
    event::{
        into_event_stream, EstimatedJsonEncodedSizeOf, Event, EventArray, EventContainer, EventRef,
    },
    fanout::{self, Fanout},
    schema, ByteSizeOf,
};

#[cfg(feature = "lua")]
pub mod runtime_transform;

/// Transforms come in two variants. Functions, or tasks.
///
/// While function transforms can be run out of order, or concurrently, task
/// transforms act as a coordination or barrier point.
pub enum Transform {
    Function(Box<dyn FunctionTransform>),
    Synchronous(Box<dyn SyncTransform>),
    Task(Box<dyn TaskTransform<EventArray>>),
}

impl Transform {
    /// Create a new function transform.
    ///
    /// These functions are "stateless" and can be run in parallel, without
    /// regard for coordination.
    ///
    /// **Note:** You should prefer to implement this over [`TaskTransform`]
    /// where possible.
    pub fn function(v: impl FunctionTransform + 'static) -> Self {
        Transform::Function(Box::new(v))
    }

    /// Create a new synchronous transform.
    ///
    /// This is a broader trait than the simple [`FunctionTransform`] in that it allows transforms
    /// to write to multiple outputs. Those outputs must be known in advanced and returned via
    /// `TransformConfig::outputs`. Attempting to send to any output not registered in advance is
    /// considered a bug and will cause a panic.
    pub fn synchronous(v: impl SyncTransform + 'static) -> Self {
        Transform::Synchronous(Box::new(v))
    }

    /// Create a new task transform.
    ///
    /// These tasks are coordinated, and map a stream of some `U` to some other
    /// `T`.
    ///
    /// **Note:** You should prefer to implement [`FunctionTransform`] over this
    /// where possible.
    pub fn task(v: impl TaskTransform<EventArray> + 'static) -> Self {
        Transform::Task(Box::new(v))
    }

    /// Create a new task transform over individual `Event`s.
    ///
    /// These tasks are coordinated, and map a stream of some `U` to some other
    /// `T`.
    ///
    /// **Note:** You should prefer to implement [`FunctionTransform`] over this
    /// where possible.
    ///
    /// # Panics
    ///
    /// TODO
    pub fn event_task(v: impl TaskTransform<Event> + 'static) -> Self {
        Transform::Task(Box::new(WrapEventTask(v)))
    }

    /// Transmute the inner transform into a task transform.
    ///
    /// # Panics
    ///
    /// If the transform is a [`FunctionTransform`] this will panic.
    pub fn into_task(self) -> Box<dyn TaskTransform<EventArray>> {
        match self {
            Transform::Task(t) => t,
            _ => {
                panic!("Called `Transform::into_task` on something that was not a task variant.")
            }
        }
    }
}

/// Transforms that are simple, and don't require attention to coordination.
/// You can run them as simple functions over events in any order.
///
/// # Invariants
///
/// * It is an illegal invariant to implement `FunctionTransform` for a
///   `TaskTransform` or vice versa.
pub trait FunctionTransform: Send + dyn_clone::DynClone + Sync {
    fn transform(&mut self, output: &mut OutputBuffer, event: Event);
}

dyn_clone::clone_trait_object!(FunctionTransform);

/// Transforms that tend to be more complicated runtime style components.
///
/// These require coordination and map a stream of some `T` to some `U`.
///
/// # Invariants
///
/// * It is an illegal invariant to implement `FunctionTransform` for a
/// `TaskTransform` or vice versa.
pub trait TaskTransform<T: EventContainer + 'static>: Send + 'static {
    fn transform(
        self: Box<Self>,
        task: Pin<Box<dyn Stream<Item = T> + Send>>,
    ) -> Pin<Box<dyn Stream<Item = T> + Send>>;

    /// Wrap the transform task to process and emit individual
    /// events. This is used to simplify testing task transforms.
    fn transform_events(
        self: Box<Self>,
        task: Pin<Box<dyn Stream<Item = Event> + Send>>,
    ) -> Pin<Box<dyn Stream<Item = Event> + Send>>
    where
        T: From<Event>,
        T::IntoIter: Send,
    {
        self.transform(task.map(Into::into).boxed())
            .flat_map(into_event_stream)
            .boxed()
    }
}

/// Broader than the simple [`FunctionTransform`], this trait allows transforms to write to
/// multiple outputs. Those outputs must be known in advanced and returned via
/// `TransformConfig::outputs`. Attempting to send to any output not registered in advance is
/// considered a bug and will cause a panic.
pub trait SyncTransform: Send + dyn_clone::DynClone + Sync {
    fn transform(&mut self, event: Event, output: &mut TransformOutputsBuf);

    fn transform_all(&mut self, events: EventArray, output: &mut TransformOutputsBuf) {
        for event in events.into_events() {
            self.transform(event, output);
        }
    }
}

dyn_clone::clone_trait_object!(SyncTransform);

impl<T> SyncTransform for T
where
    T: FunctionTransform,
{
    fn transform(&mut self, event: Event, output: &mut TransformOutputsBuf) {
        FunctionTransform::transform(
            self,
            output.primary_buffer.as_mut().expect("no default output"),
            event,
        );
    }
}

// TODO: this is a bit ugly when we already have the above impl
impl SyncTransform for Box<dyn FunctionTransform> {
    fn transform(&mut self, event: Event, output: &mut TransformOutputsBuf) {
        FunctionTransform::transform(
            self.as_mut(),
            output.primary_buffer.as_mut().expect("no default output"),
            event,
        );
    }
}

struct TransformOutput {
    fanout: Fanout,
    events_sent: Registered<EventsSent>,
    log_schema_definitions: HashMap<OutputId, Arc<schema::Definition>>,
    output_id: Arc<OutputId>,
}

pub struct TransformOutputs {
    outputs_spec: Vec<config::TransformOutput>,
    primary_output: Option<TransformOutput>,
    named_outputs: HashMap<String, TransformOutput>,
}

impl TransformOutputs {
    pub fn new(
        outputs_in: Vec<config::TransformOutput>,
        component_key: &ComponentKey,
    ) -> (Self, HashMap<Option<String>, fanout::ControlChannel>) {
        let outputs_spec = outputs_in.clone();
        let mut primary_output = None;
        let mut named_outputs = HashMap::new();
        let mut controls = HashMap::new();

        for output in outputs_in {
            let (fanout, control) = Fanout::new();

            let log_schema_definitions = output
                .log_schema_definitions
                .into_iter()
                .map(|(id, definition)| (id, Arc::new(definition)))
                .collect();

            match output.port {
                None => {
                    primary_output = Some(TransformOutput {
                        fanout,
                        events_sent: register(EventsSent::from(internal_event::Output(Some(
                            DEFAULT_OUTPUT.into(),
                        )))),
                        log_schema_definitions,
                        output_id: Arc::new(OutputId {
                            component: component_key.clone(),
                            port: None,
                        }),
                    });
                    controls.insert(None, control);
                }
                Some(name) => {
                    named_outputs.insert(
                        name.clone(),
                        TransformOutput {
                            fanout,
                            events_sent: register(EventsSent::from(internal_event::Output(Some(
                                name.clone().into(),
                            )))),
                            log_schema_definitions,
                            output_id: Arc::new(OutputId {
                                component: component_key.clone(),
                                port: Some(name.clone()),
                            }),
                        },
                    );
                    controls.insert(Some(name.clone()), control);
                }
            }
        }

        let me = Self {
            outputs_spec,
            primary_output,
            named_outputs,
        };

        (me, controls)
    }

    pub fn new_buf_with_capacity(&self, capacity: usize) -> TransformOutputsBuf {
        TransformOutputsBuf::new_with_capacity(self.outputs_spec.clone(), capacity)
    }

    /// Sends the events in the buffer to their respective outputs.
    ///
    /// # Errors
    ///
    /// If an error occurs while sending events to their respective output, an error variant will be
    /// returned detailing the cause.
    pub async fn send(
        &mut self,
        buf: &mut TransformOutputsBuf,
        usage_tracker: &dyn OutputUsageTracker,
    ) -> Result<(), Box<dyn error::Error + Send + Sync>> {
        if let Some(primary) = self.primary_output.as_mut() {
<<<<<<< HEAD
            // Use the reference of the buffer FIRST to get the original value
            // to calculate counts/sizes
            let usage_profile = buf.primary_buffer.as_ref().map_or(Default::default(), |o| {
                o.0.iter()
                    .map(|a| usage_tracker.get_size_and_profile(a))
                    .sum()
            });

            let send_buf = buf.primary_buffer.as_mut().expect("mismatched outputs");
            Self::send_single_buffer(send_buf, primary).await?;
            // We only want to track the primary transform output.
            // Named outputs are for stuff like route/swimlanes that we don't want to track atm.
            // We only want to capture the traffic of the remap transform after the node representing
            // the source (kafka / route transform)
            usage_tracker.track_output(usage_profile);
=======
            let buf = buf
                .primary_buffer
                .as_mut()
                .unwrap_or_else(|| unreachable!("mismatched outputs"));
            Self::send_single_buffer(buf, primary).await?;
>>>>>>> 3cc27b98
        }
        for (key, buf) in &mut buf.named_buffers {
            let output = self
                .named_outputs
                .get_mut(key)
                .unwrap_or_else(|| unreachable!("unknown output"));
            Self::send_single_buffer(buf, output).await?;

            // TODO: track named outputs
        }
        Ok(())
    }

    async fn send_single_buffer(
        buf: &mut OutputBuffer,
        output: &mut TransformOutput,
    ) -> Result<(), Box<dyn error::Error + Send + Sync>> {
        for event in buf.events_mut() {
            update_runtime_schema_definition(
                event,
                &output.output_id,
                &output.log_schema_definitions,
            );
        }
        let count = buf.len();
        let byte_size = buf.estimated_json_encoded_size_of();
        buf.send(&mut output.fanout).await?;
        output.events_sent.emit(CountByteSize(count, byte_size));
        Ok(())
    }
}

#[allow(clippy::implicit_hasher)]
/// `event`: The event that will be updated
/// `output_id`: The `output_id` that the current even is being sent to (will be used as the new `parent_id`)
/// `log_schema_definitions`: A mapping of parent `OutputId` to definitions, that will be used to lookup the new runtime definition of the event
pub fn update_runtime_schema_definition(
    mut event: EventMutRef,
    output_id: &Arc<OutputId>,
    log_schema_definitions: &HashMap<OutputId, Arc<Definition>>,
) {
    if let EventMutRef::Log(log) = &mut event {
        if let Some(parent_component_id) = log.metadata().upstream_id() {
            if let Some(definition) = log_schema_definitions.get(parent_component_id) {
                log.metadata_mut().set_schema_definition(definition);
            }
        } else {
            // there is no parent defined. That means this event originated from a component that
            // isn't able to track the source, such as `reduce` or `lua`. In these cases, all of the
            // schema definitions _must_ be the same, so the first one is picked
            if let Some(definition) = log_schema_definitions.values().next() {
                log.metadata_mut().set_schema_definition(definition);
            }
        }
    }
    event.metadata_mut().set_upstream_id(Arc::clone(output_id));
}

#[derive(Debug, Clone)]
pub struct TransformOutputsBuf {
    primary_buffer: Option<OutputBuffer>,
    named_buffers: HashMap<String, OutputBuffer>,
}

impl TransformOutputsBuf {
    pub fn new_with_capacity(outputs_in: Vec<config::TransformOutput>, capacity: usize) -> Self {
        let mut primary_buffer = None;
        let mut named_buffers = HashMap::new();

        for output in outputs_in {
            match output.port {
                None => {
                    primary_buffer = Some(OutputBuffer::with_capacity(capacity));
                }
                Some(name) => {
                    named_buffers.insert(name.clone(), OutputBuffer::default());
                }
            }
        }

        Self {
            primary_buffer,
            named_buffers,
        }
    }

    /// Adds a new event to the named output buffer.
    ///
    /// # Panics
    ///
    /// Panics if there is no output with the given name.
    pub fn push(&mut self, name: Option<&str>, event: Event) {
        match name {
            Some(name) => self.named_buffers.get_mut(name),
            None => self.primary_buffer.as_mut(),
        }
        .expect("unknown output")
        .push(event);
    }

    /// Drains the default output buffer.
    ///
    /// # Panics
    ///
    /// Panics if there is no default output.
    #[cfg(any(feature = "test", test))]
    pub fn drain(&mut self) -> impl Iterator<Item = Event> + '_ {
        self.primary_buffer
            .as_mut()
            .expect("no default output")
            .drain()
    }

    /// Drains the named output buffer.
    ///
    /// # Panics
    ///
    /// Panics if there is no output with the given name.
    #[cfg(any(feature = "test", test))]
    pub fn drain_named(&mut self, name: &str) -> impl Iterator<Item = Event> + '_ {
        self.named_buffers
            .get_mut(name)
            .expect("unknown output")
            .drain()
    }

    /// Takes the default output buffer.
    ///
    /// # Panics
    ///
    /// Panics if there is no default output.
    #[cfg(any(feature = "test", test))]
    pub fn take_primary(&mut self) -> OutputBuffer {
        std::mem::take(self.primary_buffer.as_mut().expect("no default output"))
    }

    #[cfg(any(feature = "test", test))]
    pub fn take_all_named(&mut self) -> HashMap<String, OutputBuffer> {
        std::mem::take(&mut self.named_buffers)
    }
}

impl ByteSizeOf for TransformOutputsBuf {
    fn allocated_bytes(&self) -> usize {
        self.primary_buffer.size_of()
            + self
                .named_buffers
                .values()
                .map(ByteSizeOf::size_of)
                .sum::<usize>()
    }
}

#[derive(Debug, Default, Clone)]
pub struct OutputBuffer(Vec<EventArray>);

impl OutputBuffer {
    pub fn with_capacity(capacity: usize) -> Self {
        Self(Vec::with_capacity(capacity))
    }

    pub fn push(&mut self, event: Event) {
        // Coalesce multiple pushes of the same type into one array.
        match (event, self.0.last_mut()) {
            (Event::Log(log), Some(EventArray::Logs(logs))) => {
                logs.push(log);
            }
            (Event::Metric(metric), Some(EventArray::Metrics(metrics))) => {
                metrics.push(metric);
            }
            (Event::Trace(trace), Some(EventArray::Traces(traces))) => {
                traces.push(trace);
            }
            (event, _) => {
                self.0.push(event.into());
            }
        }
    }

    pub fn append(&mut self, events: &mut Vec<Event>) {
        for event in events.drain(..) {
            self.push(event);
        }
    }

    pub fn extend(&mut self, events: impl Iterator<Item = Event>) {
        for event in events {
            self.push(event);
        }
    }

    pub fn is_empty(&self) -> bool {
        self.0.is_empty()
    }

    pub fn len(&self) -> usize {
        self.0.iter().map(EventArray::len).sum()
    }

    pub fn capacity(&self) -> usize {
        self.0.capacity()
    }

    pub fn first(&self) -> Option<EventRef> {
        self.0.first().and_then(|first| match first {
            EventArray::Logs(l) => l.first().map(Into::into),
            EventArray::Metrics(m) => m.first().map(Into::into),
            EventArray::Traces(t) => t.first().map(Into::into),
        })
    }

    #[cfg(any(feature = "test", test))]
    pub fn drain(&mut self) -> impl Iterator<Item = Event> + '_ {
        self.0.drain(..).flat_map(EventArray::into_events)
    }

    async fn send(
        &mut self,
        output: &mut Fanout,
    ) -> Result<(), Box<dyn error::Error + Send + Sync>> {
        for array in std::mem::take(&mut self.0) {
            output.send(array).await?;
        }

        Ok(())
    }

    fn iter_events(&self) -> impl Iterator<Item = EventRef> {
        self.0.iter().flat_map(EventArray::iter_events)
    }

    fn events_mut(&mut self) -> impl Iterator<Item = EventMutRef> {
        self.0.iter_mut().flat_map(EventArray::iter_events_mut)
    }

    pub fn into_events(self) -> impl Iterator<Item = Event> {
        self.0.into_iter().flat_map(EventArray::into_events)
    }
}

impl ByteSizeOf for OutputBuffer {
    fn allocated_bytes(&self) -> usize {
        self.0.iter().map(ByteSizeOf::size_of).sum()
    }
}

impl EventDataEq<Vec<Event>> for OutputBuffer {
    fn event_data_eq(&self, other: &Vec<Event>) -> bool {
        struct Comparator<'a>(EventRef<'a>);

        impl<'a> PartialEq<&Event> for Comparator<'a> {
            fn eq(&self, that: &&Event) -> bool {
                self.0.event_data_eq(that)
            }
        }

        self.iter_events().map(Comparator).eq(other.iter())
    }
}

impl EstimatedJsonEncodedSizeOf for OutputBuffer {
    fn estimated_json_encoded_size_of(&self) -> JsonSize {
        self.0
            .iter()
            .map(EstimatedJsonEncodedSizeOf::estimated_json_encoded_size_of)
            .sum()
    }
}

impl From<Vec<Event>> for OutputBuffer {
    fn from(events: Vec<Event>) -> Self {
        let mut result = Self::default();
        result.extend(events.into_iter());
        result
    }
}

struct WrapEventTask<T>(T);

impl<T: TaskTransform<Event> + Send + 'static> TaskTransform<EventArray> for WrapEventTask<T> {
    fn transform(
        self: Box<Self>,
        stream: Pin<Box<dyn Stream<Item = EventArray> + Send>>,
    ) -> Pin<Box<dyn Stream<Item = EventArray> + Send>> {
        // This is an awful lot of boxes
        let stream = stream.flat_map(into_event_stream).boxed();
        Box::new(self.0).transform(stream).map(Into::into).boxed()
    }
}

#[cfg(test)]
mod test {
    use super::*;
    use crate::event::{LogEvent, Metric, MetricKind, MetricValue};

    #[test]
    fn buffers_output() {
        let mut buf = OutputBuffer::default();
        assert_eq!(buf.len(), 0);
        assert_eq!(buf.0.len(), 0);

        // Push adds a new element
        buf.push(LogEvent::default().into());
        assert_eq!(buf.len(), 1);
        assert_eq!(buf.0.len(), 1);

        // Push of the same type adds to the existing element
        buf.push(LogEvent::default().into());
        assert_eq!(buf.len(), 2);
        assert_eq!(buf.0.len(), 1);

        // Push of a different type adds a new element
        buf.push(
            Metric::new(
                "name",
                MetricKind::Absolute,
                MetricValue::Counter { value: 1.0 },
            )
            .into(),
        );
        assert_eq!(buf.len(), 3);
        assert_eq!(buf.0.len(), 2);

        // And pushing again adds a new element
        buf.push(LogEvent::default().into());
        assert_eq!(buf.len(), 4);
        assert_eq!(buf.0.len(), 3);
    }
}<|MERGE_RESOLUTION|>--- conflicted
+++ resolved
@@ -272,7 +272,6 @@
         usage_tracker: &dyn OutputUsageTracker,
     ) -> Result<(), Box<dyn error::Error + Send + Sync>> {
         if let Some(primary) = self.primary_output.as_mut() {
-<<<<<<< HEAD
             // Use the reference of the buffer FIRST to get the original value
             // to calculate counts/sizes
             let usage_profile = buf.primary_buffer.as_ref().map_or(Default::default(), |o| {
@@ -281,20 +280,18 @@
                     .sum()
             });
 
-            let send_buf = buf.primary_buffer.as_mut().expect("mismatched outputs");
+            let send_buf = buf
+                .primary_buffer
+                .as_mut()
+                .unwrap_or_else(|| unreachable!("mismatched outputs"));
+
             Self::send_single_buffer(send_buf, primary).await?;
+
             // We only want to track the primary transform output.
             // Named outputs are for stuff like route/swimlanes that we don't want to track atm.
             // We only want to capture the traffic of the remap transform after the node representing
             // the source (kafka / route transform)
             usage_tracker.track_output(usage_profile);
-=======
-            let buf = buf
-                .primary_buffer
-                .as_mut()
-                .unwrap_or_else(|| unreachable!("mismatched outputs"));
-            Self::send_single_buffer(buf, primary).await?;
->>>>>>> 3cc27b98
         }
         for (key, buf) in &mut buf.named_buffers {
             let output = self
