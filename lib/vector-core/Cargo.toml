[package]
name = "vector_core"
version = "0.1.0"
authors = ["Vector Contributors <vector@datadoghq.com>"]
edition = "2021"
publish = false

[dependencies]
async-graphql = { version = "4.0.6", default-features = false, optional = true }
async-trait = { version = "0.1", default-features = false }
bitmask-enum = { version = "2.0.0", default-features = false }
bytes = { version = "1.2.1", default-features = false, features = ["serde"] }
chrono = { version = "0.4.19", default-features = false, features = ["serde"] }
crossbeam-utils = { version = "0.8.11", default-features = false }
db-key = { version = "0.0.5", default-features = false, optional = true }
<<<<<<< HEAD
deadpool-postgres = { version = "0.10.2"}
dyn-clone = { version = "1.0.6", default-features = false }
=======
dyn-clone = { version = "1.0.9", default-features = false }
>>>>>>> 92a5082f
enrichment = { path = "../enrichment", optional = true }
enumflags2 = { version = "0.7.5", default-features = false }
float_eq = { version = "1.0", default-features = false }
futures = { version = "0.3.21", default-features = false, features = ["std"] }
futures-util = { version = "0.3.21", default-features = false, features = ["std"] }
headers = { version = "0.3.7", default-features = false }
http = { version = "0.2.8", default-features = false }
hyper-proxy = { version = "0.9.1", default-features = false, features = ["openssl-tls"] }
indexmap = { version = "~1.9.1", default-features = false, features = ["serde"] }
lookup = { path = "../lookup", features = ["arbitrary"] }
metrics = "0.20.1"
metrics-tracing-context = { version = "0.12.0", default-features = false }
metrics-util = { version = "0.14.0", default-features = false, features = ["registry"] }
mlua = { version = "0.8.3", default-features = false, features = ["lua54", "send", "vendored"], optional = true }
no-proxy = { version  = "0.3.2", default-features = false, features = ["serialize"] }
once_cell = { version = "1.13", default-features = false }
ordered-float = { version = "3.0.0", default-features = false }
pin-project = { version = "1.0.11", default-features = false }
prost = { version = "0.10.4", default-features = false, features = ["std"] }
prost-types = { version = "0.10.1", default-features = false }
quanta = { version = "0.10.1", default-features = false }
regex = { version = "1.6.0", default-features = false, features = ["std", "perf"] }
serde = { version = "1.0.142", default-features = false, features = ["derive", "rc"] }
serde_json = { version = "1.0.83", default-features = false }
snafu = { version = "0.7.1", default-features = false }
tokio = { version = "1.20.1", default-features = false }
tokio-stream = { version = "0.1", default-features = false, features = ["time"], optional = true }
tokio-util = { version = "0.7.0", default-features = false, features = ["time"] }
tokio-postgres = { version = "0.7.6", default-features = false, features = ["runtime", "with-chrono-0_4"] }
toml = { version = "0.5.9", default-features = false }
tower = { version = "0.4", default-features = false, features = ["util"] }
tracing = { version = "0.1.34", default-features = false }
tracing-core = { version = "0.1.26", default-features = false }
tracing-log = { version = "0.1.3", default-features = false }
tracing-subscriber = { version = "0.3.15", default-features = false, features = ["std"] }
typetag = { version = "0.2.3", default-features = false }
twox-hash = { version = "1.6.3", default-features = false }
url = { version = "2", default-features = false }
urlencoding = { version = "2.1.0", default-features = false }
value = { path = "../value", default-features = false, features = ["lua", "toml", "json", "api"] }
vector_buffers = { path = "../vector-buffers", default-features = false }
vector_common = { path = "../vector-common" }
vector_config = { path = "../vector-config" }
vector_config_macros = { path = "../vector-config-macros" }
# Rename to "vrl" once we use a release with stable `-Z namespaced-features`:
# https://doc.rust-lang.org/cargo/reference/unstable.html#namespaced-features
vrl-lib = { package = "vrl", path = "../vrl/vrl", optional = true }

[build-dependencies]
prost-build = "0.10.4"

[dev-dependencies]
base64 = "0.13.0"
criterion = { version = "0.3.6", features = ["html_reports"] }
env-test-util = "1.0.1"
quickcheck = "1.0.3"
proptest = "1.0"
pretty_assertions = "1.2.1"
tokio-test = "0.4.2"
ndarray = "0.15.6"
ndarray-stats = "0.5.0"
noisy_float = "0.2.0"
rand = "0.8.5"
rand_distr = "0.4.3"
tracing-subscriber = { version = "0.3.15", default-features = false, features = ["env-filter", "fmt", "ansi", "registry"] }
vector_common = { path = "../vector-common", default-features = false, features = ["test"] }
value = { path = "../value", default-features = false, features = ["lua", "toml", "json", "api", "arbitrary", "test"] }
vrl-lib = { package = "vrl", path = "../vrl/vrl"}

[features]
api = ["dep:async-graphql", "value/api"]
default = []
lua = ["dep:mlua", "dep:tokio-stream"]
vrl = ["dep:vrl-lib", "dep:enrichment"]
test = ["vector_common/test"]

[[bench]]
name = "event"
path = "benches/event/main.rs"
harness = false<|MERGE_RESOLUTION|>--- conflicted
+++ resolved
@@ -13,12 +13,8 @@
 chrono = { version = "0.4.19", default-features = false, features = ["serde"] }
 crossbeam-utils = { version = "0.8.11", default-features = false }
 db-key = { version = "0.0.5", default-features = false, optional = true }
-<<<<<<< HEAD
 deadpool-postgres = { version = "0.10.2"}
-dyn-clone = { version = "1.0.6", default-features = false }
-=======
 dyn-clone = { version = "1.0.9", default-features = false }
->>>>>>> 92a5082f
 enrichment = { path = "../enrichment", optional = true }
 enumflags2 = { version = "0.7.5", default-features = false }
 float_eq = { version = "1.0", default-features = false }
