--- conflicted
+++ resolved
@@ -63,24 +63,14 @@
 typetag = { version = "0.2.8", default-features = false }
 twox-hash = { version = "1.6.3", default-features = false }
 url = { version = "2", default-features = false }
-<<<<<<< HEAD
 urlencoding = { version = "2.1.0", default-features = false }
-value = { package = "value", git = "ssh://git@github.com/answerbook/vrl.git", rev = "v0.4.2", default-features = false, features = ["lua", "toml", "json", "api"] }
-=======
->>>>>>> 38c3f0be
 vector-buffers = { path = "../vector-buffers", default-features = false }
 vector-common = { path = "../vector-common" }
 vector-config = { path = "../vector-config" }
 vector-config-common = { path = "../vector-config-common" }
 vector-config-macros = { path = "../vector-config-macros" }
-<<<<<<< HEAD
-# Rename to "vrl" once we use a release with stable `-Z namespaced-features`:
-# https://doc.rust-lang.org/cargo/reference/unstable.html#namespaced-features
-vrl-lib = { package = "vrl", git = "ssh://git@github.com/answerbook/vrl.git", rev = "v0.4.2" }
+vrl = { git = "ssh://git@github.com/answerbook/vrl.git", rev = "next" }
 opentelemetry-rs = { version = "1", branch = "main" , git = "ssh://git@github.com/answerbook/opentelemetry-rs.git" }
-=======
-vrl = { git = "https://github.com/vectordotdev/vrl", rev = "v0.3.0" }
->>>>>>> 38c3f0be
 
 [target.'cfg(target_os = "macos")'.dependencies]
 security-framework = "2.9.0"
@@ -110,16 +100,12 @@
 rand_distr = "0.4.3"
 tracing-subscriber = { version = "0.3.17", default-features = false, features = ["env-filter", "fmt", "ansi", "registry"] }
 vector-common = { path = "../vector-common", default-features = false, features = ["test"] }
-<<<<<<< HEAD
-value = { package = "value", git = "ssh://git@github.com/answerbook/vrl.git", rev = "v0.4.2", default-features = false, features = ["lua", "toml", "json", "api", "arbitrary", "test"] }
-=======
-vrl = { git = "https://github.com/vectordotdev/vrl", rev = "v0.3.0", default-features = false, features = ["value", "arbitrary", "lua"] }
->>>>>>> 38c3f0be
+vrl = { git = "ssh://git@github.com/answerbook/vrl.git", rev = "next", default-features = false, features = ["value", "arbitrary", "lua"] }
 
 [features]
 api = ["dep:async-graphql"]
 default = []
-lua = ["dep:mlua", "dep:tokio-stream", "vrl/lua"]
+lua = ["dep:mlua", "dep:tokio-stream", "vrl"]
 vrl = ["dep:enrichment"]
 test = ["vector-common/test", "proptest"]
 
