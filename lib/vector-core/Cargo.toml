--- conflicted
+++ resolved
@@ -15,11 +15,7 @@
 chrono.workspace = true
 chrono-tz.workspace = true
 crossbeam-utils = { version = "0.8.20", default-features = false }
-<<<<<<< HEAD
-db-key = { version = "0.0.5", default-features = false, optional = true }
 deadpool-postgres = { version = "0.14.0"}
-=======
->>>>>>> 3cdc7c3d
 derivative = { version = "2.2.0", default-features = false }
 dyn-clone = { version = "1.0.17", default-features = false }
 enumflags2 = { version = "0.7.10", default-features = false }
@@ -70,11 +66,8 @@
 vector-common = { path = "../vector-common" }
 vector-config = { path = "../vector-config" }
 vector-config-common = { path = "../vector-config-common" }
-<<<<<<< HEAD
-vector-config-macros = { path = "../vector-config-macros" }
+# vector-config-macros = { path = "../vector-config-macros" }
 opentelemetry-rs = { version = "1.2.1", tag = "v1.2.4" , git = "https://github.com/mezmo/opentelemetry-rs.git" }
-=======
->>>>>>> 3cdc7c3d
 vrl.workspace = true
 cfg-if.workspace = true
 
@@ -111,13 +104,8 @@
 
 [features]
 default = []
-<<<<<<< HEAD
-lua = ["dep:mlua", "dep:tokio-stream", "vrl"]
-vrl = ["dep:enrichment"]
-=======
 lua = ["dep:mlua", "dep:tokio-stream", "vrl/lua"]
 vrl = []
->>>>>>> 3cdc7c3d
 test = ["vector-common/test", "proptest"]
 pgbouncer-integration-tests = ["vrl"]
 
