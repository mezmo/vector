[package]
name = "vector-core"
version = "0.1.0"
authors = ["Vector Contributors <vector@datadoghq.com>"]
edition = "2021"
publish = false

[lints.rust]
unexpected_cfgs = { level = "warn", check-cfg = ['cfg(ddsketch_extended)', 'cfg(ignored_upstream_flakey)'] }

[dependencies]
async-graphql = { version = "7.0.7", default-features = false, features = ["playground" ], optional = true }
async-trait = { version = "0.1", default-features = false }
bitmask-enum = { version = "2.2.5", default-features = false }
bytes = { version = "1.8.0", default-features = false, features = ["serde"] }
chrono.workspace = true
chrono-tz.workspace = true
crossbeam-utils = { version = "0.8.20", default-features = false }
db-key = { version = "0.0.5", default-features = false, optional = true }
deadpool-postgres = { version = "0.14.0"}
derivative = { version = "2.2.0", default-features = false }
dyn-clone = { version = "1.0.17", default-features = false }
enrichment = { path = "../enrichment", optional = true }
enumflags2 = { version = "0.7.10", default-features = false }
float_eq = { version = "1.0", default-features = false }
futures.workspace = true
futures-util = { version = "0.3.29", default-features = false, features = ["std"] }
headers = { version = "0.3.9", default-features = false }
http = { version = "0.2.9", default-features = false }
hyper-proxy = { version = "0.9.1", default-features = false, features = ["openssl-tls"] }
indexmap.workspace = true
ipnet = { version = "2", default-features = false, features = ["serde", "std"] }
lookup = { package = "vector-lookup", path = "../vector-lookup" }
metrics.workspace = true
metrics-tracing-context.workspace = true
metrics-util.workspace = true
mlua = { version = "0.10.1", default-features = false, features = ["lua54", "send", "vendored"], optional = true }
no-proxy = { version  = "0.3.5", default-features = false, features = ["serialize"] }
<<<<<<< HEAD
once_cell = { version = "1.19", default-features = false }
ordered-float = { version = "4.3.0", default-features = false }
openssl = { version = "0.10.66", default-features = false, features = ["vendored"] }
=======
ordered-float = { version = "4.5.0", default-features = false }
openssl = { version = "0.10.68", default-features = false, features = ["vendored"] }
>>>>>>> 88e017ff
parking_lot = { version = "0.12.3", default-features = false }
pin-project.workspace = true
proptest = { version = "1.5", optional = true }
prost-types.workspace = true
prost .workspace = true
quanta = { version = "0.12.3", default-features = false }
<<<<<<< HEAD
regex = { version = "1.11.0", default-features = false, features = ["std", "perf"] }
reqwest = { version = "0.11", features = ["json"] }
=======
regex = { version = "1.11.1", default-features = false, features = ["std", "perf"] }
>>>>>>> 88e017ff
ryu = { version = "1", default-features = false }
serde.workspace = true
serde_json.workspace = true
serde_with = { version = "3.11.0", default-features = false, features = ["std", "macros"] }
smallvec = { version = "1", default-features = false, features = ["serde", "const_generics"] }
snafu.workspace = true
socket2 = { version = "0.5.7", default-features = false }
tokio = { version = "1.41.1", default-features = false, features = ["net"] }
tokio-openssl = { version = "0.6.5", default-features = false }
tokio-stream = { version = "0.1", default-features = false, features = ["time"], optional = true }
tokio-util = { version = "0.7.0", default-features = false, features = ["time"] }
tokio-postgres = { version = "0.7.7", default-features = false, features = ["runtime", "with-chrono-0_4", "with-uuid-1", "with-serde_json-1"] }
toml.workspace = true
tonic.workspace = true
tracing = { version = "0.1.34", default-features = false }
tracing-core = { version = "0.1.26", default-features = false }
tracing-subscriber = { version = "0.3.18", default-features = false, features = ["std"] }
typetag = { version = "0.2.18", default-features = false }
url = { version = "2", default-features = false }
urlencoding = { version = "2.1.3", default-features = false }
uuid.workspace = true
vector-buffers = { path = "../vector-buffers", default-features = false }
vector-common = { path = "../vector-common" }
vector-config = { path = "../vector-config" }
vector-config-common = { path = "../vector-config-common" }
vector-config-macros = { path = "../vector-config-macros" }
opentelemetry-rs = { version = "1.2.1", tag = "v1.2.4" , git = "https://github.com/mezmo/opentelemetry-rs.git" }
vrl.workspace = true
cfg-if.workspace = true

[target.'cfg(target_os = "macos")'.dependencies]
security-framework = "2.10.0"

[target.'cfg(windows)'.dependencies]
schannel = "0.1.27"

[build-dependencies]
prost-build.workspace = true

[dev-dependencies]
assay = "0.1.1"
base64 = "0.22.1"
chrono-tz.workspace = true
criterion = { version = "0.5.1", features = ["html_reports"] }
env-test-util = "1.0.1"
httptest = "0.15.4"
quickcheck = "1"
quickcheck_macros = "1"
proptest = "1.5"
similar-asserts = "1.6.0"
tokio-test = "0.4.4"
toml.workspace = true
ndarray = "0.16.1"
ndarray-stats = "0.6.0"
noisy_float = "0.2.0"
rand = "0.8.5"
rand_distr = "0.4.3"
serde_yaml = { version = "0.9.34", default-features = false }
tracing-subscriber = { version = "0.3.18", default-features = false, features = ["env-filter", "fmt", "ansi", "registry"] }
vector-common = { path = "../vector-common", default-features = false, features = ["test"] }

[features]
api = ["dep:async-graphql"]
default = []
lua = ["dep:mlua", "dep:tokio-stream", "vrl"]
vrl = ["dep:enrichment"]
test = ["vector-common/test", "proptest"]
pgbouncer-integration-tests = ["vrl"]

[[bench]]
name = "event"
path = "benches/event/main.rs"
harness = false<|MERGE_RESOLUTION|>--- conflicted
+++ resolved
@@ -36,26 +36,17 @@
 metrics-util.workspace = true
 mlua = { version = "0.10.1", default-features = false, features = ["lua54", "send", "vendored"], optional = true }
 no-proxy = { version  = "0.3.5", default-features = false, features = ["serialize"] }
-<<<<<<< HEAD
 once_cell = { version = "1.19", default-features = false }
-ordered-float = { version = "4.3.0", default-features = false }
-openssl = { version = "0.10.66", default-features = false, features = ["vendored"] }
-=======
 ordered-float = { version = "4.5.0", default-features = false }
 openssl = { version = "0.10.68", default-features = false, features = ["vendored"] }
->>>>>>> 88e017ff
 parking_lot = { version = "0.12.3", default-features = false }
 pin-project.workspace = true
 proptest = { version = "1.5", optional = true }
 prost-types.workspace = true
 prost .workspace = true
 quanta = { version = "0.12.3", default-features = false }
-<<<<<<< HEAD
-regex = { version = "1.11.0", default-features = false, features = ["std", "perf"] }
+regex = { version = "1.11.1", default-features = false, features = ["std", "perf"] }
 reqwest = { version = "0.11", features = ["json"] }
-=======
-regex = { version = "1.11.1", default-features = false, features = ["std", "perf"] }
->>>>>>> 88e017ff
 ryu = { version = "1", default-features = false }
 serde.workspace = true
 serde_json.workspace = true
