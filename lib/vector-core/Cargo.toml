[package]
name = "vector-core"
version = "0.1.0"
authors = ["Vector Contributors <vector@datadoghq.com>"]
edition = "2021"
publish = false

[dependencies]
async-graphql = { version = "4.0.16", default-features = false, optional = true }
async-trait = { version = "0.1", default-features = false }
bitmask-enum = { version = "2.1.0", default-features = false }
bytes = { version = "1.3.0", default-features = false, features = ["serde"] }
chrono = { version = "0.4.19", default-features = false, features = ["serde"] }
crossbeam-utils = { version = "0.8.14", default-features = false }
db-key = { version = "0.0.5", default-features = false, optional = true }
deadpool-postgres = { version = "0.10.2"}
dyn-clone = { version = "1.0.9", default-features = false }
enrichment = { path = "../enrichment", optional = true }
enumflags2 = { version = "0.7.5", default-features = false }
float_eq = { version = "1.0", default-features = false }
futures = { version = "0.3.25", default-features = false, features = ["std"] }
futures-util = { version = "0.3.25", default-features = false, features = ["std"] }
headers = { version = "0.3.8", default-features = false }
http = { version = "0.2.8", default-features = false }
hyper-proxy = { version = "0.9.1", default-features = false, features = ["openssl-tls"] }
indexmap = { version = "~1.9.2", default-features = false, features = ["serde"] }
lookup = { path = "../lookup", features = ["arbitrary"] }
metrics = "0.20.1"
metrics-tracing-context = { version = "0.12.0", default-features = false }
metrics-util = { version = "0.14.0", default-features = false, features = ["registry"] }
mlua = { version = "0.8.6", default-features = false, features = ["lua54", "send", "vendored"], optional = true }
no-proxy = { version  = "0.3.2", default-features = false, features = ["serialize"] }
<<<<<<< HEAD
once_cell = { version = "1.13", default-features = false }
ordered-float = { version = "3.0.0", default-features = false }
pin-project = { version = "1.0.11", default-features = false }
proptest = { version = "1.0", optional = true }
prost = { version = "0.10.4", default-features = false, features = ["std"] }
prost-types = { version = "0.10.1", default-features = false }
=======
once_cell = { version = "1.16", default-features = false }
openssl = { version = "0.10.43", default-features = false, features = ["vendored"] }
ordered-float = { version = "3.4.0", default-features = false }
parking_lot = { version = "0.12.1", default-features = false }
pin-project = { version = "1.0.12", default-features = false }
proptest = { version = "1.0", optional = true }
prost-types = { version = "0.11.2", default-features = false }
prost = { version = "0.11.2", default-features = false, features = ["std"] }
>>>>>>> cf2fee46
quanta = { version = "0.10.1", default-features = false }
regex = { version = "1.7.0", default-features = false, features = ["std", "perf"] }
ryu = { version = "1", default-features = false }
serde = { version = "1.0.148", default-features = false, features = ["derive", "rc"] }
serde_json = { version = "1.0.89", default-features = false }
serde_with = { version = "2.1.0", default-features = false, features = ["std", "macros"] }
smallvec = { version = "1", default-features = false, features = ["serde", "const_generics"] }
snafu = { version = "0.7.3", default-features = false }
socket2 = { version = "0.4.7", default-features = false }
tokio = { version = "1.22.0", default-features = false, features = ["net"] }
tokio-openssl = { version = "0.6.3", default-features = false }
tokio-stream = { version = "0.1", default-features = false, features = ["time"], optional = true }
tokio-util = { version = "0.7.0", default-features = false, features = ["time"] }
tokio-postgres = { version = "0.7.6", default-features = false, features = ["runtime", "with-chrono-0_4"] }
toml = { version = "0.5.9", default-features = false }
tonic = { version = "0.8", default-features = false, features = ["transport"] }
tower = { version = "0.4", default-features = false, features = ["util"] }
tracing = { version = "0.1.34", default-features = false }
tracing-core = { version = "0.1.26", default-features = false }
tracing-log = { version = "0.1.3", default-features = false }
tracing-subscriber = { version = "0.3.16", default-features = false, features = ["std"] }
typetag = { version = "0.2.3", default-features = false }
twox-hash = { version = "1.6.3", default-features = false }
url = { version = "2", default-features = false }
urlencoding = { version = "2.1.0", default-features = false }
value = { path = "../value", default-features = false, features = ["lua", "toml", "json", "api"] }
vector-buffers = { path = "../vector-buffers", default-features = false }
vector-common = { path = "../vector-common" }
vector-config = { path = "../vector-config" }
vector-config-common = { path = "../vector-config-common" }
vector-config-macros = { path = "../vector-config-macros" }
# Rename to "vrl" once we use a release with stable `-Z namespaced-features`:
# https://doc.rust-lang.org/cargo/reference/unstable.html#namespaced-features
vrl-lib = { package = "vrl", path = "../vrl/vrl", optional = true }

[target.'cfg(target_os = "macos")'.dependencies]
security-framework = "2.7.0"

[target.'cfg(windows)'.dependencies]
schannel = "0.1.20"

[build-dependencies]
prost-build = "0.11.2"

[dev-dependencies]
base64 = "0.13.1"
chrono-tz = { version = "0.8.0", default-features = false }
criterion = { version = "0.4.0", features = ["html_reports"] }
env-test-util = "1.0.1"
quickcheck = "1"
quickcheck_macros = "1"
proptest = "1.0"
similar-asserts = "1.4.2"
tokio-test = "0.4.2"
ndarray = "0.15.6"
ndarray-stats = "0.5.1"
noisy_float = "0.2.0"
rand = "0.8.5"
rand_distr = "0.4.3"
tracing-subscriber = { version = "0.3.16", default-features = false, features = ["env-filter", "fmt", "ansi", "registry"] }
vector-common = { path = "../vector-common", default-features = false, features = ["test"] }
value = { path = "../value", default-features = false, features = ["lua", "toml", "json", "api", "arbitrary", "test"] }
vrl-lib = { package = "vrl", path = "../vrl/vrl"}

[features]
api = ["dep:async-graphql", "value/api"]
default = []
lua = ["dep:mlua", "dep:tokio-stream"]
vrl = ["dep:vrl-lib", "dep:enrichment"]
<<<<<<< HEAD
test = ["vector_common/test", "proptest"]
=======
test = ["vector-common/test", "proptest"]
>>>>>>> cf2fee46

[[bench]]
name = "event"
path = "benches/event/main.rs"
harness = false<|MERGE_RESOLUTION|>--- conflicted
+++ resolved
@@ -30,14 +30,6 @@
 metrics-util = { version = "0.14.0", default-features = false, features = ["registry"] }
 mlua = { version = "0.8.6", default-features = false, features = ["lua54", "send", "vendored"], optional = true }
 no-proxy = { version  = "0.3.2", default-features = false, features = ["serialize"] }
-<<<<<<< HEAD
-once_cell = { version = "1.13", default-features = false }
-ordered-float = { version = "3.0.0", default-features = false }
-pin-project = { version = "1.0.11", default-features = false }
-proptest = { version = "1.0", optional = true }
-prost = { version = "0.10.4", default-features = false, features = ["std"] }
-prost-types = { version = "0.10.1", default-features = false }
-=======
 once_cell = { version = "1.16", default-features = false }
 openssl = { version = "0.10.43", default-features = false, features = ["vendored"] }
 ordered-float = { version = "3.4.0", default-features = false }
@@ -46,7 +38,6 @@
 proptest = { version = "1.0", optional = true }
 prost-types = { version = "0.11.2", default-features = false }
 prost = { version = "0.11.2", default-features = false, features = ["std"] }
->>>>>>> cf2fee46
 quanta = { version = "0.10.1", default-features = false }
 regex = { version = "1.7.0", default-features = false, features = ["std", "perf"] }
 ryu = { version = "1", default-features = false }
@@ -116,11 +107,7 @@
 default = []
 lua = ["dep:mlua", "dep:tokio-stream"]
 vrl = ["dep:vrl-lib", "dep:enrichment"]
-<<<<<<< HEAD
-test = ["vector_common/test", "proptest"]
-=======
 test = ["vector-common/test", "proptest"]
->>>>>>> cf2fee46
 
 [[bench]]
 name = "event"
