[package]
name = "vector-core"
version = "0.1.0"
authors = ["Vector Contributors <vector@datadoghq.com>"]
edition = "2021"
publish = false

[dependencies]
async-graphql = { version = "5.0.10", default-features = false, features = ["playground" ], optional = true }
async-trait = { version = "0.1", default-features = false }
bitmask-enum = { version = "2.1.0", default-features = false }
bytes = { version = "1.4.0", default-features = false, features = ["serde"] }
chrono = { version = "0.4.19", default-features = false, features = ["serde"] }
crossbeam-utils = { version = "0.8.16", default-features = false }
db-key = { version = "0.0.5", default-features = false, optional = true }
deadpool-postgres = { version = "0.10.5"}
dyn-clone = { version = "1.0.11", default-features = false }
enrichment = { path = "../enrichment", optional = true }
enumflags2 = { version = "0.7.7", default-features = false }
float_eq = { version = "1.0", default-features = false }
futures = { version = "0.3.28", default-features = false, features = ["std"] }
futures-util = { version = "0.3.28", default-features = false, features = ["std"] }
headers = { version = "0.3.8", default-features = false }
http = { version = "0.2.9", default-features = false }
hyper-proxy = { version = "0.9.1", default-features = false, features = ["openssl-tls"] }
indexmap = { version = "~2.0.0", default-features = false, features = ["serde", "std"] }
lookup = { package = "vector-lookup", path = "../vector-lookup" }
metrics = "0.21.0"
metrics-tracing-context = { version = "0.14.0", default-features = false }
metrics-util = { version = "0.15.0", default-features = false, features = ["registry"] }
mlua = { version = "0.8.9", default-features = false, features = ["lua54", "send", "vendored"], optional = true }
no-proxy = { version  = "0.3.2", default-features = false, features = ["serialize"] }
once_cell = { version = "1.18", default-features = false }
ordered-float = { version = "3.7.0", default-features = false }
openssl = { version = "0.10.55", default-features = false, features = ["vendored"] }
parking_lot = { version = "0.12.1", default-features = false }
pin-project = { version = "1.1.1", default-features = false }
proptest = { version = "1.2", optional = true }
prost-types = { version = "0.11", default-features = false }
prost = { version = "0.11", default-features = false, features = ["std"] }
<<<<<<< HEAD
quanta = { version = "0.11.0", default-features = false }
regex = { version = "1.8.1", default-features = false, features = ["std", "perf"] }
reqwest = { version = "0.11", features = ["json"] }
=======
quanta = { version = "0.11.1", default-features = false }
regex = { version = "1.8.4", default-features = false, features = ["std", "perf"] }
>>>>>>> 0f13b22a
ryu = { version = "1", default-features = false }
serde = { version = "1.0.164", default-features = false, features = ["derive", "rc"] }
serde_json = { version = "1.0.99", default-features = false }
serde_with = { version = "2.3.2", default-features = false, features = ["std", "macros"] }
smallvec = { version = "1", default-features = false, features = ["serde", "const_generics"] }
snafu = { version = "0.7.4", default-features = false }
socket2 = { version = "0.5.3", default-features = false }
tokio = { version = "1.29.0", default-features = false, features = ["net"] }
tokio-openssl = { version = "0.6.3", default-features = false }
tokio-stream = { version = "0.1", default-features = false, features = ["time"], optional = true }
tokio-util = { version = "0.7.0", default-features = false, features = ["time"] }
<<<<<<< HEAD
tokio-postgres = { version = "0.7.7", default-features = false, features = ["runtime", "with-chrono-0_4", "with-uuid-1", "with-serde_json-1"] }
toml = { version = "0.7.3", default-features = false }
=======
toml = { version = "0.7.5", default-features = false }
>>>>>>> 0f13b22a
tonic = { version = "0.9", default-features = false, features = ["transport"] }
tower = { version = "0.4", default-features = false, features = ["util"] }
tracing = { version = "0.1.34", default-features = false }
tracing-core = { version = "0.1.26", default-features = false }
tracing-log = { version = "0.1.3", default-features = false }
tracing-subscriber = { version = "0.3.17", default-features = false, features = ["std"] }
typetag = { version = "0.2.8", default-features = false }
twox-hash = { version = "1.6.3", default-features = false }
url = { version = "2", default-features = false }
urlencoding = { version = "2.1.0", default-features = false }
uuid = { version = "1", features = ["v4"] }
vector-buffers = { path = "../vector-buffers", default-features = false }
vector-common = { path = "../vector-common" }
vector-config = { path = "../vector-config" }
vector-config-common = { path = "../vector-config-common" }
vector-config-macros = { path = "../vector-config-macros" }
<<<<<<< HEAD
vrl = { git = "ssh://git@github.com/answerbook/vrl.git", rev = "v0.6.0" }
opentelemetry-rs = { version = "1", branch = "main" , git = "ssh://git@github.com/answerbook/opentelemetry-rs.git" }
=======
vrl.workspace = true
>>>>>>> 0f13b22a

[target.'cfg(target_os = "macos")'.dependencies]
security-framework = "2.9.1"

[target.'cfg(windows)'.dependencies]
schannel = "0.1.21"

[build-dependencies]
prost-build = "0.11"

[dev-dependencies]
base64 = "0.21.2"
chrono-tz = { version = "0.8.3", default-features = false }
criterion = { version = "0.5.1", features = ["html_reports"] }
env-test-util = "1.0.1"
httptest = "0.15.4"
quickcheck = "1"
quickcheck_macros = "1"
proptest = "1.2"
similar-asserts = "1.4.2"
tokio-test = "0.4.2"
toml = { version = "0.7.5", default-features = false, features = ["parse"] }
ndarray = "0.15.6"
ndarray-stats = "0.5.1"
noisy_float = "0.2.0"
rand = "0.8.5"
rand_distr = "0.4.3"
tracing-subscriber = { version = "0.3.17", default-features = false, features = ["env-filter", "fmt", "ansi", "registry"] }
vector-common = { path = "../vector-common", default-features = false, features = ["test"] }
<<<<<<< HEAD
vrl = { git = "ssh://git@github.com/answerbook/vrl.git", rev = "v0.6.0", default-features = false, features = ["value", "arbitrary", "lua"] }
=======
vrl.workspace = true
>>>>>>> 0f13b22a

[features]
api = ["dep:async-graphql"]
default = []
lua = ["dep:mlua", "dep:tokio-stream", "vrl"]
vrl = ["dep:enrichment"]
test = ["vector-common/test", "proptest"]

[[bench]]
name = "event"
path = "benches/event/main.rs"
harness = false<|MERGE_RESOLUTION|>--- conflicted
+++ resolved
@@ -38,14 +38,9 @@
 proptest = { version = "1.2", optional = true }
 prost-types = { version = "0.11", default-features = false }
 prost = { version = "0.11", default-features = false, features = ["std"] }
-<<<<<<< HEAD
-quanta = { version = "0.11.0", default-features = false }
-regex = { version = "1.8.1", default-features = false, features = ["std", "perf"] }
 reqwest = { version = "0.11", features = ["json"] }
-=======
 quanta = { version = "0.11.1", default-features = false }
 regex = { version = "1.8.4", default-features = false, features = ["std", "perf"] }
->>>>>>> 0f13b22a
 ryu = { version = "1", default-features = false }
 serde = { version = "1.0.164", default-features = false, features = ["derive", "rc"] }
 serde_json = { version = "1.0.99", default-features = false }
@@ -57,12 +52,8 @@
 tokio-openssl = { version = "0.6.3", default-features = false }
 tokio-stream = { version = "0.1", default-features = false, features = ["time"], optional = true }
 tokio-util = { version = "0.7.0", default-features = false, features = ["time"] }
-<<<<<<< HEAD
 tokio-postgres = { version = "0.7.7", default-features = false, features = ["runtime", "with-chrono-0_4", "with-uuid-1", "with-serde_json-1"] }
-toml = { version = "0.7.3", default-features = false }
-=======
 toml = { version = "0.7.5", default-features = false }
->>>>>>> 0f13b22a
 tonic = { version = "0.9", default-features = false, features = ["transport"] }
 tower = { version = "0.4", default-features = false, features = ["util"] }
 tracing = { version = "0.1.34", default-features = false }
@@ -79,12 +70,8 @@
 vector-config = { path = "../vector-config" }
 vector-config-common = { path = "../vector-config-common" }
 vector-config-macros = { path = "../vector-config-macros" }
-<<<<<<< HEAD
-vrl = { git = "ssh://git@github.com/answerbook/vrl.git", rev = "v0.6.0" }
 opentelemetry-rs = { version = "1", branch = "main" , git = "ssh://git@github.com/answerbook/opentelemetry-rs.git" }
-=======
 vrl.workspace = true
->>>>>>> 0f13b22a
 
 [target.'cfg(target_os = "macos")'.dependencies]
 security-framework = "2.9.1"
@@ -114,11 +101,7 @@
 rand_distr = "0.4.3"
 tracing-subscriber = { version = "0.3.17", default-features = false, features = ["env-filter", "fmt", "ansi", "registry"] }
 vector-common = { path = "../vector-common", default-features = false, features = ["test"] }
-<<<<<<< HEAD
-vrl = { git = "ssh://git@github.com/answerbook/vrl.git", rev = "v0.6.0", default-features = false, features = ["value", "arbitrary", "lua"] }
-=======
 vrl.workspace = true
->>>>>>> 0f13b22a
 
 [features]
 api = ["dep:async-graphql"]
