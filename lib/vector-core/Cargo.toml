--- conflicted
+++ resolved
@@ -40,12 +40,8 @@
 prost-types = { version = "0.12", default-features = false }
 prost = { version = "0.12", default-features = false, features = ["std"] }
 quanta = { version = "0.12.3", default-features = false }
-<<<<<<< HEAD
+regex = { version = "1.10.5", default-features = false, features = ["std", "perf"] }
 reqwest = { version = "0.11", features = ["json"] }
-regex = { version = "1.10.4", default-features = false, features = ["std", "perf"] }
-=======
-regex = { version = "1.10.5", default-features = false, features = ["std", "perf"] }
->>>>>>> 2d4c202d
 ryu = { version = "1", default-features = false }
 serde.workspace = true
 serde_json.workspace = true
