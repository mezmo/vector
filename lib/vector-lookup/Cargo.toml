--- conflicted
+++ resolved
@@ -10,11 +10,4 @@
 serde = { version = "1.0.163", default-features = false, features = ["derive", "alloc"] }
 vector-config = { path = "../vector-config" }
 vector-config-macros = { path = "../vector-config-macros" }
-<<<<<<< HEAD
-lookup = { package = "lookup", git = "ssh://git@github.com/answerbook/vrl.git", rev = "v0.4.2", default-features = false }
-
-[features]
-arbitrary = ["lookup/arbitrary"]
-=======
-vrl = { git = "https://github.com/vectordotdev/vrl", rev = "v0.3.0", default-features = false, features = ["path"] }
->>>>>>> 38c3f0be
+vrl = { git = "ssh://git@github.com/answerbook/vrl.git", rev = "next", default-features = false }