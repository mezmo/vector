--- conflicted
+++ resolved
@@ -62,12 +62,7 @@
 stream-cancel = { version = "0.8.1", default-features = false }
 tokio = { version = "1.28.1", default-features = false, features = ["macros", "time"] }
 tracing = { version = "0.1.34", default-features = false }
-<<<<<<< HEAD
-value = { package = "value", git = "ssh://git@github.com/answerbook/vrl.git", rev = "v0.4.2", features = ["json", "arbitrary"] }
-vrl-core = { package = "vrl-core", git = "ssh://git@github.com/answerbook/vrl.git", rev = "v0.4.2", default-features = false }
-=======
-vrl = { git = "https://github.com/vectordotdev/vrl", rev = "v0.3.0", default-features = false, features = ["value", "core", "compiler"] }
->>>>>>> 38c3f0be
+vrl = { git = "ssh://git@github.com/answerbook/vrl.git", rev = "next" }
 vector-config = { path = "../vector-config" }
 vector-config-common = { path = "../vector-config-common" }
 vector-config-macros = { path = "../vector-config-macros" }
