[package]
name = "opentelemetry-proto"
version = "0.1.0"
authors = ["Vector Contributors <vector@datadoghq.com>"]
edition = "2021"
publish = false

[build-dependencies]
prost-build = { version = "0.11", default-features = false}
tonic-build = { version = "0.9", default-features = false, features = ["prost", "transport"] }

[dependencies]
bytes = { version = "1.4.0", default-features = false, features = ["serde"] }
chrono = { version = "0.4.19", default-features = false, features = ["serde"] }
hex = { version = "0.4.3", default-features = false, features = ["std"] }
lookup = { package = "vector-lookup", path = "../vector-lookup", default-features = false }
ordered-float = { version = "3.7.0", default-features = false }
prost = { version = "0.11", default-features = false, features = ["std"] }
tonic = { version = "0.9", default-features = false, features = ["codegen", "gzip", "prost", "tls", "tls-roots", "transport"] }
<<<<<<< HEAD
value = { package = "value", git = "ssh://git@github.com/answerbook/vrl.git", rev = "v0.4.2" }
=======
vrl = { git = "https://github.com/vectordotdev/vrl", rev = "v0.3.0", default-features = false, features = ["value"] }
>>>>>>> 38c3f0be
vector-core = { path = "../vector-core", default-features = false }<|MERGE_RESOLUTION|>--- conflicted
+++ resolved
@@ -17,9 +17,5 @@
 ordered-float = { version = "3.7.0", default-features = false }
 prost = { version = "0.11", default-features = false, features = ["std"] }
 tonic = { version = "0.9", default-features = false, features = ["codegen", "gzip", "prost", "tls", "tls-roots", "transport"] }
-<<<<<<< HEAD
-value = { package = "value", git = "ssh://git@github.com/answerbook/vrl.git", rev = "v0.4.2" }
-=======
-vrl = { git = "https://github.com/vectordotdev/vrl", rev = "v0.3.0", default-features = false, features = ["value"] }
->>>>>>> 38c3f0be
+value = { package = "value", git = "ssh://git@github.com/answerbook/vrl.git", rev = "next" }
 vector-core = { path = "../vector-core", default-features = false }