[package]
name = "opentelemetry-proto"
version = "0.1.0"
authors = ["Vector Contributors <vector@datadoghq.com>"]
edition = "2021"
publish = false

[build-dependencies]
prost-build = { version = "0.11", default-features = false}
tonic-build = { version = "0.8", default-features = false, features = ["prost", "transport"] }

[dependencies]
bytes = { version = "1.4.0", default-features = false, features = ["serde"] }
chrono = { version = "0.4.19", default-features = false, features = ["serde"] }
hex = { version = "0.4.3", default-features = false, features = ["std"] }
lookup = { package = "vector-lookup", path = "../vector-lookup", default-features = false }
ordered-float = { version = "3.6.0", default-features = false }
prost = { version = "0.11", default-features = false, features = ["std"] }
<<<<<<< HEAD
tonic = { version = "0.8", default-features = false, features = ["codegen", "gzip", "prost", "tls", "tls-roots", "transport"] }
value = { package = "value", git = "ssh://git@github.com/answerbook/vrl.git", rev = "v0.4.2" }
=======
tonic = { version = "0.9", default-features = false, features = ["codegen", "gzip", "prost", "tls", "tls-roots", "transport"] }
value = { package = "value", git = "https://github.com/vectordotdev/vrl", rev = "v0.2.0" }
>>>>>>> 9031d0fa
vector-core = { path = "../vector-core", default-features = false }<|MERGE_RESOLUTION|>--- conflicted
+++ resolved
@@ -16,11 +16,6 @@
 lookup = { package = "vector-lookup", path = "../vector-lookup", default-features = false }
 ordered-float = { version = "3.6.0", default-features = false }
 prost = { version = "0.11", default-features = false, features = ["std"] }
-<<<<<<< HEAD
-tonic = { version = "0.8", default-features = false, features = ["codegen", "gzip", "prost", "tls", "tls-roots", "transport"] }
+tonic = { version = "0.9", default-features = false, features = ["codegen", "gzip", "prost", "tls", "tls-roots", "transport"] }
 value = { package = "value", git = "ssh://git@github.com/answerbook/vrl.git", rev = "v0.4.2" }
-=======
-tonic = { version = "0.9", default-features = false, features = ["codegen", "gzip", "prost", "tls", "tls-roots", "transport"] }
-value = { package = "value", git = "https://github.com/vectordotdev/vrl", rev = "v0.2.0" }
->>>>>>> 9031d0fa
 vector-core = { path = "../vector-core", default-features = false }