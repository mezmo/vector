--- conflicted
+++ resolved
@@ -17,10 +17,5 @@
 ordered-float = { version = "3.7.0", default-features = false }
 prost = { version = "0.11", default-features = false, features = ["std"] }
 tonic = { version = "0.9", default-features = false, features = ["codegen", "gzip", "prost", "tls", "tls-roots", "transport"] }
-<<<<<<< HEAD
-vector-core = { path = "../vector-core", default-features = false }
-vrl = { git = "ssh://git@github.com/answerbook/vrl.git", rev = "v0.6.0" }
-=======
 vrl.workspace = true
-vector-core = { path = "../vector-core", default-features = false }
->>>>>>> 0f13b22a
+vector-core = { path = "../vector-core", default-features = false }