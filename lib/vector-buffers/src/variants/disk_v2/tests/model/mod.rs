use std::{
    collections::{HashMap, VecDeque},
    io::Cursor,
    sync::{
        atomic::{AtomicBool, AtomicU16, AtomicU64, Ordering},
        Arc,
    },
    task::Poll,
};

use crossbeam_queue::SegQueue;
use parking_lot::Mutex;
use proptest::{prop_assert, prop_assert_eq, proptest};
use temp_dir::TempDir;
use tokio::runtime::Builder;

use crate::{
    buffer_usage_data::BufferUsageHandle,
    encoding::FixedEncodable,
<<<<<<< HEAD
    test::common::install_tracing_helpers,
=======
    test::install_tracing_helpers,
>>>>>>> 92a5082f
    variants::disk_v2::{
        common::MAX_FILE_ID, record::RECORD_HEADER_LEN, writer::RecordWriter, Buffer,
        DiskBufferConfig, WriterError,
    },
    EventCount,
};

mod action;
use self::{
    action::{arb_actions, Action},
    record::EncodeError,
};

mod common;
use self::common::{arb_buffer_config, Progress};

mod filesystem;
use self::filesystem::TestFilesystem;

mod record;
use self::record::Record;

mod sequencer;
use self::sequencer::{ActionSequencer, ReadActionResult, WriteActionResult};

/// Model for the filesystem.
///
/// Provides roughly-equivalent methods as the `Filesystem` trait, and internally holds the state of
/// all files used by the reader and writer.
#[derive(Debug)]
struct FilesystemModel {
    file_size_limit: u64,
    write_buffer_size: u64,
    files: Mutex<HashMap<u16, FileModel>>,
}

impl FilesystemModel {
    pub fn new(config: &DiskBufferConfig<TestFilesystem>) -> Self {
        Self {
            file_size_limit: config.max_data_file_size,
            write_buffer_size: config.write_buffer_size as u64,
            files: Mutex::default(),
        }
    }

    fn open_file(&self, id: u16) -> Option<FileModel> {
        let files = self.files.lock();
        files.get(&id).cloned()
    }

    fn create_file(&self, id: u16) -> Option<FileModel> {
        let mut files = self.files.lock();
        if files.contains_key(&id) {
            return None;
        }

        let file = FileModel::new(self.file_size_limit, self.write_buffer_size);
        files.insert(id, file.clone());

        Some(file)
    }

    fn delete_file(&self, id: u16) -> bool {
        let mut files = self.files.lock();
        files.remove(&id).is_some()
    }
}

/// Models the all-in behavior of for a data file wrapped with a buffered writer.
///
/// We deal explicitly with records but do track the on-disk byte size of a record, and correctly
/// encapsulate the concept of a buffered writer by tracking unflushed records, as well as
/// forcefully flushing when the internal buffer is overrun, and so on.
#[derive(Clone, Debug)]
struct FileModel {
    file_size_limit: u64,
    write_buffer_size: u64,
    unflushed_records: Arc<SegQueue<(Record, u64)>>,
    unflushed_bytes: Arc<AtomicU64>,
    flushed_records: Arc<SegQueue<(Record, u64)>>,
    flushed_bytes: Arc<AtomicU64>,
    finalized: Arc<AtomicBool>,
}

impl FileModel {
    fn new(file_size_limit: u64, write_buffer_size: u64) -> Self {
        Self {
            file_size_limit,
            write_buffer_size,
            unflushed_records: Arc::default(),
            unflushed_bytes: Arc::default(),
            flushed_records: Arc::default(),
            flushed_bytes: Arc::default(),
            finalized: Arc::default(),
        }
    }

    fn finalize(&self) {
        self.finalized.store(true, Ordering::SeqCst);
    }

    fn is_finalized(&self) -> bool {
        self.finalized.load(Ordering::SeqCst)
    }

    fn write(&self, record: Record, record_len: u64) -> (Option<Record>, usize, u64) {
        assert!(
            !self.is_finalized(),
            "invariant violation: tried to write to file after finalization"
        );

        // If this record, when written, would exceed the maximum file size, we have to reject it,
        // unless the file is entirely empty, in which case we always allow at least one write:
        let file_size_overall =
            self.flushed_bytes.load(Ordering::SeqCst) + self.unflushed_bytes.load(Ordering::SeqCst);
        if file_size_overall > 0 && file_size_overall + record_len > self.file_size_limit {
            return (Some(record), 0, 0);
        }

        let mut flushed_events = 0;
        let mut flushed_bytes = 0;

        // If this write would exceed our internal write buffer capacity, flush any unflushed
        // records first:
        if self.unflushed_bytes.load(Ordering::SeqCst) + record_len > self.write_buffer_size {
            let (events, bytes) = self.flush();
            flushed_events += events;
            flushed_bytes += bytes;
        }

        if record_len >= self.write_buffer_size {
            // The record is bigger the write buffer itself, so just write it immediately:
            flushed_events += record.event_count();
            flushed_bytes += record_len;

            self.flushed_bytes.fetch_add(record_len, Ordering::SeqCst);
            self.flushed_records.push((record, record_len));
        } else {
            self.unflushed_bytes.fetch_add(record_len, Ordering::SeqCst);
            self.unflushed_records.push((record, record_len));
        }

        (None, flushed_events, flushed_bytes)
    }

    fn flush(&self) -> (usize, u64) {
        let mut flushed_events = 0;
        let mut flushed_bytes = 0;
        while let Some((record, record_len)) = self.unflushed_records.pop() {
            flushed_events += record.event_count();
            flushed_bytes += record_len;

            self.unflushed_bytes.fetch_sub(record_len, Ordering::SeqCst);
            self.flushed_bytes.fetch_add(record_len, Ordering::SeqCst);
            self.flushed_records.push((record, record_len));
        }

        (flushed_events, flushed_bytes)
    }

    fn read(&self) -> Option<(Record, u64)> {
        self.flushed_records.pop()
    }

    fn flushed_size(&self) -> u64 {
        self.flushed_bytes.load(Ordering::SeqCst)
    }

    fn unflushed_size(&self) -> u64 {
        self.unflushed_bytes.load(Ordering::SeqCst)
    }
}

/// Model for the ledger.
///
/// Very simplistic as we really just use it to hold the buffer size, in bytes and events, and the
/// reader/writer file state.
struct LedgerModel {
    config: DiskBufferConfig<TestFilesystem>,
    buffer_size: AtomicU64,
    writer_file_id: AtomicU16,
    reader_file_id: AtomicU16,
    writer_done: AtomicBool,
    unread_events: AtomicU64,
}

impl LedgerModel {
    fn new(config: &DiskBufferConfig<TestFilesystem>) -> Self {
        Self {
            config: config.clone(),
            buffer_size: AtomicU64::new(0),
            writer_file_id: AtomicU16::new(0),
            reader_file_id: AtomicU16::new(0),
            writer_done: AtomicBool::new(false),
            unread_events: AtomicU64::new(0),
        }
    }

    fn config(&self) -> &DiskBufferConfig<TestFilesystem> {
        &self.config
    }

    fn mark_writer_done(&self) {
        self.writer_done.store(true, Ordering::SeqCst);
    }

    fn is_writer_done(&self) -> bool {
        self.writer_done.load(Ordering::SeqCst)
    }

    fn get_buffer_size(&self) -> u64 {
        self.buffer_size.load(Ordering::SeqCst)
    }

    fn increment_buffer_size(&self, amount: u64) {
        self.buffer_size.fetch_add(amount, Ordering::SeqCst);
    }

    fn decrement_buffer_size(&self, amount: u64) {
        self.buffer_size.fetch_sub(amount, Ordering::SeqCst);
    }

    fn get_unread_events(&self) -> u64 {
        self.unread_events.load(Ordering::SeqCst)
    }

    fn increment_unread_events(&self, amount: u64) {
        self.unread_events.fetch_add(amount, Ordering::SeqCst);
    }

    fn decrement_unread_events(&self, amount: u64) {
        self.unread_events.fetch_sub(amount, Ordering::SeqCst);
    }

    fn get_writer_file_id(&self) -> u16 {
        self.writer_file_id.load(Ordering::SeqCst) % MAX_FILE_ID
    }

    fn increment_writer_file_id(&self) {
        self.writer_file_id.fetch_add(1, Ordering::SeqCst);
    }

    fn get_reader_file_id(&self) -> u16 {
        self.reader_file_id.load(Ordering::SeqCst) % MAX_FILE_ID
    }

    fn increment_reader_file_id(&self) {
        self.reader_file_id.fetch_add(1, Ordering::SeqCst);
    }
}

enum ReaderModelState {
    Idle,
    PendingRead,
}

impl ReaderModelState {
    fn transition_to_idle(&mut self) {
        match self {
            Self::Idle => panic!("should not transition to idle when already idle"),
            Self::PendingRead => *self = Self::Idle,
        }
    }

    fn transition_to_reading(&mut self) {
        *self = Self::PendingRead;
    }
}

/// Model for the reader.
struct ReaderModel {
    filesystem: Arc<FilesystemModel>,
    ledger: Arc<LedgerModel>,
    state: ReaderModelState,
    current_file: Option<FileModel>,
    current_file_bytes_read: u64,
    current_file_records_read: usize,
    outstanding_event_acks: usize,
    unconsumed_event_acks: usize,
    pending_record_acks: VecDeque<(usize, u64)>,
    unconsumed_record_acks: usize,
    pending_data_file_acks: VecDeque<(u16, usize)>,
}

impl ReaderModel {
    fn new(filesystem: Arc<FilesystemModel>, ledger: Arc<LedgerModel>) -> Self {
        let mut reader = Self {
            filesystem,
            ledger,
            state: ReaderModelState::Idle,
            current_file: None,
            current_file_bytes_read: 0,
            current_file_records_read: 0,
            outstanding_event_acks: 0,
            unconsumed_event_acks: 0,
            pending_record_acks: VecDeque::new(),
            unconsumed_record_acks: 0,
            pending_data_file_acks: VecDeque::new(),
        };

        // We do a dummy call to `check_ready` to simulate what happens when a real buffer is created,
        // as the real initialization process always ensures the current reader data file exists/is opened.
        reader.check_ready();

        reader
    }

    fn reset(&mut self) {
        self.current_file = None;
        self.current_file_records_read = 0;
        self.current_file_bytes_read = 0;
    }

    fn move_to_next_file(&mut self) {
        let required_record_acks = self.current_file_records_read;
        let current_file_id = self.ledger.get_reader_file_id();
        self.pending_data_file_acks
            .push_back((current_file_id, required_record_acks));

        self.reset();
        self.ledger.increment_reader_file_id();
    }

    fn handle_acks(&mut self) {
        // Process record acknowledgements first.
        while self.unconsumed_event_acks > 0 && !self.pending_record_acks.is_empty() {
            let (required_event_acks, record_bytes) =
                self.pending_record_acks.front().copied().unwrap();
            if self.unconsumed_event_acks > 0 {
                // We have enough unconsumed event acknowledgements to fully acknowledge this
                // record. Remove it, consume the event acknowledgements, add a record
                // acknowledgement, and update the buffer size.
                let _ = self.pending_record_acks.pop_front().unwrap();
                self.unconsumed_event_acks -= 1;
                self.unconsumed_record_acks += 1;

                self.ledger.decrement_buffer_size(record_bytes);
                self.ledger
                    .decrement_unread_events(required_event_acks as u64);
            } else {
                // Not enough event acknowledgements to proceed, so we can't do anything more.
                break;
            }
        }

        // Now process data file acknowledgements.
        while self.unconsumed_record_acks > 0 && !self.pending_data_file_acks.is_empty() {
            let (file_id, required_record_acks) =
                self.pending_data_file_acks.front().copied().unwrap();
            if self.unconsumed_record_acks >= required_record_acks {
                // We have enough unconsumed record acknowledgements to fully acknowledge this data
                // file. Remove it, consume the record acknowledgements, and delete the data file.
                let _ = self.pending_data_file_acks.pop_front().unwrap();
                self.unconsumed_record_acks -= required_record_acks;

                assert!(
                    self.filesystem.delete_file(file_id),
                    "invariant violation: tried to delete file id {}, but file does not exist",
                    file_id
                );
            } else {
                // Not enough delete acks to proceed, so we can't do anything more.
                break;
            }
        }
    }

    fn done_with_current_file(&mut self) -> bool {
        let current_file = self.current_file.as_ref().unwrap();
        let file_flushed_bytes = current_file.flushed_size();

        // If we've read as many bytes as there are flushed bytes in the file, and the file has been
        // finalized, then yes, we've gone as far as we can reading this file.
        self.current_file_bytes_read == file_flushed_bytes && current_file.is_finalized()
    }

    fn done_overall(&mut self) -> bool {
        let reader_file_id = self.ledger.get_reader_file_id();
        let writer_file_id = self.ledger.get_writer_file_id();
        let writer_done = self.ledger.is_writer_done();
        let buffer_empty = self.ledger.get_buffer_size() == 0;

        self.done_with_current_file()
            && buffer_empty
            && writer_done
            && reader_file_id == writer_file_id
    }

    fn check_ready(&mut self) -> bool {
        // If we have a data file open already, then we're good:
        if self.current_file.is_some() {
            return true;
        }

        // Try to open the file, and if it does not exist yet, we have to wait for the writer:
        let id = self.ledger.get_reader_file_id();
        match self.filesystem.open_file(id) {
            Some(file) => {
                self.current_file = Some(file);
                true
            }
            None => false,
        }
    }

    fn read_record(&mut self) -> Progress {
        self.state.transition_to_reading();

        loop {
            // Try and process acknowledgements before anything else.
            self.handle_acks();

            // If we can't open our desired current data file, we wait.
            if !self.check_ready() {
                return Progress::Blocked;
            }

            // If the writer is all done, and we've caught up to it, then we have no more records to read.
            if self.done_overall() {
                return Progress::RecordRead(None);
            }

            let current_file = self.current_file.as_ref().unwrap();
            if let Some((record, record_bytes)) = current_file.read() {
                self.track_read(record.event_count(), record_bytes);

                self.state.transition_to_idle();

                return Progress::RecordRead(Some(record));
            }

            // If we've read the entirety of the current data file, and it's finalized, we have to
            // move to the next one.
            if self.done_with_current_file() {
                self.move_to_next_file();
                continue;
            }

            return Progress::Blocked;
        }
    }

    fn track_read(&mut self, event_count: usize, bytes_read: u64) {
        // We tneed to track how many acknowledgements we expect to come in based on the number of
        // records read vs the number of their events that have been acknowledged, as we only adjust
        // the buffer size when a record has been fully acknowledged, since one record may contain
        // multiple events.
        self.outstanding_event_acks += 1;
        self.pending_record_acks
            .push_back((event_count, bytes_read));

        // Keep track of how much progress we've made in terms of this specific data file.
        self.current_file_records_read += 1;
        self.current_file_bytes_read += bytes_read;
    }

    fn acknowledge_read(&mut self) {
        // We check to make sure that we're not about to acknowledge more events than we actually
        // have read but have not yet been acknowledged, because that just should be possible.
        assert!(
            self.outstanding_event_acks > 0,
            "invariant violation: {} events unacked, tried to ack 1",
            self.outstanding_event_acks,
        );

        // Update the outstanding count of events which have not yet been acknowledged, and also
        // update the total number of acknowledgements we've gotten but have not yet been consumed,
        // as a record may have multiple events and they all need to be acknowledged before we can
        // actually count the record as fully acknowledged and removed from the buffer, etc.
        self.outstanding_event_acks -= 1;
        self.unconsumed_event_acks += 1;
    }
}

enum WriterModelState {
    Idle,
    PendingWrite,
    Closed,
}

impl WriterModelState {
    fn transition_to_idle(&mut self) {
        match self {
            Self::Idle => panic!("should not transition to idle when already idle"),
            Self::Closed => panic!("should not transition to idle when already closed"),
            Self::PendingWrite => *self = Self::Idle,
        }
    }

    fn transition_to_writing(&mut self) {
        match self {
            Self::Idle => *self = Self::PendingWrite,
            Self::PendingWrite { .. } => {}
            Self::Closed => panic!("should not transition to writing when already closed"),
        }
    }

    fn transition_to_closed(&mut self) -> bool {
        if let Self::Closed = self {
            false
        } else {
            *self = Self::Closed;
            true
        }
    }
}

/// Model for the writer.
struct WriterModel {
    filesystem: Arc<FilesystemModel>,
    ledger: Arc<LedgerModel>,
    current_file: Option<FileModel>,
    current_file_size: u64,
    current_file_full: bool,
    state: WriterModelState,
    record_writer: RecordWriter<Cursor<Vec<u8>>, Record>,
}

impl WriterModel {
    fn new(filesystem: Arc<FilesystemModel>, ledger: Arc<LedgerModel>) -> Self {
        let record_writer = RecordWriter::new(
            Cursor::new(Vec::new()),
            0,
            ledger.config().write_buffer_size,
            ledger.config().max_data_file_size,
            ledger.config().max_record_size,
        );

        let mut writer = Self {
            filesystem,
            ledger,
            current_file: None,
            current_file_size: 0,
            current_file_full: false,
            state: WriterModelState::Idle,
            record_writer,
        };

        // We do a dummy call to `check_ready` to simulate what happens when a real buffer is created,
        // as the real initialization process always ensures the current writer data file is created/exists.
        writer.check_ready();

        writer
    }

    fn get_archived_record_len(&mut self, record: Record) -> u64 {
        // We do a dummy `archive_record` call to simply do the work of encoding/archiving without
        // writing the value anywhere.  `RecordWriter` clears its encoding/serialization buffers on
        // each call to `archive_record` so we don't have to do any pre/post-cleanup to avoid memory
        // growth, etc.
        let record_len = record.archived_len();

        match self.record_writer.archive_record(1, record) {
            Ok(token) => token.serialized_len() as u64,
            Err(e) => panic!(
                "unexpected encode error: archived_len={} max_record_size={} error={:?}",
                record_len,
                self.ledger.config().max_record_size,
                e,
            ),
        }
    }

    fn get_current_buffer_size(&self) -> u64 {
        let unflushed_bytes = self
            .current_file
            .as_ref()
            .map_or(0, FileModel::unflushed_size);
        self.ledger.get_buffer_size() + unflushed_bytes
    }

    fn reset(&mut self) {
        self.current_file = None;
        self.current_file_size = 0;
        self.current_file_full = false;
    }

    fn try_finalize(&mut self) {
        if let Some(data_file) = self.current_file.as_ref() {
            data_file.finalize();
        }
    }

    fn flush(&mut self) {
        // Flush the current data file, if we have one open:
        let (flushed_events, flushed_bytes) = if let Some(data_file) = self.current_file.as_ref() {
            data_file.flush()
        } else {
            (0, 0)
        };

        self.track_flushed_events(flushed_events as u64, flushed_bytes);
    }

    fn track_flushed_events(&mut self, flushed_events: u64, flushed_bytes: u64) {
        self.ledger.increment_unread_events(flushed_events);
        self.ledger.increment_buffer_size(flushed_bytes);
    }

    fn check_ready(&mut self) -> bool {
        // If our buffer size is over the maximum buffer size, we have to wait for reader progress:
        if self.get_current_buffer_size() >= self.ledger.config().max_buffer_size {
            return false;
        }

        // If our current data file is at or above the limit, then flush it out, close it, and set
        // ourselves to open the next one:
        if self.current_file_full
            || self.current_file_size >= self.ledger.config().max_data_file_size
        {
            self.flush();

            let current_file = self.current_file.as_ref().unwrap();
            current_file.finalize();

            self.reset();
            self.ledger.increment_writer_file_id();
        }

        // At this point, we're not over any size limits, so if we have a file open already, we're
        // good to go.
        if self.current_file.is_some() {
            return true;
        }

        // Try to open the file, and if it already exists, we have to wait for the reader.
        // Otherwise, we _notify_ the reader, since they may be caught up and waiting on us to open
        // the next file and start reading from it:
        let id = self.ledger.get_writer_file_id();
        match self.filesystem.create_file(id) {
            Some(file) => {
                self.current_file = Some(file);
                true
            }
            None => false,
        }
    }

    fn write_record(&mut self, mut record: Record) -> Progress {
        // We don't accept writing records with an event count of zero:
        if record.event_count() == 0 {
            return Progress::WriteError(WriterError::EmptyRecord);
        }

        self.state.transition_to_writing();

        loop {
            // If we can't open our desired current data file, or the buffer is full, we wait.
            if !self.check_ready() {
                return Progress::Blocked;
            }

            // Check if the record would exceed the maximum record size, which should always fail.
            //
            // NOTE: Why are we using the "failed to encode" error here and not the "record too
            // large" error? As the comments in the actual writer code elucidate, the encoding may
            // fail when it actually tries to make sure there's enough space to encode itself, gets
            // told there isn't, and returns a generic error.  We don't know that from the generic
            // error alone, so we have some stand-in code that returns encoder errors as a
            // passthrough, and then it checks afterwards if the encoding buffer exceeds the
            // configured limit.
            //
            // This is a bit redundant as we explicitly limit the buffer we pass to the encoding
            // method to have a maximum capacity of whatever the maximum record limit is.. but it's
            // there to be thorough in the case of a bug on the `bytes` side.
            //
            // TODO: We should probably provide a generic error enum for encoding/decoding where the
            // type can tell us specifically if it ran out of space to encode itself, or if it hit
            // another general error... that's starting to nest the errors a bit deep, though, so
            // I'm not entirely sold.  For our purposes here, we know the expected error when the
            // record can't encode itself due to space limitations, so the differentiation on the
            // front end is more about providing an informative error, but the writer can't really
            // do anything different if they get "failed to encode" vs "record too large".
            let encoded_len = record
                .encoded_size()
                .expect("record used in model must provide this");
            let encoded_len_limit = self.ledger.config().max_record_size - RECORD_HEADER_LEN;
            if encoded_len > encoded_len_limit {
                return Progress::WriteError(WriterError::FailedToEncode {
                    source: EncodeError,
                });
            }

            // Write the record in the same way that the buffer would, which is the only way we can
            // calculate the true size that record occupies.
            let archived_len = self.get_archived_record_len(record.clone());

            // If this record would cause us to exceed the maximum data file size of the current data file, mark the
            // current data file full so that we can loop around and open the next one.
            if self.current_file_size + archived_len > self.ledger.config().max_data_file_size {
                self.current_file_full = true;
                continue;
            }

            // If this record would cause us to exceed our maximum buffer size, then the writer would have to wait for
            // the reader to make some sort of progress to try actually writing it.
            if self.get_current_buffer_size() + archived_len > self.ledger.config().max_buffer_size
            {
                return Progress::Blocked;
            }

            // Now try to "actually" write it, which may or may not fail depending on if the file is
            // full or not/could hold this record.  We archive the record manually, too, to get its true
            // on-disk size:
            let data_file = self
                .current_file
                .as_ref()
                .expect("current file must be present");
            match data_file.write(record, archived_len) {
                (Some(old_record), 0, 0) => {
                    // We would have overfilled the data file, so we need to open a new data file now
                    // and try again. We do this by setting the current file size to the maximum to
                    // trigger the logic to flush the old file, close it, and open the next one:
                    record = old_record;
                    self.current_file_size = self.ledger.config().max_data_file_size;

                    continue;
                }
                (None, flushed_events, flushed_bytes) => {
                    self.current_file_size += archived_len;

                    // We buffered the write but had to do some flushing to make it possible, so
                    // track the events that have now hit the data file.
                    self.track_flushed_events(flushed_events as u64, flushed_bytes);
                }
                _ => {
                    panic!("invariant violation: write can't flush if it has denied write overall")
                }
            }

            self.state.transition_to_idle();

            let written = archived_len.try_into().unwrap();
            return Progress::RecordWritten(written);
        }
    }

    fn close(&mut self) {
        if self.state.transition_to_closed() {
            self.ledger.mark_writer_done();
            self.try_finalize();
        }
    }
}

/// Model for the buffer.
struct BufferModel {
    ledger: Arc<LedgerModel>,
    reader: ReaderModel,
    writer: WriterModel,
}

impl BufferModel {
    fn from_config(config: &DiskBufferConfig<TestFilesystem>) -> Self {
        let filesystem = Arc::new(FilesystemModel::new(config));
        let ledger = Arc::new(LedgerModel::new(config));

        Self {
            ledger: Arc::clone(&ledger),
            reader: ReaderModel::new(Arc::clone(&filesystem), Arc::clone(&ledger)),
            writer: WriterModel::new(filesystem, ledger),
        }
    }

    fn ledger(&self) -> &LedgerModel {
        self.ledger.as_ref()
    }

    fn write_record(&mut self, record: Record) -> Progress {
        self.writer.write_record(record)
    }

    fn flush(&mut self) {
        self.writer.flush();
    }

    fn read_record(&mut self) -> Progress {
        self.reader.read_record()
    }

    fn acknowledge_read(&mut self) {
        self.reader.acknowledge_read();
    }

    fn close_writer(&mut self) {
        self.writer.close();
    }
}

proptest! {
    #[test]
    fn model_check(mut config in arb_buffer_config(), actions in arb_actions(0..64)) {
        let rt = Builder::new_current_thread()
            .enable_all()
            .build()
            .expect("should not fail to build runtime");

        let _a = install_tracing_helpers();
        info!(
            actions = actions.len(),
            max_buffer_size = config.max_buffer_size,
            max_data_file_size = config.max_data_file_size,
            max_record_size = config.max_record_size,
            "Starting model.",
        );

        // We generate a new temporary directory and overwrite the data directory in the buffer
        // configuration. This allows us to use a utility that will generate a random directory each
        // time -- parallel runs of this test can't clobber each other anymore -- but also ensure
        // that the directory is cleaned up when the test run is over.
        let buf_dir = TempDir::with_prefix("vector-buffers-disk-v2-model").expect("creating temp dir should never fail");
        config.data_dir = buf_dir.path().to_path_buf();

        rt.block_on(async move {
            // This model tries to encapsulate all of the behavior of the disk buffer v2
            // implementation, and has a few major parts that we'll briefly talk about: the model
            // itself, input actions, and the sequencer.
            //
            // At the very top, we have our input actions, which are mapped one-to-one with the
            // possible actions that can influence the disk buffer: reaading records, writing
            // records, flushing writes, and acknowledging reads.
            //
            // After that, we have the model itself, which essentially a barebones re-implementation
            // of the disk buffer itself without any asynchrony, rich error handling, etc.  We scope
            // its behavior in certain ways -- no asynchrony, deterministic I/O, etc -- so that we
            // can focus on the core logic how what should the state of the disk buffer be after
            // executing a certain sequence of actions.
            //
            // Finally, we have the action sequencer.  As part of any property test, you inevitably
            // want to, and need to, test the actual system: the system under test, or SUT.  In our
            // case, however, our SUT is asynchronous, which represents a problem when we want to be
            // able to apply an action to it and observe the change in state without letting the
            // asynchronous runtime drive background computations or operations that might change
            // the state of the SUT before the next time we apply an action to it.  To deal with
            // this, we have the action sequencer.
            //
            // The action sequencer translates the input action into a real action against the SUT,
            // but holds the action future directly, instead of spawning it on a runtime to run to
            // its logical conclusion.  This lets us poll it in a one-shot mode, as well as
            // intercept its waker state.  Now, as we run one action that may need to logically wait
            // for an asynchronous wakeup from another operation occurring, we can determine if
            // running a subsequent action actually woke up the action that needed to wait.
            //
            // Beyond that, the action sequencer is also aware of the constraints around the API of
            // the buffer, such as the fact that all operations require mutable access, so there can
            // only be a write or flush operation in-flight for the writer, but not both, as well as
            // one read operation in-flight for the reader.
            //
            // Thus, the action sequencer can start operations, know when they've made progress and
            // should be tried again before pulling a new action from the remaining actions in the
            // input sequence, and so on.  Effectively, we can deterministically drive asynchronous
            // actions that are coupled to one another, in a lockstep fashion, with the model.
            let mut model = BufferModel::from_config(&config);

            let usage_handle = BufferUsageHandle::noop();
            let (writer, reader, ledger) =
                Buffer::<Record>::from_config_inner(config, usage_handle)
                    .await
                    .expect("should not fail to build buffer");

            let mut sequencer = ActionSequencer::new(actions, reader, writer);

            let mut closed_writers = false;

            loop {
                // The model runs in a current-thread tokio runtime,
                // but the acknowledgement handling runs in a
                // background task. This yields to any such background
                // task before returning in order to ensure
                // acknowledgements are fully accounted for before
                // doing the next operation.
                tokio::task::yield_now().await;

                // We manully check if the sequencer has any write operations left, either
                // in-flight or yet-to-be-triggered, and if none are left, we mark the writer
                // closed.  This allows us to properly inform the model that reads should start
                // returning `None` if there's no more flushed records left vs being blocked on
                // writer activity.
                if sequencer.all_write_operations_finished() && !closed_writers {
                    model.close_writer();
                    sequencer.close_writer();

                    closed_writers = true;
                }

                // If we were able to trigger a new action, see if it's an action we can immediately
                // run against the model.  If it's an action that may be asynchronous/blocked on
                // progress of another component, we try it later on, which lets us deduplicate some code.
                if let Some(action) = sequencer.trigger_next_runnable_action() {
                    if let Action::AcknowledgeRead = action {
                        // Acknowledgements are based on atomics, so they never wait asynchronously.
                        model.acknowledge_read();
                    }
                } else {
                    let mut made_progress = false;

                    // We had no triggerable action, so check if the sequencer has an in-flight write
                    // operation, or in-flight read operation, and see if either can complete.  If
                    // so, we then run them against the model.
                    if let Some((action, sut_result)) = sequencer.get_pending_write_action() {
                        match action {
                            Action::WriteRecord(record) => {
                                let model_result = model.write_record(record.clone());
                                match sut_result {
                                    // The SUT made no progress, so the model should not have made
                                    // progress either.
                                    Poll::Pending => prop_assert_eq!(model_result, Progress::Blocked, "expected blocked write"),
                                    Poll::Ready(sut_result) => {
                                        made_progress = true;
                                        match sut_result {
                                            WriteActionResult::Write(result) => match result {
                                                Ok(written) => prop_assert_eq!(model_result, Progress::RecordWritten(written), "expected completed write"),
                                                Err(e) => prop_assert_eq!(model_result, Progress::WriteError(e), "expected write error"),
                                            },
                                            WriteActionResult::Flush(r) => panic!("got unexpected flush action result for pending write: {:?}", r),
                                        }
                                    },
                                }
                            },
                            Action::FlushWrites => {
                                // Technically speaking, a flush should never actually block under test
                                // because we've made flushing deterministic with our filesystem
                                // implementation.  This is why despite the fact that the sequencer has
                                // to run it like an async operation, we don't check the result like an
                                // async operation.
                                model.flush();
                                match sut_result {
                                    Poll::Pending => panic!("flush should never be blocked"),
                                    Poll::Ready(sut_result) => match sut_result {
                                        WriteActionResult::Flush(result) => prop_assert!(result.is_ok()),
                                        WriteActionResult::Write(r) => panic!("got unexpected write action result for pending flush: {:?}", r),
                                    },
                                }
                            },
                            a => panic!("invalid action for pending write: {:?}", a),
                        }
                    }

                    if let Some((action, sut_result)) = sequencer.get_pending_read_action() {
                        match action {
                            Action::ReadRecord => {
                                let model_result = model.read_record();
                                match sut_result {
                                    // The SUT made no progress, so the model should not have made
                                    // progress either.
                                    Poll::Pending => prop_assert_eq!(model_result, Progress::Blocked, "expected blocked read"),
                                    Poll::Ready(sut_result) => {
                                        made_progress = true;
                                        match sut_result {
                                            ReadActionResult::Read(result) => match result {
                                                Ok(maybe_record) => prop_assert_eq!(model_result, Progress::RecordRead(maybe_record.clone()), "expected record read"),
                                                Err(e) => prop_assert_eq!(model_result, Progress::ReadError(e), "expected read error"),
                                            },
                                        }
                                    },
                                }
                            },
                            a => panic!("invalid action for pending read: {:?}", a),
                        }
                    }

                    // We need to detect if our model/SUT is correctly "stalled" based on the
                    // actions we've triggered so far, since the list of input actions may correctly
                    // lead to a test that cannot actually run all actions to completion.
                    //
                    // If we made any progress at all on an in-flight operation, we continue.
                    // Otherwise, we check if we're stuck, where "stuck" implies that we have an
                    // in-flight operation that is pending and no other
                    // runnable-but-yet-to-have-been-run actions that could otherwise unblock it.
                    if !made_progress && !sequencer.has_remaining_runnable_actions() {
                        // We have nothing else to trigger/run, so we have nothing that could
                        // possibly allow the in-flight operation(s) to complete, so we break.
                        break
                    }
                }
            }

            // The model/sequencer got as far as they could, so just check to make sure the
            // model/SUT are in agreement in terms of buffer size, unread records (events), etc:
            prop_assert_eq!(model.ledger().get_buffer_size(), ledger.get_total_buffer_size(),
                "model and SUT buffer size should be equal");

            // NOTE: We call them "unread events" here, but the buffer calls them "records".  A
            // record is generally a single write, which might represent one event or N events.
            // However, the record ID counter is advanced by the number of events in a record, so at
            // the end of the day, the "total record" count is really the total event count.
            prop_assert_eq!(model.ledger().get_unread_events(), ledger.get_total_records(),
                "model and SUT unread events should be equal");

            Ok(())
        })?;
    }
}<|MERGE_RESOLUTION|>--- conflicted
+++ resolved
@@ -17,11 +17,7 @@
 use crate::{
     buffer_usage_data::BufferUsageHandle,
     encoding::FixedEncodable,
-<<<<<<< HEAD
-    test::common::install_tracing_helpers,
-=======
     test::install_tracing_helpers,
->>>>>>> 92a5082f
     variants::disk_v2::{
         common::MAX_FILE_ID, record::RECORD_HEADER_LEN, writer::RecordWriter, Buffer,
         DiskBufferConfig, WriterError,
