use std::{error, fmt, mem};

use bytes::{Buf, BufMut};
use vector_common::byte_size_of::ByteSizeOf;
use vector_common::finalization::{
    AddBatchNotifier, BatchNotifier, EventFinalizer, EventFinalizers,
};

use crate::{
    encoding::FixedEncodable,
    variants::disk_v2::{record::RECORD_HEADER_LEN, tests::align16},
    EventCount,
};

#[derive(Debug)]
pub struct EncodeError;

impl fmt::Display for EncodeError {
    fn fmt(&self, f: &mut fmt::Formatter<'_>) -> fmt::Result {
        write!(f, "{:?}", self)
    }
}

impl error::Error for EncodeError {}

#[derive(Debug)]
pub struct DecodeError;

impl fmt::Display for DecodeError {
    fn fmt(&self, f: &mut fmt::Formatter<'_>) -> fmt::Result {
        write!(f, "{:?}", self)
    }
}

impl error::Error for DecodeError {}

<<<<<<< HEAD
#[derive(Clone, PartialEq, Eq)]
=======
#[derive(Clone, Eq)]
>>>>>>> 92a5082f
pub struct Record {
    id: u32,
    size: u32,
    event_count: u32,
    finalizers: EventFinalizers,
}

impl Record {
    pub(crate) const fn new(id: u32, size: u32, event_count: u32) -> Self {
        Record {
            id,
            size,
            event_count,
            finalizers: EventFinalizers::DEFAULT,
        }
    }

    const fn header_len() -> usize {
        mem::size_of::<u32>() * 3
    }

    const fn encoded_len(&self) -> usize {
        Self::header_len() + self.size as usize
    }

    pub const fn archived_len(&self) -> usize {
        // We kind of cheat here, because it's not the length of the actual record here, but the all-in length when we
        // write it to disk, which includes a wrapper type, and an overalignment of 16. If we don't do it here, or
        // account for it in some way, though, then our logic to figure out if the given record would be allowed based
        // on the configured `max_record_size` won't reflect reality, since the configuration builder _does_ take the
        // passed in `max_record_size`, less RECORD_HEADER_LEN, when calculating the number for how many bytes record
        // encoding can use.
        let encoded_len = self.encoded_len();
        align16(RECORD_HEADER_LEN + encoded_len)
    }
}

impl fmt::Debug for Record {
    fn fmt(&self, f: &mut fmt::Formatter<'_>) -> fmt::Result {
        f.debug_struct("Record")
            .field("id", &self.id)
            .field("size", &self.size)
            .field("event_count", &self.event_count)
            .field("encoded_len", &self.encoded_len())
            .field("archived_len", &self.archived_len())
            .finish()
    }
<<<<<<< HEAD
=======
}

impl PartialEq for Record {
    fn eq(&self, other: &Self) -> bool {
        self.id == other.id && self.size == other.size && self.event_count == other.event_count
    }
}

impl AddBatchNotifier for Record {
    fn add_batch_notifier(&mut self, batch: BatchNotifier) {
        self.finalizers.add(EventFinalizer::new(batch));
    }
>>>>>>> 92a5082f
}

impl EventCount for Record {
    fn event_count(&self) -> usize {
        self.event_count as usize
    }
}

impl ByteSizeOf for Record {
    fn allocated_bytes(&self) -> usize {
        0
    }
}

impl FixedEncodable for Record {
    type EncodeError = EncodeError;
    type DecodeError = DecodeError;

    fn encode<B>(self, buffer: &mut B) -> Result<(), Self::EncodeError>
    where
        B: BufMut,
        Self: Sized,
    {
        if buffer.remaining_mut() < self.encoded_len() {
            return Err(EncodeError);
        }

        buffer.put_u32(self.id);
        buffer.put_u32(self.size);
        buffer.put_u32(self.event_count);
        buffer.put_bytes(0x42, self.size as usize);
        Ok(())
    }

    fn encoded_size(&self) -> Option<usize> {
        Some(self.encoded_len())
    }

    fn decode<B>(mut buffer: B) -> Result<Self, Self::DecodeError>
    where
        B: Buf + Clone,
        Self: Sized,
    {
        if buffer.remaining() < Self::header_len() {
            return Err(DecodeError);
        }

        let id = buffer.get_u32();
        let size = buffer.get_u32();
        let event_count = buffer.get_u32();

        if buffer.remaining() < size as usize {
            return Err(DecodeError);
        }

        let payload = buffer.copy_to_bytes(size as usize);
        let valid = &payload.iter().all(|b| *b == 0x42);
        if !valid {
            return Err(DecodeError);
        }

        Ok(Record::new(id, size, event_count))
    }
}<|MERGE_RESOLUTION|>--- conflicted
+++ resolved
@@ -34,11 +34,7 @@
 
 impl error::Error for DecodeError {}
 
-<<<<<<< HEAD
-#[derive(Clone, PartialEq, Eq)]
-=======
 #[derive(Clone, Eq)]
->>>>>>> 92a5082f
 pub struct Record {
     id: u32,
     size: u32,
@@ -86,8 +82,6 @@
             .field("archived_len", &self.archived_len())
             .finish()
     }
-<<<<<<< HEAD
-=======
 }
 
 impl PartialEq for Record {
@@ -100,7 +94,6 @@
     fn add_batch_notifier(&mut self, batch: BatchNotifier) {
         self.finalizers.add(EventFinalizer::new(batch));
     }
->>>>>>> 92a5082f
 }
 
 impl EventCount for Record {
