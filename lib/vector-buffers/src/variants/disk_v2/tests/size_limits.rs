--- conflicted
+++ resolved
@@ -6,20 +6,12 @@
 
 use super::{
     create_buffer_v2_with_data_file_count_limit, create_buffer_v2_with_max_data_file_size,
-<<<<<<< HEAD
-    create_buffer_v2_with_max_record_size,
-=======
     create_buffer_v2_with_max_record_size, read_next, read_next_some,
->>>>>>> 92a5082f
 };
 use crate::{
     assert_buffer_is_empty, assert_buffer_records, assert_buffer_size, assert_enough_bytes_written,
     assert_reader_writer_v2_file_positions,
-<<<<<<< HEAD
-    test::common::{install_tracing_helpers, with_temp_dir, SizedRecord},
-=======
     test::{acknowledge, install_tracing_helpers, with_temp_dir, SizedRecord},
->>>>>>> 92a5082f
     variants::disk_v2::{
         common::align16,
         tests::{get_corrected_max_record_size, get_minimum_data_file_size_for_record_payload},
@@ -35,26 +27,15 @@
             // Create our buffer with and arbitrarily low max record size, and two write sizes where
             // the first will fit but the second will not.
             let first_write_size = align16(42).try_into().unwrap();
-<<<<<<< HEAD
-            let first_record = SizedRecord(first_write_size);
-=======
             let first_record = SizedRecord::new(first_write_size);
->>>>>>> 92a5082f
 
             let second_write_size = align16((first_write_size + 1).try_into().unwrap())
                 .try_into()
                 .unwrap();
-<<<<<<< HEAD
-            let second_record = SizedRecord(second_write_size);
-
-            let max_record_size = get_corrected_max_record_size(&first_record);
-            let (mut writer, _reader, _acker, ledger) =
-=======
             let second_record = SizedRecord::new(second_write_size);
 
             let max_record_size = get_corrected_max_record_size(&first_record);
             let (mut writer, _reader, ledger) =
->>>>>>> 92a5082f
                 create_buffer_v2_with_max_record_size(data_dir, max_record_size).await;
 
             assert_buffer_is_empty!(ledger);
@@ -99,15 +80,6 @@
             // The sizes are different so that we can assert that we got back the expected record at
             // each read we perform.
             let first_write_size = 92;
-<<<<<<< HEAD
-            let first_record = SizedRecord(first_write_size);
-
-            let second_write_size = 96;
-            let second_record = SizedRecord(second_write_size);
-
-            let max_data_file_size = get_minimum_data_file_size_for_record_payload(&second_record);
-            let (mut writer, mut reader, acker, ledger) =
-=======
             let first_record = SizedRecord::new(first_write_size);
 
             let second_write_size = 96;
@@ -115,7 +87,6 @@
 
             let max_data_file_size = get_minimum_data_file_size_for_record_payload(&second_record);
             let (mut writer, mut reader, ledger) =
->>>>>>> 92a5082f
                 create_buffer_v2_with_data_file_count_limit(data_dir, max_data_file_size, 2).await;
 
             assert_buffer_is_empty!(ledger);
@@ -137,11 +108,7 @@
             // limit handily with the first write we did.
             let mut second_record_write = spawn(async {
                 writer
-<<<<<<< HEAD
-                    .write_record(second_record)
-=======
                     .write_record(second_record.clone())
->>>>>>> 92a5082f
                     .await
                     .expect("write should not fail")
             });
@@ -168,13 +135,8 @@
             // Now do a read, which would theoretically make enough space available, but wait! We
             // actually have to acknowledge the read, too, to update the buffer size.  This read
             // will complete but the second write should still be blocked/not woken up:
-<<<<<<< HEAD
-            let first_record_read = reader.next().await.expect("read should not fail");
-            assert_eq!(first_record_read, Some(first_record));
-=======
             let first_record_read = read_next_some(&mut reader).await;
             assert_eq!(first_record_read, first_record);
->>>>>>> 92a5082f
 
             // We haven't yet acknowledged the record, so nothing has changed yet:
             assert_pending!(second_record_write.poll());
@@ -232,14 +194,9 @@
             // And now our second read, after having been woken up to drive the pending
             // acknowledgement, should now be woken up again and be able to read the second write,
             // but again, we haven't acknowledged it yet, so the ledger is not yet updated:
-<<<<<<< HEAD
-            let second_record_read_result = second_record_read.await;
-            assert_eq!(second_record_read_result, Some(second_record));
-=======
             let second_record_read_result =
                 second_record_read.await.expect("read task should not fail");
             assert_eq!(second_record_read_result, second_record);
->>>>>>> 92a5082f
             assert_buffer_size!(ledger, 1, second_bytes_written);
 
             // Now acknowledge the record, and do our final read:
@@ -268,15 +225,6 @@
             // The sizes are different so that we can assert that we got back the expected record at
             // each read we perform.
             let first_write_size = 92;
-<<<<<<< HEAD
-            let first_record = SizedRecord(first_write_size);
-
-            let second_write_size = 96;
-            let second_record = SizedRecord(second_write_size);
-
-            let max_data_file_size = get_minimum_data_file_size_for_record_payload(&second_record);
-            let (mut writer, mut reader, acker, ledger) =
-=======
             let first_record = SizedRecord::new(first_write_size);
 
             let second_write_size = 96;
@@ -284,7 +232,6 @@
 
             let max_data_file_size = get_minimum_data_file_size_for_record_payload(&second_record);
             let (mut writer, mut reader, ledger) =
->>>>>>> 92a5082f
                 create_buffer_v2_with_max_data_file_size(data_dir, max_data_file_size).await;
 
             assert_buffer_is_empty!(ledger);
@@ -319,28 +266,16 @@
             assert_reader_writer_v2_file_positions!(ledger, 0, 1);
 
             // Now read both records, make sure they are what we expect, etc.
-<<<<<<< HEAD
-            let first_record_read = reader.next().await.expect("read should not fail");
-            assert_eq!(first_record_read, Some(first_record));
-            acker.ack(1);
-=======
             let first_record_read = read_next_some(&mut reader).await;
             assert_eq!(first_record_read, first_record);
             acknowledge(first_record_read).await;
->>>>>>> 92a5082f
 
             assert_buffer_size!(ledger, 2, (first_bytes_written + second_bytes_written));
             assert_reader_writer_v2_file_positions!(ledger, 0, 1);
 
-<<<<<<< HEAD
-            let second_record_read = reader.next().await.expect("read should not fail");
-            assert_eq!(second_record_read, Some(second_record));
-            acker.ack(1);
-=======
             let second_record_read = read_next_some(&mut reader).await;
             assert_eq!(second_record_read, second_record);
             acknowledge(second_record_read).await;
->>>>>>> 92a5082f
 
             assert_buffer_size!(ledger, 1, second_bytes_written);
             assert_reader_writer_v2_file_positions!(ledger, 1, 1);
@@ -369,15 +304,6 @@
             // The sizes are different so that we can assert that we got back the expected record at
             // each read we perform.
             let first_write_size = 92;
-<<<<<<< HEAD
-            let first_record = SizedRecord(first_write_size);
-
-            let second_write_size = 96;
-            let second_record = SizedRecord(second_write_size);
-
-            let max_data_file_size = get_minimum_data_file_size_for_record_payload(&second_record);
-            let (mut writer, _, _, ledger) =
-=======
             let first_record = SizedRecord::new(first_write_size);
 
             let second_write_size = 96;
@@ -385,7 +311,6 @@
 
             let max_data_file_size = get_minimum_data_file_size_for_record_payload(&second_record);
             let (mut writer, _, ledger) =
->>>>>>> 92a5082f
                 create_buffer_v2_with_max_data_file_size(data_dir.clone(), max_data_file_size)
                     .await;
 
@@ -416,11 +341,7 @@
             let open_wait = Duration::from_secs(5);
             let second_buffer_open =
                 create_buffer_v2_with_max_data_file_size(data_dir, max_data_file_size);
-<<<<<<< HEAD
-            let (mut writer, mut reader, acker, ledger) = timeout(open_wait, second_buffer_open)
-=======
             let (mut writer, mut reader, ledger) = timeout(open_wait, second_buffer_open)
->>>>>>> 92a5082f
                 .await
                 .expect("failed to open buffer a second time in the expected timeframe");
             assert_buffer_size!(ledger, 1, first_bytes_written);
@@ -441,28 +362,16 @@
             assert_reader_writer_v2_file_positions!(ledger, 0, 1);
 
             // Now read both records, make sure they are what we expect, etc.
-<<<<<<< HEAD
-            let first_record_read = reader.next().await.expect("read should not fail");
-            assert_eq!(first_record_read, Some(first_record));
-            acker.ack(1);
-=======
             let first_record_read = read_next_some(&mut reader).await;
             assert_eq!(first_record_read, first_record);
             acknowledge(first_record_read).await;
->>>>>>> 92a5082f
 
             assert_buffer_size!(ledger, 2, (first_bytes_written + second_bytes_written));
             assert_reader_writer_v2_file_positions!(ledger, 0, 1);
 
-<<<<<<< HEAD
-            let second_record_read = reader.next().await.expect("read should not fail");
-            assert_eq!(second_record_read, Some(second_record));
-            acker.ack(1);
-=======
             let second_record_read = read_next_some(&mut reader).await;
             assert_eq!(second_record_read, second_record);
             acknowledge(second_record_read).await;
->>>>>>> 92a5082f
 
             assert_buffer_size!(ledger, 1, second_bytes_written);
             assert_reader_writer_v2_file_positions!(ledger, 1, 1);
@@ -488,19 +397,11 @@
             // two writes that would otherwise fit by themselves but will end up with the second not
             // being able to fit as the buffer is exactly full.
             let write_size = 96;
-<<<<<<< HEAD
-            let first_record = SizedRecord(write_size);
-            let second_record = SizedRecord(write_size);
-
-            let max_data_file_size = get_minimum_data_file_size_for_record_payload(&second_record);
-            let (mut writer, _, _, ledger) =
-=======
             let first_record = SizedRecord::new(write_size);
             let second_record = SizedRecord::new(write_size);
 
             let max_data_file_size = get_minimum_data_file_size_for_record_payload(&second_record);
             let (mut writer, _, ledger) =
->>>>>>> 92a5082f
                 create_buffer_v2_with_data_file_count_limit(data_dir, max_data_file_size, 2).await;
 
             assert_buffer_is_empty!(ledger);
@@ -515,11 +416,7 @@
 
             // This write should return immediately because the buffer should be exactly full at this point:
             let second_write_result = writer
-<<<<<<< HEAD
-                .try_write_record(second_record)
-=======
                 .try_write_record(second_record.clone())
->>>>>>> 92a5082f
                 .await
                 .expect("write should not fail");
             assert_eq!(second_write_result, Some(second_record));
@@ -539,19 +436,11 @@
             // two writes that would otherwise fit by themselves but will end up with the second not
             // being able to fit as the buffer is exactly full.
             let write_size = 96;
-<<<<<<< HEAD
-            let first_record = SizedRecord(write_size);
-            let second_record = SizedRecord(write_size);
-
-            let max_data_file_size = get_minimum_data_file_size_for_record_payload(&second_record);
-            let (mut writer, _, _, ledger) = create_buffer_v2_with_data_file_count_limit(
-=======
             let first_record = SizedRecord::new(write_size);
             let second_record = SizedRecord::new(write_size);
 
             let max_data_file_size = get_minimum_data_file_size_for_record_payload(&second_record);
             let (mut writer, _, ledger) = create_buffer_v2_with_data_file_count_limit(
->>>>>>> 92a5082f
                 data_dir.clone(),
                 max_data_file_size,
                 2,
@@ -570,11 +459,7 @@
 
             // This write should return immediately because the buffer should be exactly full at this point:
             let second_write_result = writer
-<<<<<<< HEAD
-                .try_write_record(second_record)
-=======
                 .try_write_record(second_record.clone())
->>>>>>> 92a5082f
                 .await
                 .expect("write should not fail");
             assert_eq!(second_write_result, Some(second_record));
@@ -585,11 +470,7 @@
             drop(writer);
             drop(ledger);
 
-<<<<<<< HEAD
-            let (_, _, _, ledger) = create_buffer_v2_with_data_file_count_limit::<_, SizedRecord>(
-=======
             let (_, _, ledger) = create_buffer_v2_with_data_file_count_limit::<_, SizedRecord>(
->>>>>>> 92a5082f
                 data_dir,
                 max_data_file_size,
                 2,
