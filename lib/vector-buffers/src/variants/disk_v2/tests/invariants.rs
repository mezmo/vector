use tokio::{fs::OpenOptions, io::AsyncWriteExt};
use tokio_test::{assert_pending, assert_ready, task::spawn};
use tracing::Instrument;

use super::{create_buffer_v2_with_max_data_file_size, read_next, read_next_some};
use crate::{
    assert_buffer_is_empty, assert_buffer_records, assert_buffer_size, assert_enough_bytes_written,
    assert_reader_writer_v2_file_positions, await_timeout, set_data_file_length,
    test::{acknowledge, install_tracing_helpers, with_temp_dir, MultiEventRecord, SizedRecord},
    variants::disk_v2::{
        common::{DEFAULT_FLUSH_INTERVAL, MAX_FILE_ID},
        tests::{
            create_buffer_v2_with_write_buffer_size, create_default_buffer_v2,
            get_corrected_max_record_size, get_minimum_data_file_size_for_record_payload,
        },
    },
    EventCount,
};

#[tokio::test]
async fn pending_read_returns_none_when_writer_closed_with_unflushed_write() {
    let assertion_registry = install_tracing_helpers();

    let fut = with_temp_dir(|dir| {
        let data_dir = dir.to_path_buf();

        async move {
            // Create a normal buffer.
            let (mut writer, mut reader, ledger) = create_default_buffer_v2(data_dir.clone()).await;

            // Attempt a read, which should block because there's no data yet.  We specifically want
            // to make sure we end up waiting for the writer to indicate that we're waiting
            // explicitly on the writer making progress of some sort.
            let waiting_for_writer = assertion_registry
                .build()
                .with_name("wait_for_writer")
                .with_parent_name(
                    "pending_read_returns_none_when_writer_closed_with_unflushed_write",
                )
                .was_entered()
                .finalize();

            let mut blocked_read = spawn(read_next(&mut reader));
            while !waiting_for_writer.try_assert() {
                assert_pending!(blocked_read.poll());
            }

            // Make sure we're fully pending and aren't yet woken.
            assert_pending!(blocked_read.poll());
            assert!(!blocked_read.is_woken());

            // Write a small record but _don't_ flush it.
            let bytes_written = writer
                .write_record(SizedRecord::new(64))
                .await
                .expect("write should not fail");
            assert_enough_bytes_written!(bytes_written, SizedRecord, 64);

            // We drop the writer/ledger which will close the writer, and closing the writer should
            // notify the reader.  While the writer waking up the reader is meant to inform the
            // reader of write-side progress, in this case, there was no progress: a flush was not
            // initiated, and so the buffer is in an inconsistent state where the ledger believes the
            // buffer to not be empty, and that the reader should continue trying to wait for the
            // data to come through.
            //
            // However, we track enough information on the writer side that we can let the reader
            // finish cleanly.  The next time we open the buffer and read the next record, we'll
            // detect any discontinuity and handle it as we normally would.
            drop(writer);
            drop(ledger);

            assert!(blocked_read.is_woken());
            let blocked_read_result = assert_ready!(blocked_read.poll());
            assert_eq!(blocked_read_result, None);
        }
    });

    let parent = trace_span!("pending_read_returns_none_when_writer_closed_with_unflushed_write");
    fut.instrument(parent.or_current()).await;
}

#[tokio::test]
async fn last_record_is_valid_during_load_when_buffer_correctly_flushed_and_stopped() {
    let assertion_registry = install_tracing_helpers();

    let fut = with_temp_dir(|dir| {
        let data_dir = dir.to_path_buf();

        async move {
            let writer_did_not_call_reset = assertion_registry
                .build()
                .with_name("reset")
                .with_parent_name(
                    "last_record_is_valid_during_load_when_buffer_correctly_flushed_and_stopped",
                )
                .was_not_entered()
                .finalize();

            // Create a normal buffer.
            let (mut writer, _, ledger) = create_default_buffer_v2(data_dir.clone()).await;
            let bytes_written = writer
                .write_record(SizedRecord::new(64))
                .await
                .expect("write should not fail");
            assert_enough_bytes_written!(bytes_written, SizedRecord, 64);

            writer.flush().await.expect("flush should not fail");
            ledger.flush().expect("flush should not fail");

            drop(writer);
            drop(ledger);

            // Make sure we can open the buffer again without any errors.
            let (_, _, ledger) = create_default_buffer_v2::<_, SizedRecord>(data_dir).await;
            assert_eq!(ledger.get_total_records(), 1);
            writer_did_not_call_reset.assert();
        }
    });

    let parent =
        trace_span!("last_record_is_valid_during_load_when_buffer_correctly_flushed_and_stopped");
    fut.instrument(parent.or_current()).await;
}

#[tokio::test]
async fn file_id_wraps_around_when_max_file_id_hit() {
    let _a = install_tracing_helpers();
    with_temp_dir(|dir| {
        let data_dir = dir.to_path_buf();

        async move {
            let record_size = 100;
<<<<<<< HEAD
            let record = SizedRecord(record_size);
=======
            let record = SizedRecord::new(record_size);
>>>>>>> 92a5082f
            let max_data_file_size = get_minimum_data_file_size_for_record_payload(&record);

            // Create our buffer with an arbitrarily low max data file size, which will let us
            // quickly run through the file ID range.
<<<<<<< HEAD
            let (mut writer, mut reader, acker, ledger) =
=======
            let (mut writer, mut reader, ledger) =
>>>>>>> 92a5082f
                create_buffer_v2_with_max_data_file_size(data_dir, max_data_file_size).await;

            assert_buffer_is_empty!(ledger);
            assert_reader_writer_v2_file_positions!(ledger, 0, 0);

            // We execute a loop of writing and then reading back a record, and we assert each time
            // that the file IDs are where we expect them to be.  We write 3x the number of records
            // as the max possible file ID, to ensure that rollover works.
            let file_id_upper = MAX_FILE_ID;

            // Random addition at the end so we don't land explicitly on the u16 boundary.
            let target_id = (u32::from(file_id_upper) * 3) + 15;

            let mut id = 0;
            let mut reader_file_id = 0;
            let mut writer_file_id = 0;
            while id < target_id {
                let bytes_written = writer
                    .write_record(record)
                    .await
                    .expect("write should not fail");
                assert_enough_bytes_written!(bytes_written, SizedRecord, record_size);

                writer.flush().await.expect("flush should not fail");

                let record_read = read_next_some(&mut reader).await;
                assert_eq!(record_read, record.clone());

                acknowledge(record_read).await;

                let expected_file_id = u16::try_from(id % u32::from(file_id_upper))
                    .expect("should never be greater than u16");
                let (actual_reader_file_id, actual_writer_file_id) =
                    ledger.get_current_reader_writer_file_id();
                reader_file_id = actual_reader_file_id;
                writer_file_id = actual_writer_file_id;

                // Record count/total size will always match the write we just did because
                // acknowledgement is only driven by calls to `next`, but our reader/writer should
                // be in lockstep, since no data files are closed/adjusted before a read/write
                // complete, only once we attempt the next one.
                assert_eq!(reader_file_id, writer_file_id);
                assert_eq!(expected_file_id, reader_file_id);
                assert_eq!(expected_file_id, writer_file_id);
                assert_buffer_size!(ledger, 1, bytes_written);

                id += 1;
            }

            writer.close();

            // After closing the writer, our final read should tell us that the buffer is closed,
            // but as important, it should tell us that the reader/writer file IDs haven't changed
            // since we left the loop _and_ that they're still in lockstep.
            let final_read = read_next(&mut reader).await;
            assert_eq!(final_read, None);
            assert_buffer_is_empty!(ledger);
            assert_reader_writer_v2_file_positions!(ledger, reader_file_id, writer_file_id);
        }
    })
    .await;
}

#[tokio::test]
async fn writer_stops_when_hitting_file_that_reader_is_still_on() {
    let assertion_registry = install_tracing_helpers();

    let fut = with_temp_dir(|dir| {
        let data_dir = dir.to_path_buf();

        async move {
            let record_size = 100;
<<<<<<< HEAD
            let record = SizedRecord(record_size);
=======
            let record = SizedRecord::new(record_size);
>>>>>>> 92a5082f
            let max_data_file_size = get_minimum_data_file_size_for_record_payload(&record);

            // Create our buffer with an arbitrarily low max data file size, which will let us
            // quickly run through the file ID range.
<<<<<<< HEAD
            let (mut writer, mut reader, acker, ledger) =
=======
            let (mut writer, mut reader, ledger) =
>>>>>>> 92a5082f
                create_buffer_v2_with_max_data_file_size(data_dir, max_data_file_size).await;

            assert_buffer_is_empty!(ledger);
            assert_reader_writer_v2_file_positions!(ledger, 0, 0);

            // We execute a loop of writing enough records to consume all data files, without doing
            // any reading.
            let file_id_upper = u32::from(MAX_FILE_ID);

            let mut id = 0;
            let mut total_size = 0;
            while id < file_id_upper {
                let bytes_written = writer
                    .write_record(record.clone())
                    .await
                    .expect("write should not fail");
                assert_enough_bytes_written!(bytes_written, SizedRecord, record_size);

                writer.flush().await.expect("flush should not fail");

                assert_reader_writer_v2_file_positions!(ledger, 0, id);

                id += 1;
                total_size += bytes_written;
            }

            assert_buffer_size!(ledger, MAX_FILE_ID, total_size);
            assert_reader_writer_v2_file_positions!(ledger, 0, MAX_FILE_ID - 1);

            let assertion = assertion_registry
                .build()
                .with_name("wait_for_reader")
                .with_parent_name("writer_stops_when_hitting_file_that_reader_is_still_on")
                .was_entered()
                .finalize();

            // Now we should be consuming all data files, and our next write should block trying to
            // open the "first" data file until we do a read.
            let mut blocked_write = spawn(writer.write_record(record));

            // You might be looking at the assert_pending! calls below and wondering what's
            // happening there.  Essentially, the process of doing a read or write could contain a
            // variable number of asynchronous steps required to open the data file, or wait for the
            // reader/writer to make progress, and so on.  Since we're executing real file I/O
            // operations in these tests, these things aren't deterministic.
            //
            // Rather than transform all of the code so it can be fully mocked and controlled, we've
            // opted for a lightweight approach where we assert conditions around tracing spans, in
            // the sense of asserting that certain spans have been entered, and so on.
            //
            // We're trying to make sure our code gets to the point of waiting for the reader to
            // wake up, which would imply that a reader needs to issue a wake-up for progress to be
            // made.  We create an assertion that looks for that, and we fallibly assert it in a
            // loop while polling the blocked write to drive it forward.  Once that assertion
            // becomes true, we know the blocked write is now waiting on the reader.
            //
            // There might still be spurious wakeups from some of the other asynchronous code in the
            // call, but our blocked write will _not_ proceed until the reader itself specifically
            // wakes it up, which is all that matters for our logic.
            while !assertion.try_assert() {
                assert_pending!(blocked_write.poll());
            }
            assert_pending!(blocked_write.poll());

            // Now execute a read which will pull the first record.  This doesn't yet delete the
            // first data file since we haven't acknowledged the read yet, so the file can't yet be
            // deleted.
            let first_record_read = read_next_some(&mut reader).await;
            assert_eq!(first_record_read, SizedRecord::new(record_size));
            assert_buffer_size!(ledger, MAX_FILE_ID, total_size);
            assert_reader_writer_v2_file_positions!(ledger, 0, MAX_FILE_ID - 1);

            acknowledge(first_record_read).await;

            // Our write should still not yet be ready because we won't have acknowledged the
            // read until we call `next` one more time, which will not only acknowledge the write,
            // driving a wake-up, but will queue the first data file to be deleted once it
            // recognizes the first data file is complete, and before loading the next data file, it
            // should also delete the first data file:
            assert_pending!(blocked_write.poll());

            let second_record_read = read_next_some(&mut reader).await;
            assert_eq!(second_record_read, SizedRecord::new(record_size));
            assert_buffer_records!(ledger, MAX_FILE_ID - 1);
            assert_reader_writer_v2_file_positions!(ledger, 1, MAX_FILE_ID - 1);

            // Now our writer should be woken up as we deleted the first data file when we went
            // through the second read, which triggers a writer wake-up.  We await the future
            // directly because the writer is going to go through a few blocking file operations as
            // it flushes the old file and opens the new one, and this means the very next poll
            // won't actually return immediately, so we just await instead of looping or anything:
            let bytes_written = blocked_write.await.expect("write should not fail");
            assert_enough_bytes_written!(bytes_written, SizedRecord, record_size);
            writer.flush().await.expect("flush should not fail");

            // Technically, we'll have 32 records in flight at this point, despite two reads,
            // because again, we haven't acknowledged the second read, so the record is still
            // considered to be outstanding.  We should, however, have moved on to our next data
            // file in the writer:
            assert_buffer_records!(ledger, MAX_FILE_ID);
            assert_reader_writer_v2_file_positions!(ledger, 1, 0);
        }
    });

    let parent = trace_span!("writer_stops_when_hitting_file_that_reader_is_still_on");
    fut.instrument(parent.or_current()).await;
}

#[tokio::test]
async fn reader_still_works_when_record_id_wraps_around() {
    let _a = install_tracing_helpers();
    with_temp_dir(|dir| {
        let data_dir = dir.to_path_buf();

        async move {
            // Create a simple buffer.
            let (_, _, ledger) = create_default_buffer_v2::<_, SizedRecord>(data_dir.clone()).await;
            assert_buffer_is_empty!(ledger);
            assert_reader_writer_v2_file_positions!(ledger, 0, 0);

            // Adjust the record IDs manually so they comes right before the rollover event.
            //
            // We have to adjust both the writer and reader record ID markers.
            unsafe {
                ledger.state().unsafe_set_writer_next_record_id(u64::MAX);
            }
            unsafe {
                ledger
                    .state()
                    .unsafe_set_reader_last_record_id(u64::MAX - 1);
            }

            ledger.flush().expect("ledger should not fail to flush");
            assert_eq!(u64::MAX, ledger.state().get_next_writer_record_id());
            assert_eq!(u64::MAX - 1, ledger.state().get_last_reader_record_id());

            // We know that the reader will get angry when it goes to read a record, because at
            // startup it determined that the next record it reads should have a record ID of 1.
            //
            // The final step to get our ledger into the correct state is to simply reload the
            // buffer entirely, so the reader and writer initialize themselves with the ledger
            // stating that we're close to having written 2^64 records already.
            drop(ledger);

            let (mut writer, mut reader, ledger) = create_default_buffer_v2(data_dir).await;

            // Now we do two writes: one which uses u64::MAX, and another which will get the rolled
            // over value and go back to 0.
            let next_record_id = ledger.state().get_next_writer_record_id();
            let first_record_size = 14;
            let first_bytes_written = writer
                .write_record(SizedRecord::new(first_record_size))
                .await
                .expect("write should not fail");
            assert_enough_bytes_written!(first_bytes_written, SizedRecord, first_record_size);
            assert_eq!(next_record_id, ledger.state().get_next_writer_record_id());

            writer.flush().await.expect("flush should not fail");
            assert_buffer_records!(ledger, 1);
            assert_eq!(
                next_record_id.wrapping_add(1),
                ledger.state().get_next_writer_record_id()
            );

            let next_record_id = ledger.state().get_next_writer_record_id();
            let second_record_size = 256;
            let second_bytes_written = writer
                .write_record(SizedRecord::new(second_record_size))
                .await
                .expect("write should not fail");
            assert_enough_bytes_written!(second_bytes_written, SizedRecord, second_record_size);
            assert_eq!(next_record_id, ledger.state().get_next_writer_record_id());

            writer.flush().await.expect("flush should not fail");
            assert_buffer_records!(ledger, 2);
            assert_eq!(
                next_record_id.wrapping_add(1),
                ledger.state().get_next_writer_record_id()
            );

            writer.close();

            // Now we should be able to read both records without the reader getting angry.
            let first_record_read = read_next_some(&mut reader).await;
            assert_eq!(first_record_read, SizedRecord::new(first_record_size));
            assert_eq!(u64::MAX - 1, ledger.state().get_last_reader_record_id());
            assert_buffer_records!(ledger, 2);

            acknowledge(first_record_read).await;

            let second_record_read = read_next_some(&mut reader).await;
            assert_eq!(second_record_read, SizedRecord::new(second_record_size));
            assert_eq!(u64::MAX, ledger.state().get_last_reader_record_id());
            assert_buffer_records!(ledger, 1);

            acknowledge(second_record_read).await;

            let final_read = read_next(&mut reader).await;
            assert_eq!(final_read, None);
            assert_eq!(0, ledger.state().get_last_reader_record_id());
            assert_buffer_is_empty!(ledger);
        }
    })
    .await;
}

#[allow(clippy::too_many_lines)]
#[tokio::test]
async fn reader_deletes_data_file_around_record_id_wraparound() {
    let assertion_registry = install_tracing_helpers();
    let fut = with_temp_dir(|dir| {
        let data_dir = dir.to_path_buf();

        async move {
            // Create a simple buffer.
            let (_, _, ledger) = create_default_buffer_v2::<_, SizedRecord>(data_dir.clone()).await;

            assert_buffer_is_empty!(ledger);
            assert_reader_writer_v2_file_positions!(ledger, 0, 0);

            // Adjust the record IDs manually so they comes right before the rollover event.
            //
            // We have to adjust both the writer and reader record ID markers.
            unsafe {
                ledger.state().unsafe_set_writer_next_record_id(u64::MAX);
            }
            unsafe {
                ledger
                    .state()
                    .unsafe_set_reader_last_record_id(u64::MAX - 1);
            }

            ledger.flush().expect("ledger should not fail to flush");
            assert_eq!(u64::MAX, ledger.state().get_next_writer_record_id());
            assert_eq!(u64::MAX - 1, ledger.state().get_last_reader_record_id());

            // We know that the reader will get angry when it goes to read a record, because at
            // startup it determined that the next record it reads should have a record ID of 1.
            //
            // The final step to get our ledger into the correct state is to simply reload the
            // buffer entirely, so the reader and writer initialize themselves with the ledger
            // stating that we're close to having written 2^64 records already.
            drop(ledger);

            let (mut writer, mut reader, ledger) =
                create_buffer_v2_with_max_data_file_size(data_dir, 256).await;

            let starting_writer_file_id = ledger.get_current_writer_file_id();
            let next_writer_file_id = ledger.get_next_writer_file_id();

            // Now we do three writes, which will have u64::MAX, 0, and 1 as the IDs.  This ensures
            // that the first data file will have at least two records, and a range of IDs that cross
            // the wrapping threshold.
            let first_record_size = 64;
            let first_bytes_written = writer
                .write_record(SizedRecord::new(first_record_size))
                .await
                .expect("write should not fail");
            assert_enough_bytes_written!(first_bytes_written, SizedRecord, first_record_size);
            writer.flush().await.expect("flush should not fail");
            assert_eq!(0, ledger.state().get_next_writer_record_id());
            assert_buffer_records!(ledger, 1);
            assert_reader_writer_v2_file_positions!(ledger, 0, starting_writer_file_id);

            let second_record_size = 66;
            let second_bytes_written = writer
                .write_record(SizedRecord::new(second_record_size))
                .await
                .expect("write should not fail");
            assert_enough_bytes_written!(second_bytes_written, SizedRecord, second_record_size);
            writer.flush().await.expect("flush should not fail");
            assert_eq!(1, ledger.state().get_next_writer_record_id());
            assert_buffer_records!(ledger, 2);
            assert_reader_writer_v2_file_positions!(ledger, 0, starting_writer_file_id);

            // The third write is too big to fit into the first data file, so this will roll over to
            // a new data file, which ensures the reader has the go ahead to delete the first data
            // file after we read and ack the first two writes.
            let third_record_size = 68;
            let third_bytes_written = writer
                .write_record(SizedRecord::new(third_record_size))
                .await
                .expect("write should not fail");
            assert_enough_bytes_written!(third_bytes_written, SizedRecord, third_record_size);
            writer.flush().await.expect("flush should not fail");
            assert_eq!(2, ledger.state().get_next_writer_record_id());
            assert_buffer_records!(ledger, 3);
            assert_reader_writer_v2_file_positions!(ledger, 0, next_writer_file_id);

            // Our fourth write should fit just fine in the new data file, so no change there:
            let fourth_record_size = 70;
            let fourth_bytes_written = writer
                .write_record(SizedRecord::new(fourth_record_size))
                .await
                .expect("write should not fail");
            assert_enough_bytes_written!(fourth_bytes_written, SizedRecord, fourth_record_size);
            writer.flush().await.expect("flush should not fail");
            assert_eq!(3, ledger.state().get_next_writer_record_id());
            assert_buffer_records!(ledger, 4);
            assert_reader_writer_v2_file_positions!(ledger, 0, next_writer_file_id);

            writer.close();

            // Now that we have our two data files, we want to read all the records back,
            // acknowledge them, and assert that we deleted the first data file:
            let deleted_data_file = assertion_registry
                .build()
                .with_name("delete_completed_data_file")
                .with_parent_name("reader_deletes_data_file_around_record_id_wraparound")
                .was_entered()
                .finalize();

            let first_record_read = read_next_some(&mut reader).await;
            assert_eq!(first_record_read, SizedRecord::new(first_record_size));
            assert_eq!(u64::MAX - 1, ledger.state().get_last_reader_record_id());
            assert_buffer_records!(ledger, 4);
            assert_reader_writer_v2_file_positions!(ledger, 0, next_writer_file_id);

            acknowledge(first_record_read).await;
            assert!(!deleted_data_file.try_assert());

            let second_record_read = read_next_some(&mut reader).await;
            assert_eq!(second_record_read, SizedRecord::new(second_record_size));
            assert_eq!(u64::MAX, ledger.state().get_last_reader_record_id());
            assert_buffer_records!(ledger, 3);
            assert_reader_writer_v2_file_positions!(ledger, 0, next_writer_file_id);

            acknowledge(second_record_read).await;
            assert!(!deleted_data_file.try_assert());

            // This read should be where we actually delete the file since we've acknowledged all of
            // the reads from the first data file:
            let third_record_read = read_next_some(&mut reader).await;
            assert_eq!(third_record_read, SizedRecord::new(third_record_size));
            assert_eq!(0, ledger.state().get_last_reader_record_id());
            assert_buffer_records!(ledger, 2);
            assert_reader_writer_v2_file_positions!(ledger, 1, next_writer_file_id);

            acknowledge(third_record_read).await;
            assert!(deleted_data_file.try_assert());

            let fourth_record_read = read_next_some(&mut reader).await;
            assert_eq!(fourth_record_read, SizedRecord::new(fourth_record_size));
            assert_eq!(1, ledger.state().get_last_reader_record_id());
            assert_buffer_records!(ledger, 1);
            assert_reader_writer_v2_file_positions!(ledger, 1, next_writer_file_id);

            acknowledge(fourth_record_read).await;

            // And now since we closed the writer and read all four records, we should be done:
            let final_read = read_next(&mut reader).await;
            assert_eq!(final_read, None);
            assert_eq!(2, ledger.state().get_last_reader_record_id());
            assert_reader_writer_v2_file_positions!(ledger, 1, next_writer_file_id);
            assert_buffer_is_empty!(ledger);
        }
    });

    let parent = trace_span!("reader_deletes_data_file_around_record_id_wraparound");
    fut.instrument(parent.or_current()).await;
}

#[tokio::test]
async fn writer_waits_for_reader_after_validate_last_write_fails_and_data_file_skip_triggered() {
    // The title is long and probably hard to grok, so here's a more straightforward explanation:
    //
    // When we initialize a buffer, if the writer previously left off on a partially-filled data
    // file, we load that data file and do a simple check to make sure the last record in the file
    // is valid.  If it's not valid, we consider that data file corrupted and skip to the next data
    // file.  This is intended to limit us writing records to a data file that the reader is going
    // skip the rest of when it detects a bad/corrupted record.
    //
    // The problem is that we might be skipping to a data file that we previously finished writing
    // to, but has not yet been fully processed (and thus deleted) by the reader.
    //
    // Assume our maximum data file count is 10, and the writer is on #9, and the reader is on #0.
    // We open data file #9 as the writer, and detect that it's not valid, so we want to skip to the
    // next data file, which is #0.  When we go to open that data file, we do detect that it already
    // exists, so we examine the size of the file.  That file could actually be less than the
    // maximum data file size: maybe we also skipped that one previously due to corruption and it
    // wasn't yet full.
    //
    // Thus, we are _only_ willing to open and use a partially-filled data file when it's the file
    // we left off on according to the ledger.  If we have to skip to the next data file, so be it,
    // but if it already exists, regardless of size, we need to wait for the reader to clear it out.
    //
    // TODO: Encode the "max data file size" in the ledger when creating a buffer for the first
    // time, so that we can refuse to open a buffer when the max data file size does not match.
    // This would provide the invariant that a data file, once full, can never become writable again
    // by reopening the buffer with a higher max data file size.
    let assertion_registry = install_tracing_helpers();
    let fut = with_temp_dir(|dir| {
        let data_dir = dir.to_path_buf();

        async move {
            let record_size = 42;
<<<<<<< HEAD
            let record = SizedRecord(record_size);
=======
            let record = SizedRecord::new(record_size);
>>>>>>> 92a5082f
            let corrected_record_size = get_corrected_max_record_size(&record);
            let max_data_file_size = (corrected_record_size * 2)
                .try_into()
                .expect("Value should never exceed `u64::MAX`.");

            // Create our buffer with a low max data file size, which will let us quickly run through
            // the file ID range. We craft this number to allow for two records per data file.
<<<<<<< HEAD
            let (mut writer, _, _, ledger) =
=======
            let (mut writer, _, ledger) =
>>>>>>> 92a5082f
                create_buffer_v2_with_max_data_file_size(data_dir.clone(), max_data_file_size)
                    .await;

            assert_buffer_is_empty!(ledger);
            assert_reader_writer_v2_file_positions!(ledger, 0, 0);

            // We want to write enough records so that our writer writes its last record on the last
            // file ID before file ID rollover occurs.
            let target_writer_file_id = MAX_FILE_ID - 1;

            let mut records_written = 0;
            let mut bytes_written = 0;
            let mut total_bytes_written = 0;
            let mut writer_file_id = 0;
            while writer_file_id != target_writer_file_id {
                for _ in 0..2 {
                    bytes_written = writer
                        .write_record(record)
                        .await
                        .expect("write should not fail");
                    assert_enough_bytes_written!(bytes_written, SizedRecord, record_size);
                }
                writer.flush().await.expect("flush should not fail");

                total_bytes_written += bytes_written * 2;
                records_written += 2;
                writer_file_id = ledger.get_current_writer_file_id();

                assert_buffer_size!(ledger, records_written, total_bytes_written);
            }

            // Advance the time to ensure that we can trigger a full flush so that all writer bytes
            // are demonstrably on disk after doing so.
            tokio::time::pause();
            tokio::time::advance(DEFAULT_FLUSH_INTERVAL).await;

            writer.flush().await.expect("flush should not fail");
            writer.close();

            tokio::time::resume();

            let current_data_file_path = ledger.get_current_writer_data_file_path();
            let next_data_file_path = ledger.get_next_writer_data_file_path();
            let next_data_file_id = ledger.get_next_writer_file_id();
            drop(writer);
            drop(ledger);

            // Now, we need to load the data file we just left off on and modify it so that it
            // appears corrupted and triggers the writer to skip it during initiailization, thus
            // pushing the writer to skip to next data file.  We do this by simply truncating it in
            // the middle of record, which _also_ has the effect that the data file is technically
            // not full anymore.
            //
            // Additionally, we'll remove one record from the _next_ data file, where the goal is
            // that we leave the data file in a valid state but smaller than the limit, so that we
            // can ensure that the writer doesn't mistakenly think it's fine to use simply because
            // the file is not yet full.
            set_data_file_length!(
                current_data_file_path,
                bytes_written * 2,
                (bytes_written * 2) - 4
            );
            set_data_file_length!(next_data_file_path, bytes_written * 2, bytes_written);

            // Now our last data file has been corrupted, and the next data file is below the
            // maximum data file size, let's open the writer and make sure that it first skips the
            // current data file since it's corrupted.
            let mark_to_skip_called = assertion_registry
                .build()
                .with_name("mark_for_skip")
                .with_parent_name("writer_waits_for_reader_after_validate_last_write_fails_and_data_file_skip_triggered")
                .was_closed()
                .finalize();
            let waiting_on_reader = assertion_registry
                .build()
                .with_name("wait_for_reader")
                .with_parent_name("writer_waits_for_reader_after_validate_last_write_fails_and_data_file_skip_triggered")
                .was_entered()
                .finalize();

<<<<<<< HEAD
            let (mut writer, mut reader, acker, ledger) =
=======
            let (mut writer, mut reader, ledger) =
>>>>>>> 92a5082f
                create_buffer_v2_with_max_data_file_size(data_dir, max_data_file_size).await;
            assert!(mark_to_skip_called.try_assert());
            assert_eq!(next_data_file_id, ledger.get_next_writer_file_id());
            assert!(!waiting_on_reader.try_assert());

            let total_records = ledger.get_total_records();

            // The writer correctly reset/marked itself as needing to skip the current data file,
            // but we need to actually attempt a write to drive the logic where it tries to open up
            // the next data file, so we do that here, expecting it to end up blocked on the reader.
            let mut blocked_write = spawn(writer.write_record(record));

            while !waiting_on_reader.try_assert() {
                assert_pending!(blocked_write.poll());
            }
            assert_eq!(next_data_file_id, ledger.get_next_writer_file_id());
            assert_eq!(total_records, ledger.get_total_records());

            // Now, let's actually read some records!  We'll read our way through the first data
            // file, which should yield a good read.  Remember, we removed a record from the "next"
            // data file, which is the data file the reader is currently on.  Thus, our second read
            // will move forward, which should allow deleting the first data file, aka "next", which
            // is what the writer is waiting on.
            let first_good_read = read_next_some(&mut reader).await;
            assert_eq!(first_good_read, SizedRecord::new(record_size));
            acknowledge(first_good_read).await;
            assert_pending!(blocked_write.poll());
            assert_reader_writer_v2_file_positions!(ledger, next_data_file_id, writer_file_id);

            let second_good_read = read_next_some(&mut reader).await;
            assert_eq!(second_good_read, SizedRecord::new(record_size));
            acknowledge(second_good_read).await;
            assert_reader_writer_v2_file_positions!(ledger, next_data_file_id + 1, writer_file_id);

            // Now the "next" data file should be acknowledged and deleted, and so the writer should
            // be unblocked.  We drive it as a normal future here because this is going to have to
            // do file I/O, which may yield a few times so a single poll isn't enough.  This should
            // open the next data file, the one the reader just deleted, and make it the current
            // data file for the writer.
            let blocked_write_result = await_timeout!(blocked_write, 2);
            let _bytes_written = blocked_write_result.expect("write should not fail");
            assert_eq!(next_data_file_id, ledger.get_current_writer_file_id());
        }
    });

    let parent = trace_span!(
        "writer_waits_for_reader_after_validate_last_write_fails_and_data_file_skip_triggered"
    );
    fut.instrument(parent.or_current()).await;
}

#[tokio::test]
async fn writer_updates_ledger_when_buffered_writer_reports_implicit_flush() {
    // This test ensures that when the buffered writer tells us it had to preemptively flush, that
    // we correctly integrate its result by updating the ledger.  For example, if we do 10 writes
    // without a subsequent flush, and they're all buffered, but an 11th write forces us to flush
    // the buffer before we can actually buffer that 11th write, we should update the ledger to
    // indicate that those 10 initial writes are now "live": updated next record ID, updated buffer
    // size, and so on.
    with_temp_dir(|dir| {
        let data_dir = dir.to_path_buf();

        async move {
            let record_size: u32 = 16;

            // Create our buffer with a arbitrarily low write buffer size.  We'll use this to ensure
            // that the buffered writer has to implicitly flush after we've written a certain number
            // of records, but before we've manually flushed.
            let (mut writer, _, ledger) =
                create_buffer_v2_with_write_buffer_size(data_dir.clone(), 128).await;

            assert_buffer_is_empty!(ledger);
            assert_reader_writer_v2_file_positions!(ledger, 0, 0);

            // We write two records, which should fit within the write buffer without needing to
            // be implicitly flushed.
            let mut total_events_written = 0;
            let mut total_bytes_written = 0;

            for _ in 0..2 {
                let record = MultiEventRecord::new(record_size);
                let record_events = record.event_count();
                let bytes_written = writer
                    .write_record(record)
                    .await
                    .expect("write should not fail");

                total_events_written += record_events;
                total_bytes_written += bytes_written;
            }

            // Now, our buffer should still be "empty" because we don't acknowledge writes, until we
            // flush, either implicitly or explicitly, and that includes their size being
            // represented in the total buffer size, and the "next writer record ID":
            assert_buffer_is_empty!(ledger);

            // Do another write, which should overflow the write buffer and require those first
            // two writes to be implicitly flushed, which then requires us to update the ledger state:
            let record = MultiEventRecord::new(record_size);
            let record_events = record.event_count();
            let bytes_written = writer
                .write_record(record)
                .await
                .expect("write should not fail");
            assert_enough_bytes_written!(bytes_written, SizedRecord, record_size);

            // At this point, the entire write buffer should have been flushed, which means whatever
            // event counts/bytes written they generated should be represented in the ledger state:
            assert_buffer_size!(ledger, total_events_written, total_bytes_written);

            // Now, do an explicit flush, which should get us our third write:
            writer.flush().await.expect("flush should not fail");

            total_events_written += record_events;
            total_bytes_written += bytes_written;
            assert_buffer_size!(ledger, total_events_written, total_bytes_written);
        }
    })
    .await;
}<|MERGE_RESOLUTION|>--- conflicted
+++ resolved
@@ -130,20 +130,12 @@
 
         async move {
             let record_size = 100;
-<<<<<<< HEAD
-            let record = SizedRecord(record_size);
-=======
             let record = SizedRecord::new(record_size);
->>>>>>> 92a5082f
             let max_data_file_size = get_minimum_data_file_size_for_record_payload(&record);
 
             // Create our buffer with an arbitrarily low max data file size, which will let us
             // quickly run through the file ID range.
-<<<<<<< HEAD
-            let (mut writer, mut reader, acker, ledger) =
-=======
             let (mut writer, mut reader, ledger) =
->>>>>>> 92a5082f
                 create_buffer_v2_with_max_data_file_size(data_dir, max_data_file_size).await;
 
             assert_buffer_is_empty!(ledger);
@@ -162,7 +154,7 @@
             let mut writer_file_id = 0;
             while id < target_id {
                 let bytes_written = writer
-                    .write_record(record)
+                    .write_record(record.clone())
                     .await
                     .expect("write should not fail");
                 assert_enough_bytes_written!(bytes_written, SizedRecord, record_size);
@@ -216,20 +208,12 @@
 
         async move {
             let record_size = 100;
-<<<<<<< HEAD
-            let record = SizedRecord(record_size);
-=======
             let record = SizedRecord::new(record_size);
->>>>>>> 92a5082f
             let max_data_file_size = get_minimum_data_file_size_for_record_payload(&record);
 
             // Create our buffer with an arbitrarily low max data file size, which will let us
             // quickly run through the file ID range.
-<<<<<<< HEAD
-            let (mut writer, mut reader, acker, ledger) =
-=======
             let (mut writer, mut reader, ledger) =
->>>>>>> 92a5082f
                 create_buffer_v2_with_max_data_file_size(data_dir, max_data_file_size).await;
 
             assert_buffer_is_empty!(ledger);
@@ -626,11 +610,7 @@
 
         async move {
             let record_size = 42;
-<<<<<<< HEAD
-            let record = SizedRecord(record_size);
-=======
             let record = SizedRecord::new(record_size);
->>>>>>> 92a5082f
             let corrected_record_size = get_corrected_max_record_size(&record);
             let max_data_file_size = (corrected_record_size * 2)
                 .try_into()
@@ -638,11 +618,7 @@
 
             // Create our buffer with a low max data file size, which will let us quickly run through
             // the file ID range. We craft this number to allow for two records per data file.
-<<<<<<< HEAD
-            let (mut writer, _, _, ledger) =
-=======
             let (mut writer, _, ledger) =
->>>>>>> 92a5082f
                 create_buffer_v2_with_max_data_file_size(data_dir.clone(), max_data_file_size)
                     .await;
 
@@ -660,7 +636,7 @@
             while writer_file_id != target_writer_file_id {
                 for _ in 0..2 {
                     bytes_written = writer
-                        .write_record(record)
+                        .write_record(record.clone())
                         .await
                         .expect("write should not fail");
                     assert_enough_bytes_written!(bytes_written, SizedRecord, record_size);
@@ -723,11 +699,7 @@
                 .was_entered()
                 .finalize();
 
-<<<<<<< HEAD
-            let (mut writer, mut reader, acker, ledger) =
-=======
             let (mut writer, mut reader, ledger) =
->>>>>>> 92a5082f
                 create_buffer_v2_with_max_data_file_size(data_dir, max_data_file_size).await;
             assert!(mark_to_skip_called.try_assert());
             assert_eq!(next_data_file_id, ledger.get_next_writer_file_id());
