--- conflicted
+++ resolved
@@ -11,21 +11,12 @@
     io::{AsyncFile, Metadata, ProductionFilesystem, ReadableMemoryMap, WritableMemoryMap},
     ledger::LEDGER_LEN,
     record::RECORD_HEADER_LEN,
-<<<<<<< HEAD
-    Buffer, DiskBufferConfigBuilder, Ledger, Reader, Writer,
-};
-use crate::{
-    buffer_usage_data::BufferUsageHandle, encoding::FixedEncodable,
-    variants::disk_v2::common::align16, Acker, Bufferable,
-};
-=======
     Buffer, DiskBufferConfigBuilder, Filesystem, Ledger, Reader, Writer,
 };
 use crate::{
     buffer_usage_data::BufferUsageHandle, encoding::FixedEncodable,
     variants::disk_v2::common::align16, Bufferable,
 };
->>>>>>> 92a5082f
 
 type FilesystemUnderTest = ProductionFilesystem;
 
@@ -369,8 +360,6 @@
     // This is just the maximum record size, compensating for the record header length.
     let max_record_size = get_corrected_max_record_size(payload);
     u64::try_from(max_record_size).unwrap()
-<<<<<<< HEAD
-=======
 }
 
 pub(crate) async fn read_next<T, FS>(reader: &mut Reader<T, FS>) -> Option<T>
@@ -391,5 +380,4 @@
     read_next(reader)
         .await
         .expect("read should produce a record")
->>>>>>> 92a5082f
 }