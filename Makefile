# .PHONY: $(MAKECMDGOALS) all
.DEFAULT_GOAL := help

mkfile_path := $(abspath $(lastword $(MAKEFILE_LIST)))
mkfile_dir := $(dir $(mkfile_path))

# Begin OS detection
ifeq ($(OS),Windows_NT) # is Windows_NT on XP, 2000, 7, Vista, 10...
    export OPERATING_SYSTEM := Windows
    export RUST_TARGET ?= "x86_64-unknown-windows-msvc"
    export FEATURES ?= default-msvc
    undefine DNSTAP_BENCHES
else
    export OPERATING_SYSTEM := $(shell uname)  # same as "uname -s"
    export RUST_TARGET ?= "x86_64-unknown-linux-gnu"
    export FEATURES ?= default
    export DNSTAP_BENCHES := dnstap-benches
endif

# Override this with any scopes for testing/benching.
export SCOPE ?=
# Override this with any extra flags for cargo bench
export CARGO_BENCH_FLAGS ?=
# override this to put criterion output elsewhere
export CRITERION_HOME ?= $(mkfile_dir)target/criterion
# Override to false to disable autospawning services on integration tests.
export AUTOSPAWN ?= true
# Override to control if services are turned off after integration tests.
export AUTODESPAWN ?= ${AUTOSPAWN}
# Override autoinstalling of tools. (Eg `cargo install`)
export AUTOINSTALL ?= false
# Override to true for a bit more log output in your environment building (more coming!)
export VERBOSE ?= false
# Override the container tool. Tries docker first and then tries podman.
export CONTAINER_TOOL ?= auto
ifeq ($(CONTAINER_TOOL),auto)
	override CONTAINER_TOOL = $(shell docker version >/dev/null 2>&1 && echo docker || echo podman)
endif
# If we're using podman create pods else if we're using docker create networks.
export CURRENT_DIR = $(shell pwd)

# Override this to automatically enter a container containing the correct, full, official build environment for Vector, ready for development
export ENVIRONMENT ?= false
# The upstream container we publish artifacts to on a successful master build.
<<<<<<< HEAD
export ENVIRONMENT_UPSTREAM ?= docker.io/timberio/vector-dev:sha-549cf7300122639cffc7d31a916f32cf835c769f
# Override to disable building the container, having it pull from the Github packages repo instead
# TODO: Disable this by default. Blocked by `docker pull` from Github Packages requiring authenticated login
=======
export ENVIRONMENT_UPSTREAM ?= docker.io/timberio/vector-dev:sha-3eadc96742a33754a5859203b58249f6a806972a
# Override to disable building the container, having it pull from the GitHub packages repo instead
# TODO: Disable this by default. Blocked by `docker pull` from GitHub Packages requiring authenticated login
>>>>>>> 45417121
export ENVIRONMENT_AUTOBUILD ?= true
# Override this when appropriate to disable a TTY being available in commands with `ENVIRONMENT=true`
export ENVIRONMENT_TTY ?= true

# Set dummy AWS credentials if not present - used for AWS and ES integration tests
export AWS_ACCESS_KEY_ID ?= "dummy"
export AWS_SECRET_ACCESS_KEY ?= "dummy"

# Set version
export VERSION ?= $(shell cargo vdev version)

# Set if you are on the CI and actually want the things to happen. (Non-CI users should never set this.)
export CI ?= false

export RUST_VERSION ?= $(shell grep channel rust-toolchain.toml | cut -d '"' -f 2)

FORMATTING_BEGIN_YELLOW = \033[0;33m
FORMATTING_BEGIN_BLUE = \033[36m
FORMATTING_END = \033[0m

# "One weird trick!" https://www.gnu.org/software/make/manual/make.html#Syntax-of-Functions
EMPTY:=
SPACE:= ${EMPTY} ${EMPTY}
COMMA:= ,

help:
	@printf -- "${FORMATTING_BEGIN_BLUE}                                      __   __  __${FORMATTING_END}\n"
	@printf -- "${FORMATTING_BEGIN_BLUE}                                      \ \ / / / /${FORMATTING_END}\n"
	@printf -- "${FORMATTING_BEGIN_BLUE}                                       \ V / / / ${FORMATTING_END}\n"
	@printf -- "${FORMATTING_BEGIN_BLUE}                                        \_/  \/  ${FORMATTING_END}\n"
	@printf -- "\n"
	@printf -- "                                      V E C T O R\n"
	@printf -- "\n"
	@printf -- "---------------------------------------------------------------------------------------\n"
	@printf -- "Want to use ${FORMATTING_BEGIN_YELLOW}\`docker\`${FORMATTING_END} or ${FORMATTING_BEGIN_YELLOW}\`podman\`${FORMATTING_END}? See ${FORMATTING_BEGIN_YELLOW}\`ENVIRONMENT=true\`${FORMATTING_END} commands. (Default ${FORMATTING_BEGIN_YELLOW}\`CONTAINER_TOOL=docker\`${FORMATTING_END})\n"
	@printf -- "\n"
	@awk 'BEGIN {FS = ":.*##"; printf "Usage: make ${FORMATTING_BEGIN_BLUE}<target>${FORMATTING_END}\n"} /^[a-zA-Z0-9_-]+:.*?##/ { printf "  ${FORMATTING_BEGIN_BLUE}%-46s${FORMATTING_END} %s\n", $$1, $$2 } /^##@/ { printf "\n\033[1m%s\033[0m\n", substr($$0, 5) } ' $(MAKEFILE_LIST)

##@ Environment

# These are some predefined macros, please use them!
ifeq ($(ENVIRONMENT), true)
define MAYBE_ENVIRONMENT_EXEC
${ENVIRONMENT_EXEC}
endef
else
define MAYBE_ENVIRONMENT_EXEC

endef
endif

ifeq ($(ENVIRONMENT), true)
define MAYBE_ENVIRONMENT_COPY_ARTIFACTS
${ENVIRONMENT_COPY_ARTIFACTS}
endef
else
define MAYBE_ENVIRONMENT_COPY_ARTIFACTS

endef
endif

# Set the Jenkins BUILD_ID variable to make a unique container name to avoid collisions
# when opening PRs on our Jenkins infrastructure.
BUILD_TAG ?=
CONTAINER_ID = vector-environment-$(shell echo $(BUILD_TAG) | sed -E 's/[^a-zA-Z0-9_.-]/-/g')$(shell date +%s)-$(shell echo $$PPID)

# We use a volume here as non-Linux hosts are extremely slow to share disks, and Linux hosts tend to get permissions clobbered.
# TODO(mdeltito): cache volumes have been removed for now until we are building on 1.66.1
# to avoid incompatibilties between toolchain versions.
define ENVIRONMENT_EXEC
	${ENVIRONMENT_PREPARE}
	@echo "Entering environment..."
	@mkdir -p target
	$(CONTAINER_TOOL) run \
			--name $(CONTAINER_ID) \
			--rm \
			$(if $(findstring true,$(ENVIRONMENT_TTY)),--tty,) \
			--init \
			--interactive \
			--env INSIDE_ENVIRONMENT=true \
			--network host \
			--mount type=bind,source=${CURRENT_DIR},target=/git/vectordotdev/vector \
			$(if $(findstring docker,$(CONTAINER_TOOL)),--mount type=bind$(COMMA)source=/var/run/docker.sock$(COMMA)target=/var/run/docker.sock,) \
			--mount type=volume,source=vector-target,target=/git/vectordotdev/vector/target \
			$(ENVIRONMENT_UPSTREAM)
endef


ifeq ($(ENVIRONMENT_AUTOBUILD), true)
define ENVIRONMENT_PREPARE
	@echo "Building the environment. (ENVIRONMENT_AUTOBUILD=true) This may take a few minutes..."
	$(CONTAINER_TOOL) build \
		$(if $(findstring true,$(VERBOSE)),,--quiet) \
		--tag $(ENVIRONMENT_UPSTREAM) \
		--file scripts/environment/Dockerfile \
		.
endef
else
define ENVIRONMENT_PREPARE
	$(CONTAINER_TOOL) pull $(ENVIRONMENT_UPSTREAM)
endef
endif

.PHONY: check-container-tool
check-container-tool: ## Checks what container tool is installed
	@echo -n "Checking if $(CONTAINER_TOOL) is available..." && \
	$(CONTAINER_TOOL) version 1>/dev/null && echo "yes"

.PHONY: environment
environment: export ENVIRONMENT_TTY = true ## Enter a full Vector dev shell in $CONTAINER_TOOL, binding this folder to the container.
environment:
	${ENVIRONMENT_EXEC}

.PHONY: environment-prepare
environment-prepare: ## Prepare the Vector dev shell using $CONTAINER_TOOL.
	${ENVIRONMENT_PREPARE}

.PHONY: environment-clean
environment-clean: ## Clean the Vector dev shell using $CONTAINER_TOOL.
	@$(CONTAINER_TOOL) volume rm -f vector-target vector-cargo-cache vector-rustup-cache
	@$(CONTAINER_TOOL) rmi $(ENVIRONMENT_UPSTREAM) || true

.PHONY: environment-push
environment-push: environment-prepare ## Publish a new version of the container image.
	$(CONTAINER_TOOL) push $(ENVIRONMENT_UPSTREAM)

##@ Building
.PHONY: build
build: check-build-tools
build: export CFLAGS += -g0 -O3
build: ## Build the project in release mode (Supports `ENVIRONMENT=true`)
	${MAYBE_ENVIRONMENT_EXEC} cargo build --release --no-default-features --features ${FEATURES}
	${MAYBE_ENVIRONMENT_COPY_ARTIFACTS}

.PHONY: build-dev
build-dev: ## Build the project in development mode (Supports `ENVIRONMENT=true`)
	${MAYBE_ENVIRONMENT_EXEC} cargo build --no-default-features --features ${FEATURES}

.PHONY: build-x86_64-unknown-linux-gnu
build-x86_64-unknown-linux-gnu: target/x86_64-unknown-linux-gnu/release/vector ## Build a release binary for the x86_64-unknown-linux-gnu triple.
	@echo "Output to ${<}"

.PHONY: build-aarch64-unknown-linux-gnu
build-aarch64-unknown-linux-gnu: target/aarch64-unknown-linux-gnu/release/vector ## Build a release binary for the aarch64-unknown-linux-gnu triple.
	@echo "Output to ${<}"

.PHONY: build-x86_64-unknown-linux-musl
build-x86_64-unknown-linux-musl: target/x86_64-unknown-linux-musl/release/vector ## Build a release binary for the x86_64-unknown-linux-musl triple.
	@echo "Output to ${<}"

.PHONY: build-aarch64-unknown-linux-musl
build-aarch64-unknown-linux-musl: target/aarch64-unknown-linux-musl/release/vector ## Build a release binary for the aarch64-unknown-linux-musl triple.
	@echo "Output to ${<}"

.PHONY: build-armv7-unknown-linux-gnueabihf
build-armv7-unknown-linux-gnueabihf: target/armv7-unknown-linux-gnueabihf/release/vector ## Build a release binary for the armv7-unknown-linux-gnueabihf triple.
	@echo "Output to ${<}"

.PHONY: build-armv7-unknown-linux-musleabihf
build-armv7-unknown-linux-musleabihf: target/armv7-unknown-linux-musleabihf/release/vector ## Build a release binary for the armv7-unknown-linux-musleabihf triple.
	@echo "Output to ${<}"

.PHONY: build-graphql-schema
build-graphql-schema: ## Generate the `schema.json` for Vector's GraphQL API
	${MAYBE_ENVIRONMENT_EXEC} cargo run --bin graphql-schema --no-default-features --features=default-no-api-client

.PHONY: check-build-tools
check-build-tools:
ifeq (, $(shell which cargo))
	$(error "Please install Rust: https://www.rust-lang.org/tools/install")
endif

##@ Cross Compiling
.PHONY: cross-enable
cross-enable: cargo-install-cross

.PHONY: CARGO_HANDLES_FRESHNESS
CARGO_HANDLES_FRESHNESS:
	${EMPTY}

# GNU Make < 3.82 pattern matching priority depends on the definition order
# so cross-image-% must be defined before cross-%
.PHONY: cross-image-%
cross-image-%: export TRIPLE =$($(strip @):cross-image-%=%)
cross-image-%:
	$(CONTAINER_TOOL) build \
		--tag vector-cross-env:${TRIPLE} \
		--file scripts/cross/${TRIPLE}.dockerfile \
		.

# This is basically a shorthand for folks.
# `cross-anything-triple` will call `cross anything --target triple` with the right features.
.PHONY: cross-%
cross-%: export PAIR =$(subst -, ,$($(strip @):cross-%=%))
cross-%: export COMMAND ?=$(word 1,${PAIR})
cross-%: export TRIPLE ?=$(subst ${SPACE},-,$(wordlist 2,99,${PAIR}))
cross-%: export PROFILE ?= release
cross-%: export CFLAGS += -g0 -O3
cross-%: cargo-install-cross
	$(MAKE) -k cross-image-${TRIPLE}
	cross ${COMMAND} \
		$(if $(findstring release,$(PROFILE)),--release,) \
		--target ${TRIPLE} \
		--no-default-features \
		--features target-${TRIPLE}

target/%/vector: export PAIR =$(subst /, ,$(@:target/%/vector=%))
target/%/vector: export TRIPLE ?=$(word 1,${PAIR})
target/%/vector: export PROFILE ?=$(word 2,${PAIR})
target/%/vector: export CFLAGS += -g0 -O3
target/%/vector: cargo-install-cross CARGO_HANDLES_FRESHNESS
	$(MAKE) -k cross-image-${TRIPLE}
	cross build \
		$(if $(findstring release,$(PROFILE)),--release,) \
		--target ${TRIPLE} \
		--no-default-features \
		--features target-${TRIPLE}

target/%/vector.tar.gz: export PAIR =$(subst /, ,$(@:target/%/vector.tar.gz=%))
target/%/vector.tar.gz: export TRIPLE ?=$(word 1,${PAIR})
target/%/vector.tar.gz: export PROFILE ?=$(word 2,${PAIR})
target/%/vector.tar.gz: target/%/vector CARGO_HANDLES_FRESHNESS
	rm -rf target/scratch/vector-${TRIPLE} || true
	mkdir -p target/scratch/vector-${TRIPLE}/bin target/scratch/vector-${TRIPLE}/etc
	cp -R -f -v \
		target/${TRIPLE}/${PROFILE}/vector \
		target/scratch/vector-${TRIPLE}/bin/vector
	cp -R -f -v \
		README.md \
		LICENSE \
		config \
		target/scratch/vector-${TRIPLE}/
	cp -R -f -v \
		distribution/systemd \
		target/scratch/vector-${TRIPLE}/etc/
	tar --create \
		--gzip \
		--verbose \
		--file target/${TRIPLE}/${PROFILE}/vector.tar.gz \
		--directory target/scratch/ \
		./vector-${TRIPLE}
	rm -rf target/scratch/

##@ Testing (Supports `ENVIRONMENT=true`)

# nextest doesn't support running doc tests yet so this is split out as
# `test-docs`
# https://github.com/nextest-rs/nextest/issues/16
#
# criterion doesn't support the flags needed by nextest to run so these are left
# out for now
# https://github.com/bheisler/criterion.rs/issues/562
#
# `cargo test` lacks support for testing _just_ benches otherwise we'd have
# a target for that
# https://github.com/rust-lang/cargo/issues/6454
.PHONY: test
test: ## Run the unit test suite
	${MAYBE_ENVIRONMENT_EXEC} cargo nextest run --workspace --no-fail-fast --no-default-features --features "${FEATURES}" ${SCOPE}

.PHONY: test-docs
test-docs: ## Run the docs test suite
	${MAYBE_ENVIRONMENT_EXEC} cargo test --doc --workspace --no-fail-fast --no-default-features --features "${FEATURES}" ${SCOPE}

.PHONY: test-all
test-all: test test-docs test-behavior test-integration test-component-validation ## Runs all tests: unit, docs, behavioral, integration, and component validation.

.PHONY: test-x86_64-unknown-linux-gnu
test-x86_64-unknown-linux-gnu: cross-test-x86_64-unknown-linux-gnu ## Runs unit tests on the x86_64-unknown-linux-gnu triple
	${EMPTY}

.PHONY: test-aarch64-unknown-linux-gnu
test-aarch64-unknown-linux-gnu: cross-test-aarch64-unknown-linux-gnu ## Runs unit tests on the aarch64-unknown-linux-gnu triple
	${EMPTY}

.PHONY: test-behavior-config
test-behavior-config: ## Runs configuration related behavioral tests
	${MAYBE_ENVIRONMENT_EXEC} cargo build --no-default-features --features transforms --bin secret-backend-example
	${MAYBE_ENVIRONMENT_EXEC} cargo run --no-default-features --features transforms -- test tests/behavior/config/*

.PHONY: test-behavior-%
test-behavior-%: ## Runs behavioral test for a given category
	${MAYBE_ENVIRONMENT_EXEC} cargo run --no-default-features --features transforms -- test tests/behavior/$*/*

.PHONY: test-behavior
test-behavior: ## Runs all behavioral tests
test-behavior: test-behavior-transforms test-behavior-formats test-behavior-config

.PHONY: test-integration
test-integration: ## Runs all integration tests
test-integration: test-integration-amqp test-integration-appsignal test-integration-aws test-integration-axiom test-integration-azure test-integration-chronicle test-integration-clickhouse
test-integration: test-integration-databend test-integration-docker-logs test-integration-elasticsearch
test-integration: test-integration-eventstoredb test-integration-fluent test-integration-gcp test-integration-humio test-integration-http-client test-integration-influxdb
test-integration: test-integration-kafka test-integration-logstash test-integration-loki test-integration-mongodb test-integration-nats
test-integration: test-integration-nginx test-integration-opentelemetry test-integration-postgres test-integration-prometheus test-integration-pulsar
test-integration: test-integration-redis test-integration-splunk test-integration-dnstap test-integration-datadog-agent test-integration-datadog-logs
test-integration: test-integration-datadog-traces test-integration-shutdown

test-integration-%-cleanup:
	cargo vdev --verbose integration stop $*

test-integration-%:
	cargo vdev --verbose integration test $*
ifeq ($(AUTODESPAWN), true)
	make test-integration-$*-cleanup
endif

.PHONY: test-e2e-kubernetes
test-e2e-kubernetes: ## Runs Kubernetes E2E tests (Sorry, no `ENVIRONMENT=true` support)
	RUST_VERSION=${RUST_VERSION} scripts/test-e2e-kubernetes.sh

.PHONY: test-cli
test-cli: ## Runs cli tests
	${MAYBE_ENVIRONMENT_EXEC} cargo nextest run --no-fail-fast --no-default-features --features cli-tests --test integration --test-threads 4

.PHONY: test-component-validation
test-component-validation: ## Runs component validation tests
	${MAYBE_ENVIRONMENT_EXEC} cargo nextest run --no-fail-fast --no-default-features --features component-validation-tests --status-level pass --test-threads 4 components::validation::tests

##@ Benching (Supports `ENVIRONMENT=true`)

.PHONY: bench
bench: ## Run benchmarks in /benches
	${MAYBE_ENVIRONMENT_EXEC} cargo bench --no-default-features --features "benches" ${CARGO_BENCH_FLAGS}
	${MAYBE_ENVIRONMENT_COPY_ARTIFACTS}

.PHONY: bench-dnstap
bench-dnstap: ## Run dnstap benches
	${MAYBE_ENVIRONMENT_EXEC} cargo bench --no-default-features --features "dnstap-benches" --bench dnstap ${CARGO_BENCH_FLAGS}
	${MAYBE_ENVIRONMENT_COPY_ARTIFACTS}

.PHONY: bench-dnsmsg-parser
bench-dnsmsg-parser: ## Run dnsmsg-parser benches
	${MAYBE_ENVIRONMENT_EXEC} CRITERION_HOME="$(CRITERION_HOME)" cargo bench --manifest-path lib/dnsmsg-parser/Cargo.toml ${CARGO_BENCH_FLAGS}
	${MAYBE_ENVIRONMENT_COPY_ARTIFACTS}

.PHONY: bench-remap-functions
bench-remap-functions: ## Run remap-functions benches
	${MAYBE_ENVIRONMENT_EXEC} CRITERION_HOME="$(CRITERION_HOME)" cargo bench --manifest-path lib/vrl/stdlib/Cargo.toml ${CARGO_BENCH_FLAGS}
	${MAYBE_ENVIRONMENT_COPY_ARTIFACTS}

.PHONY: bench-remap
bench-remap: ## Run remap benches
	${MAYBE_ENVIRONMENT_EXEC} cargo bench --no-default-features --features "remap-benches" --bench remap ${CARGO_BENCH_FLAGS}
	${MAYBE_ENVIRONMENT_COPY_ARTIFACTS}

.PHONY: bench-transform
bench-transform: ## Run transform benches
	${MAYBE_ENVIRONMENT_EXEC} cargo bench --no-default-features --features "transform-benches" --bench transform ${CARGO_BENCH_FLAGS}
	${MAYBE_ENVIRONMENT_COPY_ARTIFACTS}

.PHONY: bench-languages
bench-languages:  ### Run language comparison benches
	${MAYBE_ENVIRONMENT_EXEC} cargo bench --no-default-features --features "language-benches" --bench languages ${CARGO_BENCH_FLAGS}
	${MAYBE_ENVIRONMENT_COPY_ARTIFACTS}

.PHONY: bench-metrics
bench-metrics: ## Run metrics benches
	${MAYBE_ENVIRONMENT_EXEC} cargo bench --no-default-features --features "metrics-benches" ${CARGO_BENCH_FLAGS}
	${MAYBE_ENVIRONMENT_COPY_ARTIFACTS}

.PHONY: bench-all
bench-all: ### Run all benches
bench-all: bench-remap-functions
	${MAYBE_ENVIRONMENT_EXEC} cargo bench --no-default-features --features "benches remap-benches  metrics-benches language-benches ${DNSTAP_BENCHES}" ${CARGO_BENCH_FLAGS}
	${MAYBE_ENVIRONMENT_COPY_ARTIFACTS}

##@ Checking

.PHONY: check
check: ## Run prerequisite code checks
	${MAYBE_ENVIRONMENT_EXEC} cargo vdev check rust

.PHONY: check-all
check-all: ## Check everything
check-all: check-fmt check-clippy check-docs
check-all: check-version check-examples check-component-features
check-all: check-scripts check-deny check-component-docs

.PHONY: check-component-features
check-component-features: ## Check that all component features are setup properly
	${MAYBE_ENVIRONMENT_EXEC} cargo vdev check component-features

.PHONY: check-clippy
check-clippy: ## Check code with Clippy
	${MAYBE_ENVIRONMENT_EXEC} cargo vdev check rust --clippy

.PHONY: check-docs
check-docs: ## Check that all /docs file are valid
	${MAYBE_ENVIRONMENT_EXEC} cargo vdev check docs

.PHONY: check-fmt
check-fmt: ## Check that all files are formatted properly
	${MAYBE_ENVIRONMENT_EXEC} cargo vdev check fmt

.PHONY: check-markdown
check-markdown: ## Check that markdown is styled properly
	${MAYBE_ENVIRONMENT_EXEC} cargo vdev check markdown

.PHONY: check-version
check-version: ## Check that Vector's version is correct accounting for recent changes
	${MAYBE_ENVIRONMENT_EXEC} cargo vdev check version

.PHONY: check-examples
check-examples: ## Check that the config/examples files are valid
	${MAYBE_ENVIRONMENT_EXEC} cargo vdev check examples

.PHONY: check-scripts
check-scripts: ## Check that scripts do not have common mistakes
	${MAYBE_ENVIRONMENT_EXEC} cargo vdev check scripts

.PHONY: check-deny
check-deny: ## Check advisories licenses and sources for crate dependencies
	${MAYBE_ENVIRONMENT_EXEC} cargo vdev check deny

.PHONY: check-events
check-events: ## Check that events satisfy patterns set in https://github.com/vectordotdev/vector/blob/master/rfcs/2020-03-17-2064-event-driven-observability.md
	${MAYBE_ENVIRONMENT_EXEC} cargo vdev check events

.PHONY: check-component-docs
check-component-docs: generate-component-docs ## Checks that the machine-generated component Cue docs are up-to-date.
	${MAYBE_ENVIRONMENT_EXEC} cargo vdev check component-docs

##@ Rustdoc
build-rustdoc: ## Build Vector's Rustdocs
	# This command is mostly intended for use by the build process in vectordotdev/vector-rustdoc
	${MAYBE_ENVIRONMENT_EXEC} cargo doc --no-deps

##@ Packaging

# archives
target/artifacts/vector-${VERSION}-%.tar.gz: export TRIPLE :=$(@:target/artifacts/vector-${VERSION}-%.tar.gz=%)
target/artifacts/vector-${VERSION}-%.tar.gz: override PROFILE =release
target/artifacts/vector-${VERSION}-%.tar.gz: target/%/release/vector.tar.gz
	@echo "Built to ${<}, relocating to ${@}"
	@mkdir -p target/artifacts/
	@cp -v \
		${<} \
		${@}

.PHONY: package
package: build ## Build the Vector archive
	${MAYBE_ENVIRONMENT_EXEC} cargo vdev package archive

.PHONY: package-x86_64-unknown-linux-gnu-all
package-x86_64-unknown-linux-gnu-all: package-x86_64-unknown-linux-gnu package-deb-x86_64-unknown-linux-gnu package-rpm-x86_64-unknown-linux-gnu # Build all x86_64 GNU packages

.PHONY: package-x86_64-unknown-linux-musl-all
package-x86_64-unknown-linux-musl-all: package-x86_64-unknown-linux-musl # Build all x86_64 MUSL packages

.PHONY: package-aarch64-unknown-linux-musl-all
package-aarch64-unknown-linux-musl-all: package-aarch64-unknown-linux-musl # Build all aarch64 MUSL packages

.PHONY: package-aarch64-unknown-linux-gnu-all
package-aarch64-unknown-linux-gnu-all: package-aarch64-unknown-linux-gnu package-deb-aarch64 package-rpm-aarch64 # Build all aarch64 GNU packages

.PHONY: package-armv7-unknown-linux-gnueabihf-all
package-armv7-unknown-linux-gnueabihf-all: package-armv7-unknown-linux-gnueabihf package-deb-armv7-gnu package-rpm-armv7-gnu  # Build all armv7-unknown-linux-gnueabihf MUSL packages

.PHONY: package-x86_64-unknown-linux-gnu
package-x86_64-unknown-linux-gnu: target/artifacts/vector-${VERSION}-x86_64-unknown-linux-gnu.tar.gz ## Build an archive suitable for the `x86_64-unknown-linux-gnu` triple.
	@echo "Output to ${<}."

.PHONY: package-x86_64-unknown-linux-musl
package-x86_64-unknown-linux-musl: target/artifacts/vector-${VERSION}-x86_64-unknown-linux-musl.tar.gz ## Build an archive suitable for the `x86_64-unknown-linux-musl` triple.
	@echo "Output to ${<}."

.PHONY: package-aarch64-unknown-linux-musl
package-aarch64-unknown-linux-musl: target/artifacts/vector-${VERSION}-aarch64-unknown-linux-musl.tar.gz ## Build an archive suitable for the `aarch64-unknown-linux-musl` triple.
	@echo "Output to ${<}."

.PHONY: package-aarch64-unknown-linux-gnu
package-aarch64-unknown-linux-gnu: target/artifacts/vector-${VERSION}-aarch64-unknown-linux-gnu.tar.gz ## Build an archive suitable for the `aarch64-unknown-linux-gnu` triple.
	@echo "Output to ${<}."

.PHONY: package-armv7-unknown-linux-gnueabihf
package-armv7-unknown-linux-gnueabihf: target/artifacts/vector-${VERSION}-armv7-unknown-linux-gnueabihf.tar.gz ## Build an archive suitable for the `armv7-unknown-linux-gnueabihf` triple.
	@echo "Output to ${<}."

.PHONY: package-armv7-unknown-linux-musleabihf
package-armv7-unknown-linux-musleabihf: target/artifacts/vector-${VERSION}-armv7-unknown-linux-musleabihf.tar.gz ## Build an archive suitable for the `armv7-unknown-linux-musleabihf triple.
	@echo "Output to ${<}."

# debs

.PHONY: package-deb-x86_64-unknown-linux-gnu
package-deb-x86_64-unknown-linux-gnu: package-x86_64-unknown-linux-gnu ## Build the x86_64 GNU deb package
	$(CONTAINER_TOOL) run -v  $(PWD):/git/vectordotdev/vector/ -e TARGET=x86_64-unknown-linux-gnu -e VECTOR_VERSION $(ENVIRONMENT_UPSTREAM) cargo vdev package deb

.PHONY: package-deb-x86_64-unknown-linux-musl
package-deb-x86_64-unknown-linux-musl: package-x86_64-unknown-linux-musl ## Build the x86_64 GNU deb package
	$(CONTAINER_TOOL) run -v  $(PWD):/git/vectordotdev/vector/ -e TARGET=x86_64-unknown-linux-musl -e VECTOR_VERSION $(ENVIRONMENT_UPSTREAM) cargo vdev package deb

.PHONY: package-deb-aarch64
package-deb-aarch64: package-aarch64-unknown-linux-gnu ## Build the aarch64 deb package
	$(CONTAINER_TOOL) run -v  $(PWD):/git/vectordotdev/vector/ -e TARGET=aarch64-unknown-linux-gnu -e VECTOR_VERSION $(ENVIRONMENT_UPSTREAM) cargo vdev package deb

.PHONY: package-deb-armv7-gnu
package-deb-armv7-gnu: package-armv7-unknown-linux-gnueabihf ## Build the armv7-unknown-linux-gnueabihf deb package
	$(CONTAINER_TOOL) run -v  $(PWD):/git/vectordotdev/vector/ -e TARGET=armv7-unknown-linux-gnueabihf -e VECTOR_VERSION $(ENVIRONMENT_UPSTREAM) cargo vdev package deb

# rpms

.PHONY: package-rpm-x86_64-unknown-linux-gnu
package-rpm-x86_64-unknown-linux-gnu: package-x86_64-unknown-linux-gnu ## Build the x86_64 rpm package
	$(CONTAINER_TOOL) run -v  $(PWD):/git/vectordotdev/vector/ -e TARGET=x86_64-unknown-linux-gnu -e VECTOR_VERSION $(ENVIRONMENT_UPSTREAM) cargo vdev package rpm

.PHONY: package-rpm-x86_64-unknown-linux-musl
package-rpm-x86_64-unknown-linux-musl: package-x86_64-unknown-linux-musl ## Build the x86_64 musl rpm package
	$(CONTAINER_TOOL) run -v  $(PWD):/git/vectordotdev/vector/ -e TARGET=x86_64-unknown-linux-musl -e VECTOR_VERSION $(ENVIRONMENT_UPSTREAM) cargo vdev package rpm

.PHONY: package-rpm-aarch64
package-rpm-aarch64: package-aarch64-unknown-linux-gnu ## Build the aarch64 rpm package
	$(CONTAINER_TOOL) run -v  $(PWD):/git/vectordotdev/vector/ -e TARGET=aarch64-unknown-linux-gnu -e VECTOR_VERSION $(ENVIRONMENT_UPSTREAM) cargo vdev package rpm

.PHONY: package-rpm-armv7-gnu
package-rpm-armv7-gnu: package-armv7-unknown-linux-gnueabihf ## Build the armv7-unknown-linux-gnueabihf rpm package
	$(CONTAINER_TOOL) run -v  $(PWD):/git/vectordotdev/vector/ -e TARGET=armv7-unknown-linux-gnueabihf -e VECTOR_VERSION $(ENVIRONMENT_UPSTREAM) cargo vdev package rpm

##@ Releasing

.PHONY: release
release: release-prepare generate release-commit ## Release a new Vector version

.PHONY: release-commit
release-commit: ## Commits release changes
	@cargo vdev release commit

.PHONY: release-docker
release-docker: ## Release to Docker Hub
	@cargo vdev release docker

.PHONY: release-github
release-github: ## Release to GitHub
	@cargo vdev release github

.PHONY: release-homebrew
release-homebrew: ## Release to vectordotdev Homebrew tap
	@cargo vdev release homebrew

.PHONY: release-prepare
release-prepare: ## Prepares the release with metadata and highlights
	@cargo vdev release prepare

.PHONY: release-push
release-push: ## Push new Vector version
	@cargo vdev release push

.PHONY: release-s3
release-s3: ## Release artifacts to S3
	@cargo vdev release s3

.PHONY: sync-install
sync-install: ## Sync the install.sh script for access via sh.vector.dev
	@aws s3 cp distribution/install.sh s3://sh.vector.dev --sse --acl public-read

##@ Vector Remap Language

.PHONY: test-vrl
test-vrl: ## Run the VRL test suite
	@cargo vdev test-vrl

.PHONY: compile-vrl-wasm
compile-vrl-wasm: ## Compile VRL crates to WASM target
	cargo vdev build vrl-wasm

##@ Utility

.PHONY: clean
clean: environment-clean ## Clean everything
	cargo clean

.PHONY: fmt
fmt: ## Format code
	${MAYBE_ENVIRONMENT_EXEC} cargo fmt

.PHONY: generate-kubernetes-manifests
generate-kubernetes-manifests: ## Generate Kubernetes manifests from latest Helm chart
	cargo vdev build manifests

.PHONY: generate-component-docs
generate-component-docs: ## Generate per-component Cue docs from the configuration schema.
	${MAYBE_ENVIRONMENT_EXEC} cargo build $(if $(findstring true,$(CI)),--quiet,)
	target/debug/vector generate-schema > /tmp/vector-config-schema.json 2>/dev/null
	${MAYBE_ENVIRONMENT_EXEC} cargo vdev build component-docs /tmp/vector-config-schema.json \
		$(if $(findstring true,$(CI)),>/dev/null,)

.PHONY: signoff
signoff: ## Signsoff all previous commits since branch creation
	scripts/signoff.sh

ifeq (${CI}, true)
.PHONY: ci-sweep
ci-sweep: ## Sweep up the CI to try to get more disk space.
	@echo "Preparing the CI for build by sweeping up disk space a bit..."
	df -h
	sudo apt-get --purge autoremove --yes
	sudo apt-get clean
	sudo rm -rf "/opt/*" "/usr/local/*"
	sudo rm -rf "/usr/local/share/boost" && sudo rm -rf "${AGENT_TOOLSDIRECTORY}"
	docker system prune --force
	df -h
endif

.PHONY: version
version: ## Get the current Vector version
	@cargo vdev version

.PHONY:mezmo-build-image
mezmo-build-image:
	@echo "Building image us.gcr.io/logdna-k8s/vector:${BUILD_VERSION}"
	docker build -t "us.gcr.io/logdna-k8s/vector:${BUILD_VERSION}" --build-arg BUILD_VERSION=${BUILD_VERSION} -f distribution/docker/mezmo/Dockerfile --platform=linux/amd64 --progress=plain .

.PHONY:mezmo-publish-image
mezmo-publish-image:
	@echo "Publishing image us.gcr.io/logdna-k8s/vector:${BUILD_VERSION}"
	docker push "us.gcr.io/logdna-k8s/vector:${BUILD_VERSION}"

.PHONY: git-hooks
git-hooks: ## Add Vector-local git hooks for commit sign-off
	@scripts/install-git-hooks.sh

.PHONY: cargo-install-%
cargo-install-%: override TOOL = $(@:cargo-install-%=%)
cargo-install-%:
	$(if $(findstring true,$(AUTOINSTALL)),cargo install ${TOOL} --quiet; cargo clean,)

.PHONY: ci-generate-publish-metadata
ci-generate-publish-metadata: ## Generates the necessary metadata required for building/publishing Vector.
	cargo vdev build publish-metadata<|MERGE_RESOLUTION|>--- conflicted
+++ resolved
@@ -42,15 +42,9 @@
 # Override this to automatically enter a container containing the correct, full, official build environment for Vector, ready for development
 export ENVIRONMENT ?= false
 # The upstream container we publish artifacts to on a successful master build.
-<<<<<<< HEAD
 export ENVIRONMENT_UPSTREAM ?= docker.io/timberio/vector-dev:sha-549cf7300122639cffc7d31a916f32cf835c769f
 # Override to disable building the container, having it pull from the Github packages repo instead
 # TODO: Disable this by default. Blocked by `docker pull` from Github Packages requiring authenticated login
-=======
-export ENVIRONMENT_UPSTREAM ?= docker.io/timberio/vector-dev:sha-3eadc96742a33754a5859203b58249f6a806972a
-# Override to disable building the container, having it pull from the GitHub packages repo instead
-# TODO: Disable this by default. Blocked by `docker pull` from GitHub Packages requiring authenticated login
->>>>>>> 45417121
 export ENVIRONMENT_AUTOBUILD ?= true
 # Override this when appropriate to disable a TTY being available in commands with `ENVIRONMENT=true`
 export ENVIRONMENT_TTY ?= true
