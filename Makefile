# .PHONY: $(MAKECMDGOALS) all
.DEFAULT_GOAL := help

RELEASE_TOOL_VERSION := $(shell if [ -e deployment/pipeline/release-tool.version ]; then head -1 deployment/pipeline/release-tool.version; else echo latest; fi)

URL_START = https://api.github.com/repos/answerbook/release-tool/releases
ifeq ($(RELEASE_TOOL_VERSION), latest)
    RELEASE_TOOL_URL = $(URL_START)/latest
else
    RELEASE_TOOL_URL = $(URL_START)/tags/v$(RELEASE_TOOL_VERSION)
endif

.PHONY: clean-release-tool
clean-release-tool:
	-rm release-tool

.SILENT: release-tool
release-tool:
	echo downloading release-tool version $(RELEASE_TOOL_VERSION)...
	curl -sLu :${GITHUB_TOKEN} $(RELEASE_TOOL_URL) | jq .assets[0].url \
	| xargs curl -sLo release-tool -u :${GITHUB_TOKEN} -H "Accept:application/octet-stream"
	chmod +x release-tool

reinstall-release-tool: clean-release-tool release-tool

mkfile_path := $(abspath $(lastword $(MAKEFILE_LIST)))
mkfile_dir := $(dir $(mkfile_path))

# Begin OS detection
ifeq ($(OS),Windows_NT) # is Windows_NT on XP, 2000, 7, Vista, 10...
    export OPERATING_SYSTEM := Windows
    export RUST_TARGET ?= "x86_64-unknown-windows-msvc"
    export FEATURES ?= default-msvc
    undefine DNSTAP_BENCHES
else
    export OPERATING_SYSTEM := $(shell uname)  # same as "uname -s"
    export RUST_TARGET ?= "x86_64-unknown-linux-gnu"
    export FEATURES ?= default
    export DNSTAP_BENCHES := dnstap-benches
endif

# Override this with any scopes for testing/benching.
export SCOPE ?=
# Override this with any extra flags for cargo bench
export CARGO_BENCH_FLAGS ?=
# override this to put criterion output elsewhere
export CRITERION_HOME ?= $(mkfile_dir)target/criterion
# Override to false to disable autospawning services on integration tests.
export AUTOSPAWN ?= true
# Override to control if services are turned off after integration tests.
export AUTODESPAWN ?= ${AUTOSPAWN}
# Override autoinstalling of tools. (Eg `cargo install`)
export AUTOINSTALL ?= false
# Override to true for a bit more log output in your environment building (more coming!)
export VERBOSE ?= false
# Override the container tool. Tries docker first and then tries podman.
export CONTAINER_TOOL ?= auto
ifeq ($(CONTAINER_TOOL),auto)
	ifeq ($(shell docker version >/dev/null 2>&1 && echo docker), docker)
		override CONTAINER_TOOL = docker
	else ifeq ($(shell podman version >/dev/null 2>&1 && echo podman), podman)
		override CONTAINER_TOOL = podman
	else
		override CONTAINER_TOOL = unknown
	endif
endif
# If we're using podman create pods else if we're using docker create networks.
export CURRENT_DIR = $(shell pwd)

# Override this to automatically enter a container containing the correct, full, official build environment for Vector, ready for development
export ENVIRONMENT ?= false
# The upstream container we publish artifacts to on a successful master build.
export ENVIRONMENT_UPSTREAM ?= docker.io/timberio/vector-dev:sha-549cf7300122639cffc7d31a916f32cf835c769f
# Override to disable building the container, having it pull from the Github packages repo instead
# TODO: Disable this by default. Blocked by `docker pull` from Github Packages requiring authenticated login
export ENVIRONMENT_AUTOBUILD ?= true
# Override to disable force pulling the image, leaving the container tool to pull it only when necessary instead
export ENVIRONMENT_AUTOPULL ?= true
# Override this when appropriate to disable a TTY being available in commands with `ENVIRONMENT=true`
export ENVIRONMENT_TTY ?= true
# Override to specify which network the environment will be connected to (leave empty to use the container tool default)
export ENVIRONMENT_NETWORK ?= host
# Override to specify environment port(s) to publish to the host (leave empty to not configure any port publishing)
# Multiple port publishing can be provided using spaces, for example: 8686:8686 8080:8080/udp
export ENVIRONMENT_PUBLISH ?=

# Set dummy AWS credentials if not present - used for AWS and ES integration tests
export AWS_ACCESS_KEY_ID ?= "dummy"
export AWS_SECRET_ACCESS_KEY ?= "dummy"

# Set version
export VERSION ?= $(shell command -v cargo >/dev/null && cargo vdev version || echo unknown)

# Set if you are on the CI and actually want the things to happen. (Non-CI users should never set this.)
export CI ?= false

export RUST_VERSION ?= $(shell grep channel rust-toolchain.toml | cut -d '"' -f 2)

FORMATTING_BEGIN_YELLOW = \033[0;33m
FORMATTING_BEGIN_BLUE = \033[36m
FORMATTING_END = \033[0m

# "One weird trick!" https://www.gnu.org/software/make/manual/make.html#Syntax-of-Functions
EMPTY:=
SPACE:= ${EMPTY} ${EMPTY}
COMMA:= ,

help:
	@printf -- "${FORMATTING_BEGIN_BLUE}                                      __   __  __${FORMATTING_END}\n"
	@printf -- "${FORMATTING_BEGIN_BLUE}                                      \ \ / / / /${FORMATTING_END}\n"
	@printf -- "${FORMATTING_BEGIN_BLUE}                                       \ V / / / ${FORMATTING_END}\n"
	@printf -- "${FORMATTING_BEGIN_BLUE}                                        \_/  \/  ${FORMATTING_END}\n"
	@printf -- "\n"
	@printf -- "                                      V E C T O R\n"
	@printf -- "\n"
	@printf -- "---------------------------------------------------------------------------------------\n"
	@printf -- "Want to use ${FORMATTING_BEGIN_YELLOW}\`docker\`${FORMATTING_END} or ${FORMATTING_BEGIN_YELLOW}\`podman\`${FORMATTING_END}? See ${FORMATTING_BEGIN_YELLOW}\`ENVIRONMENT=true\`${FORMATTING_END} commands. (Default ${FORMATTING_BEGIN_YELLOW}\`CONTAINER_TOOL=docker\`${FORMATTING_END})\n"
	@printf -- "\n"
	@awk 'BEGIN {FS = ":.*##"; printf "Usage: make ${FORMATTING_BEGIN_BLUE}<target>${FORMATTING_END}\n"} /^[a-zA-Z0-9_-]+:.*?##/ { printf "  ${FORMATTING_BEGIN_BLUE}%-46s${FORMATTING_END} %s\n", $$1, $$2 } /^##@/ { printf "\n\033[1m%s\033[0m\n", substr($$0, 5) } ' $(MAKEFILE_LIST)

##@ Environment

# These are some predefined macros, please use them!
ifeq ($(ENVIRONMENT), true)
define MAYBE_ENVIRONMENT_EXEC
${ENVIRONMENT_EXEC}
endef
else
define MAYBE_ENVIRONMENT_EXEC

endef
endif

ifeq ($(ENVIRONMENT), true)
define MAYBE_ENVIRONMENT_COPY_ARTIFACTS
${ENVIRONMENT_COPY_ARTIFACTS}
endef
else
define MAYBE_ENVIRONMENT_COPY_ARTIFACTS

endef
endif

# Set the Jenkins BUILD_ID variable to make a unique container name to avoid collisions
# when opening PRs on our Jenkins infrastructure.
BUILD_TAG ?=
CONTAINER_ID = vector-environment-$(shell echo $(BUILD_TAG) | sed -E 's/[^a-zA-Z0-9_.-]/-/g')$(shell date +%s)-$(shell echo $$PPID)

# We use a volume here as non-Linux hosts are extremely slow to share disks, and Linux hosts tend to get permissions clobbered.
define ENVIRONMENT_EXEC
	${ENVIRONMENT_PREPARE}
	@echo "Entering environment..."
	@mkdir -p target
	$(CONTAINER_TOOL) run \
			--name $(CONTAINER_ID) \
			--rm \
			$(if $(findstring true,$(ENVIRONMENT_TTY)),--tty,) \
			--init \
			--interactive \
			--env INSIDE_ENVIRONMENT=true \
<<<<<<< HEAD
			--env GITHUB_TOKEN=$(GITHUB_TOKEN) \
			--network host \
=======
			$(if $(ENVIRONMENT_NETWORK),--network $(ENVIRONMENT_NETWORK),) \
>>>>>>> 3cc27b98
			--mount type=bind,source=${CURRENT_DIR},target=/git/vectordotdev/vector \
			--mount type=bind,source=${CURRENT_DIR}/scripts/environment/entrypoint.sh,target=/entrypoint.sh \
			$(if $(findstring docker,$(CONTAINER_TOOL)),--mount type=bind$(COMMA)source=/var/run/docker.sock$(COMMA)target=/var/run/docker.sock,) \
			--mount type=volume,source=vector-target,target=/git/vectordotdev/vector/target \
			--mount type=volume,source=vector-cargo-cache,target=/root/.cargo \
			--mount type=volume,source=vector-rustup-cache,target=/root/.rustup \
			$(foreach publish,$(ENVIRONMENT_PUBLISH),--publish $(publish)) \
			$(ENVIRONMENT_UPSTREAM)
endef


ifneq ($(CONTAINER_TOOL), unknown)
ifeq ($(ENVIRONMENT_AUTOBUILD), true)
define ENVIRONMENT_PREPARE
	@echo "Building the environment. (ENVIRONMENT_AUTOBUILD=true) This may take a few minutes..."
	$(CONTAINER_TOOL) build \
		$(if $(findstring true,$(VERBOSE)),,--quiet) \
		--tag $(ENVIRONMENT_UPSTREAM) \
		--file scripts/environment/Dockerfile \
		.
endef
else ifeq ($(ENVIRONMENT_AUTOPULL), true)
define ENVIRONMENT_PREPARE
	@echo "Pulling the environment image. (ENVIRONMENT_AUTOPULL=true)"
	$(CONTAINER_TOOL) pull $(ENVIRONMENT_UPSTREAM)
endef
endif
else
define ENVIRONMENT_PREPARE
$(error "Please install a container tool such as Docker or Podman")
endef
endif

.PHONY: check-container-tool
check-container-tool: ## Checks what container tool is installed
	@echo -n "Checking if $(CONTAINER_TOOL) is available..." && \
	$(CONTAINER_TOOL) version 1>/dev/null && echo "yes"

.PHONY: environment
environment: export ENVIRONMENT_TTY = true ## Enter a full Vector dev shell in $CONTAINER_TOOL, binding this folder to the container.
environment:
	${ENVIRONMENT_EXEC}

.PHONY: environment-prepare
environment-prepare: ## Prepare the Vector dev shell using $CONTAINER_TOOL.
	${ENVIRONMENT_PREPARE}

.PHONY: environment-clean
environment-clean: ## Clean the Vector dev shell using $CONTAINER_TOOL.
	@$(CONTAINER_TOOL) volume rm -f vector-target vector-cargo-cache vector-rustup-cache
	@$(CONTAINER_TOOL) rmi $(ENVIRONMENT_UPSTREAM) || true

.PHONY: environment-push
environment-push: environment-prepare ## Publish a new version of the container image.
	$(CONTAINER_TOOL) push $(ENVIRONMENT_UPSTREAM)

##@ Building
.PHONY: build
build: check-build-tools
build: export CFLAGS += -g0 -O3
build: ## Build the project in release mode (Supports `ENVIRONMENT=true`)
	${MAYBE_ENVIRONMENT_EXEC} cargo build --release --no-default-features --features ${FEATURES}
	${MAYBE_ENVIRONMENT_COPY_ARTIFACTS}

.PHONY: build-dev
build-dev: ## Build the project in development mode (Supports `ENVIRONMENT=true`)
	${MAYBE_ENVIRONMENT_EXEC} cargo build --no-default-features --features ${FEATURES}

.PHONY: build-x86_64-unknown-linux-gnu
build-x86_64-unknown-linux-gnu: target/x86_64-unknown-linux-gnu/release/vector ## Build a release binary for the x86_64-unknown-linux-gnu triple.
	@echo "Output to ${<}"

.PHONY: build-aarch64-unknown-linux-gnu
build-aarch64-unknown-linux-gnu: target/aarch64-unknown-linux-gnu/release/vector ## Build a release binary for the aarch64-unknown-linux-gnu triple.
	@echo "Output to ${<}"

.PHONY: build-x86_64-unknown-linux-musl
build-x86_64-unknown-linux-musl: target/x86_64-unknown-linux-musl/release/vector ## Build a release binary for the x86_64-unknown-linux-musl triple.
	@echo "Output to ${<}"

.PHONY: build-aarch64-unknown-linux-musl
build-aarch64-unknown-linux-musl: target/aarch64-unknown-linux-musl/release/vector ## Build a release binary for the aarch64-unknown-linux-musl triple.
	@echo "Output to ${<}"

.PHONY: build-armv7-unknown-linux-gnueabihf
build-armv7-unknown-linux-gnueabihf: target/armv7-unknown-linux-gnueabihf/release/vector ## Build a release binary for the armv7-unknown-linux-gnueabihf triple.
	@echo "Output to ${<}"

.PHONY: build-armv7-unknown-linux-musleabihf
build-armv7-unknown-linux-musleabihf: target/armv7-unknown-linux-musleabihf/release/vector ## Build a release binary for the armv7-unknown-linux-musleabihf triple.
	@echo "Output to ${<}"

.PHONY: build-graphql-schema
build-graphql-schema: ## Generate the `schema.json` for Vector's GraphQL API
	${MAYBE_ENVIRONMENT_EXEC} cargo run --bin graphql-schema --no-default-features --features=default-no-api-client

.PHONY: check-build-tools
check-build-tools:
ifneq ($(ENVIRONMENT), true)
ifeq ($(shell command -v cargo >/dev/null || echo not-found), not-found)
	$(error "Please install Rust: https://www.rust-lang.org/tools/install")
endif
endif

##@ Cross Compiling
.PHONY: cross-enable
cross-enable: cargo-install-cross

.PHONY: CARGO_HANDLES_FRESHNESS
CARGO_HANDLES_FRESHNESS:
	${EMPTY}

# GNU Make < 3.82 pattern matching priority depends on the definition order
# so cross-image-% must be defined before cross-%
.PHONY: cross-image-%
cross-image-%: export TRIPLE =$($(strip @):cross-image-%=%)
cross-image-%:
	$(CONTAINER_TOOL) build \
		--tag vector-cross-env:${TRIPLE} \
		--file scripts/cross/${TRIPLE}.dockerfile \
		.

# This is basically a shorthand for folks.
# `cross-anything-triple` will call `cross anything --target triple` with the right features.
.PHONY: cross-%
cross-%: export PAIR =$(subst -, ,$($(strip @):cross-%=%))
cross-%: export COMMAND ?=$(word 1,${PAIR})
cross-%: export TRIPLE ?=$(subst ${SPACE},-,$(wordlist 2,99,${PAIR}))
cross-%: export PROFILE ?= release
cross-%: export CFLAGS += -g0 -O3
cross-%: cargo-install-cross
	$(MAKE) -k cross-image-${TRIPLE}
	cross ${COMMAND} \
		$(if $(findstring release,$(PROFILE)),--release,) \
		--target ${TRIPLE} \
		--no-default-features \
		--features target-${TRIPLE}

target/%/vector: export PAIR =$(subst /, ,$(@:target/%/vector=%))
target/%/vector: export TRIPLE ?=$(word 1,${PAIR})
target/%/vector: export PROFILE ?=$(word 2,${PAIR})
target/%/vector: export CFLAGS += -g0 -O3
target/%/vector: cargo-install-cross CARGO_HANDLES_FRESHNESS
	$(MAKE) -k cross-image-${TRIPLE}
	cross build \
		$(if $(findstring release,$(PROFILE)),--release,) \
		--target ${TRIPLE} \
		--no-default-features \
		--features target-${TRIPLE}

target/%/vector.tar.gz: export PAIR =$(subst /, ,$(@:target/%/vector.tar.gz=%))
target/%/vector.tar.gz: export TRIPLE ?=$(word 1,${PAIR})
target/%/vector.tar.gz: export PROFILE ?=$(word 2,${PAIR})
target/%/vector.tar.gz: target/%/vector CARGO_HANDLES_FRESHNESS
	rm -rf target/scratch/vector-${TRIPLE} || true
	mkdir -p target/scratch/vector-${TRIPLE}/bin target/scratch/vector-${TRIPLE}/etc
	cp -R -f -v \
		target/${TRIPLE}/${PROFILE}/vector \
		target/scratch/vector-${TRIPLE}/bin/vector
	cp -R -f -v \
		README.md \
		LICENSE \
		licenses \
		NOTICE \
		LICENSE-3rdparty.csv \
		config \
		target/scratch/vector-${TRIPLE}/
	cp -R -f -v \
		distribution/systemd \
		target/scratch/vector-${TRIPLE}/etc/
	tar --create \
		--gzip \
		--verbose \
		--file target/${TRIPLE}/${PROFILE}/vector.tar.gz \
		--directory target/scratch/ \
		./vector-${TRIPLE}
	rm -rf target/scratch/

##@ Testing (Supports `ENVIRONMENT=true`)

# nextest doesn't support running doc tests yet so this is split out as
# `test-docs`
# https://github.com/nextest-rs/nextest/issues/16
#
# criterion doesn't support the flags needed by nextest to run so these are left
# out for now
# https://github.com/bheisler/criterion.rs/issues/562
#
# `cargo test` lacks support for testing _just_ benches otherwise we'd have
# a target for that
# https://github.com/rust-lang/cargo/issues/6454
.PHONY: test
test: ## Run the unit test suite
	${MAYBE_ENVIRONMENT_EXEC} cargo nextest run --workspace --no-fail-fast --no-default-features --features "${FEATURES}" ${SCOPE}

.PHONY: test-docs
test-docs: ## Run the docs test suite
	${MAYBE_ENVIRONMENT_EXEC} cargo test --doc --workspace --no-fail-fast --no-default-features --features "${FEATURES}" ${SCOPE}

.PHONY: test-all
test-all: test test-docs test-behavior test-integration test-component-validation ## Runs all tests: unit, docs, behavioral, integration, and component validation.

.PHONY: test-x86_64-unknown-linux-gnu
test-x86_64-unknown-linux-gnu: cross-test-x86_64-unknown-linux-gnu ## Runs unit tests on the x86_64-unknown-linux-gnu triple
	${EMPTY}

.PHONY: test-aarch64-unknown-linux-gnu
test-aarch64-unknown-linux-gnu: cross-test-aarch64-unknown-linux-gnu ## Runs unit tests on the aarch64-unknown-linux-gnu triple
	${EMPTY}

.PHONY: test-behavior-config
test-behavior-config: ## Runs configuration related behavioral tests
	${MAYBE_ENVIRONMENT_EXEC} cargo build --no-default-features --features transforms --bin secret-backend-example
	${MAYBE_ENVIRONMENT_EXEC} cargo run --no-default-features --features transforms -- test tests/behavior/config/*

.PHONY: test-behavior-%
test-behavior-%: ## Runs behavioral test for a given category
	${MAYBE_ENVIRONMENT_EXEC} cargo run --no-default-features --features transforms -- test tests/behavior/$*/*

.PHONY: test-behavior
test-behavior: ## Runs all behavioral tests
test-behavior: test-behavior-transforms test-behavior-formats test-behavior-config

.PHONY: test-integration
test-integration: ## Runs all integration tests
test-integration: test-integration-amqp test-integration-appsignal test-integration-aws test-integration-axiom test-integration-azure test-integration-chronicle test-integration-clickhouse
test-integration: test-integration-databend test-integration-docker-logs test-integration-elasticsearch
test-integration: test-integration-eventstoredb test-integration-fluent test-integration-gcp test-integration-greptimedb test-integration-humio test-integration-http-client test-integration-influxdb
test-integration: test-integration-kafka test-integration-logstash test-integration-loki test-integration-mongodb test-integration-nats
test-integration: test-integration-nginx test-integration-opentelemetry test-integration-postgres test-integration-prometheus test-integration-pulsar
test-integration: test-integration-redis test-integration-splunk test-integration-dnstap test-integration-datadog-agent test-integration-datadog-logs
test-integration: test-integration-datadog-traces test-integration-shutdown

test-integration-%-cleanup:
	cargo vdev --verbose integration stop $*

test-integration-%:
	cargo vdev --verbose integration test $*
ifeq ($(AUTODESPAWN), true)
	make test-integration-$*-cleanup
endif

.PHONY: test-e2e-kubernetes
test-e2e-kubernetes: ## Runs Kubernetes E2E tests (Sorry, no `ENVIRONMENT=true` support)
	RUST_VERSION=${RUST_VERSION} scripts/test-e2e-kubernetes.sh

.PHONY: test-cli
test-cli: ## Runs cli tests
	${MAYBE_ENVIRONMENT_EXEC} cargo nextest run --no-fail-fast --no-default-features --features cli-tests --test integration --test-threads 4

.PHONY: test-component-validation
test-component-validation: ## Runs component validation tests
	${MAYBE_ENVIRONMENT_EXEC} cargo nextest run --no-fail-fast --no-default-features --features component-validation-tests --status-level pass --test-threads 4 components::validation::tests

##@ Benching (Supports `ENVIRONMENT=true`)

.PHONY: bench
bench: ## Run benchmarks in /benches
	${MAYBE_ENVIRONMENT_EXEC} cargo bench --no-default-features --features "benches" ${CARGO_BENCH_FLAGS}
	${MAYBE_ENVIRONMENT_COPY_ARTIFACTS}

.PHONY: bench-dnstap
bench-dnstap: ## Run dnstap benches
	${MAYBE_ENVIRONMENT_EXEC} cargo bench --no-default-features --features "dnstap-benches" --bench dnstap ${CARGO_BENCH_FLAGS}
	${MAYBE_ENVIRONMENT_COPY_ARTIFACTS}

.PHONY: bench-dnsmsg-parser
bench-dnsmsg-parser: ## Run dnsmsg-parser benches
	${MAYBE_ENVIRONMENT_EXEC} CRITERION_HOME="$(CRITERION_HOME)" cargo bench --manifest-path lib/dnsmsg-parser/Cargo.toml ${CARGO_BENCH_FLAGS}
	${MAYBE_ENVIRONMENT_COPY_ARTIFACTS}

.PHONY: bench-remap-functions
bench-remap-functions: ## Run remap-functions benches
	${MAYBE_ENVIRONMENT_EXEC} CRITERION_HOME="$(CRITERION_HOME)" cargo bench --manifest-path lib/vrl/stdlib/Cargo.toml ${CARGO_BENCH_FLAGS}
	${MAYBE_ENVIRONMENT_COPY_ARTIFACTS}

.PHONY: bench-remap
bench-remap: ## Run remap benches
	${MAYBE_ENVIRONMENT_EXEC} cargo bench --no-default-features --features "remap-benches" --bench remap ${CARGO_BENCH_FLAGS}
	${MAYBE_ENVIRONMENT_COPY_ARTIFACTS}

.PHONY: bench-transform
bench-transform: ## Run transform benches
	${MAYBE_ENVIRONMENT_EXEC} cargo bench --no-default-features --features "transform-benches" --bench transform ${CARGO_BENCH_FLAGS}
	${MAYBE_ENVIRONMENT_COPY_ARTIFACTS}

.PHONY: bench-languages
bench-languages:  ### Run language comparison benches
	${MAYBE_ENVIRONMENT_EXEC} cargo bench --no-default-features --features "language-benches" --bench languages ${CARGO_BENCH_FLAGS}
	${MAYBE_ENVIRONMENT_COPY_ARTIFACTS}

.PHONY: bench-metrics
bench-metrics: ## Run metrics benches
	${MAYBE_ENVIRONMENT_EXEC} cargo bench --no-default-features --features "metrics-benches" ${CARGO_BENCH_FLAGS}
	${MAYBE_ENVIRONMENT_COPY_ARTIFACTS}

.PHONY: bench-all
bench-all: ### Run all benches
bench-all: bench-remap-functions
	${MAYBE_ENVIRONMENT_EXEC} cargo bench --no-default-features --features "benches remap-benches  metrics-benches language-benches ${DNSTAP_BENCHES}" ${CARGO_BENCH_FLAGS}
	${MAYBE_ENVIRONMENT_COPY_ARTIFACTS}

##@ Checking

.PHONY: check
check: ## Run prerequisite code checks
	${MAYBE_ENVIRONMENT_EXEC} cargo vdev check rust

.PHONY: check-all
check-all: ## Check everything
check-all: check-fmt check-clippy check-docs
check-all: check-version check-examples check-component-features
check-all: check-scripts check-deny check-component-docs check-licenses

.PHONY: check-component-features
check-component-features: ## Check that all component features are setup properly
	${MAYBE_ENVIRONMENT_EXEC} cargo vdev check component-features

.PHONY: check-clippy
check-clippy: ## Check code with Clippy
	${MAYBE_ENVIRONMENT_EXEC} cargo vdev check rust --clippy

.PHONY: check-docs
check-docs: ## Check that all /docs file are valid
	${MAYBE_ENVIRONMENT_EXEC} cargo vdev check docs

.PHONY: check-fmt
check-fmt: ## Check that all files are formatted properly
	${MAYBE_ENVIRONMENT_EXEC} cargo vdev check fmt

.PHONY: check-licenses
check-licenses: ## Check that the 3rd-party license file is up to date
	${MAYBE_ENVIRONMENT_EXEC} cargo vdev check licenses

.PHONY: check-markdown
check-markdown: ## Check that markdown is styled properly
	${MAYBE_ENVIRONMENT_EXEC} cargo vdev check markdown

.PHONY: check-version
check-version: ## Check that Vector's version is correct accounting for recent changes
	${MAYBE_ENVIRONMENT_EXEC} cargo vdev check version

.PHONY: check-examples
check-examples: ## Check that the config/examples files are valid
	${MAYBE_ENVIRONMENT_EXEC} cargo vdev check examples

.PHONY: check-scripts
check-scripts: ## Check that scripts do not have common mistakes
	${MAYBE_ENVIRONMENT_EXEC} cargo vdev check scripts

.PHONY: check-deny
check-deny: ## Check advisories licenses and sources for crate dependencies
	${MAYBE_ENVIRONMENT_EXEC} cargo vdev check deny

.PHONY: check-events
check-events: ## Check that events satisfy patterns set in https://github.com/vectordotdev/vector/blob/master/rfcs/2020-03-17-2064-event-driven-observability.md
	${MAYBE_ENVIRONMENT_EXEC} cargo vdev check events

.PHONY: check-component-docs
check-component-docs: generate-component-docs ## Checks that the machine-generated component Cue docs are up-to-date.
	${MAYBE_ENVIRONMENT_EXEC} cargo vdev check component-docs

##@ Rustdoc
build-rustdoc: ## Build Vector's Rustdocs
	# This command is mostly intended for use by the build process in vectordotdev/vector-rustdoc
	${MAYBE_ENVIRONMENT_EXEC} cargo doc --no-deps --workspace

##@ Packaging

# archives
target/artifacts/vector-${VERSION}-%.tar.gz: export TRIPLE :=$(@:target/artifacts/vector-${VERSION}-%.tar.gz=%)
target/artifacts/vector-${VERSION}-%.tar.gz: override PROFILE =release
target/artifacts/vector-${VERSION}-%.tar.gz: target/%/release/vector.tar.gz
	@echo "Built to ${<}, relocating to ${@}"
	@mkdir -p target/artifacts/
	@cp -v \
		${<} \
		${@}

.PHONY: package
package: build ## Build the Vector archive
	${MAYBE_ENVIRONMENT_EXEC} cargo vdev package archive

.PHONY: package-x86_64-unknown-linux-gnu-all
package-x86_64-unknown-linux-gnu-all: package-x86_64-unknown-linux-gnu package-deb-x86_64-unknown-linux-gnu package-rpm-x86_64-unknown-linux-gnu # Build all x86_64 GNU packages

.PHONY: package-x86_64-unknown-linux-musl-all
package-x86_64-unknown-linux-musl-all: package-x86_64-unknown-linux-musl # Build all x86_64 MUSL packages

.PHONY: package-aarch64-unknown-linux-musl-all
package-aarch64-unknown-linux-musl-all: package-aarch64-unknown-linux-musl # Build all aarch64 MUSL packages

.PHONY: package-aarch64-unknown-linux-gnu-all
package-aarch64-unknown-linux-gnu-all: package-aarch64-unknown-linux-gnu package-deb-aarch64 package-rpm-aarch64 # Build all aarch64 GNU packages

.PHONY: package-armv7-unknown-linux-gnueabihf-all
package-armv7-unknown-linux-gnueabihf-all: package-armv7-unknown-linux-gnueabihf package-deb-armv7-gnu package-rpm-armv7hl-gnu package-rpm-armv7-gnu  # Build all armv7-unknown-linux-gnueabihf MUSL packages

.PHONY: package-x86_64-unknown-linux-gnu
package-x86_64-unknown-linux-gnu: target/artifacts/vector-${VERSION}-x86_64-unknown-linux-gnu.tar.gz ## Build an archive suitable for the `x86_64-unknown-linux-gnu` triple.
	@echo "Output to ${<}."

.PHONY: package-x86_64-unknown-linux-musl
package-x86_64-unknown-linux-musl: target/artifacts/vector-${VERSION}-x86_64-unknown-linux-musl.tar.gz ## Build an archive suitable for the `x86_64-unknown-linux-musl` triple.
	@echo "Output to ${<}."

.PHONY: package-aarch64-unknown-linux-musl
package-aarch64-unknown-linux-musl: target/artifacts/vector-${VERSION}-aarch64-unknown-linux-musl.tar.gz ## Build an archive suitable for the `aarch64-unknown-linux-musl` triple.
	@echo "Output to ${<}."

.PHONY: package-aarch64-unknown-linux-gnu
package-aarch64-unknown-linux-gnu: target/artifacts/vector-${VERSION}-aarch64-unknown-linux-gnu.tar.gz ## Build an archive suitable for the `aarch64-unknown-linux-gnu` triple.
	@echo "Output to ${<}."

.PHONY: package-armv7-unknown-linux-gnueabihf
package-armv7-unknown-linux-gnueabihf: target/artifacts/vector-${VERSION}-armv7-unknown-linux-gnueabihf.tar.gz ## Build an archive suitable for the `armv7-unknown-linux-gnueabihf` triple.
	@echo "Output to ${<}."

.PHONY: package-armv7-unknown-linux-musleabihf
package-armv7-unknown-linux-musleabihf: target/artifacts/vector-${VERSION}-armv7-unknown-linux-musleabihf.tar.gz ## Build an archive suitable for the `armv7-unknown-linux-musleabihf triple.
	@echo "Output to ${<}."

# debs

.PHONY: package-deb-x86_64-unknown-linux-gnu
package-deb-x86_64-unknown-linux-gnu: package-x86_64-unknown-linux-gnu ## Build the x86_64 GNU deb package
	$(CONTAINER_TOOL) run -v  $(PWD):/git/vectordotdev/vector/ -e TARGET=x86_64-unknown-linux-gnu -e VECTOR_VERSION $(ENVIRONMENT_UPSTREAM) cargo vdev package deb

.PHONY: package-deb-x86_64-unknown-linux-musl
package-deb-x86_64-unknown-linux-musl: package-x86_64-unknown-linux-musl ## Build the x86_64 GNU deb package
	$(CONTAINER_TOOL) run -v  $(PWD):/git/vectordotdev/vector/ -e TARGET=x86_64-unknown-linux-musl -e VECTOR_VERSION $(ENVIRONMENT_UPSTREAM) cargo vdev package deb

.PHONY: package-deb-aarch64
package-deb-aarch64: package-aarch64-unknown-linux-gnu ## Build the aarch64 deb package
	$(CONTAINER_TOOL) run -v  $(PWD):/git/vectordotdev/vector/ -e TARGET=aarch64-unknown-linux-gnu -e VECTOR_VERSION $(ENVIRONMENT_UPSTREAM) cargo vdev package deb

.PHONY: package-deb-armv7-gnu
package-deb-armv7-gnu: package-armv7-unknown-linux-gnueabihf ## Build the armv7-unknown-linux-gnueabihf deb package
	$(CONTAINER_TOOL) run -v  $(PWD):/git/vectordotdev/vector/ -e TARGET=armv7-unknown-linux-gnueabihf -e VECTOR_VERSION $(ENVIRONMENT_UPSTREAM) cargo vdev package deb

# rpms

.PHONY: package-rpm-x86_64-unknown-linux-gnu
package-rpm-x86_64-unknown-linux-gnu: package-x86_64-unknown-linux-gnu ## Build the x86_64 rpm package
	$(CONTAINER_TOOL) run -v  $(PWD):/git/vectordotdev/vector/ -e TARGET=x86_64-unknown-linux-gnu -e VECTOR_VERSION $(ENVIRONMENT_UPSTREAM) cargo vdev package rpm

.PHONY: package-rpm-x86_64-unknown-linux-musl
package-rpm-x86_64-unknown-linux-musl: package-x86_64-unknown-linux-musl ## Build the x86_64 musl rpm package
	$(CONTAINER_TOOL) run -v  $(PWD):/git/vectordotdev/vector/ -e TARGET=x86_64-unknown-linux-musl -e VECTOR_VERSION $(ENVIRONMENT_UPSTREAM) cargo vdev package rpm

.PHONY: package-rpm-aarch64
package-rpm-aarch64: package-aarch64-unknown-linux-gnu ## Build the aarch64 rpm package
	$(CONTAINER_TOOL) run -v  $(PWD):/git/vectordotdev/vector/ -e TARGET=aarch64-unknown-linux-gnu -e VECTOR_VERSION $(ENVIRONMENT_UPSTREAM) cargo vdev package rpm

.PHONY: package-rpm-armv7-gnu
package-rpm-armv7-gnu: package-armv7-unknown-linux-gnueabihf ## Build the armv7-unknown-linux-gnueabihf rpm package
	$(CONTAINER_TOOL) run -v  $(PWD):/git/vectordotdev/vector/ -e TARGET=armv7-unknown-linux-gnueabihf -e VECTOR_VERSION $(ENVIRONMENT_UPSTREAM) cargo vdev package rpm

.PHONY: package-rpm-armv7hl-gnu
package-rpm-armv7hl-gnu: package-armv7-unknown-linux-gnueabihf ## Build the armv7hl-unknown-linux-gnueabihf rpm package
	$(CONTAINER_TOOL) run -v  $(PWD):/git/vectordotdev/vector/ -e TARGET=armv7-unknown-linux-gnueabihf -e ARCH=armv7hl -e VECTOR_VERSION $(ENVIRONMENT_UPSTREAM) cargo vdev package rpm

##@ Releasing

.PHONY: release
release: release-prepare generate release-commit ## Release a new Vector version

.PHONY: release-commit
release-commit: ## Commits release changes
	@cargo vdev release commit

.PHONY: release-docker
release-docker: ## Release to Docker Hub
	@cargo vdev release docker

.PHONY: release-github
release-github: ## Release to GitHub
	@cargo vdev release github

.PHONY: release-homebrew
release-homebrew: ## Release to vectordotdev Homebrew tap
	@cargo vdev release homebrew

.PHONY: release-prepare
release-prepare: ## Prepares the release with metadata and highlights
	@cargo vdev release prepare

.PHONY: release-push
release-push: ## Push new Vector version
	@cargo vdev release push

.PHONY: release-s3
release-s3: ## Release artifacts to S3
	@cargo vdev release s3

.PHONY: sync-install
sync-install: ## Sync the install.sh script for access via sh.vector.dev
	@aws s3 cp distribution/install.sh s3://sh.vector.dev --sse --acl public-read

.PHONY: sha256sum
sha256sum: ## Generate SHA256 checksums of CI artifacts
	scripts/checksum.sh

##@ Vector Remap Language

.PHONY: test-vrl
test-vrl: ## Run the VRL test suite
	@cargo vdev test-vrl

.PHONY: compile-vrl-wasm
compile-vrl-wasm: ## Compile VRL crates to WASM target
	cargo vdev build vrl-wasm

##@ Utility

.PHONY: clean
clean: environment-clean ## Clean everything
	cargo clean

.PHONY: fmt
fmt: ## Format code
	${MAYBE_ENVIRONMENT_EXEC} cargo fmt

.PHONY: generate-kubernetes-manifests
generate-kubernetes-manifests: ## Generate Kubernetes manifests from latest Helm chart
	cargo vdev build manifests

.PHONY: generate-component-docs
generate-component-docs: ## Generate per-component Cue docs from the configuration schema.
	${MAYBE_ENVIRONMENT_EXEC} cargo build $(if $(findstring true,$(CI)),--quiet,)
	target/debug/vector generate-schema > /tmp/vector-config-schema.json 2>/dev/null
	${MAYBE_ENVIRONMENT_EXEC} cargo vdev build component-docs /tmp/vector-config-schema.json \
		$(if $(findstring true,$(CI)),>/dev/null,)

.PHONY: signoff
signoff: ## Signsoff all previous commits since branch creation
	scripts/signoff.sh

.PHONY: version
version: ## Get the current Vector version
	@cargo vdev version

.PHONY:mezmo-build-image
mezmo-build-image:
	@echo "Building image us.gcr.io/logdna-k8s/vector:${BUILD_VERSION}"
	docker build -t "us.gcr.io/logdna-k8s/vector:${BUILD_VERSION}" --build-arg BUILD_VERSION=${BUILD_VERSION} -f distribution/docker/mezmo/Dockerfile --platform=linux/amd64 --progress=plain .

.PHONY:mezmo-publish-image
mezmo-publish-image:
	@echo "Publishing image us.gcr.io/logdna-k8s/vector:${BUILD_VERSION}"
	docker push "us.gcr.io/logdna-k8s/vector:${BUILD_VERSION}"

.PHONY: git-hooks
git-hooks: ## Add Vector-local git hooks for commit sign-off
	@scripts/install-git-hooks.sh

.PHONY: cargo-install-%
cargo-install-%: override TOOL = $(@:cargo-install-%=%)
cargo-install-%:
	$(if $(findstring true,$(AUTOINSTALL)),cargo install ${TOOL} --quiet; cargo clean,)

.PHONY: ci-generate-publish-metadata
ci-generate-publish-metadata: ## Generates the necessary metadata required for building/publishing Vector.
	cargo vdev build publish-metadata<|MERGE_RESOLUTION|>--- conflicted
+++ resolved
@@ -158,12 +158,8 @@
 			--init \
 			--interactive \
 			--env INSIDE_ENVIRONMENT=true \
-<<<<<<< HEAD
 			--env GITHUB_TOKEN=$(GITHUB_TOKEN) \
-			--network host \
-=======
 			$(if $(ENVIRONMENT_NETWORK),--network $(ENVIRONMENT_NETWORK),) \
->>>>>>> 3cc27b98
 			--mount type=bind,source=${CURRENT_DIR},target=/git/vectordotdev/vector \
 			--mount type=bind,source=${CURRENT_DIR}/scripts/environment/entrypoint.sh,target=/entrypoint.sh \
 			$(if $(findstring docker,$(CONTAINER_TOOL)),--mount type=bind$(COMMA)source=/var/run/docker.sock$(COMMA)target=/var/run/docker.sock,) \
