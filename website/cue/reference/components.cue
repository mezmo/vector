package metadata

components: {
	// `#Classes` represent various `#Components` classifications.
	#Classes: {
		_args: kind: string
		let Args = _args

		// `commonly_used` specifies if the component is commonly used or not.
		// Setting this to `true` will surface the component from other,
		// less commonly used, components.
		commonly_used: bool

		if Args.kind == "source" || Args.kind == "sink" {
			delivery: #DeliveryStatus
		}

		if Args.kind == "source" {
			// `deployment_roles` clarify when the component should be used under
			// different deployment contexts.
			deployment_roles: [...#DeploymentRole]
		}
		development: #DevelopmentStatus

		// `egress_method` documents how the component outputs events.
		egress_method: #EgressMethod

		if Args.kind == "sink" {
			// `service_providers` specify the service providers that support
			// and host this service. This helps users find relevant sinks.
			//
			// For example, "AWS" is a service provider for many services, and
			// a user on AWS can use this to filter for AWS supported
			// components.
			service_providers: [string, ...string] | *[]
		}

		stateful: bool
	}

	#Component: {
		// `kind` specified the component kind. This is set automatically.
		kind: #ComponentKind
		let Kind = kind

		installation?: {
			platform_name: string | null
		}

		configuration: #Schema

		// `description` describes the components with a single paragraph. It
		// should be 1-3 sentences.  It is used for SEO purposes and should be
		// full of relevant keywords.
		description?: =~"[.]$"

		env_vars: #EnvVars

		// `alias` is used to register a component's former name when it
		// undergoes a name change.
		alias?: !=""

		// `type` is the component type. This is set automatically.
		type: string

		// `classes` represent the various classifications for this component
		classes: #Classes & {_args: kind: Kind}

		#Config: {
			...
			for k, v in configuration {
				"\( k )"?: _ | *null
			}
		}

		#ExampleConfig: {
			title:         string
			configuration: #Config
			notes?:        string
		}

		#Example: {
			title:         string
			configuration: #Config
			notes?:        string

			if Kind == "source" {
				input: string
			}

			if Kind != "source" {
				input: #Event | [#Event, ...#Event]
			}

			if Kind == "sink" {
				output: string
			}

			if Kind != "sink" {
				output: #Event | [#Event, ...#Event] | null
			}
		}

		// `examples` demonstrates various ways to use the component using an
		// input, output, and example configuration.
		examples?: [#Example, ...#Example]

		// `configuration_examples` demonstrates various ways configure the components. This differs
		// from `examples` in that the list should be representative examples of how the component
		// can be configured.
		//
		// This will be used to drive the config examples at the top of each component page in the
		// future.
		configuration_examples?: [#ExampleConfig, ...#ExampleConfig]

		// `features` describes the various supported features of the component.
		// Setting these helps to reduce boilerplate.
		//
		// For example, the `tls` feature will automatically add the appropriate
		// `tls` options and `how_it_works` sections.
		features: #Features & {_args: {egress_method: classes.egress_method, kind: Kind}}

		// `how_it_works` contain sections that further describe the component's
		// behavior. This is like a mini-manual for the component and should help
		// answer any obvious questions the user might have. Options can link
		// to these sections for deeper explanations of behavior.
		how_it_works: #HowItWorks

		if Kind != "source" {
			input: #Input
		}

		if Kind != "sink" {
			// `output` documents output of the component. This is very important
			// as it communicate which events and fields are emitted.
			output: #OutputData
		}

		if Kind != "sink" {
			outputs: #Outputs
		}

		// `support` communicates the varying levels of support of the component.
		support: #Support & {_args: kind: Kind}

		// `title` is the human friendly title for the component.
		//
		// For example, the `http` sink has a `HTTP` title.
		title: string

		// Platform-specific policies, e.g. AWS IAM policies, that are
		// required or recommended when using the component.
		permissions?: iam: [#IAM, ...#IAM]

		// Telemetry produced by the component
		telemetry: metrics: #MetricOutput
	}

	// `#ComponentKind` represent the kind of component.
	#ComponentKind: "sink" | "source" | "transform"

	#Components: [Type=string]: #Component & {
		type: Type
	}

	// `#EgressMethod` specified how a component outputs events.
	//
	// * `batch` - one or more events at a time
	// * `dynamic` - can switch between batch and stream based on configuration.
	// * `expose` - exposes data, ex: prometheus_exporter sink
	// * `stream` - one event at a time
	#EgressMethod: "batch" | "dynamic" | "expose" | "stream"

	#Features: {
		_args: {
			egress_method: string
			kind:          string
		}
		let Args = _args

		if Args.kind == "source" {
			acknowledgements: bool
			collect?:         #FeaturesCollect
			generate?:        #FeaturesGenerate
			multiline:        #FeaturesMultiline
			codecs?:          #FeaturesCodecs
			encoding?:        #FeaturesEncoding
			receive?:         #FeaturesReceive
		}

		if Args.kind == "transform" {
			aggregate?: #FeaturesAggregate
			convert?:   #FeaturesConvert
			enrich?:    #FeaturesEnrich
			filter?:    #FeaturesFilter
			parse?:     #FeaturesParse
			program?:   #FeaturesProgram
			proxy?:     #FeaturesProxy
			reduce?:    #FeaturesReduce
			route?:     #FeaturesRoute
			sanitize?:  #FeaturesSanitize
			shape?:     #FeaturesShape
		}

		if Args.kind == "sink" {
			acknowledgements: #FeaturesAcknowledgements

			// `buffer` describes how the component buffers data.
			buffer: {
				enabled: true
			}

			// `healtcheck` notes if a component offers a healthcheck on boot.
			healthcheck: {
				enabled: bool
			}

			exposes?: #FeaturesExpose
			send?:    #FeaturesSend & {_args: Args}
		}

		descriptions: [Name=string]: string
	}

	#FeaturesAcknowledgements: bool

	#FeaturesAggregate: {
	}

	#FeaturesCollect: {
		checkpoint: {
			enabled: bool
		}

		from?: {
			service:    #Service
			interface?: #Interface
		}

		proxy?: #FeaturesProxy

		tls?: #FeaturesTLS & {_args: {mode: "connect"}}
	}

	#FeaturesConvert: {
	}

	#FeaturesEnrich: {
		from: service: {
			name:     string
			url:      string
			versions: string | null
		}
	}

	#FeaturesExpose: {
		tls: #FeaturesTLS & {_args: {mode: "accept"}}

		for: {
			service:    #Service
			interface?: #Interface
		}
	}

	#FeaturesFilter: {
	}

	#FeaturesGenerate: {
	}

	#FeaturesSendBufferBytes: {
		enabled:        bool
		relevant_when?: string
	}

	#FeaturesReceiveBufferBytes: {
		enabled:        bool
		relevant_when?: string
	}

	#FeaturesKeepalive: {
		enabled: bool
	}

	#FeaturesMultiline: {
		enabled: bool
	}

	#FeaturesCodecs: {
		enabled:         bool
		default_framing: string
	}

	#FeaturesEncoding: {
		enabled: bool
	}

	#FeaturesParse: {
		format: {
			name:     string
			url:      string | null
			versions: string | null
		}
	}

	#FeaturesProgram: {
		runtime: #Runtime
	}

	#FeaturesProxy: {
		enabled: bool
	}

	#FeaturesReceive: {
		from?: {
			service:    #Service
			interface?: #Interface
		}

		keepalive?: #FeaturesKeepalive

		receive_buffer_bytes?: #FeaturesReceiveBufferBytes

		tls: #FeaturesTLS & {_args: {mode: "accept"}}
	}

	#FeaturesReduce: {
	}

	#FeaturesRoute: {
	}

	#FeaturesSanitize: {
	}

	#FeaturesShape: {
	}

	#FeaturesSend: {
		_args: {
			egress_method: string
			kind:          string
		}
		let Args = _args

		if Args.egress_method == "batch" || Args.egress_method == "dynamic" {
			// `batch` describes how the component batches data. This is only
			// relevant if a component has an `egress_method` of "batch".
			batch: {
				enabled:       bool
				common?:       bool
				max_bytes?:    uint | null
				max_events?:   uint | null
				timeout_secs?: float | null
			}
		}

		// `compression` describes how the component compresses data.
		compression: {
			enabled: bool

			if enabled == true {
				default: #CompressionAlgorithm
				algorithms: [#CompressionAlgorithm, ...#CompressionAlgorithm]
				levels: [#CompressionLevel, ...#CompressionLevel]
			}
		}

		// `encoding` describes how the component encodes data.
		encoding: {
			enabled: bool

			if enabled {
				codec: {
					enabled: bool

					if enabled {
						framing: bool | *false
						enum:    [#EncodingCodec, ...#EncodingCodec] | null
					}
				}
			}
		}

		send_buffer_bytes?: #FeaturesSendBufferBytes

		keepalive?: #FeaturesKeepalive

		proxy?: #FeaturesProxy

		// `request` describes how the component issues and manages external
		// requests.
		request: {
			enabled: bool

			if enabled {
				adaptive_concurrency:       bool | *true
				concurrency:                uint64 | *null
				rate_limit_duration_secs:   uint64 | *1
				rate_limit_num:             uint64 | *9223372036854775807
				retry_initial_backoff_secs: uint64 | *1
				retry_max_duration_secs:    uint64 | *3600
				timeout_secs:               uint64 | *60
				headers:                    bool
				relevant_when?:             string
			}
		}

		// `tls` describes if the component secures network communication
		// via TLS.
		tls: #FeaturesTLS & {_args: {mode: "connect"}}

		to?: {
			service:    #Service
			interface?: #Interface
		}
	}

	#FeaturesTLS: {
		_args: {
			mode: "accept" | "connect"
		}
		let Args = _args
		enabled: bool

		if enabled {
			can_verify_certificate: bool
			if Args.mode == "connect" {
				can_verify_hostname: bool
				enabled_by_scheme:   bool
			}
			if Args.mode == "accept" {
				can_add_client_metadata: bool | *false
			}
			enabled_default: bool
		}
	}

	#Input: {
		logs:    bool
		metrics: #MetricInput | null
		traces:  bool
	}

	#LogOutput: [Name=string]: {
		description: string
		name:        Name
		fields:      #Schema
	}

	#TraceOutput: {
		description: string
		fields:      #Schema
	}

	#MetricInput: {
		counter:      *false | bool
		distribution: *false | bool
		gauge:        *false | bool
		histogram:    *false | bool
		set:          *false | bool
		summary:      *false | bool
	}

	#MetricOutput: [Name=string]: {
		description:       string
		relevant_when?:    string
		tags:              #MetricTags
		name:              Name
		type:              #MetricType
		default_namespace: string
	}

	#OutputData: {
		logs?:    #LogOutput
		metrics?: #MetricOutput
		traces?:  #TraceOutput
	}

	#Output: {
		name:        string
		description: string
	}

	_default_output: #Output & {
		name:        "<component_id>"
		description: "Default output stream of the component. Use this component's ID as an input to downstream transforms and sinks."
	}

	#Outputs: *[_default_output] | [#Output, ...#Output]

	#IAM: {
		#Policy: {
			#RequiredFor: "operation" | "healthcheck"

			// TODO: come up with a less janky URL generation scheme
			_action:        !=""
			required_for:   *["operation"] | [#RequiredFor, ...#RequiredFor]
			docs_url:       !=""
			required_when?: !=""

			if platform == "aws" {
				docs_url: "https://docs.aws.amazon.com/\(_docs_tag)/latest/\(_url_fragment)/API_\(_action).html"
				action:   "\(_service):\(_action)"
			}
			if platform == "gcp" {
				docs_url: "https://cloud.google.com/iam/docs/permissions-reference"
				action:   "\(_service).\(_action)"
			}
		}

		platform: "aws" | "gcp"
		policies: [#Policy, ...#Policy]
		_service: !="" // The slug of the service, e.g. "s3" or "firehose"
		// _docs_tag is used to ed to construct URLs, e.g. "AmazonCloudWatchLogs" in
		// https://docs.aws.amazon.com/AmazonCloudWatchLogs/latest/APIReference/API_DescribeLogStreams.html
		_docs_tag:     *_service | !=""
		_url_fragment: !="" | *"APIReference"

		// For use in the view layer
		platform_title: !=""
		platform_link:  !=""

		if platform == "aws" {
			platform_title: "Amazon Web Services"
			platform_link:  "https://aws.amazon.com"
		}
		if platform == "gcp" {
			platform_title: "Google Cloud Platform"
			platform_link:  "https://cloud.google.com"
		}
	}

	#Runtime: {
		name:    string
		url:     string
		version: string | null
	}

	#Support: {
		_args: kind: string

		// `requirements` describes any external requirements that the component
		// needs to function properly.
		//
		// For example, the `journald` source requires the presence of the
		// `journalctl` binary.
		requirements: [...string] | null // Allow for empty list

		// `targets` describes which targets this component is available on.
		targets: #TargetTriples

		// `warnings` describes any warnings the user should know about the
		// component.
		//
		// For example, a transform might be known to have performance issues
		// or a lack of support for specific features, etc.
		warnings: [...string] | null // Allow for empty list

		// `notices` communicates useful information to the user that is neither
		// a requirement or a warning.
		//
		// For example, the `lua` transform offers a Lua version notice that
		// communicate which version of Lua is embedded.
		notices: [...string] | null // Allow for empty list
	}

	sources:    #Components
	transforms: #Components
	sinks:      #Components

	{[Kind=string]: [Name=string]: {
		kind: string
		let Kind = kind

		classes: #Classes & {_args: kind: Kind}

		configuration: {
			_gcp_api_key: {
				common:      false
				description: "A [Google Cloud API key](\(urls.gcp_authentication_api_key)) used to authenticate access the pubsub project and topic. Either this or `credentials_path` must be set."
				required:    false
				type: string: {
					default: null
					examples: ["${GCP_API_KEY}", "ef8d5de700e7989468166c40fc8a0ccd"]
				}
			}
			_gcp_credentials_path: {
				common:      true
				description: "The filename for a Google Cloud service account credentials JSON file used to authenticate access to the pubsub project and topic. If this is unset, Vector checks the `GOOGLE_APPLICATION_CREDENTIALS` environment variable for a filename.\n\nIf no filename is named, Vector will attempt to fetch an instance service account for the compute instance the program is running on. If Vector is not running on a GCE instance, you must define a credentials file as above."
				required:    false
				type: string: {
					default: null
					examples: ["/path/to/credentials.json"]
				}
			}
			_source_acknowledgements: {
				common:      true
				description: "Controls how acknowledgements are handled by this source. These settings override the global `acknowledgement` settings. This setting is deprecated in favor of enabling `acknowledgements` in the destination sink."
				required:    false
				type: object: options: {
					enabled: {
						common:      true
						description: "Controls if the source will wait for destination sinks to deliver the events before acknowledging receipt."
						warnings: ["This setting is deprecated in favor of enabling `acknowledgements` in the destination sink.", "Disabling this option may lead to loss of data, as destination sinks may reject events after the source acknowledges their successful receipt."]
						required: false
						type: bool: default: false
					}
				}
			}

			_tls_accept: {
				_args: {
					can_verify_certificate:  bool | *true
					can_add_client_metadata: bool | *false
					enabled_default:         bool
				}
				let Args = _args

				common:      false
				description: "Configures the TLS options for incoming connections."
				required:    false
				type: object: options: {
					enabled: {
						common:      false
						description: "Require TLS for incoming connections. If this is set, an identity certificate is also required."
						required:    false
						type: bool: default: Args.enabled_default
					}

					ca_file: {
						common:      false
						description: "Absolute path to an additional CA certificate file, in DER or PEM format (X.509), or an in-line CA certificate in PEM format."
						required:    false
						type: string: {
							default: null
							examples: ["/path/to/certificate_authority.crt"]
						}
					}
					if Args.can_add_client_metadata {
						client_metadata_key: {
							common:      false
							description: "The key name added to each event with the client certificate's metadata."
							required:    false
							type: string: {
								default: null
								examples: ["client_cert"]
							}
						}
					}
					crt_file: {
						common:      false
						description: "Absolute path to a certificate file used to identify this server, in DER or PEM format (X.509) or PKCS#12, or an in-line certificate in PEM format. If this is set, and is not a PKCS#12 archive, `key_file` must also be set. This is required if `enabled` is set to `true`."
						required:    false
						type: string: {
							default: null
							examples: ["/path/to/host_certificate.crt"]
						}
					}
					key_file: {
						common:      false
						description: "Absolute path to a private key file used to identify this server, in DER or PEM format (PKCS#8), or an in-line private key in PEM format."
						required:    false
						type: string: {
							default: null
							examples: ["/path/to/host_certificate.key"]
						}
					}
					key_pass: {
						common:      false
						description: "Pass phrase used to unlock the encrypted key file. This has no effect unless `key_file` is set."
						required:    false
						type: string: {
							default: null
							examples: ["${KEY_PASS_ENV_VAR}", "PassWord1"]
						}
					}

					if Args.can_verify_certificate {
						verify_certificate: {
							common:      false
							description: "If `true`, Vector will require a TLS certificate from the connecting host and terminate the connection if the certificate is not valid. If `false` (the default), Vector will not request a certificate from the client."
							required:    false
							type: bool: default: false
						}
					}
				}
			}

			_tls_connect: {
				_args: {
					can_verify_certificate: bool | *true
					can_verify_hostname:    bool | *false
					enabled_default:        bool
					enabled_by_scheme:      bool
				}
				let Args = _args

				common:      false
				description: "Configures the TLS options for outgoing connections."
				required:    false
				type: object: options: {
					if !Args.enabled_by_scheme {
						enabled: {
							common:      true
							description: "Enable TLS during connections to the remote."
							required:    false
							type: bool: default: Args.enabled_default
						}
					}

					ca_file: {
						common:      false
						description: "Absolute path to an additional CA certificate file, in DER or PEM format (X.509), or an inline CA certificate in PEM format."
						required:    false
						type: string: {
							default: null
							examples: ["/path/to/certificate_authority.crt"]
						}
					}
					crt_file: {
						common:      true
						description: "Absolute path to a certificate file used to identify this connection, in DER or PEM format (X.509) or PKCS#12, or an inline certificate in PEM format. If this is set and is not a PKCS#12 archive, `key_file` must also be set."
						required:    false
						type: string: {
							default: null
							examples: ["/path/to/host_certificate.crt"]
						}
					}
					key_file: {
						common:      true
						description: "Absolute path to a private key file used to identify this connection, in DER or PEM format (PKCS#8), or an inline private key in PEM format. If this is set, `crt_file` must also be set."
						required:    false
						type: string: {
							default: null
							examples: ["/path/to/host_certificate.key"]
						}
					}
					key_pass: {
						common:      false
						description: "Pass phrase used to unlock the encrypted key file. This has no effect unless `key_file` is set."
						required:    false
						type: string: {
							default: null
							examples: ["${KEY_PASS_ENV_VAR}", "PassWord1"]
						}
					}
					alpn_protocols: {
						common:      false
<<<<<<< HEAD
						description: "Sets the list of supported ALPN protolols, which are used during negotiation with peer. Prioritized in the order they are defined."
=======
						description: "Sets the list of supported ALPN protocols, which are used during negotiation with peer. Prioritized in the order they are defined."
>>>>>>> cf2fee46
						required:    false
						type: array: {
							default: null
							items: type: string: {
								examples: ["h2"]
								syntax: "literal"
							}
						}
					}

					if Args.can_verify_certificate {
						verify_certificate: {
							common:      false
							description: "If `true` (the default), Vector will validate the TLS certificate of the remote host. Specifically the issuer is checked but not CRLs (Certificate Revocation Lists)."
							required:    false
							type: bool: default: true
						}
					}

					if Args.can_verify_hostname {
						verify_hostname: {
							common:      false
							description: "If `true` (the default), Vector will validate the configured remote host name against the remote host's TLS certificate. Do NOT set this to `false` unless you understand the risks of not verifying the remote hostname."
							required:    false
							type: bool: default: true
						}
					}
				}
			}

			_proxy: {
				common:      false
				description: "Configures an HTTP(S) proxy for Vector to use. By default, the globally configured proxy is used."
				required:    false
				type: object: options: {
					enabled: {
						common:      false
						description: "If false the proxy will be disabled."
						required:    false
						type: bool: default: true
					}
					http: {
						common:      false
						description: "The URL to proxy HTTP requests through."
						required:    false
						type: string: {
							default: null
							examples: ["http://foo.bar:3128"]
						}
					}
					https: {
						common:      false
						description: "The URL to proxy HTTPS requests through."
						required:    false
						type: string: {
							default: null
							examples: ["http://foo.bar:3128"]
						}
					}
					no_proxy: {
						common:      false
						description: """
							A list of hosts to avoid proxying. Allowed patterns here include:

							Pattern | Example match
							:-------|:-------------
							Domain names | `example.com` matches requests to `example.com`
							Wildcard domains | `.example.com` matches requests to `example.com` and its subdomains
							IP addresses | `127.0.0.1` matches requests to 127.0.0.1
							[CIDR](\(urls.cidr)) blocks | `192.168.0.0./16` matches requests to any IP addresses in this range
							Splat | `*` matches all hosts
							"""
						required:    false
						type: array: {
							default: null
							items: type: string: {
								examples: ["localhost", ".foo.bar", "*"]
							}
						}
					}
				}
			}

			_http_auth: {
				_args: {
					password_example: string
					username_example: string
				}
				let Args = _args

				common:      false
				description: "Configures the authentication strategy."
				required:    false
				type: object: options: {
					password: {
						description: "The basic authentication password."
						required:    true
						type: string: {
							examples: [Args.password_example, "password"]
						}
					}
					strategy: {
						description: "The authentication strategy to use."
						required:    true
						type: string: {
							enum: {
								basic:  "The [basic authentication strategy](\(urls.basic_auth))."
								bearer: "The bearer token authentication strategy."
							}
						}
					}
					token: {
						description: "The token to use for bearer authentication"
						required:    true
						type: string: {
							examples: ["${API_TOKEN}", "xyz123"]
						}
					}
					user: {
						description: "The basic authentication user name."
						required:    true
						type: string: {
							examples: [Args.username_example, "username"]
						}
					}
				}
			}

			_http_basic_auth: {
				common:      false
				description: "Options for HTTP Basic Authentication."
				required:    false
				type: object: {
					examples: []
					options: {
						username: {
							description: "The basic authentication user name."
							required:    true
							type: string: {
								examples: ["${HTTP_USERNAME}", "username"]
							}
						}
						password: {
							description: "The basic authentication password."
							required:    true
							type: string: {
								examples: ["${HTTP_PASSWORD}", "password"]
							}
						}
					}
				}
			}

			_timezone: {
				common:      false
				description: """
					The name of the time zone to apply to timestamp conversions that do not contain an explicit time
					zone. This overrides the global [`timezone` option](\(urls.vector_configuration)/global-options#timezone).
					The time zone name may be any name in the [TZ database](\(urls.tz_time_zones)), or `local` to
					indicate system local time.
					"""
				required:    false
				type: string: {
					default: "local"
					examples: ["local", "America/NewYork", "EST5EDT"]
				}
			}

			_types: {
				common:      true
				description: _coercing_fields
				required:    false

				type: object: {
					examples: [
						{
							status:            "int"
							duration:          "float"
							success:           "bool"
							timestamp_iso8601: "timestamp|%F"
							timestamp_custom:  "timestamp|%a %b %e %T %Y"
							timestamp_unix:    "timestamp|%F %T"
							parent: {"child": "int"}
						},
					]
					options: {}
				}
			}

			if Kind != "source" && Kind != "transform" {
				inputs: {
					description: """
						A list of upstream [source](\(urls.vector_sources)) or [transform](\(urls.vector_transforms))
						IDs. Wildcards (`*`) are supported.

						See [configuration](\(urls.vector_configuration)) for more info.
						"""
					required:    true
					sort:        -1
					type: array: items: type: string: {
						examples: [
							"my-source-or-transform-id",
							"prefix-*",
						]
					}
				}
			}

			"type": {
				description: "The component type. This is a required field for all components and tells Vector which component to use."
				required:    true
				sort:        -2
				"type": string: {
					enum: #Enum | *{
						"\(Name)": "The type of this component."
					}
				}
			}
		}

		env_vars: {
			_http_proxy: {
				description: """
					The global URL to proxy HTTP requests through.

					If another HTTP proxy is set in the configuration file or at a component level,
					this one will be overridden.

					The lowercase variant has priority over the uppercase one.
					"""
				type: string: {
					default: null
					examples: ["http://foo.bar:3128"]
				}
			}
			_https_proxy: {
				description: """
					The global URL to proxy HTTPS requests through.

					If another HTTPS proxy is set in the configuration file or at a component level,
					this one will be overridden.

					The lowercase variant has priority over the uppercase one.
					"""
				type: string: {
					default: null
					examples: ["http://foo.bar:3128"]
				}
			}
			_no_proxy: {
				description: """
					List of hosts to avoid proxying globally.

					Allowed patterns here include:

					Pattern | Example match
					:-------|:-------------
					Domain names | `example.com` matches requests to `example.com`
					Wildcard domains | `.example.come` matches requests to `example.com` and its subdomains
					IP addresses | `127.0.0.1` matches requests to `127.0.0.1`
					[CIDR](\(urls.cidr)) blocks | `192.168.0.0./16` matches requests to any IP addresses in this range
					Splat | `*` matches all hosts

					If another `no_proxy` value is set in the configuration file or at a component level, this
					one is overridden.

					The lowercase variant has priority over the uppercase one.
					"""
				type: string: {
					default: null
					examples: ["localhost,.example.com,192.168.0.0./16", "*"]
				}
			}
			if features.collect != _|_ {
				if features.collect.proxy != _|_ {
					if features.collect.proxy.enabled {
						http_proxy:  env_vars._http_proxy
						HTTP_PROXY:  env_vars._http_proxy
						https_proxy: env_vars._https_proxy
						HTTPS_PROXY: env_vars._https_proxy
						no_proxy:    env_vars._no_proxy
						NO_PROXY:    env_vars._no_proxy
					}
				}
				if features.send.proxy != _|_ {
					if features.send.proxy.enabled {
						http_proxy:  env_vars._http_proxy
						HTTP_PROXY:  env_vars._http_proxy
						https_proxy: env_vars._https_proxy
						HTTPS_PROXY: env_vars._https_proxy
						no_proxy:    env_vars._no_proxy
						NO_PROXY:    env_vars._no_proxy
					}
				}
			}
		}

		features: {
			descriptions: {
				if features.buffer != _|_ {
					if features.buffer.enabled == true {
						buffer: "Buffers data in-memory or on-disk for performance and durability."
					}
				}

				if features.collect != _|_ {
					if features.collect.from != _|_ {
						collect_context: "Enriches data with useful \(features.collect.from.service.name) context."
					}

					if features.collect.checkpoint.enabled != _|_ {
						checkpoint: "Efficiently collects data and checkpoints read positions to ensure data is not lost between restarts."
					}

					if features.collect.tls.enabled != _|_ {
						tls_collect: "Securely collects data via Transport Layer Security (TLS)."
					}
				}

				if features.multiline != _|_ {
					if features.multiline.enabled == true {
						multiline: "Merges multi-line logs into one event."
					}
				}

				if features.receive != _|_ {
					if features.receive.from != _|_ {
						receive_context: "Enriches data with useful \(features.receive.from.service.name) context."
					}

					if features.receive.keepalive.enabled != _|_ {
						keepalive: "Supports TCP keepalive for efficient resource use and reliability."
					}

					if features.receive.tls.enabled != _|_ {
						tls_receive: "Securely receives data via Transport Layer Security (TLS)."
					}
				}

				if features.send != _|_ {
					if features.send.batch != _|_ {
						if features.send.batch.enabled {
							batch: "Batches data to maximize throughput."
						}
					}

					if features.send.compression.enabled != _|_ {
						compress: "Compresses data to optimize bandwidth."
					}

					if features.send.keepalive.enabled != _|_ {
						keepalive: "Supports TCP keepalive for efficient resource use and reliability."
					}

					if features.send.request.enabled != _|_ {
						request: "Automatically retries failed requests, with backoff."
					}

					if features.send.tls.enabled != _|_ {
						tls_send: "Securely transmits data via Transport Layer Security (TLS)."
					}
				}
			}
		}

		if Kind == "source" || Kind == "transform" {
			output: {
				_passthrough_counter: {
					description: data_model.schema.metric.type.object.options.counter.description
					tags: {
						"*": {
							description: "Any tags present on the metric."
							examples: [_values.local_host]
							required: false
						}
					}
					type:              "counter"
					default_namespace: "vector"
				}

				_passthrough_distribution: {
					description: data_model.schema.metric.type.object.options.distribution.description
					tags: {
						"*": {
							description: "Any tags present on the metric."
							examples: [_values.local_host]
							required: false
						}
					}
					type:              "distribution"
					default_namespace: "vector"
				}

				_passthrough_gauge: {
					description: data_model.schema.metric.type.object.options.gauge.description
					tags: {
						"*": {
							description: "Any tags present on the metric."
							examples: [_values.local_host]
							required: false
						}
					}
					type:              "gauge"
					default_namespace: "vector"
				}

				_passthrough_histogram: {
					description: data_model.schema.metric.type.object.options.histogram.description
					tags: {
						"*": {
							description: "Any tags present on the metric."
							examples: [_values.local_host]
							required: false
						}
					}
					type:              "gauge"
					default_namespace: "vector"
				}

				_passthrough_set: {
					description: data_model.schema.metric.type.object.options.set.description
					tags: {
						"*": {
							description: "Any tags present on the metric."
							examples: [_values.local_host]
							required: false
						}
					}
					type:              "gauge"
					default_namespace: "vector"
				}

				_passthrough_summary: {
					description: data_model.schema.metric.type.object.options.summary.description
					tags: {
						"*": {
							description: "Any tags present on the metric."
							examples: [_values.local_host]
							required: false
						}
					}
					type:              "gauge"
					default_namespace: "vector"
				}
			}
		}

		if Kind == "transform" {
			telemetry: metrics: {
				// Default metrics for each transform
				processed_events_total: components.sources.internal_metrics.output.metrics.processed_events_total
				processed_bytes_total:  components.sources.internal_metrics.output.metrics.processed_bytes_total
			}
		}

		how_it_works: {
			state: {
				title: "State"

				if classes.stateful == true {
					body: """
						This component is stateful, meaning its behavior changes based on previous inputs (events).
						State is not preserved across restarts, therefore state-dependent behavior will reset between
						restarts and depend on the inputs (events) received since the most recent restart.
						"""
				}

				if classes.stateful == false {
					body: """
						This component is stateless, meaning its behavior is consistent across each input.
						"""
				}
			}
		}
	}}
}<|MERGE_RESOLUTION|>--- conflicted
+++ resolved
@@ -747,11 +747,7 @@
 					}
 					alpn_protocols: {
 						common:      false
-<<<<<<< HEAD
-						description: "Sets the list of supported ALPN protolols, which are used during negotiation with peer. Prioritized in the order they are defined."
-=======
 						description: "Sets the list of supported ALPN protocols, which are used during negotiation with peer. Prioritized in the order they are defined."
->>>>>>> cf2fee46
 						required:    false
 						type: array: {
 							default: null
