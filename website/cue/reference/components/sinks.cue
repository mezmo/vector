--- conflicted
+++ resolved
@@ -95,11 +95,7 @@
 						required:      true
 						relevant_when: "type = \"disk\""
 						type: uint: {
-<<<<<<< HEAD
-							examples: [268435456]
-=======
 							examples: [268435488]
->>>>>>> cf2fee46
 							unit: "bytes"
 						}
 					}
