package metadata

components: transforms: throttle: {
	title: "Throttle"

	description: """
		Rate limits one or more log streams to limit load on downstream services, or to enforce usage quotas on users.
		"""

	classes: {
		commonly_used: false
		development:   "beta"
		egress_method: "stream"
		stateful:      true
	}

	features: {
		filter: {}
	}

	support: {
		requirements: []
		warnings: []
		notices: []
	}

	configuration: {
		exclude: {
			common: true
			description: """
				The set of logical conditions to exclude events from rate limiting.
				"""
			required: false
			type: condition: {}
		}
		key_field: {
			common: false
			description: """
				A [template string](/docs/reference/configuration/template-syntax/) that will be rendered to determine
				if the event should be rate limited.

<<<<<<< HEAD
				Each unique rendered template value will create a buckets of related events to be rate limited
=======
				Each unique rendered template value will create a bucket of related events to be rate limited
>>>>>>> 92a5082f
				separately. If left unspecified, or if the event doesn’t have `key_field`, the event be will not be rate
				limited separately. For example, to throttle events based on the `hostname` field use `{{ hostname }}`.
				"""
			required: false
			type: string: {
				default: null
				examples: ["{{ message }}", "{{ hostname }}"]
				syntax: "template"
			}
		}
		threshold: {
			description: """
				The number of events allowed for a given bucket per configured `window_secs`.

				Each unique key will have its own `threshold`.
				"""
			required: true
			type: uint: {
				examples: [100, 10000]
				unit: null
			}
		}
		window_secs: {
			description: """
				The time frame in which the configured `threshold` is applied.
				"""
			required: true
			type: uint: {
				examples: [1, 60, 86400]
				unit: "seconds"
			}
		}
	}

	input: {
		logs:    true
		metrics: null
		traces:  false
	}

	telemetry: metrics: {
		events_discarded_total: components.sources.internal_metrics.output.metrics.events_discarded_total
	}

	examples: [
		{
			title: "Rate limiting"
			input: [
				{
					log: {
						timestamp: "2020-10-07T12:33:21.223543Z"
						message:   "First message"
						host:      "host-1.hostname.com"
					}
				},
				{
					log: {
						timestamp: "2020-10-07T12:33:21.223543Z"
						message:   "Second message"
						host:      "host-1.hostname.com"
					}
				},
			]

			configuration: {
				threshold:   1
				window_secs: 60
			}

			output: [
				{
					log: {
						timestamp: "2020-10-07T12:33:21.223543Z"
						message:   "First message"
						host:      "host-1.hostname.com"
					}
				},
			]
		},
	]

	how_it_works: {
		rate_limiting: {
			title: "Rate Limiting"
			body:  """
				The `throttle` transform will spread load across the configured `window_secs`, ensuring that each bucket's
				throughput averages out to the `threshold` per `window_secs`. It utilizes a [Generic Cell Rate Algorithm](\(urls.gcra)) to
				rate limit the event stream.
				"""
			sub_sections: [
				{
					title: "Buckets"
					body: """
						The `throttle` transform buckets events into rate limiters based on the provided `key_field`, or a
						single bucket if not provided. Each bucket is rate limited separately.
						"""
				},
				{
					title: "Quotas"
					body: """
						Rate limiters use "cells" to determine if there is sufficient capacity for an event to successfully
						pass through a rate limiter. Each event passing through the transform consumes an available cell,
						if there is no available cell the event will be rate limited.

						A rate limiter is created with a maximum number of cells equal to the `threshold`, and cells replenish
						at a rate of `window_secs` divided by `threshold`. For example, a `window_secs` of 60 with a `threshold` of 10
						replenishes a cell every 6 seconds and allows a burst of up to 10 events.
						"""
				},
				{
					title: "Rate Limited Events"
					body: """
						The rate limiter will allow up to `threshold` number of events through and drop any further events
						for that particular bucket when the rate limiter is at capacity. Any event passed when the rate
						limiter is at capacity will be discarded and tracked by an `events_discarded_total` metric tagged
						by the bucket's `key`.
						"""
				},
			]
		}
	}
}<|MERGE_RESOLUTION|>--- conflicted
+++ resolved
@@ -39,11 +39,7 @@
 				A [template string](/docs/reference/configuration/template-syntax/) that will be rendered to determine
 				if the event should be rate limited.
 
-<<<<<<< HEAD
-				Each unique rendered template value will create a buckets of related events to be rate limited
-=======
 				Each unique rendered template value will create a bucket of related events to be rate limited
->>>>>>> 92a5082f
 				separately. If left unspecified, or if the event doesn’t have `key_field`, the event be will not be rate
 				limited separately. For example, to throttle events based on the `hostname` field use `{{ hostname }}`.
 				"""
