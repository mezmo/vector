--- conflicted
+++ resolved
@@ -431,14 +431,7 @@
 	parse_ddtags: {
 		description: """
 			If this is set to `true`, when log events contain the field `ddtags`, the string value that
-<<<<<<< HEAD
-			contains a list of key:value pairs set by the Agent is parsed and expanded into an object.
-
-			Note: This setting introduced in 0.37.0 is incorrectly parsing into an object. This will be
-			fixed in 0.37.1 to parse into an array, which aligns with the Datadog intake.
-=======
 			contains a list of key:value pairs set by the Agent is parsed and expanded into an array.
->>>>>>> ea0ec6f4
 			"""
 		required: false
 		type: bool: default: false
