--- conflicted
+++ resolved
@@ -330,8 +330,6 @@
 		type: array: {
 			default: []
 			items: type: string: examples: ["User-Agent", "X-My-Custom-Header", "X-*", "*"]
-<<<<<<< HEAD
-=======
 		}
 	}
 	keepalive: {
@@ -366,7 +364,6 @@
 					unit: "seconds"
 				}
 			}
->>>>>>> 3ff039a6
 		}
 	}
 	method: {
