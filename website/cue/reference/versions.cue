--- conflicted
+++ resolved
@@ -2,15 +2,12 @@
 
 // This has to be maintained manually because there's currently no way to sort versions programmatically
 versions: [string, ...string] & [
-<<<<<<< HEAD
-=======
 		"0.29.1",
 		"0.29.0",
 		"0.28.2",
 		"0.28.1",
 		"0.28.0",
 		"0.27.1",
->>>>>>> 45417121
 		"0.27.0",
 		"0.26.0",
 		"0.25.2",
