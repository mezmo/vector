--- conflicted
+++ resolved
@@ -126,16 +126,10 @@
                 {{ if gt (len .contributors) 0 }}
                 <br>
                 <span class="prose dark:prose-dark italic">
-<<<<<<< HEAD
-                    Thanks to
-                    {{ range .contributors}}
-                    <a href="https://github.com/{{ replace . "@" "" }}" rel="noopener" target="_blank">{{ . }}</a>
-=======
                   Thanks to
                   {{ $len := len .contributors }}
                   {{ range $i, $contributor := .contributors }}
                     <a href="https://github.com/{{ replace $contributor "@" "" }}" rel="noopener" target="_blank">{{ $contributor }}</a>{{ if lt (add $i 1) $len }}, {{ end }}
->>>>>>> 3d5af22a
                   {{ end }}
                   for contributing this change!
                 </span>
