---
title: Validating
weight: 5
tags: ["validate", "configuration"]
---

Vector provides a subcommand, [`validate`][validate], that checks the validity of your Vector configuration and exits.
Here's an example:

```bash
vector validate /etc/vector/vector.yaml
```

You can also check multiple files:

```bash
vector validate /etc/vector/vector*.toml
```

## How validation works

The [`validate`][validate] subcommand performs several sets of checks on the configuration you point
it to. If validation succeeds, Vector exits with a code of `0`; if it fails, it exits with a code of
`78`. At any time, you can see documentation for the command by running `vector validate --help`.

### Correctness checks

These checks verify the correctness of fields for [components] defined within all configuration
files, including:

1. That all of the [sources], [transforms], and [sinks] include all required fields.
2. All fields are of the proper type.

### Topology checks

These checks verify that the configuration file contains a valid topology:

1. At least one [source][sources] is defined
1. At least one [sink][sinks] is defined
1. All inputs for each topology component (specified using the `inputs` parameter) contain at least
  one value.
1. All inputs refer to valid and upstream [sources] or [transforms].

### Environment checks

Finally, these checks ensure that Vector is running in an environment that can support the
configured topology:

1. All components have the pre-requisites to run, e.g. data directories exist and are writable.
1. All sinks can connect to their specified targets.

These environment checks can be disabled using the [`--no-environment`][no_environment] flag:

```bash
vector validate --no-environment /etc/vector/vector.yaml
```

<<<<<<< HEAD
Healthchecks are run as part of environment checks, but can be disabled separately using the
`--no-health` flag:

```bash
vector validate --no-health /etc/vector/vector.toml
```

=======
#### Skipping health checks

To validate the vector configuration even if the health-checked endpoints are not reachable
(for example, from a local workstation), but still run all the other environment checks, use
the [`--skip-healthchecks`][skip_healthchecks] flag:

```bash
vector validate --skip-healthchecks /etc/vector/vector.yaml
```

**Note:** The configured `data_dir` must still be writeable.
>>>>>>> b58c8646

[components]: /components
[no_environment]: /docs/reference/cli/#validate-no-environment
[sinks]: /sinks
[sources]: /sources
[transforms]: /transforms
[validate]: /docs/reference/cli/#validate<|MERGE_RESOLUTION|>--- conflicted
+++ resolved
@@ -55,15 +55,6 @@
 vector validate --no-environment /etc/vector/vector.yaml
 ```
 
-<<<<<<< HEAD
-Healthchecks are run as part of environment checks, but can be disabled separately using the
-`--no-health` flag:
-
-```bash
-vector validate --no-health /etc/vector/vector.toml
-```
-
-=======
 #### Skipping health checks
 
 To validate the vector configuration even if the health-checked endpoints are not reachable
@@ -75,7 +66,6 @@
 ```
 
 **Note:** The configured `data_dir` must still be writeable.
->>>>>>> b58c8646
 
 [components]: /components
 [no_environment]: /docs/reference/cli/#validate-no-environment
