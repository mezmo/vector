--- conflicted
+++ resolved
@@ -13,13 +13,10 @@
 
 1. [Removal of various deprecated internal metrics](#deprecated-internal-metrics)
 1. [`component_received_event_bytes_total` and `component_sent_event_bytes_total` consistently use estimated JSON size of the event](#event_json_size)
-<<<<<<< HEAD
-=======
 
 and **potentially impactful changes**:
 
 1. [AWS S3 endpoint path changes](#s3-paths)
->>>>>>> beb74c1c
 
 We cover them below to help you upgrade quickly:
 
@@ -67,9 +64,6 @@
 
 Measuring the events like this allows a consistent measurement to be applied
 across all components regardless of how the source or sink serializes the event
-<<<<<<< HEAD
-when connecting to the external service.
-=======
 when connecting to the external service.
 
 ### Potentially impactful changes
@@ -80,5 +74,4 @@
 the SDK that we use. For S3-compatible APIs like Cloudflare R2 you may find that you need to remove
 the bucket name from the endpoint, if you have it specified. For example
 `https://xxxxxxxxxxxxxxxxxxxxxxxxxxx.r2.cloudflarestorage.com/<bucket name>` should be written as
-`https://xxxxxxxxxxxxxxxxxxxxxxxxxxx.r2.cloudflarestorage.com`.
->>>>>>> beb74c1c
+`https://xxxxxxxxxxxxxxxxxxxxxxxxxxx.r2.cloudflarestorage.com`.