--- conflicted
+++ resolved
@@ -65,13 +65,8 @@
 
 Vector has the ability to [interpolate environment variables into its
 configuration](/docs/reference/configuration/#environment-variables) as a means of templating
-<<<<<<< HEAD
-configuration. Currently, if an environment variable is undefined (unless the `?` interpolation
-syntax is used) Vector outputs a warning and replaces the environment variable with an empty string.
-=======
 configuration. Currently, if an environment variable is undefined, unless the `?` interpolation
 syntax is used, Vector outputs a warning and replaces the environment variable with an empty string.
->>>>>>> b58c8646
 In a future release , this will change from a warning to a hard error. This behavior can be opted
 into earlier by using the `--strict-env-vars` flag (or `VECTOR_STRICT_ENV_VARS` environment
 variable) when running Vector.
