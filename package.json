{
  "name": "vector",
<<<<<<< HEAD
  "version": "3.14.2",
=======
  "version": "3.20.9",
>>>>>>> c88741c1
  "description": "Vector is a high-performance, end-to-end (agent & aggregator) observability data pipeline",
  "repository": {
    "type": "git",
    "url": "git+https://github.com/mezmo/vector.git"
  },
  "scripts": {
    "release": "semantic-release",
    "release:dry": "semantic-release --no-ci --dry-run --branches=${BRANCH_NAME:-master}",
    "commitlint": "commitlint --from=origin/master"
  },
  "commitlint": {
    "extends": "@answerbook/commitlint-config-logdna"
  },
  "release": {
    "branches": [
      "master"
    ],
    "extends": "@answerbook/release-config-logdna",
    "changelogFile": "MEZMO_CHANGELOG.md"
  },
  "devDependencies": {
    "@answerbook/commitlint-config-logdna": "^2.2.1",
    "@answerbook/release-config-logdna": "^2.0.2",
    "semantic-release": "^19.0.5"
  }
}<|MERGE_RESOLUTION|>--- conflicted
+++ resolved
@@ -1,10 +1,6 @@
 {
   "name": "vector",
-<<<<<<< HEAD
-  "version": "3.14.2",
-=======
   "version": "3.20.9",
->>>>>>> c88741c1
   "description": "Vector is a high-performance, end-to-end (agent & aggregator) observability data pipeline",
   "repository": {
     "type": "git",
