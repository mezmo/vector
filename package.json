{
  "name": "vector",
<<<<<<< HEAD
  "version": "3.13.6",
=======
  "version": "3.14.1",
>>>>>>> 21f683c0
  "description": "Vector is a high-performance, end-to-end (agent & aggregator) observability data pipeline",
  "repository": {
    "type": "git",
    "url": "git+https://github.com/mezmo/vector.git"
  },
  "scripts": {
    "release": "semantic-release",
    "release:dry": "semantic-release --no-ci --dry-run --branches=${BRANCH_NAME:-master}",
    "commitlint": "./node_modules/.bin/commitlint-logdna --from=origin/master"
  },
  "release": {
    "branches": [
      "master"
    ],
    "extends": [
      "@answerbook/release-config-logdna"
    ],
    "plugins": [
      "@semantic-release/commit-analyzer",
      "@semantic-release/release-notes-generator",
      "@semantic-release/npm",
      [
        "@semantic-release/changelog",
        {
          "changelogFile": "MEZMO_CHANGELOG.md"
        }
      ],
      [
        "@semantic-release/github",
        {
          "assets": "MEZMO_CHANGELOG.md"
        }
      ],
      [
        "@semantic-release/git",
        {
          "assets": [
            "MEZMO_CHANGELOG.md",
            "package.json"
          ]
        }
      ]
    ]
  },
  "devDependencies": {
    "@answerbook/release-config-logdna": "^2.0.0",
    "semantic-release": "^19.0.5"
  },
  "dependencies": {
    "@answerbook/commitlint-config-logdna": "^2.2.0"
  }
}<|MERGE_RESOLUTION|>--- conflicted
+++ resolved
@@ -1,10 +1,6 @@
 {
   "name": "vector",
-<<<<<<< HEAD
   "version": "3.13.6",
-=======
-  "version": "3.14.1",
->>>>>>> 21f683c0
   "description": "Vector is a high-performance, end-to-end (agent & aggregator) observability data pipeline",
   "repository": {
     "type": "git",
@@ -13,7 +9,17 @@
   "scripts": {
     "release": "semantic-release",
     "release:dry": "semantic-release --no-ci --dry-run --branches=${BRANCH_NAME:-master}",
-    "commitlint": "./node_modules/.bin/commitlint-logdna --from=origin/master"
+    "commitlint": "commitlint --from=origin/master"
+  },
+  "commitlint": {
+    "extends": "@answerbook/commitlint-config-logdna",
+    "rules": {
+      "body-max-line-length": [
+        2,
+        "always",
+        80
+      ]
+    }
   },
   "release": {
     "branches": [
@@ -54,6 +60,6 @@
     "semantic-release": "^19.0.5"
   },
   "dependencies": {
-    "@answerbook/commitlint-config-logdna": "^2.2.0"
+    "@answerbook/commitlint-config-logdna": "^2.2.1"
   }
 }