library 'magic-butler-catalogue'

def WORKSPACE_PATH = "/tmp/workspace/${env.BUILD_TAG.replace('%2F', '/')}"
def DEFAULT_BRANCH = "master"
def PROJECT_NAME = "vector"
def CURRENT_BRANCH = currentBranch()
def DOCKER_REPO = "docker.io/mezmohq"

def BRANCH_BUILD = slugify("${CURRENT_BRANCH}-${BUILD_NUMBER}")

def CREDS = [
  string(
    credentialsId: 'github-api-token',
    variable: 'GITHUB_TOKEN'
  ),
  aws(
    credentialsId: 'aws',
    accessKeyVariable: 'AWS_ACCESS_KEY_ID',
    secretKeyVariable: 'AWS_SECRET_ACCESS_KEY'
  ),
]
def NPMRC = [
    configFile(fileId: 'npmrc', variable: 'NPM_CONFIG_USERCONFIG')
]

pipeline {
  agent {
    node {
      label "rust-x86_64"
      customWorkspace(WORKSPACE_PATH)
    }
  }
  parameters {
    string(name: 'SANITY_BUILD', defaultValue: '', description: 'This a scheduled sanity build that skips releasing.')
  }
  triggers {
    parameterizedCron(
      // Cron hours are in GMT, so this is roughly 12-3am EST, depending on DST
      env.BRANCH_NAME == DEFAULT_BRANCH ? 'H H(5-6) * * * % SANITY_BUILD=true' : ''
    )
  }
  options {
    timestamps()
    disableConcurrentBuilds()
    timeout time: 90, unit: 'MINUTES'
    ansiColor 'xterm'
    withCredentials(CREDS)
  }
  environment {
    ENVIRONMENT_AUTOBUILD = 'false'
    ENVIRONMENT_TTY = 'false'
    CI = 'true'
    VECTOR_TARGET = "${BRANCH_BUILD}"
  }
  stages {
    stage('Validate PR Author') {
      when {
        expression { env.CHANGE_FORK }
        not {
          triggeredBy 'issueCommentCause'
        }
      }
<<<<<<< HEAD
=======
    }
    stage('Check'){
      // Important: do this step serially since it'll be the one to prepare the testing container
      // and install the rust toolchain in it. Volume mounts are created here, too.
>>>>>>> 21f683c0
      steps {
        error("A maintainer needs to approve this PR for CI by commenting")
      }
    }



    stage('Lint and test release'){
      tools {
        nodejs 'NodeJS 20'
      }
      environment {
        GIT_BRANCH = "${CURRENT_BRANCH}"
        // This is not populated on PR builds and is needed for the release dry runs
        BRANCH_NAME = "${CURRENT_BRANCH}"
        CHANGE_ID = ""
      }
      steps {
        script {
          configFileProvider(NPMRC) {
            sh 'npm ci --ignore-scripts'
            sh 'npm run commitlint'
            sh 'npm run release:dry'
          }
        }
      }
    }
<<<<<<< HEAD

    stage('vdev Check'){
      when {
        changeRequest() // Only do this during PRs. It's about a 15-min wait.
      }
      steps {
        sh """
          make check ENVIRONMENT=true
          make check-fmt ENVIRONMENT=true
        """
      }
    }

    stage('Code'){
=======
    stage('Lint and Test') {
      // All `make ENVIRONMENT=true` steps should now use the existing container
>>>>>>> 21f683c0
      parallel {
        stage('Lint'){
          steps {
            sh """
              make check-clippy ENVIRONMENT=true
              make check-scripts ENVIRONMENT=true
            """
          }
        }
        stage('Check Deny'){
          when {
            changeRequest() // PRs only to speed up dev flows. These can be fixed then if they're actionable.
          }
          steps {
            catchError(buildResult: 'SUCCESS', stageResult: 'FAILURE') {
              sh """
                make check-deny ENVIRONMENT=true
              """
            }
          }
        }
        stage('Unit test'){
          steps {
            sh """
              make test ENVIRONMENT=true
            """
          }
        }
        stage('Test build container image') {
          when {
            changeRequest() // Only do this during PRs because it can take 30 minutes
          }
          steps {
            script {
              buildx.build(
                project: PROJECT_NAME
              , push: false
              , tags: [BRANCH_BUILD]
              , dockerfile: "distribution/docker/mezmo/Dockerfile"
              , docker_repo: DOCKER_REPO
              )
            }
          }
        }
      }
    }

    stage('Feature build and publish') {
      when {
        expression {
          CURRENT_BRANCH ==~ /feature\/LOG-\d+/
        }
      }
      steps {
        script {
          def feature_tag = slugify("${CURRENT_BRANCH}-${BUILD_NUMBER}")
          buildx.build(
            project: PROJECT_NAME
          , push: true
          , tags: [feature_tag]
          , dockerfile: "distribution/docker/mezmo/Dockerfile"
          , docker_repo: DOCKER_REPO
          )
        }
      }
    }

    stage('Release and publish') {
      when {
        branch DEFAULT_BRANCH
        not {
          environment name: 'SANITY_BUILD', value: 'true'
        }
      }
      tools {
        nodejs 'NodeJS 20'
      }
      steps {
        script {
          def version_before = npm.semver().version
          configFileProvider(NPMRC) {
            sh 'npm ci'
            sh 'npm run release'
          }

          def semver = npm.semver()
          if (version_before != semver.version) {
            buildx.build(
              project: PROJECT_NAME
            , push: true
            , tags: [semver.version]
            , dockerfile: "distribution/docker/mezmo/Dockerfile"
            , docker_repo: DOCKER_REPO
            )
          }
        }
      }
    }
  }
  post {
    always {
      // Clear disk space by removing the `target` volume mount where the binaries are stored.
      // The volume is unique to the current build, so there should be no "in use" errors.
      sh 'make target-clean'

      script {
        if (env.SANITY_BUILD == 'true') {
          notifySlack(
            currentBuild.currentResult,
            [
              channel: '#pipeline-bots',
              tokenCredentialId: 'qa-slack-token'
            ],
            "`${PROJECT_NAME}` sanity build took ${currentBuild.durationString.replaceFirst(' and counting', '')}."
          )
        }
      }
    }
  }
}<|MERGE_RESOLUTION|>--- conflicted
+++ resolved
@@ -60,19 +60,10 @@
           triggeredBy 'issueCommentCause'
         }
       }
-<<<<<<< HEAD
-=======
-    }
-    stage('Check'){
-      // Important: do this step serially since it'll be the one to prepare the testing container
-      // and install the rust toolchain in it. Volume mounts are created here, too.
->>>>>>> 21f683c0
       steps {
         error("A maintainer needs to approve this PR for CI by commenting")
       }
     }
-
-
 
     stage('Lint and test release'){
       tools {
@@ -94,27 +85,21 @@
         }
       }
     }
-<<<<<<< HEAD
-
-    stage('vdev Check'){
-      when {
-        changeRequest() // Only do this during PRs. It's about a 15-min wait.
-      }
+
+    stage('Unit test'){
+      // Important: do one step serially since it'll be the one to prepare the testing container
+      // and install the rust toolchain in it. Volume mounts are created here, too.
       steps {
         sh """
-          make check ENVIRONMENT=true
-          make check-fmt ENVIRONMENT=true
+          make test ENVIRONMENT=true
         """
       }
     }
 
-    stage('Code'){
-=======
-    stage('Lint and Test') {
+    stage('Checks'){
       // All `make ENVIRONMENT=true` steps should now use the existing container
->>>>>>> 21f683c0
       parallel {
-        stage('Lint'){
+        stage('check-clippy'){
           steps {
             sh """
               make check-clippy ENVIRONMENT=true
@@ -122,10 +107,15 @@
             """
           }
         }
-        stage('Check Deny'){
-          when {
-            changeRequest() // PRs only to speed up dev flows. These can be fixed then if they're actionable.
-          }
+        stage('check-fmt'){
+          steps {
+            sh """
+              make check ENVIRONMENT=true
+              make check-fmt ENVIRONMENT=true
+            """
+          }
+        }
+        stage('check-deny'){
           steps {
             catchError(buildResult: 'SUCCESS', stageResult: 'FAILURE') {
               sh """
@@ -134,14 +124,7 @@
             }
           }
         }
-        stage('Unit test'){
-          steps {
-            sh """
-              make test ENVIRONMENT=true
-            """
-          }
-        }
-        stage('Test build container image') {
+        stage('image test') {
           when {
             changeRequest() // Only do this during PRs because it can take 30 minutes
           }
