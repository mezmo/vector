--- conflicted
+++ resolved
@@ -6,6 +6,13 @@
 def CURRENT_BRANCH = currentBranch()
 def DOCKER_REPO = "docker.io/mezmohq"
 
+def slugify(str) {
+  def s = str.toLowerCase()
+  s = s.replaceAll(/[^a-z0-9\s-\/]/, "").replaceAll(/\s+/, " ").trim()
+  s = s.replaceAll(/[\/\s]/, '-').replaceAll(/-{2,}/, '-')
+  s
+}
+
 def BRANCH_BUILD = slugify("${CURRENT_BRANCH}-${BUILD_NUMBER}")
 
 def CREDS = [
@@ -13,12 +20,11 @@
     credentialsId: 'github-api-token',
     variable: 'GITHUB_TOKEN'
   ),
-  aws(
-    credentialsId: 'aws',
+  aws(credentialsId: 'aws',
     accessKeyVariable: 'AWS_ACCESS_KEY_ID',
-    secretKeyVariable: 'AWS_SECRET_ACCESS_KEY'
-  ),
+    secretKeyVariable: 'AWS_SECRET_ACCESS_KEY'),
 ]
+
 def NPMRC = [
     configFile(fileId: 'npmrc', variable: 'NPM_CONFIG_USERCONFIG')
 ]
@@ -70,11 +76,16 @@
         error("A maintainer needs to approve this PR for CI by commenting")
       }
     }
+    stage('Release Tool') {
+      steps {
+        sh 'make release-tool'
+      }
+    }
     stage('Needs Testing?') {
       // Do not run the stages on a release commit, unless it's for a sanity build.
       when {
         anyOf {
-          expression { !(env.TOP_COMMIT ==~ /^release: 20\d\d-\d\d-\d\d, Version \d+\.\d+\.\d+ \[skip ci\] by LogDNA Bot$/) }
+          expression { !(env.TOP_COMMIT ==~ /^chore\(release\): \d+\.\d+\.\d+ \[skip ci\] by LogDNA Bot$/) }
           environment name: 'SANITY_BUILD', value: 'true'
         }
       }
@@ -98,18 +109,15 @@
           steps {
             script {
               configFileProvider(NPMRC) {
-                sh 'npm ci --ignore-scripts'
-                sh 'npm run commitlint'
-                if (!env.CHANGE_FORK) {
-                  sh 'npm run release:dry'
-                }
+                sh 'npm ci'
+                sh 'npm run release:dry'
               }
             }
-          }
-        }
-
-<<<<<<< HEAD
-=======
+            sh './release-tool lint'
+            sh './release-tool test'
+          }
+        }
+
         stage('Checks'){
           steps {
             sh """
@@ -120,7 +128,6 @@
           }
         }
 
->>>>>>> 7a12cc15
         stage('Unit test'){
           steps {
             sh """
@@ -129,54 +136,6 @@
           }
         }
 
-<<<<<<< HEAD
-        stage('Checks') {
-          // All `make ENVIRONMENT=true` steps should now use the existing container
-          parallel {
-            stage('check-clippy'){
-              steps {
-                sh """
-                  make check-clippy ENVIRONMENT=true
-                  make check-scripts ENVIRONMENT=true
-                """
-              }
-            }
-            stage('check-fmt'){
-              steps {
-                sh """
-                  make check ENVIRONMENT=true
-                  make check-fmt ENVIRONMENT=true
-                """
-              }
-            }
-            stage('check-deny'){
-              steps {
-                catchError(buildResult: 'SUCCESS', stageResult: 'FAILURE') {
-                  sh """
-                    make check-deny ENVIRONMENT=true
-                  """
-                }
-              }
-            }
-            stage('image test') {
-              when {
-                changeRequest() // Only do this during PRs because it can take 30 minutes
-              }
-              steps {
-                script {
-                  buildx.build(
-                    project: PROJECT_NAME
-                  , push: false
-                  , tags: [BRANCH_BUILD]
-                  , dockerfile: "distribution/docker/mezmo/Dockerfile"
-                  , docker_repo: DOCKER_REPO
-                  )
-                }
-              }
-            }
-          }
-        } // End Checks
-=======
         stage('image test') {
           when {
             allOf{
@@ -194,11 +153,11 @@
               , tags: [BRANCH_BUILD]
               , dockerfile: "distribution/docker/mezmo/Dockerfile"
               , args: [RELEASE_VERSION: pkg_version]
+              , docker_repo: DOCKER_REPO
               )
             }
           }
         }
->>>>>>> 7a12cc15
 
         stage('Feature build and publish') {
           when {
@@ -208,34 +167,24 @@
           }
           steps {
             script {
-<<<<<<< HEAD
-              def feature_tag = slugify("${CURRENT_BRANCH}-${BUILD_NUMBER}")
-=======
               def tag = slugify("${CURRENT_BRANCH}-${BUILD_NUMBER}")
               def semver = npm.semver()
               def pkg_version = "${semver.version}+${tag}"
->>>>>>> 7a12cc15
               buildx.build(
                 project: PROJECT_NAME
               , push: true
-              , tags: [feature_tag]
+              , tags: [tag]
               , dockerfile: "distribution/docker/mezmo/Dockerfile"
-<<<<<<< HEAD
+              , args: [RELEASE_VERSION: pkg_version]
               , docker_repo: DOCKER_REPO
-              )
-            }
-=======
-              , args: [RELEASE_VERSION: pkg_version]
               )
             }
             sh './release-tool clean'
             sh "./release-tool build APP_VERSION='" + slugify("${CURRENT_BRANCH}-${BUILD_NUMBER}") + "'"
             sh './release-tool publish'
             archiveArtifacts artifacts: 'output/'
->>>>>>> 7a12cc15
-          }
-        } // End Feature build and publish
-
+          }
+        }
         stage('Release Commit') {
           when {
             branch DEFAULT_BRANCH
@@ -254,43 +203,38 @@
               }
             }
           }
-        } // End release commit
-
-      } // End stages
-
-    } // End Needs testing
-
+        }
+      }
+    }
     stage('Publish') {
       when {
         allOf {
           branch DEFAULT_BRANCH
-          expression { env.TOP_COMMIT ==~ /^release: 20\d\d-\d\d-\d\d, Version \d+\.\d+\.\d+ \[skip ci\] by LogDNA Bot$/ }
+          expression { env.TOP_COMMIT ==~ /^chore\(release\): \d+\.\d+\.\d+ \[skip ci\] by LogDNA Bot$/ }
           not {
             environment name: 'SANITY_BUILD', value: 'true'
           }
         }
       }
-      tools {
-        nodejs 'NodeJS 20'
-      }
       steps {
         script {
-          def semver = npm.semver() // get the tag
+          def tag = sh (
+            script: "./release-tool debug-RELEASE_VERSION",
+            returnStdout: true
+          ).split(' = ')[1].trim()
 
           buildx.build(
             project: PROJECT_NAME
           , push: true
-          , tags: [semver.version]
+          , tags: [tag]
           , dockerfile: "distribution/docker/mezmo/Dockerfile"
-<<<<<<< HEAD
+          , args: [RELEASE_VERSION: tag]
           , docker_repo: DOCKER_REPO
-=======
-          , args: [RELEASE_VERSION: tag]
->>>>>>> 7a12cc15
           )
         }
-      }
-    } // End Publish
+        sh './release-tool clean'
+      }
+    }
   }
   post {
     always {
@@ -311,5 +255,5 @@
         }
       }
     }
-  } // End post
-} // End pipeline+  }
+}