library 'magic-butler-catalogue'

def WORKSPACE_PATH = "/tmp/workspace/${env.BUILD_TAG.replace('%2F', '/')}"
def DEFAULT_BRANCH = "master"
def PROJECT_NAME = "vector"
def CURRENT_BRANCH = currentBranch()
def DOCKER_REPO = "docker.io/mezmohq"

def BRANCH_BUILD = slugify("${CURRENT_BRANCH}-${BUILD_NUMBER}")

def CREDS = [
  string(
    credentialsId: 'github-api-token',
    variable: 'GITHUB_TOKEN'
  ),
  aws(
    credentialsId: 'aws',
    accessKeyVariable: 'AWS_ACCESS_KEY_ID',
    secretKeyVariable: 'AWS_SECRET_ACCESS_KEY'
  ),
]
def NPMRC = [
    configFile(fileId: 'npmrc', variable: 'NPM_CONFIG_USERCONFIG')
]

pipeline {
  agent {
    node {
      label "rust-x86_64"
      customWorkspace(WORKSPACE_PATH)
    }
  }
  parameters {
    string(name: 'SANITY_BUILD', defaultValue: '', description: 'This a scheduled sanity build that skips releasing.')
  }
  triggers {
    parameterizedCron(
      // Cron hours are in GMT, so this is roughly 12-3am EST, depending on DST
      env.BRANCH_NAME == DEFAULT_BRANCH ? 'H H(5-6) * * * % SANITY_BUILD=true' : ''
    )
  }
  options {
    timestamps()
    disableConcurrentBuilds()
    timeout time: 90, unit: 'MINUTES'
    ansiColor 'xterm'
    withCredentials(CREDS)
  }
  environment {
    ENVIRONMENT_AUTOBUILD = 'false'
    ENVIRONMENT_TTY = 'false'
    CI = 'true'
    VECTOR_TARGET = "${BRANCH_BUILD}-target"
    VECTOR_CARGO_CACHE = "${BRANCH_BUILD}-cargo"
    VECTOR_RUSTUP_CACHE = "${BRANCH_BUILD}-rustup"
    TOP_COMMIT = sh(
      script: 'git log --pretty="format:%s by %cn" HEAD | head -1',
      returnStdout: true
    ).trim()
  }
  stages {
    stage('Validate PR Author') {
      when {
        expression { env.CHANGE_FORK }
        not {
          triggeredBy 'issueCommentCause'
        }
      }
      steps {
        error("A maintainer needs to approve this PR for CI by commenting")
      }
    }
<<<<<<< HEAD

    stage('Lint and test release'){
      tools {
        nodejs 'NodeJS 20'
      }
      environment {
        GIT_BRANCH = "${CURRENT_BRANCH}"
        // This is not populated on PR builds and is needed for the release dry runs
        BRANCH_NAME = "${CURRENT_BRANCH}"
        CHANGE_ID = ""
      }
      steps {
        script {
          configFileProvider(NPMRC) {
            sh 'npm ci --ignore-scripts'
            sh 'npm run commitlint'
            sh 'npm run release:dry'
          }
        }
      }
    }
    stage('Unit test'){
      // Important: do one step serially since it'll be the one to prepare the testing container
      // and install the rust toolchain in it. Volume mounts are created here, too.
      steps {
        sh """
          make test ENVIRONMENT=true
        """
      }
    }

    stage('Checks'){
      // All `make ENVIRONMENT=true` steps should now use the existing container
      parallel {
        stage('check-clippy'){
=======
    stage('Needs Testing?') {
      // Do not run the stages on a release commit, unless it's for a sanity build.
      when {
        anyOf {
          expression { !(env.TOP_COMMIT ==~ /^chore\(release\): \d+\.\d+\.\d+ \[skip ci\] by LogDNA Bot$/) }
          environment name: 'SANITY_BUILD', value: 'true'
        }
      }
      stages {
        stage('Lint and test release'){
          tools {
            nodejs 'NodeJS 20'
          }
          environment {
            GIT_BRANCH = "${CURRENT_BRANCH}"
            // This is not populated on PR builds and is needed for the release dry runs
            BRANCH_NAME = "${CURRENT_BRANCH}"
            CHANGE_ID = ""
          }
>>>>>>> c88741c1
          steps {
            script {
              configFileProvider(NPMRC) {
                sh 'npm ci'
                sh 'npm run release:dry'
              }
            }
            sh './release-tool lint'
            sh './release-tool test'
          }
        }
<<<<<<< HEAD
        stage('check-fmt'){
=======
        stage('Unit test'){
          // Important: do one step serially since it'll be the one to prepare the testing container
          // and install the rust toolchain in it. Volume mounts are created here, too.
>>>>>>> c88741c1
          steps {
            sh """
              make test ENVIRONMENT=true
            """
          }
        }
        stage('Checks') {
          // All `make ENVIRONMENT=true` steps should now use the existing container
          parallel {
            stage('check-clippy'){
              steps {
                sh """
                  make check-clippy ENVIRONMENT=true
                  make check-scripts ENVIRONMENT=true
                """
              }
            }
            stage('check-fmt'){
              steps {
                sh """
                  make check ENVIRONMENT=true
                  make check-fmt ENVIRONMENT=true
                """
              }
            }
            stage('check-deny'){
              steps {
                catchError(buildResult: 'SUCCESS', stageResult: 'FAILURE') {
                  sh """
                    make check-deny ENVIRONMENT=true
                  """
                }
              }
            }
            stage('image test') {
              when {
                changeRequest() // Only do this during PRs because it can take 30 minutes
              }
              steps {
                script {
                  buildx.build(
                    project: PROJECT_NAME
                  , push: false
                  , tags: [BRANCH_BUILD]
                  , dockerfile: "distribution/docker/mezmo/Dockerfile"
                  )
                }
              }
            }
          }
        }
        stage('Feature build and publish') {
          when {
            expression {
              CURRENT_BRANCH ==~ /feature\/LOG-\d+/
            }
          }
          steps {
            script {
              def tag = slugify("${CURRENT_BRANCH}-${BUILD_NUMBER}")
              buildx.build(
                project: PROJECT_NAME
              , push: true
              , tags: [tag]
              , dockerfile: "distribution/docker/mezmo/Dockerfile"
              , docker_repo: DOCKER_REPO
              )
            }
            sh './release-tool clean'
            sh './release-tool build'
            sh './release-tool publish'
          }
        }
<<<<<<< HEAD
      }
    }

    stage('Feature build and publish') {
      when {
        expression {
          CURRENT_BRANCH ==~ /feature\/LOG-\d+/
        }
      }
      steps {
        script {
          def feature_tag = slugify("${CURRENT_BRANCH}-${BUILD_NUMBER}")
          buildx.build(
            project: PROJECT_NAME
          , push: true
          , tags: [feature_tag]
          , dockerfile: "distribution/docker/mezmo/Dockerfile"
          , docker_repo: DOCKER_REPO
          )
        }
      }
    }

    stage('Release and publish') {
=======
        stage('Release Commit') {
          when {
            branch DEFAULT_BRANCH
            not {
              environment name: 'SANITY_BUILD', value: 'true'
            }
          }
          tools {
            nodejs 'NodeJS 20'
          }
          steps {
            script {
              configFileProvider(NPMRC) {
                sh 'npm ci'
                sh 'npm run release'
              }
            }
          }
        }
      }
    }
    stage('Publish') {
>>>>>>> c88741c1
      when {
        allOf {
          branch DEFAULT_BRANCH
          expression { env.TOP_COMMIT ==~ /^chore\(release\): \d+\.\d+\.\d+ \[skip ci\] by LogDNA Bot$/ }
          not {
            environment name: 'SANITY_BUILD', value: 'true'
          }
        }
      }
      steps {
        script {
<<<<<<< HEAD
          def version_before = npm.semver().version
          configFileProvider(NPMRC) {
            sh 'npm ci'
            sh 'npm run release'
          }

          def semver = npm.semver()
          if (version_before != semver.version) {
            buildx.build(
              project: PROJECT_NAME
            , push: true
            , tags: [semver.version]
            , dockerfile: "distribution/docker/mezmo/Dockerfile"
            , docker_repo: DOCKER_REPO
            )
          }
=======
          def tag = sh (
            script: "./release-tool debug-RELEASE_VERSION",
            returnStdout: true
          ).split(' = ')[1].trim()

          buildx.build(
            project: PROJECT_NAME
          , push: true
          , tags: [tag]
          , dockerfile: "distribution/docker/mezmo/Dockerfile"
          )
>>>>>>> c88741c1
        }
      }
    }
  }
  post {
    always {
      // Clear disk space by removing the test container and all of its volumes.
      // The container and volumes are unique to the current build, so there should be no "in use" errors.
      sh 'make environment-clean'

      script {
        if (env.SANITY_BUILD == 'true') {
          notifySlack(
            currentBuild.currentResult,
            [
              channel: '#pipeline-bots',
              tokenCredentialId: 'qa-slack-token'
            ],
            "`${PROJECT_NAME}` sanity build took ${currentBuild.durationString.replaceFirst(' and counting', '')}."
          )
        }
      }
    }
  }
}<|MERGE_RESOLUTION|>--- conflicted
+++ resolved
@@ -70,43 +70,6 @@
         error("A maintainer needs to approve this PR for CI by commenting")
       }
     }
-<<<<<<< HEAD
-
-    stage('Lint and test release'){
-      tools {
-        nodejs 'NodeJS 20'
-      }
-      environment {
-        GIT_BRANCH = "${CURRENT_BRANCH}"
-        // This is not populated on PR builds and is needed for the release dry runs
-        BRANCH_NAME = "${CURRENT_BRANCH}"
-        CHANGE_ID = ""
-      }
-      steps {
-        script {
-          configFileProvider(NPMRC) {
-            sh 'npm ci --ignore-scripts'
-            sh 'npm run commitlint'
-            sh 'npm run release:dry'
-          }
-        }
-      }
-    }
-    stage('Unit test'){
-      // Important: do one step serially since it'll be the one to prepare the testing container
-      // and install the rust toolchain in it. Volume mounts are created here, too.
-      steps {
-        sh """
-          make test ENVIRONMENT=true
-        """
-      }
-    }
-
-    stage('Checks'){
-      // All `make ENVIRONMENT=true` steps should now use the existing container
-      parallel {
-        stage('check-clippy'){
-=======
     stage('Needs Testing?') {
       // Do not run the stages on a release commit, unless it's for a sanity build.
       when {
@@ -126,31 +89,30 @@
             BRANCH_NAME = "${CURRENT_BRANCH}"
             CHANGE_ID = ""
           }
->>>>>>> c88741c1
           steps {
             script {
               configFileProvider(NPMRC) {
-                sh 'npm ci'
-                sh 'npm run release:dry'
-              }
-            }
-            sh './release-tool lint'
-            sh './release-tool test'
-          }
-        }
-<<<<<<< HEAD
-        stage('check-fmt'){
-=======
+                sh 'npm ci --ignore-scripts'
+                // Turn commitlint on when answerbook implements the same version of commitlint
+                // sh 'npm run commitlint'
+                if (!env.CHANGE_FORK) {
+                  sh 'npm run release:dry'
+                }
+              }
+            }
+          }
+        }
+
         stage('Unit test'){
           // Important: do one step serially since it'll be the one to prepare the testing container
           // and install the rust toolchain in it. Volume mounts are created here, too.
->>>>>>> c88741c1
           steps {
             sh """
               make test ENVIRONMENT=true
             """
           }
         }
+
         stage('Checks') {
           // All `make ENVIRONMENT=true` steps should now use the existing container
           parallel {
@@ -190,12 +152,14 @@
                   , push: false
                   , tags: [BRANCH_BUILD]
                   , dockerfile: "distribution/docker/mezmo/Dockerfile"
+                  , docker_repo: DOCKER_REPO
                   )
                 }
               }
             }
           }
-        }
+        } // End Checks
+
         stage('Feature build and publish') {
           when {
             expression {
@@ -204,46 +168,18 @@
           }
           steps {
             script {
-              def tag = slugify("${CURRENT_BRANCH}-${BUILD_NUMBER}")
+              def feature_tag = slugify("${CURRENT_BRANCH}-${BUILD_NUMBER}")
               buildx.build(
                 project: PROJECT_NAME
               , push: true
-              , tags: [tag]
+              , tags: [feature_tag]
               , dockerfile: "distribution/docker/mezmo/Dockerfile"
               , docker_repo: DOCKER_REPO
               )
             }
-            sh './release-tool clean'
-            sh './release-tool build'
-            sh './release-tool publish'
-          }
-        }
-<<<<<<< HEAD
-      }
-    }
-
-    stage('Feature build and publish') {
-      when {
-        expression {
-          CURRENT_BRANCH ==~ /feature\/LOG-\d+/
-        }
-      }
-      steps {
-        script {
-          def feature_tag = slugify("${CURRENT_BRANCH}-${BUILD_NUMBER}")
-          buildx.build(
-            project: PROJECT_NAME
-          , push: true
-          , tags: [feature_tag]
-          , dockerfile: "distribution/docker/mezmo/Dockerfile"
-          , docker_repo: DOCKER_REPO
-          )
-        }
-      }
-    }
-
-    stage('Release and publish') {
-=======
+          }
+        } // End Feature build and publish
+
         stage('Release Commit') {
           when {
             branch DEFAULT_BRANCH
@@ -262,11 +198,13 @@
               }
             }
           }
-        }
-      }
-    }
+        } // End release commit
+
+      } // End stages
+
+    } // End Needs testing
+
     stage('Publish') {
->>>>>>> c88741c1
       when {
         allOf {
           branch DEFAULT_BRANCH
@@ -276,41 +214,21 @@
           }
         }
       }
+      tools {
+        nodejs 'NodeJS 20'
+      }
       steps {
         script {
-<<<<<<< HEAD
-          def version_before = npm.semver().version
-          configFileProvider(NPMRC) {
-            sh 'npm ci'
-            sh 'npm run release'
-          }
-
-          def semver = npm.semver()
-          if (version_before != semver.version) {
-            buildx.build(
-              project: PROJECT_NAME
-            , push: true
-            , tags: [semver.version]
-            , dockerfile: "distribution/docker/mezmo/Dockerfile"
-            , docker_repo: DOCKER_REPO
-            )
-          }
-=======
-          def tag = sh (
-            script: "./release-tool debug-RELEASE_VERSION",
-            returnStdout: true
-          ).split(' = ')[1].trim()
-
           buildx.build(
             project: PROJECT_NAME
           , push: true
-          , tags: [tag]
+          , tags: [semver.version]
           , dockerfile: "distribution/docker/mezmo/Dockerfile"
+          , docker_repo: DOCKER_REPO
           )
->>>>>>> c88741c1
-        }
-      }
-    }
+        }
+      }
+    } // End Publish
   }
   post {
     always {
@@ -331,5 +249,5 @@
         }
       }
     }
-  }
-}+  } // End post
+} // End pipeline