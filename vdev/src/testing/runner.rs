--- conflicted
+++ resolved
@@ -25,7 +25,7 @@
 ];
 // The upstream container we publish artifacts to on a successful master build.
 const UPSTREAM_IMAGE: &str =
-    "docker.io/timberio/vector-dev:sha-549cf7300122639cffc7d31a916f32cf835c769f";
+    "docker.io/timberio/vector-dev:sha-3eadc96742a33754a5859203b58249f6a806972a";
 
 pub enum RunnerState {
     Running,
@@ -141,35 +141,7 @@
         let dockerfile: PathBuf = [app::path(), "scripts", directory, "Dockerfile"]
             .iter()
             .collect();
-<<<<<<< HEAD
-        let mut command = dockercmd(["build"]);
-        command.current_dir(app::path());
-        if *IS_A_TTY {
-            command.args(["--progress", "tty"]);
-        }
-        command.args([
-            "--pull",
-            "--tag",
-            &self.image_name(),
-            "--file",
-            dockerfile.to_str().unwrap(),
-            "--label",
-            "vector-test-runner=true",
-            "--build-arg",
-            &format!("RUST_VERSION={}", get_rust_version()),
-            "--build-arg",
-            &format!(
-                "GITHUB_TOKEN={}",
-                env::var("GITHUB_TOKEN").unwrap_or_default()
-            ),
-            "--build-arg",
-            &format!("FEATURES={}", features.unwrap_or(&[]).join(",")),
-            ".",
-        ]);
-
-=======
         let mut command = prepare_build_command(&self.image_name(), &dockerfile, features);
->>>>>>> a67e4e25
         waiting!("Building image {}", self.image_name());
         command.check_run()
     }
