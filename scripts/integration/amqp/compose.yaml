version: '3'

services:
  rabbitmq:
    image: docker.io/rabbitmq:${CONFIG_VERSION}
    ports:
<<<<<<< HEAD
      - 5672:5672
      - 5671:5671
    environment:
      - RABBITMQ_SSL_KEYFILE=/code/tests/data/ca/intermediate_server/private/rabbitmq.key.pem
      - RABBITMQ_SSL_CERTFILE=/code/tests/data/ca/intermediate_server/certs/rabbitmq.cert.pem
      - RABBITMQ_SSL_CACERTFILE=/code/tests/data/ca/intermediate_server/certs/ca-chain.cert.pem
      - RABBITMQ_SSL_FAIL_IF_NO_PEER_CERT=false
    volumes:
      - ${PWD}:/code


networks:
  default:
    name: ${VECTOR_NETWORK}
=======
    - 5672:5672
>>>>>>> 9031d0fa
<|MERGE_RESOLUTION|>--- conflicted
+++ resolved
@@ -4,7 +4,6 @@
   rabbitmq:
     image: docker.io/rabbitmq:${CONFIG_VERSION}
     ports:
-<<<<<<< HEAD
       - 5672:5672
       - 5671:5671
     environment:
@@ -14,11 +13,3 @@
       - RABBITMQ_SSL_FAIL_IF_NO_PEER_CERT=false
     volumes:
       - ${PWD}:/code
-
-
-networks:
-  default:
-    name: ${VECTOR_NETWORK}
-=======
-    - 5672:5672
->>>>>>> 9031d0fa
