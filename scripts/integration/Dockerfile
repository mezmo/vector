ARG RUST_VERSION
FROM docker.io/rust:${RUST_VERSION}-slim-bookworm

RUN apt-get update && apt-get install -y --no-install-recommends \
    build-essential \
    cmake \
    curl \
    g++ \
    libclang1 \
    libsasl2-dev \
    libssl-dev \
    llvm \
    pkg-config \
    zlib1g-dev \
    unzip \
    git \
  && rm -rf /var/lib/apt/lists/*

<<<<<<< HEAD
ARG GITHUB_TOKEN
RUN git config --global url."https://${GITHUB_TOKEN}@github.com".insteadOf ssh://git@github.com

RUN rustup run "${RUST_VERSION}" cargo install cargo-nextest --version 0.9.64 --locked
=======
RUN rustup run "${RUST_VERSION}" cargo install cargo-nextest --version 0.9.72 --locked
>>>>>>> 2d4c202d

COPY scripts/environment/install-protoc.sh /
COPY tests/data/ca/certs /certs
RUN bash /install-protoc.sh<|MERGE_RESOLUTION|>--- conflicted
+++ resolved
@@ -16,14 +16,10 @@
     git \
   && rm -rf /var/lib/apt/lists/*
 
-<<<<<<< HEAD
 ARG GITHUB_TOKEN
 RUN git config --global url."https://${GITHUB_TOKEN}@github.com".insteadOf ssh://git@github.com
 
-RUN rustup run "${RUST_VERSION}" cargo install cargo-nextest --version 0.9.64 --locked
-=======
 RUN rustup run "${RUST_VERSION}" cargo install cargo-nextest --version 0.9.72 --locked
->>>>>>> 2d4c202d
 
 COPY scripts/environment/install-protoc.sh /
 COPY tests/data/ca/certs /certs
