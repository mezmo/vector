--- conflicted
+++ resolved
@@ -27,15 +27,10 @@
     let mut group = c.benchmark_group("remap");
 
     let add_fields_runner = |tform: &mut Box<dyn SyncTransform>, event: Event| {
-<<<<<<< HEAD
-        let mut outputs =
-            TransformOutputsBuf::new_with_capacity(vec![Output::default(DataType::all())], 1);
-=======
         let mut outputs = TransformOutputsBuf::new_with_capacity(
             vec![TransformOutput::new(DataType::all(), HashMap::new())],
             1,
         );
->>>>>>> 9031d0fa
         tform.transform(event, &mut outputs);
         let result = outputs.take_primary();
         let output_1 = result.first().unwrap().as_log();
@@ -84,15 +79,10 @@
     });
 
     let json_parser_runner = |tform: &mut Box<dyn SyncTransform>, event: Event| {
-<<<<<<< HEAD
-        let mut outputs =
-            TransformOutputsBuf::new_with_capacity(vec![Output::default(DataType::all())], 1);
-=======
         let mut outputs = TransformOutputsBuf::new_with_capacity(
             vec![TransformOutput::new(DataType::all(), HashMap::new())],
             1,
         );
->>>>>>> 9031d0fa
         tform.transform(event, &mut outputs);
         let result = outputs.take_primary();
         let output_1 = result.first().unwrap().as_log();
@@ -143,15 +133,10 @@
 
     let coerce_runner =
         |tform: &mut Box<dyn SyncTransform>, event: Event, timestamp: DateTime<Utc>| {
-<<<<<<< HEAD
-            let mut outputs =
-                TransformOutputsBuf::new_with_capacity(vec![Output::default(DataType::all())], 1);
-=======
             let mut outputs = TransformOutputsBuf::new_with_capacity(
                 vec![TransformOutput::new(DataType::all(), HashMap::new())],
                 1,
             );
->>>>>>> 9031d0fa
             tform.transform(event, &mut outputs);
             let result = outputs.take_primary();
             let output_1 = result.first().unwrap().as_log();
