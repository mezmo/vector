--- conflicted
+++ resolved
@@ -1,10 +1,6 @@
 [package]
 name = "vector"
-<<<<<<< HEAD
-version = "0.29.1"
-=======
 version = "0.30.0"
->>>>>>> 9031d0fa
 authors = ["Vector Contributors <vector@datadoghq.com>"]
 edition = "2021"
 description = "A lightweight and ultra-fast tool for building observability pipelines"
@@ -200,11 +196,7 @@
 serde-toml-merge = { version = "0.3.0", default-features = false }
 serde_bytes = { version = "0.11.9", default-features = false, features = ["std"], optional = true }
 serde_json = { version = "1.0.95", default-features = false, features = ["raw_value"] }
-<<<<<<< HEAD
-serde_with = { version = "2.3.1", default-features = false, features = ["macros", "std"] }
-=======
 serde_with = { version = "2.3.2", default-features = false, features = ["macros", "std"] }
->>>>>>> 9031d0fa
 serde_yaml = { version = "0.9.21", default-features = false }
 
 # Messagepack
@@ -298,11 +290,7 @@
 nom = { version = "7.1.3", default-features = false, optional = true }
 notify = { version = "5.1.0", default-features = false, features = ["macos_fsevent"] }
 once_cell = { version = "1.17", default-features = false }
-<<<<<<< HEAD
 openssl = { version = "0.10.55", default-features = false, features = ["vendored"] }
-=======
-openssl = { version = "0.10.50", default-features = false, features = ["vendored"] }
->>>>>>> 9031d0fa
 openssl-probe = { version = "0.1.5", default-features = false }
 ordered-float = { version = "3.6.0", default-features = false }
 paste = "1.0.12"
@@ -370,12 +358,8 @@
 base64 = "0.21.0"
 criterion = { version = "0.4.0", features = ["html_reports", "async_tokio"] }
 itertools = { version = "0.10.5", default-features = false }
-<<<<<<< HEAD
-libc = "0.2.140"
+libc = "0.2.141"
 mockall = "0.11.4"
-=======
-libc = "0.2.141"
->>>>>>> 9031d0fa
 similar-asserts = "1.4.2"
 proptest = "1.1"
 quickcheck = "1.0.3"
@@ -388,12 +372,8 @@
 tower-test = "0.4.0"
 value = { package = "value", git = "ssh://git@github.com/answerbook/vrl.git", rev = "v0.4.2", features = ["test"] }
 vector-core = { path = "lib/vector-core", default-features = false, features = ["vrl", "test"] }
-<<<<<<< HEAD
-wiremock = "0.5.17"
+wiremock = "0.5.18"
 snap = "1"
-=======
-wiremock = "0.5.18"
->>>>>>> 9031d0fa
 zstd = { version = "0.12.3", default-features = false }
 assay = "0.1.1"
 temp-env = "0.3.1"
