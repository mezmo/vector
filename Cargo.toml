--- conflicted
+++ resolved
@@ -148,12 +148,8 @@
 pin-project.workspace = true
 clap.workspace = true
 vrl.workspace = true
-<<<<<<< HEAD
 proptest = { workspace = true, optional = true }
 proptest-derive = { workspace = true, optional = true }
-=======
-iana-time-zone.workspace = true
->>>>>>> ae9a9f45
 
 # Internal libs
 dnsmsg-parser = { path = "lib/dnsmsg-parser", optional = true }
