[package]
name = "vector"
<<<<<<< HEAD
version = "0.23.1"
=======
version = "0.24.0"
>>>>>>> 92a5082f
authors = ["Vector Contributors <vector@datadoghq.com>"]
edition = "2021"
description = "A lightweight and ultra-fast tool for building observability pipelines"
homepage = "https://vector.dev"
license = "MPL-2.0"
readme = "README.md"
publish = false
default-run = "vector"
autobenches = false # our benchmarks are not runnable on their own either way
rust-version = "1.62.0"

[[bin]]
name = "graphql-schema"
path = "src/api/schema/gen.rs"
required-features = ["default-no-api-client"]

[[bin]]
name = "secret-backend-example"
path = "src/config/loading/secret_backend_example.rs"

[profile.dev]
split-debuginfo = "unpacked" # Faster debug builds on macOS

# CI-based builds use full release optimization.  See scripts/environment/release-flags.sh.
# This results in roughly a 5% reduction in performance when compiling locally vs when
# compiled via the CI pipeline.
[profile.release]
debug = false # Do not include debug symbols in the executable.

[profile.bench]
debug = true

[package.metadata.deb]
name = "vector"
section = "admin"
maintainer-scripts = "distribution/debian/scripts/"
conf-files = ["/etc/vector/vector.toml", "/etc/default/vector"]
assets = [
  ["target/release/vector", "/usr/bin/", "755"],
  ["config/vector.toml", "/etc/vector/vector.toml", "644"],
  ["config/examples/*", "/etc/vector/examples/", "644"],
  ["distribution/systemd/vector.service", "/lib/systemd/system/vector.service", "644"],
  ["distribution/systemd/vector.default", "/etc/default/vector", "600"]
]
license-file = ["target/debian-license.txt"]
extended-description-file = "target/debian-extended-description.txt"

[package.metadata.deb.systemd-units]
unit-scripts = "distribution/systemd/"
enable = false
start = false

# libc requirements are defined by `cross`
# https://github.com/rust-embedded/cross#supported-targets
# Though, it seems like aarch64 libc is actually 2.18 and not 2.19
[package.metadata.deb.variants.armv7-unknown-linux-gnueabihf]
depends = "libc6 (>= 2.15)"

[package.metadata.deb.variants.x86_64-unknown-linux-gnu]
depends = "libc6 (>= 2.15)"

[package.metadata.deb.variants.x86_64-unknown-linux-musl]
depends = ""

[package.metadata.deb.variants.aarch64-unknown-linux-gnu]
depends = "libc6 (>= 2.18)"

[package.metadata.deb.variants.aarch64-unknown-linux-musl]
depends = ""

[workspace]
members = [
  ".",
  "lib/codecs",
  "lib/enrichment",
  "lib/vector-buffers",
  "lib/vector-common",
  "lib/vector-config",
  "lib/vector-config-common",
  "lib/vector-config-macros",
  "lib/vector-core",
  "lib/dnsmsg-parser",
  "lib/fakedata",
  "lib/file-source",
  "lib/k8s-e2e-tests",
  "lib/k8s-test-framework",
  "lib/lookup",
  "lib/portpicker",
  "lib/prometheus-parser",
  "lib/tracing-limit",
  "lib/vector-api-client",
  "lib/value",
  "lib/vrl/cli",
  "lib/vrl/compiler",
  "lib/vrl/core",
  "lib/vrl/diagnostic",
  "lib/vrl/parser",
  "lib/vrl/stdlib",
  "lib/vrl/tests",
  "lib/vrl/proptests",
  "lib/vrl/vrl",
  "lib/vector-vrl-functions",
  "lib/datadog/grok",
  "lib/datadog/search-syntax",
  "lib/datadog/filter",
]

[dependencies]
# Internal libs
codecs = { path = "lib/codecs", default-features = false }
dnsmsg-parser = { path = "lib/dnsmsg-parser", optional = true }
enrichment = { path = "lib/enrichment" }
fakedata = { path = "lib/fakedata", optional = true }
file-source = { path = "lib/file-source", optional = true }
lookup = { path = "lib/lookup" }
portpicker = { path = "lib/portpicker" }
prometheus-parser = { path = "lib/prometheus-parser", optional = true }
tracing-limit = { path = "lib/tracing-limit" }
value = { path = "lib/value" }
vector_buffers = { path = "lib/vector-buffers", default-features = false }
vector_common = { path = "lib/vector-common" }
vector_config = { path = "lib/vector-config" }
vector_config_common = { path = "lib/vector-config-common" }
vector_config_macros = { path = "lib/vector-config-macros" }
vector_core = { path = "lib/vector-core", default-features = false, features = ["vrl"] }
vector-api-client = { path = "lib/vector-api-client", optional = true }
vector-vrl-functions = { path = "lib/vector-vrl-functions" }
vrl-cli = { path = "lib/vrl/cli", optional = true }

# Tokio / Futures
async-stream = { version = "0.3.3", default-features = false }
async-trait = { version = "0.1.57", default-features = false }
futures = { version = "0.3.21", default-features = false, features = ["compat", "io-compat"], package = "futures" }
tokio = { version = "1.20.1", default-features = false, features = ["full"] }
tokio-openssl = { version = "0.6.3", default-features = false }
tokio-stream = { version = "0.1.9", default-features = false, features = ["net", "sync", "time"] }
tokio-util = { version = "0.7", default-features = false, features = ["io", "time"] }
console-subscriber = { version = "0.1.6", default-features = false, optional = true }

# Tracing
tracing = { version = "0.1.34", default-features = false }
tracing-core = { version = "0.1.26", default-features = false }
tracing-futures = { version = "0.2.5", default-features = false, features = ["futures-03"] }
tracing-subscriber = { version = "0.3.15", default-features = false, features = ["ansi", "env-filter", "fmt", "json", "registry", "tracing-log"] }
tracing-tower = { git = "https://github.com/tokio-rs/tracing", default-features = false, rev = "e0642d949891546a3bb7e47080365ee7274f05cd" }

# Metrics
metrics = "0.20.1"
metrics-tracing-context = { version = "0.12.0", default-features = false }

# AWS - Official SDK
<<<<<<< HEAD
aws-config = { version = "0.15.0", default-features = false, features = ["rustls"], optional = true }
aws-types = { version = "0.15.0", default-features = false, features = ["hardcoded-credentials"], optional = true }
aws-sdk-s3 = { version = "0.15.0", default-features = false, features = ["rustls"], optional = true }
aws-sdk-sqs = { version = "0.15.0", default-features = false, features = ["rustls"], optional = true }
aws-sdk-cloudwatch = { version = "0.15.0", default-features = false, features = ["rustls"], optional = true }
aws-sdk-cloudwatchlogs = { version = "0.15.0", default-features = false, features = ["rustls"], optional = true }
aws-sdk-elasticsearch = {version = "0.15.0", default-features = false, features = ["rustls"], optional = true }
aws-sdk-firehose = { version = "0.15.0", default-features = false, features = ["rustls"], optional = true }
aws-sdk-kinesis = { version = "0.15.0", default-features = false, features = ["rustls"], optional = true }
aws-sigv4 = { version = "0.15.0", default-features = false, optional = true }
aws-smithy-async = { version = "0.45.0", default-features = false, optional = true }
aws-smithy-client = { version = "0.45.0", default-features = false, features = ["client-hyper"], optional = true}
aws-smithy-http = { version = "0.45.0", default-features = false, features = ["event-stream"], optional = true }
aws-smithy-http-tower = { version = "0.45.0", default-features = false, optional = true }
aws-smithy-types = { version = "0.45.0", default-features = false, optional = true }
=======
aws-sdk-s3 = { version = "0.17.0", default-features = false, features = ["rustls"], optional = true }
aws-sdk-sqs = { version = "0.17.0", default-features = false, features = ["rustls"], optional = true }
aws-sdk-cloudwatch = { version = "0.17.0", default-features = false, features = ["rustls"], optional = true }
aws-sdk-cloudwatchlogs = { version = "0.17.0", default-features = false, features = ["rustls"], optional = true }
aws-sdk-elasticsearch = {version = "0.17.0", default-features = false, features = ["rustls"], optional = true }
aws-sdk-firehose = { version = "0.17.0", default-features = false, features = ["rustls"], optional = true }
aws-sdk-kinesis = { version = "0.17.0", default-features = false, features = ["rustls"], optional = true }
aws-types = { version = "0.47.0", default-features = false, features = ["hardcoded-credentials"], optional = true }
aws-sigv4 = { version = "0.47.0", default-features = false, optional = true }
aws-config = { version = "0.47.0", default-features = false, features = ["rustls"], optional = true }
aws-smithy-async = { version = "0.47.0", default-features = false, optional = true }
aws-smithy-client = { version = "0.47.0", default-features = false, features = ["client-hyper"], optional = true}
aws-smithy-http = { version = "0.47.0", default-features = false, features = ["event-stream"], optional = true }
aws-smithy-http-tower = { version = "0.47.0", default-features = false, optional = true }
aws-smithy-types = { version = "0.47.0", default-features = false, optional = true }
>>>>>>> 92a5082f

# Azure
azure_core = { git = "https://github.com/Azure/azure-sdk-for-rust.git", rev = "b7171eb40909f7f2805f4622e076f8a6dbbe2d98", default-features = false, features = ["enable_reqwest"], optional = true }
azure_identity = { git = "https://github.com/Azure/azure-sdk-for-rust.git", rev = "b7171eb40909f7f2805f4622e076f8a6dbbe2d98", default-features = false, features = ["enable_reqwest"], optional = true }
azure_storage = { git = "https://github.com/Azure/azure-sdk-for-rust.git", rev = "b7171eb40909f7f2805f4622e076f8a6dbbe2d98", default-features = false, optional = true }
azure_storage_blobs = { git = "https://github.com/Azure/azure-sdk-for-rust.git", rev = "b7171eb40909f7f2805f4622e076f8a6dbbe2d98", default-features = false, optional = true }

# Tower
tower = { version = "0.4.13", default-features = false, features = ["buffer", "limit", "retry", "timeout", "util"] }
# Serde
serde = { version = "1.0.142", default-features = false, features = ["derive"] }
serde-toml-merge = { version = "0.3.0", default-features = false }
serde_bytes = { version = "0.11.7", default-features = false, features = ["std"], optional = true }
serde_json = { version = "1.0.83", default-features = false, features = ["raw_value"] }
serde_with = { version = "2.0.0", default-features = false, features = ["macros", "std"], optional = true }
serde_yaml = { version = "0.8.26", default-features = false }

# Messagepack
rmp-serde = { version = "1.1.0", default-features = false, optional = true }
rmpv = { version = "1.0.0", default-features = false, features = ["with-serde"], optional = true }

# Prost
prost = { version = "0.10.4", default-features = false, features = ["std"] }
prost-types = { version = "0.10.1", default-features = false, optional = true }

# GCP
goauth = { version = "0.13.1", optional = true }
smpl_jwt = { version = "0.7.1", default-features = false, optional = true }

# API
async-graphql = { version = "4.0.6", default-features = false, optional = true, features = ["chrono"] }
async-graphql-warp = { version = "4.0.6", default-features = false, optional = true }
itertools = { version = "0.10.3", default-features = false, optional = true }

# API client
crossterm = { version = "0.24.0", default-features = false, features = ["event-stream"], optional = true }
num-format = { version = "0.4.0", default-features = false, features = ["with-num-bigint"], optional = true }
number_prefix = { version = "0.4.0", default-features = false, features = ["std"], optional = true }
tui = { version = "0.18.0", optional = true, default-features = false, features = ["crossterm"] }

# Datadog Pipelines
datadog-filter = { path = "lib/datadog/filter" }
datadog-search-syntax = { path = "lib/datadog/search-syntax" }
hex = { version = "0.4.3", default-features = false, optional = true }
sha2 = { version = "0.10.2", default-features = false, optional = true }

# VRL Lang
vrl = { path = "lib/vrl/vrl" }
vrl-stdlib = { path = "lib/vrl/stdlib" }

# External libs
arc-swap = { version = "1.5", default-features = false, optional = true }
async-compression = { version = "0.3.12", default-features = false, features = ["tokio", "gzip", "zstd"], optional = true }
avro-rs = { version = "0.13.0", default-features = false, optional = true }
axum = { version = "0.5.14", default-features = false }
base64 = { version = "0.13.0", default-features = false, optional = true }
bloom = { version = "0.3.2", default-features = false, optional = true }
bollard = { version = "0.13.0", default-features = false, features = ["ssl", "chrono"] }
bytes = { version = "1.2.1", default-features = false, features = ["serde"] }
bytesize = { version = "1.1.0", default-features = false }
chrono = { version = "0.4.19", default-features = false, features = ["serde"] }
cidr-utils = { version = "0.5.7", default-features = false }
clap = { version = "3.2.16", default-features = false, features = ["derive", "env", "std"] }
colored = { version = "2.0.0", default-features = false }
csv = { version = "1.1", default-features = false, optional = true }
derivative = { version = "2.2.0", default-features = false }
dirs-next = { version = "2.0.0", default-features = false, optional = true }
dyn-clone = { version = "1.0.9", default-features = false }
encoding_rs = { version = "0.8.31", default-features = false, features = ["serde"] }
exitcode = { version = "1.1.2", default-features = false }
flate2 = { version = "1.0.24", default-features = false, features = ["default"] }
futures-util = { version = "0.3.21", default-features = false }
glob = { version = "0.3.0", default-features = false }
governor = { version = "0.4.1", default-features = false, features = ["dashmap", "jitter", "std"], optional = true }
grok = { version = "2.0.0", default-features = false, optional = true }
h2 = { version = "0.3.13", default-features = false, optional = true }
hash_hasher = { version = "2.0.0", default-features = false, optional  = true }
headers = { version = "0.3.6", default-features = false }
hostname = { version = "0.3.1", default-features = false }
http = { version = "0.2.8", default-features = false }
http-body = { version = "0.4.5", default-features = false }
hyper = { version = "0.14.20", default-features = false, features = ["client", "runtime", "http1", "http2", "server", "stream"] }
hyper-openssl = { version = "0.9.2", default-features = false }
hyper-proxy = { version = "0.9.1", default-features = false, features = ["openssl-tls"] }
indexmap = { version = "~1.9.1", default-features = false, features = ["serde"] }
infer = { version = "0.9.0", default-features = false, optional = true}
indoc = { version = "1.0.7", default-features = false }
inventory = { version = "0.3.1", default-features = false }
k8s-openapi = { version = "0.15.0", default-features = false, features = ["api", "v1_19"], optional = true }
kube = { version = "0.73.1", default-features = false, features = ["client", "native-tls", "runtime"], optional = true }
listenfd = { version = "1.0.0", default-features = false, optional = true }
logfmt = { version = "0.0.2", default-features = false, optional = true }
lru = { version = "0.7.8", default-features = false, optional = true }
maxminddb = { version = "0.23.0", default-features = false, optional = true }
md-5 = { version = "0.10", default-features = false, optional = true }
mongodb = { version = "2.3.0", default-features = false, features = ["tokio-runtime"], optional = true }
nats = { version = "0.23.0", default-features = false, optional = true }
nkeys = { version = "0.2.0", default-features = false, optional = true }
nom = { version = "7.1.1", default-features = false, optional = true }
notify = { version = "4.0.17", default-features = false }
once_cell = { version = "1.13", default-features = false }
openssl = { version = "0.10.41", default-features = false, features = ["vendored"] }
openssl-probe = { version = "0.1.5", default-features = false }
openssl-src = { version = "111", default-features = false }
ordered-float = { version = "3.0.0", default-features = false }
percent-encoding = { version = "2.1.0", default-features = false }
pin-project = { version = "1.0.11", default-features = false }
postgres-openssl = { version = "0.5.0", default-features = false, features = ["runtime"], optional = true }
pulsar = { version = "4.1.2", default-features = false, features = ["tokio-runtime", "auth-oauth2"], optional = true }
rand = { version = "0.8.5", default-features = false, features = ["small_rng"] }
rand_distr = { version = "0.4.3", default-features = false }
rdkafka = { version = "0.28.0", default-features = false, features = ["tokio", "libz", "ssl", "zstd"], optional = true }
redis = { version = "0.21.5", default-features = false, features = ["connection-manager", "tokio-comp", "tokio-native-tls-comp"], optional = true }
regex = { version = "1.6.0", default-features = false, features = ["std", "perf"] }
roaring = { version = "0.9.0", default-features = false, optional = true }
seahash = { version = "4.1.0", default-features = false, optional = true }
semver = { version = "1.0.13", default-features = false, features = ["serde", "std"], optional = true }
smallvec = { version = "1", default-features = false, features = ["union"] }
snafu = { version = "0.7.1", default-features = false, features = ["futures"] }
snap = { version = "1.0.5", default-features = false, optional = true }
socket2 = { version = "0.4.4", default-features = false }
stream-cancel = { version = "0.8.1", default-features = false }
strip-ansi-escapes = { version = "0.1.1", default-features = false }
syslog = { version = "6.0.1", default-features = false, optional = true }
tikv-jemallocator = { version = "0.5.0", default-features = false, optional = true }
tokio-postgres = { version = "0.7.6", default-features = false, features = ["runtime", "with-chrono-0_4"], optional = true }
tokio-tungstenite = {version = "0.17.2", default-features = false, features = ["connect"], optional = true}
toml = { version = "0.5.9", default-features = false }
tonic = { version = "0.7.2", optional = true, default-features = false, features = ["transport", "codegen", "prost", "tls", "tls-roots", "compression"] }
trust-dns-proto = { version = "0.21.0", default-features = false, features = ["dnssec"], optional = true }
typetag = { version = "0.2.3", default-features = false }
url = { version = "2.2.2", default-features = false, features = ["serde"] }
uuid = { version = "1", default-features = false, features = ["serde", "v4"] }
warp = { version = "0.3.1", default-features = false }

# depending on fork for bumped nix dependency
# https://github.com/heim-rs/heim/pull/360
heim = { git = "https://github.com/vectordotdev/heim.git", branch="update-nix", default-features = false, features = ["cpu", "disk", "host", "memory", "net"], optional = true }

# make sure to update the external docs when the Lua version changes
mlua = { version = "0.8.3", default-features = false, features = ["lua54", "send", "vendored"], optional = true }

[target.'cfg(windows)'.dependencies]
schannel = "0.1.20"
windows-service = "0.5.0"

[target.'cfg(target_os = "macos")'.dependencies]
security-framework = "2.6.1"

[target.'cfg(unix)'.dependencies]
atty = { version = "0.2.14", default-features = false }
nix = { version = "0.24.2", default-features = false, features = ["socket", "signal"] }

[build-dependencies]
prost-build = { version = "0.10.4", default-features = false, optional = true }
tonic-build = { version = "0.7", default-features = false, features = ["transport", "prost", "compression"], optional = true }

[dev-dependencies]
approx = "0.5.1"
assert_cmd = { version = "2.0.4", default-features = false }
azure_core = { git = "https://github.com/Azure/azure-sdk-for-rust.git", rev = "b7171eb40909f7f2805f4622e076f8a6dbbe2d98", default-features = false, features = ["enable_reqwest", "azurite_workaround"] }
azure_identity = { git = "https://github.com/Azure/azure-sdk-for-rust.git", rev = "b7171eb40909f7f2805f4622e076f8a6dbbe2d98", default-features = false, features = ["enable_reqwest"] }
azure_storage = { git = "https://github.com/Azure/azure-sdk-for-rust.git", rev = "b7171eb40909f7f2805f4622e076f8a6dbbe2d98", default-features = false, features = ["azurite_workaround"] }
azure_storage_blobs = { git = "https://github.com/Azure/azure-sdk-for-rust.git", rev = "b7171eb40909f7f2805f4622e076f8a6dbbe2d98", default-features = false, features = ["azurite_workaround"] }
base64 = "0.13.0"
criterion = { version = "0.3.6", features = ["html_reports", "async_tokio"] }
libc = "0.2.127"
pretty_assertions = "1.2.1"
proptest = "1.0"
quickcheck = "1.0.3"
reqwest = { version = "0.11", features = ["json"] }
tempfile = "3.3.0"
tokio = { version = "1.20.1", features = ["test-util"] }
tokio-test = "0.4.2"
tower-test = "0.4.0"
value = { path = "lib/value", features = ["test"] }
vector_core = { path = "lib/vector-core", default-features = false, features = ["vrl", "test"] }
wiremock = "0.5.14"

[patch.crates-io]
# A patch for lib/vector-core/buffers, addresses Issue 7514
leveldb-sys = { git = "https://github.com/vectordotdev/leveldb-sys.git", branch = "leveldb_mmap_limit" }
# Removes dependency on `time` v0.1
# https://github.com/chronotope/chrono/pull/578
chrono = { git = "https://github.com/vectordotdev/chrono.git", branch = "no-default-time" }
# Adds `Status::is_reset` test, remove after the next version is released.
h2 = { git = "https://github.com/hyperium/h2.git", rev = "f6aa3be6719270cd7b4094ee1940751b5f4ec88e" }
# Enables OpenSSL ENGINE support during cross compilation to musl
# TODO remove this branch and instead use the openssl-src feature flag once it is available
#    (see https://github.com/vectordotdev/vector/issues/13695)
openssl-src = { git = "https://github.com/vectordotdev/openssl-src-rs.git", branch  = "enable_engine" }
# The upgrade for `tokio-util` >= 0.6.9 is blocked on https://github.com/vectordotdev/vector/issues/11257.
tokio-util = { git = "https://github.com/vectordotdev/tokio", version = "0.7", rev = "3aa231cf6f33f74ca29077163879f0de9a207ad8" }

[features]
# Default features for *-unknown-linux-gnu and *-apple-darwin
default = ["api", "api-client", "enrichment-tables", "sinks", "sources", "sources-dnstap", "transforms", "unix", "rdkafka?/gssapi-vendored", "vrl-cli", "enterprise"]
# Default features for *-unknown-linux-* which make use of `cmake` for dependencies
default-cmake = ["api", "api-client", "enrichment-tables", "rdkafka?/cmake_build", "sinks", "sources", "sources-dnstap", "transforms", "unix", "rdkafka?/gssapi-vendored", "vrl-cli", "enterprise"]
# Default features for *-pc-windows-msvc
# TODO: Enable SASL https://github.com/vectordotdev/vector/pull/3081#issuecomment-659298042
default-msvc = ["api", "api-client", "enrichment-tables", "rdkafka?/cmake_build", "sinks", "sources", "transforms", "vrl-cli", "enterprise"]
default-musl = ["api", "api-client", "enrichment-tables", "rdkafka?/cmake_build", "sinks", "sources", "sources-dnstap", "transforms", "unix", "rdkafka?/gssapi-vendored", "vrl-cli", "enterprise"]
default-no-api-client = ["api", "enrichment-tables", "sinks", "sources", "sources-dnstap", "transforms", "unix", "rdkafka?/gssapi-vendored", "vrl-cli", "enterprise"]
default-no-vrl-cli = ["api", "sinks", "sources", "sources-dnstap", "transforms", "unix", "rdkafka?/gssapi-vendored", "enterprise"]
tokio-console = ["dep:console-subscriber", "tokio/tracing"]

all-logs = ["sinks-logs", "sources-logs", "sources-dnstap", "transforms-logs"]
all-metrics = ["sinks-metrics", "sources-metrics", "transforms-metrics", "enterprise"]

# Target specific release features.
# The `make` tasks will select this according to the appropriate triple.
# Use this section to turn off or on specific features for specific triples.
target-aarch64-unknown-linux-gnu = ["api", "api-client", "enrichment-tables", "rdkafka?/cmake_build", "sinks", "sources", "sources-dnstap", "transforms", "unix", "vrl-cli", "enterprise"]
target-aarch64-unknown-linux-musl = ["api", "api-client", "enrichment-tables", "rdkafka?/cmake_build", "sinks", "sources", "sources-dnstap", "transforms", "unix", "vrl-cli", "enterprise"]
target-armv7-unknown-linux-gnueabihf = ["api", "api-client", "enrichment-tables", "rdkafka?/cmake_build", "sinks", "sources", "sources-dnstap", "transforms", "unix", "vrl-cli", "enterprise"]
target-armv7-unknown-linux-musleabihf = ["api", "api-client", "rdkafka?/cmake_build", "enrichment-tables", "sinks", "sources", "sources-dnstap", "transforms", "vrl-cli", "enterprise"]
target-x86_64-unknown-linux-gnu = ["api", "api-client", "rdkafka?/cmake_build", "enrichment-tables", "sinks", "sources", "sources-dnstap", "transforms", "unix", "rdkafka?/gssapi-vendored", "vrl-cli", "enterprise"]
target-x86_64-unknown-linux-musl = ["api", "api-client", "rdkafka?/cmake_build", "enrichment-tables", "sinks", "sources", "sources-dnstap", "transforms", "unix", "vrl-cli", "enterprise"]
# Does not currently build
target-powerpc64le-unknown-linux-gnu = ["api", "api-client", "enrichment-tables", "rdkafka?/cmake_build", "sinks", "sources", "sources-dnstap", "transforms", "unix", "vrl-cli", "enterprise"]
# Currently doesn't build due to lack of support for 64-bit atomics
target-powerpc-unknown-linux-gnu = ["api", "api-client", "enrichment-tables", "rdkafka?/cmake_build", "sinks", "sources", "sources-dnstap", "transforms", "unix", "vrl-cli", "enterprise"]

# Enables features that work only on systems providing `cfg(unix)`
unix = ["tikv-jemallocator"]

# Enables kubernetes dependencies and shared code. Kubernetes-related sources,
# transforms and sinks should depend on this feature.
kubernetes = ["dep:k8s-openapi", "dep:kube"]

docker = ["dep:dirs-next"]

# API
api = [
  "dep:async-graphql",
  "dep:async-graphql-warp",
  "dep:base64",
  "dep:itertools",
  "vector_core/api",
]

# API client
api-client = [
  "dep:crossterm",
  "dep:num-format",
  "dep:number_prefix",
  "dep:tui",
  "vector_core/api",
  "dep:vector-api-client",
]

aws-core = [
  "aws-config",
  "dep:aws-types",
  "dep:aws-smithy-async",
  "dep:aws-smithy-client",
  "dep:aws-smithy-http",
  "dep:aws-smithy-http-tower",
  "dep:aws-smithy-types"
]

# Anything that requires Protocol Buffers.
protobuf-build = ["dep:tonic-build", "dep:prost-build"]

gcp = ["dep:base64", "dep:goauth", "dep:smpl_jwt"]

opentelemetry = ["dep:hex", "dep:tonic", "protobuf-build"]

# Enrichment Tables
enrichment-tables = ["enrichment-tables-file","enrichment-tables-geoip"]
enrichment-tables-file = [ "dep:csv", "dep:seahash", "dep:hash_hasher" ]
enrichment-tables-geoip = ["dep:maxminddb"]

# Sources
sources = ["sources-logs", "sources-metrics"]
sources-logs = [
  "sources-aws_kinesis_firehose",
  "sources-aws_s3",
  "sources-aws_sqs",
  "sources-datadog_agent",
  "sources-demo_logs",
  "sources-docker_logs",
  "sources-exec",
  "sources-file",
  "sources-fluent",
  "sources-gcp_pubsub",
  "sources-heroku_logs",
  "sources-http",
  "sources-internal_logs",
  "sources-journald",
  "sources-kafka",
  "sources-kubernetes_logs",
  "sources-logstash",
  "sources-nats",
  "sources-opentelemetry",
  "sources-redis",
  "sources-socket",
  "sources-splunk_hec",
  "sources-stdin",
  "sources-syslog",
  "sources-vector",
]
sources-metrics = [
  "sources-apache_metrics",
  "sources-aws_ecs_metrics",
  "sources-eventstoredb_metrics",
  "sources-host_metrics",
  "sources-internal_metrics",
  "sources-mongodb_metrics",
  "sources-nginx_metrics",
  "sources-postgresql_metrics",
  "sources-prometheus",
  "sources-statsd",
  "sources-vector",
]

sources-apache_metrics = []
sources-aws_ecs_metrics = []
sources-aws_kinesis_firehose = ["dep:base64", "dep:infer", "sources-utils-tls"]
sources-aws_s3 = ["aws-core", "dep:aws-sdk-sqs", "dep:aws-sdk-s3", "dep:semver", "dep:async-compression", "sources-aws_sqs", "tokio-util/io"]
sources-aws_sqs = ["aws-core", "dep:aws-sdk-sqs"]
sources-datadog_agent = ["sources-utils-tls", "sources-utils-http-error", "protobuf-build"]
sources-demo_logs = ["dep:fakedata"]
sources-dnstap = ["dep:base64", "dep:trust-dns-proto", "dep:dnsmsg-parser", "protobuf-build"]
sources-docker_logs = ["docker"]
sources-eventstoredb_metrics = []
sources-exec = []
sources-file = ["dep:file-source"]
sources-fluent = ["dep:base64", "listenfd", "tokio-util/net", "dep:rmpv", "dep:rmp-serde", "sources-utils-tcp-keepalive", "sources-utils-tcp-socket", "sources-utils-tls", "dep:serde_bytes"]
sources-gcp_pubsub = ["gcp", "dep:h2", "dep:prost-types", "protobuf-build", "dep:tonic"]
sources-heroku_logs = ["sources-utils-http", "sources-utils-http-query", "sources-http"]
sources-host_metrics = ["dep:heim"]
sources-http = ["sources-utils-http", "sources-utils-http-query"]
sources-internal_logs = []
sources-internal_metrics = []
sources-journald = []
sources-kafka = ["dep:rdkafka"]
sources-kubernetes_logs = ["dep:file-source", "kubernetes", "transforms-reduce"]
sources-logstash = ["listenfd", "tokio-util/net", "sources-utils-tcp-keepalive", "sources-utils-tcp-socket", "sources-utils-tls"]
sources-mongodb_metrics = ["dep:mongodb"]
sources-nats = ["dep:nats", "dep:nkeys"]
sources-nginx_metrics = ["dep:nom"]
sources-opentelemetry = ["dep:prost-types", "sources-http", "sources-utils-http", "sources-vector", "opentelemetry"]
sources-postgresql_metrics = ["dep:postgres-openssl", "dep:tokio-postgres"]
sources-prometheus = ["dep:prometheus-parser", "sinks-prometheus", "sources-http", "sources-utils-http"]
sources-redis= ["dep:redis"]
sources-socket = ["listenfd", "tokio-util/net", "sources-utils-udp", "sources-utils-tcp-keepalive", "sources-utils-tcp-socket", "sources-utils-tls", "sources-utils-unix"]
sources-splunk_hec = ["sources-utils-tls", "dep:roaring"]
sources-statsd = ["listenfd", "sources-utils-tcp-keepalive", "sources-utils-tcp-socket", "sources-utils-tls", "sources-utils-udp", "sources-utils-unix", "tokio-util/net"]
sources-stdin = ["tokio-util/io"]
sources-syslog = ["listenfd", "tokio-util/net", "sources-utils-udp", "sources-utils-tcp-keepalive", "sources-utils-tcp-socket", "sources-utils-tls", "sources-utils-unix", "codecs/syslog"]
sources-utils-http = ["dep:snap", "sources-utils-tls", "sources-utils-http-auth", "sources-utils-http-encoding", "sources-utils-http-error", "sources-utils-http-prelude"]
sources-utils-http-auth = ["sources-utils-http-error"]
sources-utils-http-encoding = ["dep:snap", "sources-utils-http-error"]
sources-utils-http-error = []
sources-utils-http-prelude = ["sources-utils-http", "sources-utils-tls", "sources-utils-http-auth", "sources-utils-http-encoding", "sources-utils-http-error"]
sources-utils-http-query = []
sources-utils-tcp-keepalive = []
sources-utils-tcp-socket = []
sources-utils-tls = []
sources-utils-udp = []
sources-utils-unix = []
sources-vector = ["listenfd", "sources-utils-tcp-keepalive", "sources-utils-tcp-socket", "sources-utils-tls", "dep:tonic", "protobuf-build"]

# Transforms
transforms = ["transforms-logs", "transforms-metrics"]
transforms-logs = [
  "transforms-aws_ec2_metadata",
  "transforms-dedupe",
  "transforms-filter",
  "transforms-geoip",
  "transforms-log_to_metric",
  "transforms-lua",
  "transforms-metric_to_log",
  "transforms-pipelines",
  "transforms-reduce",
  "transforms-remap",
  "transforms-route",
  "transforms-sample",
  "transforms-throttle",
]
transforms-metrics = [
  "transforms-aggregate",
  "transforms-filter",
  "transforms-log_to_metric",
  "transforms-lua",
  "transforms-metric_to_log",
  "transforms-pipelines",
  "transforms-remap",
  "transforms-tag_cardinality_limit",
  "transforms-throttle",
]

transforms-aggregate = []
transforms-aws_ec2_metadata = ["dep:arc-swap"]
transforms-dedupe = ["dep:lru"]
transforms-filter = []
transforms-geoip = ["dep:maxminddb"]
transforms-log_to_metric = []
transforms-lua = ["dep:mlua", "vector_core/lua"]
transforms-metric_to_log = []
transforms-pipelines = ["transforms-filter", "transforms-route"]
transforms-reduce = []
transforms-remap = []
transforms-route = []
transforms-sample = ["dep:seahash"]
transforms-tag_cardinality_limit = ["dep:bloom"]
transforms-throttle = ["dep:governor"]

# Sinks
sinks = ["sinks-logs", "sinks-metrics"]
sinks-logs = [
  "sinks-apex",
  "sinks-aws_cloudwatch_logs",
  "sinks-aws_kinesis_firehose",
  "sinks-aws_kinesis_streams",
  "sinks-aws_s3",
  "sinks-aws_sqs",
  "sinks-axiom",
  "sinks-azure_blob",
  "sinks-azure_monitor_logs",
  "sinks-blackhole",
  "sinks-chronicle",
  "sinks-clickhouse",
  "sinks-console",
  "sinks-datadog_archives",
  "sinks-datadog_events",
  "sinks-datadog_logs",
  "sinks-datadog_traces",
  "sinks-elasticsearch",
  "sinks-file",
  "sinks-gcp",
  "sinks-honeycomb",
  "sinks-http",
  "sinks-humio",
  "sinks-influxdb",
  "sinks-kafka",
  "sinks-logdna",
  "sinks-loki",
  "sinks-nats",
  "sinks-new_relic_logs",
  "sinks-new_relic",
  "sinks-papertrail",
  "sinks-pulsar",
  "sinks-redis",
  "sinks-sematext",
  "sinks-socket",
  "sinks-splunk_hec",
  "sinks-vector",
  "sinks-websocket",
]
sinks-metrics = [
  "sinks-aws_cloudwatch_metrics",
  "sinks-blackhole",
  "sinks-console",
  "sinks-datadog_metrics",
  "sinks-humio",
  "sinks-influxdb",
  "sinks-kafka",
  "sinks-prometheus",
  "sinks-sematext",
  "sinks-statsd",
  "sinks-vector",
  "sinks-splunk_hec"
]

sinks-apex = []
sinks-aws_cloudwatch_logs = ["aws-core", "dep:aws-sdk-cloudwatchlogs"]
sinks-aws_cloudwatch_metrics = ["aws-core", "dep:aws-sdk-cloudwatch"]
sinks-aws_kinesis_firehose = ["aws-core", "dep:aws-sdk-firehose"]
sinks-aws_kinesis_streams = ["aws-core", "dep:aws-sdk-kinesis"]
sinks-aws_s3 = ["dep:base64", "dep:md-5", "aws-core", "dep:aws-sdk-s3"]
sinks-aws_sqs = ["aws-core", "dep:aws-sdk-sqs"]
sinks-axiom = ["sinks-elasticsearch"]
sinks-azure_blob = ["dep:azure_core", "dep:azure_identity", "dep:azure_storage", "dep:azure_storage_blobs"]
sinks-azure_monitor_logs = []
sinks-blackhole = []
sinks-chronicle = []
sinks-clickhouse = []
sinks-console = []
sinks-datadog_archives = ["sinks-aws_s3", "sinks-azure_blob", "sinks-gcp"]
sinks-datadog_events = []
sinks-datadog_logs = []
sinks-datadog_metrics = ["protobuf-build"]
sinks-datadog_traces = ["protobuf-build", "dep:rmpv", "dep:rmp-serde", "dep:serde_bytes"]
sinks-elasticsearch = ["aws-core", "dep:aws-sigv4", "transforms-metric_to_log"]
sinks-file = ["dep:async-compression"]
sinks-gcp = ["dep:base64", "gcp"]
sinks-honeycomb = []
sinks-http = []
sinks-humio = ["sinks-splunk_hec", "transforms-metric_to_log"]
sinks-influxdb = []
sinks-kafka = ["dep:rdkafka"]
sinks-logdna = []
sinks-loki = []
sinks-nats = ["dep:nats", "dep:nkeys"]
sinks-new_relic_logs = ["sinks-http"]
sinks-new_relic = []
sinks-papertrail = ["dep:syslog"]
sinks-prometheus = ["dep:prometheus-parser", "dep:snap", "sources-utils-tls", "dep:serde_with"]
sinks-pulsar = ["dep:avro-rs", "dep:pulsar"]
sinks-redis = ["dep:redis"]
sinks-sematext = ["sinks-elasticsearch", "sinks-influxdb"]
sinks-socket = ["sinks-utils-udp"]
sinks-splunk_hec = []
sinks-statsd = ["sinks-utils-udp", "tokio-util/net"]
sinks-utils-udp = []
sinks-vector = ["sinks-utils-udp", "dep:tonic", "protobuf-build"]
sinks-websocket = ["dep:tokio-tungstenite"]

# Datadog integration
enterprise = [
  "dep:hex",
  "dep:sha2",
  "sinks-datadog_logs",
  "sinks-datadog_metrics",
  "sources-host_metrics",
  "sources-internal_logs",
  "sources-internal_metrics",
  "transforms-remap",
  "transforms-filter",
]

# Identifies that the build is a nightly build
nightly = []

# Testing-related features
all-integration-tests = [
  "apex-integration-tests",
  "aws-integration-tests",
  "axiom-integration-tests",
  "azure-integration-tests",
  "chronicle-integration-tests",
  "clickhouse-integration-tests",
  "datadog-agent-integration-tests",
  "datadog-logs-integration-tests",
  "datadog-metrics-integration-tests",
  "datadog-traces-integration-tests",
  "docker-logs-integration-tests",
  "es-integration-tests",
  "eventstoredb_metrics-integration-tests",
  "fluent-integration-tests",
  "gcp-cloud-storage-integration-tests",
  "gcp-integration-tests",
  "gcp-pubsub-integration-tests",
  "humio-integration-tests",
  "influxdb-integration-tests",
  "kafka-integration-tests",
  "logstash-integration-tests",
  "loki-integration-tests",
  "mongodb_metrics-integration-tests",
  "nats-integration-tests",
  "nginx-integration-tests",
  "opentelemetry-integration-tests",
  "postgresql_metrics-integration-tests",
  "prometheus-integration-tests",
  "pulsar-integration-tests",
  "redis-integration-tests",
  "splunk-integration-tests",
  "dnstap-integration-tests",
]

aws-integration-tests = [
  "aws-cloudwatch-logs-integration-tests",
  "aws-cloudwatch-metrics-integration-tests",
  "aws-ec2-metadata-integration-tests",
  "aws-ecs-metrics-integration-tests",
  "aws-kinesis-firehose-integration-tests",
  "aws-kinesis-streams-integration-tests",
  "aws-s3-integration-tests",
  "aws-sqs-integration-tests",
]

azure-integration-tests = [
  "azure-blob-integration-tests"
]

apex-integration-tests = ["sinks-apex"]
aws-cloudwatch-logs-integration-tests = ["sinks-aws_cloudwatch_logs"]
aws-cloudwatch-metrics-integration-tests = ["sinks-aws_cloudwatch_metrics"]
aws-ec2-metadata-integration-tests = ["transforms-aws_ec2_metadata"]
aws-ecs-metrics-integration-tests = ["sources-aws_ecs_metrics"]
aws-kinesis-firehose-integration-tests = ["sinks-aws_kinesis_firehose", "dep:aws-sdk-elasticsearch", "sinks-elasticsearch"]
aws-kinesis-streams-integration-tests = ["sinks-aws_kinesis_streams"]
aws-s3-integration-tests = ["sinks-aws_s3", "sources-aws_s3"]
aws-sqs-integration-tests = ["sinks-aws_sqs", "sources-aws_sqs"]
axiom-integration-tests = ["sinks-axiom"]
azure-blob-integration-tests = ["sinks-azure_blob"]
chronicle-integration-tests = ["sinks-gcp"]
clickhouse-integration-tests = ["sinks-clickhouse"]
datadog-agent-integration-tests = ["sources-datadog_agent"]
datadog-logs-integration-tests = ["sinks-datadog_logs"]
datadog-metrics-integration-tests = ["sinks-datadog_metrics"]
datadog-traces-integration-tests = ["sinks-datadog_traces"]
docker-logs-integration-tests = ["sources-docker_logs", "unix"]
es-integration-tests = ["sinks-elasticsearch"]
eventstoredb_metrics-integration-tests = ["sources-eventstoredb_metrics"]
fluent-integration-tests = ["docker", "sources-fluent"]
gcp-cloud-storage-integration-tests = ["sinks-gcp"]
gcp-integration-tests = ["sinks-gcp"]
gcp-pubsub-integration-tests = ["sinks-gcp", "sources-gcp_pubsub"]
humio-integration-tests = ["sinks-humio"]
influxdb-integration-tests = ["sinks-influxdb"]
kafka-integration-tests = ["sinks-kafka", "sources-kafka"]
logstash-integration-tests = ["docker", "sources-logstash"]
loki-integration-tests = ["sinks-loki"]
mongodb_metrics-integration-tests = ["sources-mongodb_metrics"]
nats-integration-tests = ["sinks-nats", "sources-nats"]
nginx-integration-tests = ["sources-nginx_metrics"]
opentelemetry-integration-tests = ["sources-opentelemetry"]
postgresql_metrics-integration-tests = ["sources-postgresql_metrics"]
prometheus-integration-tests = ["sinks-prometheus", "sources-prometheus"]
pulsar-integration-tests = ["sinks-pulsar"]
redis-integration-tests = ["sinks-redis", "sources-redis"]
splunk-integration-tests = ["sinks-splunk_hec"]
dnstap-integration-tests = ["sources-dnstap"]
disable-resolv-conf = []
shutdown-tests = ["api", "sinks-blackhole", "sinks-console", "sinks-prometheus", "sources", "transforms-log_to_metric", "transforms-lua", "transforms-remap", "unix"]
cli-tests = ["sinks-blackhole", "sinks-socket", "sources-demo_logs", "sources-file"]
vector-api-tests = [
  "sources-demo_logs",
  "transforms-log_to_metric",
  "transforms-remap",
  "sinks-blackhole"
]
vector-unit-test-tests = [
  "sources-demo_logs",
  "transforms-remap",
  "transforms-route",
  "transforms-filter",
  "transforms-reduce",
  "transforms-log_to_metric",
  "sinks-console"
]
enterprise-tests = [
  "enterprise",
  "sources-demo_logs",
  "sinks-blackhole",
  "sinks-loki",
  "api",
]

# Grouping together features for benchmarks. We exclude the API client due to it causing the build process to run out
# of memory when those additional dependencies are built in CI.
benches = [
  "sinks-file",
  "sinks-http",
  "sinks-socket",
  "sources-file",
  "sources-socket",
  "sources-syslog",
  "transforms-lua",
  "transforms-sample",
]
dnstap-benches = ["sources-dnstap"]
language-benches = ["sinks-socket", "sources-socket", "transforms-lua", "transforms-remap"]
# Separate benching process for metrics due to the nature of the bootstrap procedures.
statistic-benches = []
metrics-benches = ["sinks-socket", "sources-socket"]
remap-benches = ["transforms-remap"]
transform-benches = ["transforms-filter", "transforms-dedupe", "transforms-reduce", "transforms-route"]
codecs-benches = []
loki-benches = ["sinks-loki"]
enrichment-tables-benches = ["enrichment-tables-file","enrichment-tables-geoip"]

[[bench]]
name = "default"
harness = false
required-features = ["benches"]

[[bench]]
name = "dnstap"
path = "benches/dnstap/mod.rs"
harness = false
required-features = ["dnstap-benches"]

[[bench]]
name = "remap"
harness = false
required-features = ["remap-benches"]

[[bench]]
name = "enrichment_tables"
harness = false
required-features = ["enrichment-tables-benches"]

[[bench]]
name = "languages"
harness = false
required-features = ["language-benches"]

[[bench]]
name = "loki"
harness = false
required-features = ["loki-benches"]

[[bench]]
name = "distribution_statistic"
harness = false
required-features = ["statistic-benches"]

[[bench]]
name = "transform"
path = "benches/transform/main.rs"
harness = false
test = false
required-features = ["transform-benches"]

[[bench]]
name = "codecs"
path = "benches/codecs/main.rs"
harness = false
required-features = ["codecs-benches"]<|MERGE_RESOLUTION|>--- conflicted
+++ resolved
@@ -1,10 +1,6 @@
 [package]
 name = "vector"
-<<<<<<< HEAD
-version = "0.23.1"
-=======
-version = "0.24.0"
->>>>>>> 92a5082f
+version = "0.23.3"
 authors = ["Vector Contributors <vector@datadoghq.com>"]
 edition = "2021"
 description = "A lightweight and ultra-fast tool for building observability pipelines"
@@ -156,23 +152,6 @@
 metrics-tracing-context = { version = "0.12.0", default-features = false }
 
 # AWS - Official SDK
-<<<<<<< HEAD
-aws-config = { version = "0.15.0", default-features = false, features = ["rustls"], optional = true }
-aws-types = { version = "0.15.0", default-features = false, features = ["hardcoded-credentials"], optional = true }
-aws-sdk-s3 = { version = "0.15.0", default-features = false, features = ["rustls"], optional = true }
-aws-sdk-sqs = { version = "0.15.0", default-features = false, features = ["rustls"], optional = true }
-aws-sdk-cloudwatch = { version = "0.15.0", default-features = false, features = ["rustls"], optional = true }
-aws-sdk-cloudwatchlogs = { version = "0.15.0", default-features = false, features = ["rustls"], optional = true }
-aws-sdk-elasticsearch = {version = "0.15.0", default-features = false, features = ["rustls"], optional = true }
-aws-sdk-firehose = { version = "0.15.0", default-features = false, features = ["rustls"], optional = true }
-aws-sdk-kinesis = { version = "0.15.0", default-features = false, features = ["rustls"], optional = true }
-aws-sigv4 = { version = "0.15.0", default-features = false, optional = true }
-aws-smithy-async = { version = "0.45.0", default-features = false, optional = true }
-aws-smithy-client = { version = "0.45.0", default-features = false, features = ["client-hyper"], optional = true}
-aws-smithy-http = { version = "0.45.0", default-features = false, features = ["event-stream"], optional = true }
-aws-smithy-http-tower = { version = "0.45.0", default-features = false, optional = true }
-aws-smithy-types = { version = "0.45.0", default-features = false, optional = true }
-=======
 aws-sdk-s3 = { version = "0.17.0", default-features = false, features = ["rustls"], optional = true }
 aws-sdk-sqs = { version = "0.17.0", default-features = false, features = ["rustls"], optional = true }
 aws-sdk-cloudwatch = { version = "0.17.0", default-features = false, features = ["rustls"], optional = true }
@@ -188,7 +167,6 @@
 aws-smithy-http = { version = "0.47.0", default-features = false, features = ["event-stream"], optional = true }
 aws-smithy-http-tower = { version = "0.47.0", default-features = false, optional = true }
 aws-smithy-types = { version = "0.47.0", default-features = false, optional = true }
->>>>>>> 92a5082f
 
 # Azure
 azure_core = { git = "https://github.com/Azure/azure-sdk-for-rust.git", rev = "b7171eb40909f7f2805f4622e076f8a6dbbe2d98", default-features = false, features = ["enable_reqwest"], optional = true }
