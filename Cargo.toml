[package]
name = "vector"
version = "0.46.1"
authors = ["Vector Contributors <vector@datadoghq.com>"]
edition = "2021"
description = "A lightweight and ultra-fast tool for building observability pipelines"
homepage = "https://vector.dev"
license = "MPL-2.0"
readme = "README.md"
publish = false
default-run = "vector"
autobenches = false # our benchmarks are not runnable on their own either way
# Minimum supported rust version
# See docs/DEVELOPING.md for policy
rust-version = "1.83"

[[bin]]
name = "vector"
test = false
bench = false

[[bin]]
name = "graphql-schema"
path = "src/api/schema/gen.rs"
test = false
bench = false
required-features = ["default-no-api-client"]

[[bin]]
name = "secret-backend-example"
path = "src/config/loading/secret_backend_example.rs"
test = false
bench = false
required-features = ["secret-backend-example"]

[[test]]
name = "integration"
path = "tests/integration/lib.rs"

[[test]]
name = "e2e"
path = "tests/e2e/mod.rs"

# CI-based builds use full release optimization.  See scripts/environment/release-flags.sh.
# This results in roughly a 5% reduction in performance when compiling locally vs when
# compiled via the CI pipeline.
[profile.release]
debug = 1 # emit line tables only instead of full debug info

[profile.bench]
debug = false

[profile.test]
debug = true

[lints.rust]
# `ignored_upstream_flakey` is a Mezmo flag that will never be set, but used to be clear why we're ignoring tests
# Mezmo also injects a `ci` configuration flag based on an ENV environment, but clippy is unhappy with that.
unexpected_cfgs = { level = "warn", check-cfg = ['cfg(tokio_unstable)', 'cfg(ignored_upstream_flakey)', 'cfg(ci)'] }

[package.metadata.deb]
name = "vector"
section = "admin"
maintainer-scripts = "distribution/debian/scripts/"
conf-files = ["/etc/vector/vector.yaml", "/etc/default/vector"]
assets = [
  ["target/release/vector", "/usr/bin/", "755"],
  ["config/vector.yaml", "/etc/vector/vector.yaml", "644"],
  ["config/examples/*", "/etc/vector/examples/", "644"],
  ["distribution/systemd/vector.service", "/lib/systemd/system/vector.service", "644"],
  ["distribution/systemd/vector.default", "/etc/default/vector", "600"],
  ["licenses/*", "/usr/share/vector/licenses/", "644"],
  ["NOTICE", "/usr/share/vector/NOTICE", "644"],
  ["LICENSE-3rdparty.csv", "/usr/share/vector/LICENSE-3rdparty.csv", "644"],
]
license-file = ["target/debian-license.txt"]
extended-description-file = "target/debian-extended-description.txt"
recommends = "datadog-signing-keys (>= 1:1.4.0)"

[package.metadata.deb.systemd-units]
unit-scripts = "distribution/systemd/"
enable = false
start = false

# libc requirements are defined by `cross`
# https://github.com/rust-embedded/cross#supported-targets
# Though, it seems like aarch64 libc is actually 2.18 and not 2.19
[package.metadata.deb.variants.arm-unknown-linux-gnueabi]
depends = "libc6 (>= 2.15)"

[package.metadata.deb.variants.armv7-unknown-linux-gnueabihf]
depends = "libc6 (>= 2.15)"

[package.metadata.deb.variants.x86_64-unknown-linux-gnu]
depends = "libc6 (>= 2.15)"

[package.metadata.deb.variants.x86_64-unknown-linux-musl]
depends = ""

[package.metadata.deb.variants.aarch64-unknown-linux-gnu]
depends = "libc6 (>= 2.18)"

[package.metadata.deb.variants.aarch64-unknown-linux-musl]
depends = ""

[workspace]
members = [
  ".",
  "lib/codecs",
  "lib/dnsmsg-parser",
  "lib/dnstap-parser",
  "lib/docs-renderer",
  "lib/enrichment",
  "lib/fakedata",
  "lib/file-source",
  "lib/k8s-e2e-tests",
  "lib/k8s-test-framework",
  "lib/loki-logproto",
  "lib/mezmo",
  "lib/portpicker",
  "lib/prometheus-parser",
  "lib/opentelemetry-proto",
  "lib/tracing-limit",
  "lib/vector-api-client",
  "lib/vector-buffers",
  "lib/vector-common",
  "lib/vector-config",
  "lib/vector-config-common",
  "lib/vector-config-macros",
  "lib/vector-core",
  "lib/vector-lib",
  "lib/vector-lookup",
  "lib/vector-stream",
  "lib/vector-tap",
  "lib/vector-vrl/cli",
  "lib/vector-vrl/functions",
  "lib/vector-vrl/tests",
  "lib/vector-vrl/web-playground",
  "vdev",
]

[workspace.dependencies]
anyhow = "1.0.97"
cfg-if = { version = "1.0.0", default-features = false }
chrono = { version = "0.4.40", default-features = false, features = ["clock", "serde"] }
chrono-tz = { version = "0.10.3", default-features = false, features = ["serde"] }
clap = { version = "4.5.34", default-features = false, features = ["derive", "error-context", "env", "help", "std", "string", "usage", "wrap_help"] }
flate2 = { version = "1.0.35", default-features = false, features = ["default"] }
futures = { version = "0.3.31", default-features = false, features = ["compat", "io-compat", "std"], package = "futures" }
glob = { version = "0.3.2", default-features = false }
hickory-proto = { version = "0.25.1", default-features = false, features = ["dnssec-ring"] }
indexmap = { version = "2.9.0", default-features = false, features = ["serde", "std"] }
inventory = { version = "0.3" }
indoc = { version = "2.0.6" }
metrics = "0.24.1"
metrics-tracing-context = { version = "0.17.0", default-features = false }
metrics-util = { version = "0.18.0", default-features = false, features = ["registry"] }
paste = { version = "1.0.15" }
pin-project = { version = "1.1.10", default-features = false }
proptest = { version = "1.6" }
proptest-derive = { version = "0.5.1" }
prost = { version = "0.12", default-features = false, features = ["std"] }
prost-build = { version = "0.12", default-features = false }
prost-reflect = { version = "0.14", features = ["serde"], default-features = false }
prost-types = { version = "0.12", default-features = false }
rand = { version = "0.9.0", default-features = false, features = ["small_rng", "thread_rng"] }
rand_distr = { version = "0.5.1", default-features = false }
semver = { version = "1.0.26", default-features = false, features = ["serde", "std"] }
serde_json = { version = "1.0.140", default-features = false, features = ["raw_value", "std"] }
serde = { version = "1.0.219", default-features = false, features = ["alloc", "derive", "rc"] }
snafu = { version = "0.7.5", default-features = false, features = ["futures", "std"] }
tempfile = "3.19.1"
tokio = { version = "1.44.1", default-features = false, features = ["full"] }
toml = { version = "0.8.20", default-features = false, features = ["display", "parse"] }
tonic = { version = "0.11", default-features = false, features = ["transport", "codegen", "prost", "tls", "tls-roots", "gzip"] }
tonic-build = { version = "0.11", default-features = false, features = ["transport", "prost"] }
uuid = { version = "1.16.0", features = ["v4", "v7", "serde"] }
vector-lib = { path = "lib/vector-lib", default-features = false, features = ["vrl"] }
vector-config = { path = "lib/vector-config" }
vector-config-common = { path = "lib/vector-config-common" }
vector-config-macros = { path = "lib/vector-config-macros" }
<<<<<<< HEAD
vrl = { version = "0.21.0", git = "https://github.com/mezmo/vrl.git", tag = "v2.1.0", features = ["arbitrary", "cli", "test", "test_framework"] }
=======
vrl = { version = "0.23.0", git = "ssh://git@github.com/mezmo/vrl.git", tag = "v3.0.0", features = ["arbitrary", "cli", "test", "test_framework"] }
>>>>>>> 2f4659df

[dependencies]
cfg-if.workspace = true
clap.workspace = true
indoc.workspace = true
paste.workspace = true
pin-project.workspace = true
proptest = { workspace = true, optional = true }
proptest-derive = { workspace = true, optional = true }
semver.workspace = true
snafu.workspace = true
uuid.workspace = true
vrl.workspace = true

# Internal libs
dnsmsg-parser = { path = "lib/dnsmsg-parser", optional = true }
dnstap-parser = { path = "lib/dnstap-parser", optional = true }
fakedata = { path = "lib/fakedata", optional = true }
portpicker = { path = "lib/portpicker" }
tracing-limit = { path = "lib/tracing-limit" }
vector-common = { path = "lib/vector-common", default-features = false}
vector-lib.workspace = true
vector-config.workspace = true
vector-config-common.workspace = true
vector-config-macros.workspace = true
vector-vrl-functions = { path = "lib/vector-vrl/functions" }
loki-logproto = { path = "lib/loki-logproto", optional = true }
mezmo = { path = "lib/mezmo", default-features = false }

# Tokio / Futures
async-stream = { version = "0.3.6", default-features = false }
async-trait = { version = "0.1.88", default-features = false }
futures.workspace = true
tokio = { version = "1.44.1", default-features = false, features = ["full"] }
tokio-openssl = { version = "0.6.5", default-features = false }
tokio-stream = { version = "0.1.17", default-features = false, features = ["net", "sync", "time"] }
tokio-util = { version = "0.7", default-features = false, features = ["io", "time"] }
console-subscriber = { version = "0.4.1", default-features = false, optional = true }

# Tracing
tracing = { version = "0.1.34", default-features = false }
tracing-core = { version = "0.1.26", default-features = false }
tracing-futures = { version = "0.2.5", default-features = false, features = ["futures-03"] }
tracing-subscriber = { version = "0.3.19", default-features = false, features = ["ansi", "env-filter", "fmt", "json", "registry", "tracing-log"] }
tracing-tower = { git = "https://github.com/tokio-rs/tracing", default-features = false, rev = "e0642d949891546a3bb7e47080365ee7274f05cd" }

# Metrics
metrics.workspace = true
metrics-tracing-context.workspace = true

# AWS - Official SDK
aws-runtime = { version = "1.5.6", optional = true }
aws-config = { version = "1.6.1", default-features = false, features = ["behavior-version-latest", "credentials-process", "sso", "rt-tokio"], optional = true }
aws-credential-types = { version = "1.2.2", default-features = false, features = ["hardcoded-credentials"], optional = true }
aws-sdk-cloudwatch = { version = "1.70.0", default-features = false, features = ["behavior-version-latest", "rt-tokio"], optional = true }
aws-sdk-cloudwatchlogs = { version = "1.76.0", default-features = false, features = ["behavior-version-latest", "rt-tokio"], optional = true }
aws-sdk-elasticsearch = { version = "1.67.0", default-features = false, features = ["behavior-version-latest", "rt-tokio"], optional = true }
aws-sdk-firehose = { version = "1.71.0", default-features = false, features = ["behavior-version-latest", "rt-tokio"], optional = true }
aws-sdk-kinesis = { version = "1.66.0", default-features = false, features = ["behavior-version-latest", "rt-tokio"], optional = true }
aws-sdk-kms = { version = "1.65.0", default-features = false, features = ["behavior-version-latest", "rt-tokio"], optional = true }
aws-sdk-s3 = { version = "1.15.0", default-features = false, features = ["behavior-version-latest", "rt-tokio"], optional = true }
aws-sdk-secretsmanager = { version = "1.68.0", default-features = false, features = ["behavior-version-latest", "rt-tokio"], optional = true }
aws-sdk-sns = { version = "1.65.0", default-features = false, features = ["behavior-version-latest", "rt-tokio"], optional = true }
aws-sdk-sqs = { version = "1.64.0", default-features = false, features = ["behavior-version-latest", "rt-tokio"], optional = true }
aws-types = { version = "1.3.5", default-features = false, optional = true }

# The sts crate is needed despite not being referred to anywhere in the code because we need to set the
# `behavior-version-latest` feature. Without this we get a runtime panic when `auth.assume_role` authentication
# is configured.
aws-sdk-sts = { version = "1.65.0", default-features = false, features = ["behavior-version-latest", "rt-tokio"], optional = true }

# The `aws-sdk-sts` crate is needed despite not being referred to anywhere in the code because we need to set the
# `behavior-version-latest` feature. Without this we get a runtime panic when `auth.assume_role` authentication is configured.
aws-sigv4 = { version = "1.2.9", default-features = false, features = ["sign-http"], optional = true }

aws-smithy-async = { version = "1.2.5", default-features = false, features = ["rt-tokio"], optional = true }
aws-smithy-http = { version = "0.62", default-features = false, features = ["event-stream", "rt-tokio"], optional = true }
aws-smithy-runtime = { version = "1.8.1", default-features = false, features = ["client", "connector-hyper-0-14-x", "rt-tokio"], optional = true }
aws-smithy-runtime-api = { version = "1.7.3", default-features = false, optional = true }
aws-smithy-types = { version = "1.2.11", default-features = false, features = ["rt-tokio"], optional = true }

# Azure
azure_core = { version = "0.21", default-features = false, features = ["hmac_rust", "enable_reqwest"], optional = true }
azure_identity = { version = "0.21", default-features = false, features = ["enable_reqwest"], optional = true }
azure_storage = { version = "0.21", default-features = false, optional = true }
azure_storage_blobs = { version = "0.21", default-features = false, optional = true }

# OpenDAL
opendal = { version = "0.45", default-features = false, features = ["native-tls", "services-webhdfs"], optional = true }

# Tower
tower = { version = "0.4.13", default-features = false, features = ["buffer", "limit", "retry", "timeout", "util", "balance", "discover"] }
tower-http = { version = "0.4.4", default-features = false, features = ["compression-full", "decompression-gzip", "trace"] }
# Serde
serde.workspace = true
serde-toml-merge = { version = "0.3.8", default-features = false }
serde_bytes = { version = "0.11.17", default-features = false, features = ["std"], optional = true }
serde_json.workspace = true
serde_with = { version = "3.12.0", default-features = false, features = ["macros", "std"] }
serde_yaml = { version = "0.9.34", default-features = false }

# Messagepack
rmp-serde = { version = "1.3.0", default-features = false, optional = true }
rmpv = { version = "1.3.0", default-features = false, features = ["with-serde"], optional = true }

# Prost / Protocol Buffers
prost = { workspace = true, optional = true }
prost-reflect = { workspace = true, optional = true }
prost-types = { workspace = true, optional = true }

# GCP
goauth = { version = "0.14.0", optional = true }
smpl_jwt = { version = "0.8.0", default-features = false, optional = true }

# AMQP
# Mezmo: we have enabled openssl instead of native-tls (upstream) LOG-16435
lapin = { version = "2.5.1", default-features = false, features = ["openssl"], optional = true }

# API
async-graphql = { version = "7.0.16", default-features = false, optional = true, features = ["chrono", "playground"] }
async-graphql-warp = { version = "7.0.16", default-features = false, optional = true }

# API client
crossterm = { version = "0.29.0", default-features = false, features = ["event-stream", "windows"], optional = true }
num-format = { version = "0.4.4", default-features = false, features = ["with-num-bigint"], optional = true }
number_prefix = { version = "0.4.0", default-features = false, features = ["std"], optional = true }
ratatui = { version = "0.29.0", optional = true, default-features = false, features = ["crossterm"] }

sha2 = { version = "0.10.8", default-features = false } # Do not do `optional`

# Opentelemetry

hex = { version = "0.4.3", default-features = false } # Do not do `optional`

# GreptimeDB
greptimedb-ingester = { git = "https://github.com/GreptimeTeam/greptimedb-ingester-rust", rev = "2e6b0c5eb6a5e7549c3100e4d356b07d15cce66d", optional = true }

# External libs
arc-swap = { version = "1.7", default-features = false, optional = true }
async-compression = { version = "0.4.22", default-features = false, features = ["tokio", "gzip", "zstd"], optional = true }
apache-avro = { version = "0.16.0", default-features = false, optional = true }
axum = { version = "0.6.20", default-features = false }
base64 = { version = "0.22.1", default-features = false, optional = true }
bloomy = { version = "1.2.0", default-features = false, optional = true }
bollard = { version = "0.16.1", default-features = false, features = ["ssl", "chrono"], optional = true }
blake2 = { version = "0.10.6", default-features = false, optional = true }
bytes = { version = "1.10.1", default-features = false, features = ["serde"] }
bytesize = { version = "2.0.1", default-features = false }
chrono.workspace = true
chrono-tz.workspace = true
colored = { version = "3.0.0", default-features = false }
csv = { version = "1.3", default-features = false }
databend-client = { version = "0.22.2", default-features = false, features = ["rustls"], optional = true }
deadpool-postgres = { version = "0.14.0" }
derivative = { version = "2.2.0", default-features = false }
dirs-next = { version = "2.0.0", default-features = false, optional = true }
dyn-clone = { version = "1.0.19", default-features = false }
encoding_rs = { version = "0.8.35", default-features = false, features = ["serde"] }
enum_dispatch = { version = "0.3.13", default-features = false }
evmap = { version = "10.0.2", default-features = false, optional = true }
evmap-derive = { version = "0.2.0", default-features = false, optional = true }
exitcode = { version = "1.1.2", default-features = false }
flate2.workspace = true
futures-util = { version = "0.3.29", default-features = false }
glob.workspace = true
governor = { version = "0.7.0", default-features = false, features = ["dashmap", "jitter", "std"], optional = true }
grok = { version = "2.0.0", default-features = false, optional = true }
h2 = { version = "0.4.8", default-features = false, optional = true }
hash_hasher = { version = "2.0.0", default-features = false }
hashbrown = { version = "0.14.5", default-features = false, optional = true, features = ["ahash"] }
headers = { version = "0.3.9", default-features = false }
hostname = { version = "0.4.0", default-features = false }
http = { version = "0.2.9", default-features = false }
http-1 = { package = "http", version = "1.0", default-features = false, features = ["std"] }
http-serde = "1.1.3"
http-body = { version = "0.4.5", default-features = false }
hyper = { version = "0.14.28", default-features = false, features = ["client", "runtime", "http1", "http2", "server", "stream"] }
hyper-openssl = { version = "0.9.2", default-features = false }
hyper-proxy = { version = "0.9.1", default-features = false, features = ["openssl-tls"] }
indexmap.workspace = true
inventory = { version = "0.3.20", default-features = false }
ipnet = { version = "2", default-features = false, optional = true, features = ["serde", "std"] }
itertools = { version = "0.14.0", default-features = false, optional = false, features = ["use_alloc"] }
k8s-openapi = { version = "0.22.0", default-features = false, features = ["v1_26"], optional = true }
kube = { version = "0.93.0", default-features = false, features = ["client", "openssl-tls", "runtime"], optional = true }
listenfd = { version = "1.0.2", default-features = false, optional = true }
lru = { version = "0.13.0", default-features = false, optional = true }
maxminddb = { version = "0.25.0", default-features = false, optional = true, features = ["simdutf8"] }
md-5 = { version = "0.10", default-features = false, optional = true }
mongodb = { version = "2.8.2", default-features = false, features = ["tokio-runtime"], optional = true }
async-nats = { version = "0.33.0", default-features = false, optional = true }
nkeys = { version = "0.4.4", default-features = false, optional = true }
nom = { version = "7.1.3", default-features = false, optional = true }
notify = { version = "8.0.0", default-features = false, features = ["macos_fsevent"] }
openssl = { version = "0.10.72", default-features = false, features = ["vendored"] }
openssl-probe = { version = "0.1.6", default-features = false }
ordered-float = { version = "4.6.0", default-features = false }
percent-encoding = { version = "2.3.1", default-features = false }
postgres-openssl = { version = "0.5.1", default-features = false, features = ["runtime"], optional = true }
pulsar = { version = "6.3.1", default-features = false, features = ["tokio-runtime", "auth-oauth2", "flate2", "lz4", "snap", "zstd"], optional = true }
rand.workspace = true
rand_distr.workspace = true
reqwest = { version = "0.12", features = ["json"] }
rdkafka = { version = "0.37.0", default-features = false, features = ["curl-static", "tokio", "libz", "ssl", "zstd"], optional = true }
redis = { version = "0.29.1", default-features = false, features = ["connection-manager", "tokio-comp", "tokio-native-tls-comp", "script"], optional = true }
regex = { version = "1.11.1", default-features = false, features = ["std", "perf"] }
roaring = { version = "0.10.10", default-features = false, features = ["std"], optional = true }
rocksdb = { version = "0.22", optional = true }
rumqttc = { version = "0.24.0", default-features = false, features = ["use-rustls"], optional = true }
seahash = { version = "4.1.0", default-features = false }
smallvec = { version = "1", default-features = false, features = ["union", "serde"] }
snap = { version = "1.1.1", default-features = false }
socket2 = { version = "0.5.9", default-features = false }
sqlx = { version = "0.8.3", default-features = false, features = ["derive", "postgres", "chrono", "runtime-tokio"], optional=true }
stream-cancel = { version = "0.8.2", default-features = false }
strip-ansi-escapes = { version = "0.2.1", default-features = false }
syslog = { version = "6.1.1", default-features = false, optional = true }
tikv-jemallocator = { version = "0.6.0", default-features = false, features = ["unprefixed_malloc_on_supported_platforms"], optional = true }
tokio-postgres = { version = "0.7.13", default-features = false, features = ["runtime", "with-chrono-0_4"], optional = true }
tokio-tungstenite = { version = "0.20.1", default-features = false, features = ["connect"], optional = true }
toml.workspace = true
hickory-proto = { workspace = true, optional = true }
tonic = { workspace = true, optional = true }
thread_local = { version = "1.1.8", default-features = false, optional = true }
typetag = { version = "0.2.20", default-features = false }
url = { version = "2.5.4", default-features = false, features = ["serde"] }
warp = { version = "0.3.7", default-features = false }
zstd = { version = "0.13.0", default-features = false }
arr_macro = { version = "0.2.1" }
moka = { version = "0.11" }
num = { version = "0.4.0" }

# depending on fork for bumped nix dependency
# https://github.com/heim-rs/heim/pull/360
heim = { git = "https://github.com/vectordotdev/heim.git", branch = "update-nix", default-features = false, features = ["disk"] }

# make sure to update the external docs when the Lua version changes
mlua = { version = "0.10.3", default-features = false, features = ["lua54", "send", "vendored", "macros"], optional = true }
sysinfo = "0.32.1"
byteorder = "1.5.0"

# MEZMO: added dependency for s3-sink file consolidation
gethostname = "0.4.3"

# Mezmo - Custom Opentelemetry sink Impl Dependencies - Ignore upstream changes for anything other than version bumps to these
opentelemetry = { version = "0.22", features = ["trace", "logs", "metrics", "logs_level_enabled"] }
opentelemetry_sdk = { version = "0.22", features = ["trace", "logs", "logs_level_enabled", "metrics"] }
opentelemetry-proto = { version = "0.5", features = ["gen-tonic", "gen-tonic-messages", "hex", "logs", "metrics", "prost", "schemars", "serde", "tonic", "trace", "with-schemars", "with-serde", "zpages"] }
faster-hex = "0.9.0"

[target.'cfg(windows)'.dependencies]
windows-service = "0.7.0"

[target.'cfg(unix)'.dependencies]
nix = { version = "0.26.2", default-features = false, features = ["socket", "signal"] }

[target.'cfg(target_os = "linux")'.dependencies]
netlink-packet-utils = "0.5.2"
netlink-packet-sock-diag = "0.4.2"
netlink-packet-core = "0.7.0"
netlink-sys = { version = "0.8.7", features = ["tokio_socket"] }

[build-dependencies]
prost-build = { workspace = true, optional = true }
tonic-build = { workspace = true, optional = true }
# update 'openssl_version' in website/config.toml whenever <major.minor> version changes
openssl-src = { version = "300", default-features = false, features = ["force-engine", "legacy"] }

[dev-dependencies]
approx = "0.5.1"
assay = "0.1.1"
assert_cmd = { version = "2.0.16", default-features = false }
aws-smithy-runtime = { version = "1.8.1", default-features = false, features = ["tls-rustls"] }
azure_core = { version = "0.21", default-features = false, features = ["enable_reqwest", "azurite_workaround"] }
azure_identity = { version = "0.21", default-features = false, features = ["enable_reqwest"] }
azure_storage_blobs = { version = "0.21", default-features = false, features = ["azurite_workaround"] }
azure_storage = { version = "0.21", default-features = false }
mockall = "0.11.4"
httptest = "0.15.4"
base64 = "0.22.1"
criterion = { version = "0.5.1", features = ["html_reports", "async_tokio"] }
itertools = { version = "0.14.0", default-features = false, features = ["use_alloc"] }
libc = "0.2.171"
similar-asserts = "1.7.0"
proptest.workspace = true
quickcheck = "1.0.3"
reqwest = { version = "0.11", features = ["json"] }
rstest = { version = "0.25.0" }
serial_test = "3.2.0"
snap = "1"
tempfile.workspace = true
test-generator = "0.3.1"
tokio = { version = "1.44.1", features = ["test-util"] }
tokio-test = "0.4.4"
tower-test = "0.4.0"
vector-lib = { workspace = true, features = ["test"] }
vrl.workspace = true

temp-env = "0.3.1"
wiremock = "0.6.3"
zstd = { version = "0.13.0", default-features = false }

[patch.crates-io]
# The upgrade for `tokio-util` >= 0.6.9 is blocked on https://github.com/vectordotdev/vector/issues/11257.
tokio-util = { git = "https://github.com/vectordotdev/tokio", branch = "tokio-util-0.7.13-framed-read-continue-on-error" }
nix = { git = "https://github.com/vectordotdev/nix.git", branch = "memfd/gnu/musl" }
# The `heim` crates depend on `ntapi` 0.3.7 on Windows, but that version has an
# unaligned access bug fixed in the following revision.
ntapi = { git = "https://github.com/MSxDOS/ntapi.git", rev = "24fc1e47677fc9f6e38e5f154e6011dc9b270da6" }

[features]
# Default features for *-unknown-linux-gnu and *-apple-darwin
default = ["api", "api-client", "enrichment-tables", "sinks", "sources", "sources-dnstap", "transforms", "unix", "rdkafka?/gssapi-vendored", "secrets"]
# Default features for `cargo docs`. The same as `default` but without `rdkafka?/gssapi-vendored` which would require installing libsasl in our doc build environment.
docs = ["api", "api-client", "enrichment-tables", "sinks", "sources", "sources-dnstap", "transforms", "unix", "secrets"]
# Default features for *-unknown-linux-* which make use of `cmake` for dependencies
default-cmake = ["api", "api-client", "enrichment-tables", "rdkafka?/cmake_build", "sinks", "sources", "sources-dnstap", "transforms", "unix", "rdkafka?/gssapi-vendored", "secrets"]
# Default features for *-pc-windows-msvc
# TODO: Enable SASL https://github.com/vectordotdev/vector/pull/3081#issuecomment-659298042
default-msvc = ["api", "api-client", "enrichment-tables", "rdkafka?/cmake_build", "sinks", "sources", "transforms", "secrets"]
default-musl = ["api", "api-client", "enrichment-tables", "rdkafka?/cmake_build", "sinks", "sources", "sources-dnstap", "transforms", "unix", "rdkafka?/gssapi-vendored", "secrets"]
default-no-api-client = ["api", "enrichment-tables", "sinks", "sources", "sources-dnstap", "transforms", "unix", "rdkafka?/gssapi-vendored", "secrets"]
default-no-vrl-cli = ["api", "sinks", "sources", "sources-dnstap", "transforms", "unix", "rdkafka?/gssapi-vendored", "secrets"]
tokio-console = ["dep:console-subscriber", "tokio/tracing"]

# Enables the binary secret-backend-example
secret-backend-example = ["transforms"]

# Mezmo flag that will never be set, but used to be clear why we're ignoring tests
ignored_upstream_flakey = []

all-logs = ["sinks-logs", "sources-logs", "sources-dnstap", "transforms-logs"]
all-metrics = ["sinks-metrics", "sources-metrics", "transforms-metrics"]

# Target specific release features.
# The `make` tasks will select this according to the appropriate triple.
# Use this section to turn off or on specific features for specific triples.
target-aarch64-unknown-linux-gnu = ["api", "api-client", "enrichment-tables", "rdkafka?/cmake_build", "sinks", "sources", "sources-dnstap", "transforms", "unix", "secrets"]
target-aarch64-unknown-linux-musl = ["api", "api-client", "enrichment-tables", "rdkafka?/cmake_build", "sinks", "sources", "sources-dnstap", "transforms", "unix", "secrets"]
target-armv7-unknown-linux-gnueabihf = ["api", "api-client", "enrichment-tables", "rdkafka?/cmake_build", "sinks", "sources", "sources-dnstap", "transforms", "unix", "secrets"]
target-armv7-unknown-linux-musleabihf = ["api", "api-client", "rdkafka?/cmake_build", "enrichment-tables", "sinks", "sources", "sources-dnstap", "transforms", "secrets"]
target-arm-unknown-linux-gnueabi = ["api", "api-client", "enrichment-tables", "rdkafka?/cmake_build", "sinks", "sources", "sources-dnstap", "transforms", "unix", "secrets"]
target-arm-unknown-linux-musleabi = ["api", "api-client", "rdkafka?/cmake_build", "enrichment-tables", "sinks", "sources", "sources-dnstap", "transforms", "secrets"]
target-x86_64-unknown-linux-gnu = ["api", "api-client", "rdkafka?/cmake_build", "enrichment-tables", "sinks", "sources", "sources-dnstap", "transforms", "unix", "rdkafka?/gssapi-vendored", "secrets"]
target-x86_64-unknown-linux-musl = ["api", "api-client", "rdkafka?/cmake_build", "enrichment-tables", "sinks", "sources", "sources-dnstap", "transforms", "unix", "secrets"]
# Does not currently build
target-powerpc64le-unknown-linux-gnu = ["api", "api-client", "enrichment-tables", "rdkafka?/cmake_build", "sinks", "sources", "sources-dnstap", "transforms", "unix", "secrets"]
# Currently doesn't build due to lack of support for 64-bit atomics
target-powerpc-unknown-linux-gnu = ["api", "api-client", "enrichment-tables", "rdkafka?/cmake_build", "sinks", "sources", "sources-dnstap", "transforms", "unix", "secrets"]

# Enables features that work only on systems providing `cfg(unix)`
unix = ["tikv-jemallocator", "allocation-tracing"]
allocation-tracing = []

# Enables kubernetes dependencies and shared code. Kubernetes-related sources,
# transforms and sinks should depend on this feature.
kubernetes = ["dep:k8s-openapi", "dep:kube"]

docker = ["dep:bollard", "dep:dirs-next"]

# API
api = [
  "dep:async-graphql",
  "dep:async-graphql-warp",
  "dep:base64",
  "vector-lib/api",
]

# API client
api-client = [
  "dep:crossterm",
  "dep:num-format",
  "dep:number_prefix",
  "dep:ratatui",
  "vector-lib/api",
  "vector-lib/api-client",
]

aws-core = [
  "aws-runtime",
  "aws-config",
  "dep:aws-credential-types",
  "dep:aws-sigv4",
  "dep:aws-types",
  "dep:aws-smithy-async",
  "dep:aws-smithy-http",
  "dep:aws-smithy-types",
  "dep:aws-smithy-runtime",
  "dep:aws-smithy-runtime-api",
  "dep:aws-sdk-sts",
]

# Anything that requires Protocol Buffers.
protobuf-build = ["dep:tonic-build", "dep:prost-build"]

gcp = ["dep:base64", "dep:goauth", "dep:smpl_jwt"]

# Enrichment Tables
enrichment-tables = ["enrichment-tables-geoip", "enrichment-tables-mmdb", "enrichment-tables-state_variables", "enrichment-tables-memory"]
enrichment-tables-geoip = ["dep:maxminddb"]
enrichment-tables-mmdb = ["dep:maxminddb"]
enrichment-tables-memory = ["dep:evmap", "dep:evmap-derive", "dep:thread_local"]
enrichment-tables-state_variables = ["dep:tokio-postgres"]

# Component state persistence
component-persistence = ["dep:rocksdb"]

# Sources (Upstream)
# sources = ["sources-logs", "sources-metrics"]

# Sources (Mezmo)
sources = ["sources-logs-mezmo", "sources-metrics-mezmo"]

# Codecs
codecs-syslog = ["vector-lib/syslog"]

# Secrets
secrets = ["secrets-aws-secrets-manager"]

secrets-aws-secrets-manager = ["aws-core", "dep:aws-sdk-secretsmanager"]

sources-logs = [
  "sources-amqp",
  "sources-aws_kinesis_firehose",
  "sources-aws_s3",
  "sources-aws_sqs",
  "sources-datadog_agent",
  "sources-demo_logs",
  "sources-docker_logs",
  "sources-exec",
  "sources-file",
  "sources-fluent",
  "sources-gcp_pubsub",
  "sources-heroku_logs",
  "sources-http_server",
  "sources-http_client",
  "sources-internal_logs",
  "sources-journald",
  "sources-kafka",
  "sources-kubernetes_logs",
  "sources-logstash",
  "sources-nats",
  "sources-opentelemetry",
  "sources-pulsar",
  "sources-file_descriptor",
  "sources-redis",
  "sources-socket",
  "sources-splunk_hec",
  "sources-stdin",
  "sources-syslog",
  "sources-vector",
]
sources-logs-mezmo = [
  "sources-aws_s3",
  "sources-demo_logs",
  "sources-mezmo_demo_logs",
  "sources-exec",
  "sources-fluent",
  "sources-http_server",
  "sources-http_client",
  "sources-mezmo_pipeline_state_variable_change",
  "sources-mezmo_user_logs",
  "sources-kafka",
  "sources-kubernetes_logs",
  "sources-pulsar",
  "sources-stdin",
  "sources-syslog",
  "sources-splunk_hec",
]
sources-metrics = [
  "dep:prost",
  "sources-apache_metrics",
  "sources-aws_ecs_metrics",
  "sources-eventstoredb_metrics",
  "sources-host_metrics",
  "sources-internal_metrics",
  "sources-mongodb_metrics",
  "sources-nginx_metrics",
  "sources-postgresql_metrics",
  "sources-prometheus",
  "sources-static_metrics",
  "sources-statsd",
  "sources-vector",
]
sources-metrics-mezmo = [
  "sources-host_metrics",
  "sources-internal_metrics",
  "sources-prometheus",
]

sources-amqp = ["lapin"]
sources-apache_metrics = ["sources-utils-http-client"]
sources-aws_ecs_metrics = ["sources-utils-http-client"]
sources-aws_kinesis_firehose = ["dep:base64"]
sources-aws_s3 = ["aws-core", "dep:aws-sdk-sqs", "dep:aws-sdk-s3", "dep:async-compression", "sources-aws_sqs", "tokio-util/io"]
sources-aws_sqs = ["aws-core", "dep:aws-sdk-sqs"]
sources-datadog_agent = ["sources-utils-http-error", "protobuf-build", "dep:prost"]
sources-demo_logs = ["dep:fakedata"]
sources-mezmo_demo_logs = ["dep:fakedata"]
sources-dnstap = ["sources-utils-net-tcp", "dep:base64", "dep:hickory-proto", "dep:dnsmsg-parser", "dep:dnstap-parser", "protobuf-build", "dep:prost"]
sources-docker_logs = ["docker"]
sources-eventstoredb_metrics = []
sources-exec = []
sources-file = ["vector-lib/file-source"]
sources-file_descriptor = ["tokio-util/io"]
sources-fluent = ["dep:base64", "sources-utils-net-tcp", "tokio-util/net", "dep:rmpv", "dep:rmp-serde", "dep:serde_bytes"]
sources-gcp_pubsub = ["gcp", "dep:h2", "dep:prost", "dep:prost-types", "protobuf-build", "dep:tonic"]
sources-heroku_logs = ["sources-utils-http", "sources-utils-http-query", "sources-http_server"]
sources-host_metrics = ["heim/cpu", "heim/host", "heim/memory", "heim/net"]
sources-http_client = ["sources-utils-http-client"]
sources-http_server = ["sources-utils-http", "sources-utils-http-headers", "sources-utils-http-query"]
sources-internal_logs = []
sources-mezmo_pipeline_state_variable_change = []
sources-mezmo_user_logs = ["sources-internal_logs"]
sources-internal_metrics = []
sources-static_metrics = []
sources-journald = []
sources-kafka = ["dep:rdkafka"]
sources-kubernetes_logs = ["vector-lib/file-source", "kubernetes", "transforms-reduce"]
sources-logstash = ["sources-utils-net-tcp", "tokio-util/net"]
sources-mongodb_metrics = ["dep:mongodb"]
sources-nats = ["dep:async-nats", "dep:nkeys"]
sources-nginx_metrics = ["dep:nom"]
sources-opentelemetry = ["vector-lib/opentelemetry", "dep:prost", "dep:prost-types", "sources-http_server", "sources-utils-http", "sources-utils-http-headers", "sources-vector"]
sources-postgresql_metrics = ["dep:postgres-openssl", "dep:tokio-postgres"]
sources-prometheus = ["sources-prometheus-scrape", "sources-prometheus-remote-write", "sources-prometheus-pushgateway"]
sources-prometheus-scrape = ["sinks-prometheus", "sources-utils-http-client", "vector-lib/prometheus"]
sources-prometheus-remote-write = ["sinks-prometheus", "sources-utils-http", "vector-lib/prometheus"]
sources-prometheus-pushgateway = ["sinks-prometheus", "sources-utils-http", "vector-lib/prometheus"]
sources-pulsar = ["dep:apache-avro", "dep:pulsar"]
sources-redis = ["dep:redis"]
sources-socket = ["sources-utils-net", "tokio-util/net"]
sources-splunk_hec = ["dep:roaring"]
sources-statsd = ["sources-utils-net", "tokio-util/net"]
sources-stdin = ["tokio-util/io"]
sources-syslog = ["codecs-syslog", "sources-utils-net", "tokio-util/net"]
sources-utils-http = ["sources-utils-http-auth", "sources-utils-http-encoding", "sources-utils-http-error", "sources-utils-http-prelude"]
sources-utils-http-auth = ["sources-utils-http-error"]
sources-utils-http-encoding = ["sources-utils-http-error"]
sources-utils-http-error = []
sources-utils-http-headers = []
sources-utils-http-prelude = ["sources-utils-http", "sources-utils-http-auth", "sources-utils-http-encoding", "sources-utils-http-error"]
sources-utils-http-query = []
sources-utils-http-client = ["sources-utils-http", "sources-http_server"]
sources-utils-net = ["sources-utils-net-tcp", "sources-utils-net-udp", "sources-utils-net-unix"]
sources-utils-net-tcp = ["listenfd", "dep:ipnet"]
sources-utils-net-udp = ["listenfd"]
sources-utils-net-unix = []

sources-vector = ["dep:prost", "dep:tonic", "protobuf-build"]

# Transforms (Upstream)
# transforms = ["transforms-logs", "transforms-metrics"]

# Transforms (Mezmo)
transforms = ["transforms-logs-mezmo", "transforms-metrics-mezmo"]
transforms-logs = [
  "transforms-aws_ec2_metadata",
  "transforms-dedupe",
  "transforms-filter",
  "transforms-log_to_metric",
  "transforms-lua",
  "transforms-metric_to_log",
  "transforms-reduce",
  "transforms-remap",
  "transforms-route",
  "transforms-exclusive-route",
  "transforms-sample",
  "transforms-throttle",
]
transforms-logs-mezmo = [
  "transforms-dedupe",
  "transforms-filter",
  "transforms-mezmo_reduce",
  "transforms-remap",
  "transforms-route",
  "transforms-sample",
  "transforms-throttle",
  "transforms-mezmo_log_clustering",
  "transforms-mezmo_log_classification",
  "transforms-protobuf_to_log",
  "transforms-trace_head_sample",
  "transforms-trace_tail_sample"
]
transforms-metrics = [
  "transforms-aggregate",
  "transforms-filter",
  "transforms-log_to_metric",
  "transforms-lua",
  "transforms-metric_to_log",
  "transforms-remap",
  "transforms-tag_cardinality_limit",
  "transforms-throttle",
]
transforms-metrics-mezmo = [
  "transforms-filter",
  "transforms-remap",
  "transforms-throttle",
  "transforms-aggregate",
  "transforms-mezmo_aggregate_v2",
  "transforms-mezmo_aggregate_distributed",
  "transforms-mezmo_aggregate",
  "transforms-mezmo_tag_cardinality_limit",
  "transforms-mezmo_log_to_metric",
  "transforms-mezmo_throttle",
  "transforms-mezmo_throttle_distributed",
  "transforms-protobuf_to_metric",
]

transforms-aggregate = []
transforms-mezmo_aggregate_v2 = ["transforms-remap", "component-persistence"]
transforms-mezmo_aggregate_distributed = ["dep:redis"]
transforms-aws_ec2_metadata = ["dep:arc-swap"]
transforms-dedupe = ["transforms-impl-dedupe"]
transforms-filter = []
transforms-log_to_metric = []
transforms-lua = ["dep:mlua", "vector-lib/lua"]
transforms-metric_to_log = []
transforms-reduce = ["transforms-impl-reduce"]
transforms-mezmo_reduce = ["transforms-reduce"] # depends on the upstream version for merge_strategies
transforms-mezmo_aggregate = []
transforms-mezmo_log_to_metric = []
transforms-mezmo_log_clustering = ["dep:lru", "dep:blake2", "dep:base64", "dep:tokio-postgres"]
transforms-mezmo_log_classification = ["dep:grok"]
transforms-mezmo_tag_cardinality_limit = ["dep:bloomy", "dep:hashbrown"]
transforms-mezmo_throttle = []
transforms-mezmo_throttle_distributed = ["dep:redis"]
transforms-remap = []
transforms-route = []
transforms-exclusive-route = []
transforms-sample = ["transforms-impl-sample"]
transforms-tag_cardinality_limit = ["dep:bloomy", "dep:hashbrown"]
transforms-trace_head_sample = []
transforms-trace_tail_sample = []
transforms-throttle = ["dep:governor"]
transforms-protobuf_to_metric = []
transforms-protobuf_to_log = []

# Implementations of transforms
transforms-impl-sample = []
transforms-impl-dedupe = ["dep:lru"]
transforms-impl-reduce = []

# Sinks (Upstream)
# sinks = ["sinks-logs", "sinks-metrics"]

# Sinks (Mezmo)
sinks = ["sinks-logs-mezmo", "sinks-metrics-mezmo"]
sinks-logs = [
  "sinks-amqp",
  "sinks-appsignal",
  "sinks-aws_cloudwatch_logs",
  "sinks-aws_kinesis_firehose",
  "sinks-aws_kinesis_streams",
  "sinks-aws_s3",
  "sinks-aws_sns",
  "sinks-aws_sqs",
  "sinks-axiom",
  "sinks-azure_blob",
  "sinks-azure_monitor_logs",
  "sinks-blackhole",
  "sinks-chronicle",
  "sinks-clickhouse",
  "sinks-console",
  "sinks-databend",
  "sinks-datadog_events",
  "sinks-datadog_logs",
  "sinks-datadog_traces",
  "sinks-elasticsearch",
  "sinks-file",
  "sinks-gcp",
  "sinks-greptimedb_logs",
  "sinks-honeycomb",
  "sinks-http",
  "sinks-humio",
  "sinks-influxdb",
  "sinks-kafka",
  "sinks-keep",
  "sinks-loki",
  "sinks-mezmo",
  "sinks-mqtt",
  "sinks-nats",
  "sinks-new_relic",
  "sinks-new_relic_logs",
  "sinks-opentelemetry",
  "sinks-papertrail",
  "sinks-postgres",
  "sinks-pulsar",
  "sinks-redis",
  "sinks-sematext",
  "sinks-socket",
  "sinks-splunk_hec",
  "sinks-vector",
  "sinks-webhdfs",
  "sinks-websocket",
  "sinks-websocket-server",
]
sinks-logs-mezmo = [
  "sinks-aws_cloudwatch_logs",
  "sinks-aws_kinesis_firehose",
  "sinks-aws_kinesis_streams",
  "sinks-aws_s3",
  "sinks-aws_sqs",
  "sinks-azure_blob",
  "sinks-blackhole",
  "sinks-console",
  "sinks-clickhouse",
  "sinks-datadog_logs",
  "sinks-elasticsearch",
  "sinks-file",
  "sinks-gcp",
  "sinks-http",
  "sinks-honeycomb",
  "sinks-kafka",
  "sinks-mezmo",
  "sinks-loki",
  "sinks-new_relic_logs",
  "sinks-new_relic",
  "sinks-pulsar",
  "sinks-redis",
  "sinks-sumo_logic",
  "sinks-vector",
  "sinks-postgresql",
  "sinks-mezmo_opentelemetry",
]
sinks-metrics = [
  "sinks-appsignal",
  "sinks-aws_cloudwatch_metrics",
  "sinks-blackhole",
  "sinks-console",
  "sinks-datadog_metrics",
  "sinks-greptimedb_metrics",
  "sinks-humio",
  "sinks-influxdb",
  "sinks-kafka",
  "sinks-prometheus",
  "sinks-sematext",
  "sinks-statsd",
  "sinks-vector",
  "sinks-splunk_hec",
  "sinks-postgresql",
]
sinks-metrics-mezmo = [
  "sinks-aws_cloudwatch_metrics",
  "sinks-blackhole",
  "sinks-console",
  "sinks-datadog_metrics",
  "sinks-kafka",
  "sinks-prometheus",
  "sinks-splunk_hec",
  "sinks-postgresql"
]

sinks-amqp = ["lapin"]
sinks-appsignal = []
sinks-aws_cloudwatch_logs = ["aws-core", "dep:aws-sdk-cloudwatchlogs", "dep:aws-sdk-kms"]
sinks-aws_cloudwatch_metrics = ["aws-core", "dep:aws-sdk-cloudwatch"]
sinks-aws_kinesis_firehose = ["aws-core", "dep:aws-sdk-firehose"]
sinks-aws_kinesis_streams = ["aws-core", "dep:aws-sdk-kinesis"]
sinks-aws_s3 = ["dep:base64", "dep:md-5", "aws-core", "dep:aws-sdk-s3"]
sinks-aws_sqs = ["aws-core", "dep:aws-sdk-sqs"]
sinks-aws_sns = ["aws-core", "dep:aws-sdk-sns"]
sinks-axiom = ["sinks-http"]
sinks-azure_blob = ["dep:azure_core", "dep:azure_identity", "dep:azure_storage", "dep:azure_storage_blobs"]
sinks-azure_monitor_logs = []
sinks-blackhole = []
sinks-chronicle = []
sinks-clickhouse = []
sinks-console = []
sinks-databend = ["dep:databend-client"]
sinks-datadog_events = []
sinks-datadog_logs = []
sinks-datadog_metrics = ["protobuf-build", "dep:prost", "dep:prost-reflect"]
sinks-datadog_traces = ["protobuf-build", "dep:prost", "dep:rmpv", "dep:rmp-serde", "dep:serde_bytes"]
sinks-elasticsearch = ["transforms-metric_to_log"]
sinks-file = ["dep:async-compression"]
sinks-gcp = ["sinks-gcp-chronicle", "dep:base64", "gcp"]
sinks-gcp-chronicle = ["gcp"]
sinks-greptimedb_metrics = ["dep:greptimedb-ingester"]
sinks-greptimedb_logs = ["dep:greptimedb-ingester"]
sinks-honeycomb = []
sinks-http = []
sinks-humio = ["sinks-splunk_hec", "transforms-metric_to_log"]
sinks-influxdb = []
sinks-kafka = ["dep:rdkafka"]
sinks-keep = []
sinks-mezmo = []
sinks-loki = ["loki-logproto"]
sinks-mqtt = ["dep:rumqttc"]
sinks-nats = ["dep:async-nats", "dep:nkeys"]
sinks-new_relic_logs = ["sinks-http"]
sinks-new_relic = []
sinks-opentelemetry = ["sinks-http"]
sinks-papertrail = ["dep:syslog"]
sinks-postgresql = ["dep:tokio-postgres"]
sinks-prometheus = ["dep:base64", "dep:prost", "vector-lib/prometheus"]
sinks-postgres = ["dep:sqlx"]
sinks-pulsar = ["dep:apache-avro", "dep:pulsar", "dep:lru"]
sinks-redis = ["dep:redis"]
sinks-sematext = ["sinks-elasticsearch", "sinks-influxdb"]
sinks-socket = ["sinks-utils-udp"]
sinks-splunk_hec = []
sinks-statsd = ["sinks-utils-udp", "tokio-util/net"]
sinks-utils-udp = []
sinks-vector = ["sinks-utils-udp", "dep:tonic", "protobuf-build", "dep:prost"]
sinks-websocket = ["dep:tokio-tungstenite"]
sinks-sumo_logic = []
sinks-websocket-server = ["dep:tokio-tungstenite", "sources-utils-http-auth", "sources-utils-http-error", "sources-utils-http-prelude"]
sinks-webhdfs = ["dep:opendal"]
sinks-mezmo_opentelemetry = []

# Identifies that the build is a nightly build
nightly = []

# Integration testing-related features
all-integration-tests = [
  "amqp-integration-tests",
  "appsignal-integration-tests",
  "aws-integration-tests",
  "axiom-integration-tests",
  "azure-integration-tests",
  "chronicle-integration-tests",
  "clickhouse-integration-tests",
  "databend-integration-tests",
  "datadog-agent-integration-tests",
  "datadog-logs-integration-tests",
  "datadog-metrics-integration-tests",
  "datadog-traces-integration-tests",
  "dnstap-integration-tests",
  "docker-logs-integration-tests",
  "es-integration-tests",
  "eventstoredb_metrics-integration-tests",
  "fluent-integration-tests",
  "gcp-cloud-storage-integration-tests",
  "gcp-integration-tests",
  "gcp-pubsub-integration-tests",
  "greptimedb-integration-tests",
  "http-client-integration-tests",
  "humio-integration-tests",
  "influxdb-integration-tests",
  "kafka-integration-tests",
  "logstash-integration-tests",
  "loki-integration-tests",
  "mezmo-aggregate-distributed-integration-tests",
  "mezmo-throttle-distributed-integration-tests",
  "mongodb_metrics-integration-tests",
  "nats-integration-tests",
  "nginx-integration-tests",
  "opentelemetry-integration-tests",
  "postgresql_metrics-integration-tests",
  "postgres_sink-integration-tests",
  "prometheus-integration-tests",
  "pulsar-integration-tests",
  "redis-integration-tests",
  "splunk-integration-tests",
  "sumo-logic-integration-tests",
  "dnstap-integration-tests",
  "webhdfs-integration-tests",
  "mezmo_opentelemetry-sink-integration-tests",
]

amqp-integration-tests = ["sources-amqp", "sinks-amqp"]
appsignal-integration-tests = ["sinks-appsignal"]

aws-integration-tests = [
  "aws-cloudwatch-logs-integration-tests",
  "aws-cloudwatch-metrics-integration-tests",
  "aws-ec2-metadata-integration-tests",
  "aws-ecs-metrics-integration-tests",
  "aws-kinesis-firehose-integration-tests",
  "aws-kinesis-streams-integration-tests",
  "aws-s3-integration-tests",
  "aws-sqs-integration-tests",
  "aws-sns-integration-tests",
]

azure-integration-tests = [
  "azure-blob-integration-tests"
]

aws-cloudwatch-logs-integration-tests = ["sinks-aws_cloudwatch_logs"]
aws-cloudwatch-metrics-integration-tests = ["sinks-aws_cloudwatch_metrics"]
aws-ec2-metadata-integration-tests = ["transforms-aws_ec2_metadata"]
aws-ecs-metrics-integration-tests = ["sources-aws_ecs_metrics"]
aws-kinesis-firehose-integration-tests = ["sinks-aws_kinesis_firehose", "dep:aws-sdk-elasticsearch", "sinks-elasticsearch"]
aws-kinesis-streams-integration-tests = ["sinks-aws_kinesis_streams"]
aws-s3-integration-tests = ["sinks-aws_s3", "sources-aws_s3"]
aws-sqs-integration-tests = ["sinks-aws_sqs"]
aws-sns-integration-tests = ["sinks-aws_sns"]
axiom-integration-tests = ["sinks-axiom"]
azure-blob-integration-tests = ["sinks-azure_blob"]
chronicle-integration-tests = ["sinks-gcp"]
clickhouse-integration-tests = ["sinks-clickhouse"]
databend-integration-tests = ["sinks-databend"]
datadog-agent-integration-tests = ["sources-datadog_agent"]
datadog-logs-integration-tests = ["sinks-datadog_logs"]
datadog-metrics-integration-tests = ["sinks-datadog_metrics", "dep:prost"]
datadog-traces-integration-tests = ["sources-datadog_agent", "sinks-datadog_traces", "axum/tokio"]
docker-logs-integration-tests = ["sources-docker_logs", "unix"]
es-integration-tests = ["sinks-elasticsearch", "aws-core"]
eventstoredb_metrics-integration-tests = ["sources-eventstoredb_metrics"]
fluent-integration-tests = ["docker", "sources-fluent"]
gcp-cloud-storage-integration-tests = ["sinks-gcp"]
gcp-integration-tests = ["sinks-gcp"]
gcp-pubsub-integration-tests = ["sinks-gcp", "sources-gcp_pubsub"]
greptimedb-integration-tests = ["sinks-greptimedb_metrics", "sinks-greptimedb_logs"]
humio-integration-tests = ["sinks-humio"]
http-client-integration-tests = ["sources-http_client"]
influxdb-integration-tests = ["sinks-influxdb"]
kafka-integration-tests = ["sinks-kafka", "sources-kafka"]
logstash-integration-tests = ["docker", "sources-logstash"]
loki-integration-tests = ["sinks-loki"]
mezmo-aggregate-distributed-integration-tests = ["transforms-mezmo_aggregate_distributed"]
mezmo-throttle-distributed-integration-tests = ["transforms-mezmo_throttle_distributed"]
mongodb_metrics-integration-tests = ["sources-mongodb_metrics"]
mqtt-integration-tests = ["sinks-mqtt"]
nats-integration-tests = ["sinks-nats", "sources-nats"]
nginx-integration-tests = ["sources-nginx_metrics"]
opentelemetry-integration-tests = ["sources-opentelemetry", "dep:prost"]
postgresql_metrics-integration-tests = ["sources-postgresql_metrics"]
postgresql-integration-tests = ["sinks-postgresql"] # Mezmo version
postgres_sink-integration-tests = ["sinks-postgres"]
prometheus-integration-tests = ["sinks-prometheus", "sources-prometheus", "sinks-influxdb", "aws-core"]
pulsar-integration-tests = ["sinks-pulsar", "sources-pulsar"]
redis-integration-tests = ["sinks-redis", "sources-redis"]
splunk-integration-tests = ["sinks-splunk_hec"]
sumo-logic-integration-tests = ["sinks-sumo_logic"]
mezmo_opentelemetry-sink-integration-tests = ["sinks-mezmo_opentelemetry"]
dnstap-integration-tests = ["sources-dnstap", "dep:bollard"]
webhdfs-integration-tests = ["sinks-webhdfs"]
disable-resolv-conf = []
shutdown-tests = ["api", "sinks-blackhole", "sinks-console", "sinks-prometheus", "sources", "transforms-lua", "transforms-remap", "unix"]
cli-tests = ["sinks-blackhole", "sinks-socket", "sources-demo_logs", "sources-file", "sources-mezmo_demo_logs"]
test-utils = []
component-test-utils = []
pgbouncer-integration-tests = []

# End-to-End testing-related features
all-e2e-tests = [
  "e2e-tests-datadog"
]

e2e-tests-datadog = [
  "sources-datadog_agent",
  "sinks-datadog_logs",
  "sinks-datadog_metrics",
  "dep:async-compression"
]

vector-api-tests = [
  "sources-demo_logs",
  "sources-mezmo_demo_logs",
  "transforms-log_to_metric",
  "transforms-remap",
  "sinks-blackhole"
]
vector-unit-test-tests = [
  "sources-demo_logs",
  "sources-mezmo_demo_logs",
  "transforms-remap",
  "transforms-route",
  "transforms-filter",
  "transforms-reduce",
  "sinks-console"
]

component-validation-runner = ["dep:tonic", "sources-internal_logs", "sources-internal_metrics", "sources-vector", "sinks-vector"]
# For now, only include components that implement ValidatableComponent.
# In the future, this can change to simply reference the targets `sources`, `transforms`, `sinks`
component-validation-tests = [
  "component-validation-runner",
  "sources-http_client",
  "sources-http_server",
  "sinks-http",
  "sinks-splunk_hec",
  "sources-splunk_hec",
  "sinks-datadog_logs",
  "sources-datadog_agent",
]

# Grouping together features for benchmarks. We exclude the API client due to it causing the build process to run out
# of memory when those additional dependencies are built in CI.
benches = [
  "sinks-file",
  "sinks-http",
  "sinks-socket",
  "sources-file",
  "sources-socket",
  "sources-syslog",
  "transforms-lua",
  "transforms-sample",
]
dnstap-benches = ["sources-dnstap"]
language-benches = ["sinks-socket", "sources-socket", "transforms-lua", "transforms-remap"]
# Separate benching process for metrics due to the nature of the bootstrap procedures.
statistic-benches = []
remap-benches = ["transforms-remap"]
transform-benches = ["transforms-filter", "transforms-dedupe", "transforms-reduce", "transforms-route"]
codecs-benches = []
loki-benches = ["sinks-loki"]
enrichment-tables-benches = ["enrichment-tables-geoip", "enrichment-tables-mmdb", "enrichment-tables-memory"]
proptest = ["dep:proptest", "dep:proptest-derive", "vrl/proptest"]

[[bench]]
name = "default"
harness = false
required-features = ["benches"]

[[bench]]
name = "dnstap"
path = "benches/dnstap/mod.rs"
harness = false
required-features = ["dnstap-benches"]

[[bench]]
name = "remap"
harness = false
required-features = ["remap-benches"]

[[bench]]
name = "enrichment_tables"
harness = false
required-features = ["enrichment-tables-benches"]

[[bench]]
name = "languages"
harness = false
required-features = ["language-benches"]

[[bench]]
name = "loki"
harness = false
required-features = ["loki-benches"]

[[bench]]
name = "distribution_statistic"
harness = false
required-features = ["statistic-benches"]

[[bench]]
name = "transform"
path = "benches/transform/main.rs"
harness = false
test = false
required-features = ["transform-benches"]

[[bench]]
name = "codecs"
path = "benches/codecs/main.rs"
harness = false
required-features = ["codecs-benches"]<|MERGE_RESOLUTION|>--- conflicted
+++ resolved
@@ -179,11 +179,7 @@
 vector-config = { path = "lib/vector-config" }
 vector-config-common = { path = "lib/vector-config-common" }
 vector-config-macros = { path = "lib/vector-config-macros" }
-<<<<<<< HEAD
-vrl = { version = "0.21.0", git = "https://github.com/mezmo/vrl.git", tag = "v2.1.0", features = ["arbitrary", "cli", "test", "test_framework"] }
-=======
-vrl = { version = "0.23.0", git = "ssh://git@github.com/mezmo/vrl.git", tag = "v3.0.0", features = ["arbitrary", "cli", "test", "test_framework"] }
->>>>>>> 2f4659df
+vrl = { version = "0.23.0", git = "https://github.com/mezmo/vrl.git", tag = "v3.0.0", features = ["arbitrary", "cli", "test", "test_framework"] }
 
 [dependencies]
 cfg-if.workspace = true
