--- conflicted
+++ resolved
@@ -121,13 +121,8 @@
 ]
 
 [workspace.dependencies]
-<<<<<<< HEAD
-vrl = { version = "0.7.0", default-features = false, git = "ssh://git@github.com/answerbook/vrl.git", rev = "next", features = ["cli", "test", "test_framework", "arbitrary", "compiler", "value", "diagnostic", "path", "parser", "stdlib", "datadog", "core"] }
-
+vrl = { version = "0.7.0", default-features = false, git = "ssh://git@github.com/answerbook/vrl.git", rev = "v0.10.0", features = ["cli", "test", "test_framework", "arbitrary", "compiler", "value", "diagnostic", "path", "parser", "stdlib", "datadog", "core"] }
 pin-project = { version = "1.1.3", default-features = false }
-=======
-vrl = { git = "ssh://git@github.com/answerbook/vrl.git", rev = "v0.9.0", features = ["cli", "test", "test_framework", "arbitrary"] }
->>>>>>> 17cc6812
 
 [dependencies]
 vrl.workspace = true
@@ -398,7 +393,7 @@
 tower-test = "0.4.0"
 vector-core = { path = "lib/vector-core", default-features = false, features = ["vrl", "test"] }
 snap = "1"
-vrl = { git = "ssh://git@github.com/answerbook/vrl.git", rev = "next", features = ["cli", "test", "test_framework", "arbitrary"] }
+vrl = { git = "ssh://git@github.com/answerbook/vrl.git", rev = "v0.10.0", features = ["cli", "test", "test_framework", "arbitrary"] }
 
 wiremock = "0.5.19"
 zstd = { version = "0.12.4", default-features = false }
@@ -970,7 +965,7 @@
 opentelemetry-integration-tests = ["sources-opentelemetry"]
 postgresql_metrics-integration-tests = ["sources-postgresql_metrics"]
 postgresql-integration-tests = ["sinks-postgresql"]
-prometheus-integration-tests = ["sinks-prometheus", "sources-prometheus", "sinks-influxdb"]
+prometheus-integration-tests = ["sinks-prometheus", "sources-prometheus", "sinks-influxdb", "aws-core"]
 pulsar-integration-tests = ["sinks-pulsar"]
 redis-integration-tests = ["sinks-redis", "sources-redis"]
 splunk-integration-tests = ["sinks-splunk_hec"]
