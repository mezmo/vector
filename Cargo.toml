--- conflicted
+++ resolved
@@ -169,17 +169,13 @@
 tonic = { version = "0.11", default-features = false, features = ["transport", "codegen", "prost", "tls", "tls-roots", "gzip"] }
 tonic-build = { version = "0.11", default-features = false, features = ["transport", "prost"] }
 uuid = { version = "1.11.0", features = ["v4", "v7", "serde"] }
-vrl = { version = "0.20.0", git = "ssh://git@github.com/mezmo/vrl.git", tag = "v2.0.4", features = ["arbitrary", "cli", "test", "test_framework"] }
 # version 0.1.59 is required by the updated VRL crate
 iana-time-zone = { version = "0.1.60" }
 vector-lib = { path = "lib/vector-lib", default-features = false, features = ["vrl"] }
 vector-config = { path = "lib/vector-config" }
 vector-config-common = { path = "lib/vector-config-common" }
 vector-config-macros = { path = "lib/vector-config-macros" }
-<<<<<<< HEAD
-=======
-vrl = { version = "0.21.0", features = ["arbitrary", "cli", "test", "test_framework"] }
->>>>>>> 3cdc7c3d
+vrl = { version = "0.21.0", git = "ssh://git@github.com/mezmo/vrl.git", tag = "next", features = ["arbitrary", "cli", "test", "test_framework"] }
 
 [dependencies]
 pin-project.workspace = true
@@ -319,12 +315,8 @@
 base64 = { version = "0.22.1", default-features = false, optional = true }
 bloomy = { version = "1.2.0", default-features = false, optional = true }
 bollard = { version = "0.16.1", default-features = false, features = ["ssl", "chrono"], optional = true }
-<<<<<<< HEAD
 blake2 = { version = "0.10.6", default-features = false, optional = true }
-bytes = { version = "1.8.0", default-features = false, features = ["serde"] }
-=======
 bytes = { version = "1.9.0", default-features = false, features = ["serde"] }
->>>>>>> 3cdc7c3d
 bytesize = { version = "1.3.0", default-features = false }
 chrono.workspace = true
 chrono-tz.workspace = true
@@ -342,6 +334,7 @@
 futures-util = { version = "0.3.29", default-features = false }
 glob.workspace = true
 governor = { version = "0.7.0", default-features = false, features = ["dashmap", "jitter", "std"], optional = true }
+grok = { version = "2.0.0", default-features = false, optional = true }
 h2 = { version = "0.4.7", default-features = false, optional = true }
 hash_hasher = { version = "2.0.0", default-features = false }
 hashbrown = { version = "0.14.5", default-features = false, optional = true, features = ["ahash"] }
@@ -380,19 +373,12 @@
 pulsar = { version = "6.3.0", default-features = false, features = ["tokio-runtime", "auth-oauth2", "flate2", "lz4", "snap", "zstd"], optional = true }
 rand.workspace = true
 rand_distr = { version = "0.4.3", default-features = false }
-<<<<<<< HEAD
 reqwest = { version = "0.12", features = ["json"] }
-rdkafka = { version = "0.35.0", default-features = false, features = ["curl-static", "tokio", "libz", "ssl", "zstd"], optional = true }
+rdkafka = { version = "0.37.0", default-features = false, features = ["curl-static", "tokio", "libz", "ssl", "zstd"], optional = true }
 redis = { version = "0.29.1", default-features = false, features = ["connection-manager", "tokio-comp", "tokio-native-tls-comp", "script"], optional = true }
 regex = { version = "1.11.1", default-features = false, features = ["std", "perf"] }
-roaring = { version = "0.10.6", default-features = false, features = ["std"], optional = true }
+roaring = { version = "0.10.7", default-features = false, features = ["std"], optional = true }
 rocksdb = { version = "0.22", optional = true }
-=======
-rdkafka = { version = "0.37.0", default-features = false, features = ["curl-static", "tokio", "libz", "ssl", "zstd"], optional = true }
-redis = { version = "0.24.0", default-features = false, features = ["connection-manager", "tokio-comp", "tokio-native-tls-comp"], optional = true }
-regex = { version = "1.11.1", default-features = false, features = ["std", "perf"] }
-roaring = { version = "0.10.7", default-features = false, features = ["std"], optional = true }
->>>>>>> 3cdc7c3d
 rumqttc = { version = "0.24.0", default-features = false, features = ["use-rustls"], optional = true }
 seahash = { version = "4.1.0", default-features = false }
 semver = { version = "1.0.23", default-features = false, features = ["serde", "std"], optional = true }
@@ -464,15 +450,10 @@
 proptest.workspace = true
 quickcheck = "1.0.3"
 reqwest = { version = "0.11", features = ["json"] }
-<<<<<<< HEAD
-rstest = { version = "0.23.0" }
+rstest = { version = "0.24.0" }
 serial_test = "3.2.0"
 snap = "1"
-tempfile = "3.14.0"
-=======
-rstest = { version = "0.24.0" }
 tempfile = "3.15.0"
->>>>>>> 3cdc7c3d
 test-generator = "0.3.1"
 tokio = { version = "1.43.0", features = ["test-util"] }
 tokio-test = "0.4.4"
@@ -678,12 +659,8 @@
 sources-aws_sqs = ["aws-core", "dep:aws-sdk-sqs"]
 sources-datadog_agent = ["sources-utils-http-error", "protobuf-build", "dep:prost"]
 sources-demo_logs = ["dep:fakedata"]
-<<<<<<< HEAD
 sources-mezmo_demo_logs = ["dep:fakedata"]
-sources-dnstap = ["sources-utils-net-tcp", "dep:base64", "dep:hickory-proto", "dep:dnsmsg-parser", "protobuf-build", "dep:prost"]
-=======
 sources-dnstap = ["sources-utils-net-tcp", "dep:base64", "dep:hickory-proto", "dep:dnsmsg-parser", "dep:dnstap-parser", "protobuf-build", "dep:prost"]
->>>>>>> 3cdc7c3d
 sources-docker_logs = ["docker"]
 sources-eventstoredb_metrics = []
 sources-exec = []
