--- conflicted
+++ resolved
@@ -1,10 +1,6 @@
 [package]
 name = "vector"
-<<<<<<< HEAD
-version = "0.32.2"
-=======
 version = "0.33.1"
->>>>>>> 3cc27b98
 authors = ["Vector Contributors <vector@datadoghq.com>"]
 edition = "2021"
 description = "A lightweight and ultra-fast tool for building observability pipelines"
@@ -15,11 +11,7 @@
 default-run = "vector"
 autobenches = false # our benchmarks are not runnable on their own either way
 # Minimum supported rust version
-<<<<<<< HEAD
-rust-version = "1.66.1" # mezmo
-=======
 rust-version = "1.71.1"
->>>>>>> 3cc27b98
 
 [[bin]]
 name = "vector"
@@ -129,13 +121,9 @@
 ]
 
 [workspace.dependencies]
-<<<<<<< HEAD
-vrl = { git = "ssh://git@github.com/answerbook/vrl.git", rev = "v0.8.0", features = ["cli", "test", "test_framework", "arbitrary"] }
-=======
-vrl = { version = "0.7.0", default-features = false, features = ["cli", "test", "test_framework", "arbitrary", "compiler", "value", "diagnostic", "path", "parser", "stdlib", "datadog", "core"] }
+vrl = { version = "0.7.0", default-features = false, git = "ssh://git@github.com/answerbook/vrl.git", rev = "next", features = ["cli", "test", "test_framework", "arbitrary", "compiler", "value", "diagnostic", "path", "parser", "stdlib", "datadog", "core"] }
 
 pin-project = { version = "1.1.3", default-features = false }
->>>>>>> 3cc27b98
 
 [dependencies]
 vrl.workspace = true
@@ -268,22 +256,13 @@
 axum = { version = "0.6.20", default-features = false }
 base64 = { version = "0.21.4", default-features = false, optional = true }
 bloomy  = { version = "1.2.0", default-features = false, optional = true }
-<<<<<<< HEAD
-bollard = { version = "0.14.0", default-features = false, features = ["ssl", "chrono"], optional = true }
-bytes = { version = "1.4.0", default-features = false, features = ["serde"] }
-blake2 = { version = "0.10.6", default-features = false, optional = true }
-bytesize = { version = "1.2.0", default-features = false }
-chrono = { version = "0.4.26", default-features = false, features = ["serde"] }
-cidr-utils = { version = "0.5.10", default-features = false }
-clap = { version = "4.3.21", default-features = false, features = ["derive", "error-context", "env", "help", "std", "string", "usage", "wrap_help"] }
-=======
 bollard = { version = "0.15.0", default-features = false, features = ["ssl", "chrono"], optional = true }
 bytes = { version = "1.5.0", default-features = false, features = ["serde"] }
+blake2 = { version = "0.10.6", default-features = false, optional = true }
 bytesize = { version = "1.3.0", default-features = false }
 chrono = { version = "0.4.30", default-features = false, features = ["serde"] }
 cidr-utils = { version = "0.5.11", default-features = false }
 clap = { version = "4.4.3", default-features = false, features = ["derive", "error-context", "env", "help", "std", "string", "usage", "wrap_help"] }
->>>>>>> 3cc27b98
 colored = { version = "2.0.4", default-features = false }
 csv = { version = "1.2", default-features = false }
 deadpool-postgres = { version = "0.10.2"}
@@ -335,16 +314,10 @@
 pulsar = { version = "6.0.1", default-features = false, features = ["tokio-runtime", "auth-oauth2", "flate2", "lz4", "snap", "zstd"], optional = true }
 rand = { version = "0.8.5", default-features = false, features = ["small_rng"] }
 rand_distr = { version = "0.4.3", default-features = false }
-<<<<<<< HEAD
 reqwest = { version = "0.11", features = ["json"] }
-rdkafka = { version = "0.33.2", default-features = false, features = ["tokio", "libz", "ssl", "zstd"], optional = true }
-redis = { version = "0.23.2", default-features = false, features = ["connection-manager", "tokio-comp", "tokio-native-tls-comp"], optional = true }
-regex = { version = "1.9.3", default-features = false, features = ["std", "perf"] }
-=======
 rdkafka = { version = "0.34.0", default-features = false, features = ["tokio", "libz", "ssl", "zstd"], optional = true }
 redis = { version = "0.23.3", default-features = false, features = ["connection-manager", "tokio-comp", "tokio-native-tls-comp"], optional = true }
 regex = { version = "1.9.5", default-features = false, features = ["std", "perf"] }
->>>>>>> 3cc27b98
 roaring = { version = "0.10.2", default-features = false, optional = true }
 seahash = { version = "4.1.0", default-features = false }
 semver = { version = "1.0.18", default-features = false, features = ["serde", "std"], optional = true }
@@ -357,15 +330,6 @@
 syslog = { version = "6.1.0", default-features = false, optional = true }
 urlencoding = { version = "2.1.0", default-features = false }
 tikv-jemallocator = { version = "0.5.4", default-features = false, optional = true }
-<<<<<<< HEAD
-tokio-postgres = { version = "0.7.7", default-features = false, features = ["runtime", "with-chrono-0_4"], optional = true }
-tokio-tungstenite = {version = "0.20.1", default-features = false, features = ["connect"], optional = true}
-toml = { version = "0.7.6", default-features = false, features = ["parse", "display"] }
-tonic = { version = "0.9", optional = true, default-features = false, features = ["transport", "codegen", "prost", "tls", "tls-roots", "gzip"] }
-trust-dns-proto = { version = "0.22.0", default-features = false, features = ["dnssec"], optional = true }
-typetag = { version = "0.2.12", default-features = false }
-url = { version = "2.4.0", default-features = false, features = ["serde"] }
-=======
 tokio-postgres = { version = "0.7.10", default-features = false, features = ["runtime", "with-chrono-0_4"], optional = true }
 tokio-tungstenite = {version = "0.20.1", default-features = false, features = ["connect"], optional = true}
 toml = { version = "0.8.0", default-features = false, features = ["parse", "display"] }
@@ -373,7 +337,6 @@
 trust-dns-proto = { version = "0.23.0", default-features = false, features = ["dnssec"], optional = true }
 typetag = { version = "0.2.13", default-features = false }
 url = { version = "2.4.1", default-features = false, features = ["serde"] }
->>>>>>> 3cc27b98
 uuid = { version = "1", default-features = false, features = ["serde", "v4"] }
 warp = { version = "0.3.6", default-features = false }
 zstd = { version = "0.12.4", default-features = false }
@@ -407,46 +370,32 @@
 [dev-dependencies]
 approx = "0.5.1"
 assert_cmd = { version = "2.0.12", default-features = false }
-<<<<<<< HEAD
-azure_core = { version = "0.13", default-features = false, features = ["enable_reqwest", "azurite_workaround"] }
-azure_identity = { version = "0.13", default-features = false, features = ["enable_reqwest"] }
-azure_storage_blobs = { version = "0.13", default-features = false, features = ["azurite_workaround"] }
-azure_storage = { version = "0.13", default-features = false }
-mockall = "0.11.4"
-httptest = "0.15.4"
-base64 = "0.21.2"
-=======
 azure_core = { version = "0.15", default-features = false, features = ["enable_reqwest", "azurite_workaround"] }
 azure_identity = { version = "0.15", default-features = false, features = ["enable_reqwest"] }
 azure_storage_blobs = { version = "0.15", default-features = false, features = ["azurite_workaround"] }
 azure_storage = { version = "0.15", default-features = false }
+mockall = "0.11.4"
+httptest = "0.15.4"
 base64 = "0.21.4"
->>>>>>> 3cc27b98
 criterion = { version = "0.5.1", features = ["html_reports", "async_tokio"] }
 itertools = { version = "0.11.0", default-features = false, features = ["use_alloc"] }
 libc = "0.2.148"
 similar-asserts = "1.5.0"
 proptest = "1.2"
 quickcheck = "1.0.3"
-<<<<<<< HEAD
-serial_test = "1.0.0"
-=======
 lookup = { package = "vector-lookup", path = "lib/vector-lookup", features = ["test"] }
 reqwest = { version = "0.11", features = ["json"] }
 rstest = {version = "0.18.2"}
->>>>>>> 3cc27b98
+serial_test = "1.0.0"
 tempfile = "3.6.0"
 test-generator = "0.3.1"
 tokio = { version = "1.32.0", features = ["test-util"] }
 tokio-test = "0.4.3"
 tower-test = "0.4.0"
 vector-core = { path = "lib/vector-core", default-features = false, features = ["vrl", "test"] }
-<<<<<<< HEAD
 snap = "1"
-=======
-vrl = { version = "0.7.0", features = ["cli", "test", "test_framework", "arbitrary"] }
-
->>>>>>> 3cc27b98
+vrl = { git = "ssh://git@github.com/answerbook/vrl.git", rev = "next", features = ["cli", "test", "test_framework", "arbitrary"] }
+
 wiremock = "0.5.19"
 zstd = { version = "0.12.4", default-features = false }
 assay = "0.1.1"
@@ -543,19 +492,14 @@
 enrichment-tables-geoip = ["dep:maxminddb"]
 enrichment-tables-state_variables = ["dep:tokio-postgres"]
 
-<<<<<<< HEAD
 # Sources (Upstream)
 # sources = ["sources-logs", "sources-metrics"]
 
 # Sources (Mezmo)
 sources = ["sources-logs-mezmo", "sources-metrics-mezmo"]
-=======
+
 # Codecs
 codecs-syslog = ["codecs/syslog"]
-
-# Sources
-sources = ["sources-logs", "sources-metrics"]
->>>>>>> 3cc27b98
 sources-logs = [
   "sources-amqp",
   "sources-aws_kinesis_firehose",
@@ -588,6 +532,7 @@
 ]
 sources-logs-mezmo = [
   "sources-aws_s3",
+  "sources-demo_logs",
   "sources-mezmo_demo_logs",
   "sources-exec",
   "sources-fluent",
@@ -892,12 +837,8 @@
 sinks-new_relic_logs = ["sinks-http"]
 sinks-new_relic = []
 sinks-papertrail = ["dep:syslog"]
-<<<<<<< HEAD
 sinks-postgresql = ["dep:tokio-postgres"]
-sinks-prometheus = ["aws-core", "dep:base64", "dep:prometheus-parser", "dep:snap"]
-=======
 sinks-prometheus = ["dep:base64", "dep:prometheus-parser", "dep:snap"]
->>>>>>> 3cc27b98
 sinks-pulsar = ["dep:apache-avro", "dep:pulsar", "dep:lru"]
 sinks-redis = ["dep:redis"]
 sinks-sematext = ["sinks-elasticsearch", "sinks-influxdb"]
@@ -1037,11 +978,8 @@
 cli-tests = ["sinks-blackhole", "sinks-socket", "sources-demo_logs", "sources-file", "sources-mezmo_demo_logs"]
 vector-api-tests = [
   "sources-demo_logs",
-<<<<<<< HEAD
   "sources-mezmo_demo_logs",
-=======
   "transforms-log_to_metric",
->>>>>>> 3cc27b98
   "transforms-remap",
   "sinks-blackhole"
 ]
