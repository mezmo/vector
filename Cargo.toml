[package]
name = "vector"
<<<<<<< HEAD
version = "0.23.3"
=======
version = "0.24.1"
>>>>>>> b3578c5d
authors = ["Vector Contributors <vector@datadoghq.com>"]
edition = "2021"
description = "A lightweight and ultra-fast tool for building observability pipelines"
homepage = "https://vector.dev"
license = "MPL-2.0"
readme = "README.md"
publish = false
default-run = "vector"
autobenches = false # our benchmarks are not runnable on their own either way
rust-version = "1.63.0"

[[bin]]
name = "graphql-schema"
path = "src/api/schema/gen.rs"
required-features = ["default-no-api-client"]

[[bin]]
name = "secret-backend-example"
path = "src/config/loading/secret_backend_example.rs"

[profile.dev]
split-debuginfo = "unpacked" # Faster debug builds on macOS

# CI-based builds use full release optimization.  See scripts/environment/release-flags.sh.
# This results in roughly a 5% reduction in performance when compiling locally vs when
# compiled via the CI pipeline.
[profile.release]
debug = false # Do not include debug symbols in the executable.

[profile.bench]
debug = true

[package.metadata.deb]
name = "vector"
section = "admin"
maintainer-scripts = "distribution/debian/scripts/"
conf-files = ["/etc/vector/vector.toml", "/etc/default/vector"]
assets = [
  ["target/release/vector", "/usr/bin/", "755"],
  ["config/vector.toml", "/etc/vector/vector.toml", "644"],
  ["config/examples/*", "/etc/vector/examples/", "644"],
  ["distribution/systemd/vector.service", "/lib/systemd/system/vector.service", "644"],
  ["distribution/systemd/vector.default", "/etc/default/vector", "600"]
]
license-file = ["target/debian-license.txt"]
extended-description-file = "target/debian-extended-description.txt"

[package.metadata.deb.systemd-units]
unit-scripts = "distribution/systemd/"
enable = false
start = false

# libc requirements are defined by `cross`
# https://github.com/rust-embedded/cross#supported-targets
# Though, it seems like aarch64 libc is actually 2.18 and not 2.19
[package.metadata.deb.variants.armv7-unknown-linux-gnueabihf]
depends = "libc6 (>= 2.15)"

[package.metadata.deb.variants.x86_64-unknown-linux-gnu]
depends = "libc6 (>= 2.15)"

[package.metadata.deb.variants.x86_64-unknown-linux-musl]
depends = ""

[package.metadata.deb.variants.aarch64-unknown-linux-gnu]
depends = "libc6 (>= 2.18)"

[package.metadata.deb.variants.aarch64-unknown-linux-musl]
depends = ""

[workspace]
members = [
  ".",
  "lib/codecs",
  "lib/enrichment",
  "lib/vector-buffers",
  "lib/vector-common",
  "lib/vector-config",
  "lib/vector-config-common",
  "lib/vector-config-macros",
  "lib/vector-core",
  "lib/dnsmsg-parser",
  "lib/fakedata",
  "lib/file-source",
  "lib/k8s-e2e-tests",
  "lib/k8s-test-framework",
  "lib/lookup",
  "lib/portpicker",
  "lib/prometheus-parser",
  "lib/tracing-limit",
  "lib/vector-api-client",
  "lib/value",
  "lib/vrl/cli",
  "lib/vrl/compiler",
  "lib/vrl/core",
  "lib/vrl/diagnostic",
  "lib/vrl/parser",
  "lib/vrl/stdlib",
  "lib/vrl/tests",
  "lib/vrl/proptests",
  "lib/vrl/vrl",
  "lib/vector-vrl-functions",
  "lib/datadog/grok",
  "lib/datadog/search-syntax",
  "lib/datadog/filter",
]

[dependencies]
# Internal libs
codecs = { path = "lib/codecs", default-features = false }
dnsmsg-parser = { path = "lib/dnsmsg-parser", optional = true }
enrichment = { path = "lib/enrichment" }
fakedata = { path = "lib/fakedata", optional = true }
file-source = { path = "lib/file-source", optional = true }
lookup = { path = "lib/lookup" }
portpicker = { path = "lib/portpicker" }
prometheus-parser = { path = "lib/prometheus-parser", optional = true }
tracing-limit = { path = "lib/tracing-limit" }
value = { path = "lib/value" }
vector_buffers = { path = "lib/vector-buffers", default-features = false }
vector_common = { path = "lib/vector-common" }
vector_config = { path = "lib/vector-config" }
vector_config_common = { path = "lib/vector-config-common" }
vector_config_macros = { path = "lib/vector-config-macros" }
vector_core = { path = "lib/vector-core", default-features = false, features = ["vrl"] }
vector-api-client = { path = "lib/vector-api-client", optional = true }
vector-vrl-functions = { path = "lib/vector-vrl-functions" }
vrl-cli = { path = "lib/vrl/cli", optional = true }

# Tokio / Futures
async-stream = { version = "0.3.3", default-features = false }
async-trait = { version = "0.1.57", default-features = false }
futures = { version = "0.3.21", default-features = false, features = ["compat", "io-compat"], package = "futures" }
tokio = { version = "1.20.1", default-features = false, features = ["full"] }
tokio-openssl = { version = "0.6.3", default-features = false }
tokio-stream = { version = "0.1.9", default-features = false, features = ["net", "sync", "time"] }
tokio-util = { version = "0.7", default-features = false, features = ["io", "time"] }
console-subscriber = { version = "0.1.7", default-features = false, optional = true }

# Tracing
tracing = { version = "0.1.34", default-features = false }
tracing-core = { version = "0.1.26", default-features = false }
tracing-futures = { version = "0.2.5", default-features = false, features = ["futures-03"] }
tracing-subscriber = { version = "0.3.15", default-features = false, features = ["ansi", "env-filter", "fmt", "json", "registry", "tracing-log"] }
tracing-tower = { git = "https://github.com/tokio-rs/tracing", default-features = false, rev = "e0642d949891546a3bb7e47080365ee7274f05cd" }

# Metrics
metrics = "0.20.1"
metrics-tracing-context = { version = "0.12.0", default-features = false }

# AWS - Official SDK
aws-sdk-s3 = { version = "0.17.0", default-features = false, features = ["rustls"], optional = true }
aws-sdk-sqs = { version = "0.17.0", default-features = false, features = ["rustls"], optional = true }
aws-sdk-cloudwatch = { version = "0.17.0", default-features = false, features = ["rustls"], optional = true }
aws-sdk-cloudwatchlogs = { version = "0.17.0", default-features = false, features = ["rustls"], optional = true }
aws-sdk-elasticsearch = {version = "0.17.0", default-features = false, features = ["rustls"], optional = true }
aws-sdk-firehose = { version = "0.17.0", default-features = false, features = ["rustls"], optional = true }
aws-sdk-kinesis = { version = "0.17.0", default-features = false, features = ["rustls"], optional = true }
aws-types = { version = "0.47.0", default-features = false, features = ["hardcoded-credentials"], optional = true }
aws-sigv4 = { version = "0.47.0", default-features = false, optional = true }
aws-config = { version = "0.47.0", default-features = false, features = ["rustls"], optional = true }
aws-smithy-async = { version = "0.47.0", default-features = false, optional = true }
aws-smithy-client = { version = "0.47.0", default-features = false, features = ["client-hyper"], optional = true}
aws-smithy-http = { version = "0.47.0", default-features = false, features = ["event-stream"], optional = true }
aws-smithy-http-tower = { version = "0.47.0", default-features = false, optional = true }
aws-smithy-types = { version = "0.47.0", default-features = false, optional = true }

# Azure
azure_core = { git = "https://github.com/Azure/azure-sdk-for-rust.git", rev = "b7171eb40909f7f2805f4622e076f8a6dbbe2d98", default-features = false, features = ["enable_reqwest"], optional = true }
azure_identity = { git = "https://github.com/Azure/azure-sdk-for-rust.git", rev = "b7171eb40909f7f2805f4622e076f8a6dbbe2d98", default-features = false, features = ["enable_reqwest"], optional = true }
azure_storage = { git = "https://github.com/Azure/azure-sdk-for-rust.git", rev = "b7171eb40909f7f2805f4622e076f8a6dbbe2d98", default-features = false, optional = true }
azure_storage_blobs = { git = "https://github.com/Azure/azure-sdk-for-rust.git", rev = "b7171eb40909f7f2805f4622e076f8a6dbbe2d98", default-features = false, optional = true }

# Tower
tower = { version = "0.4.13", default-features = false, features = ["buffer", "limit", "retry", "timeout", "util"] }
# Serde
serde = { version = "1.0.143", default-features = false, features = ["derive"] }
serde-toml-merge = { version = "0.3.0", default-features = false }
serde_bytes = { version = "0.11.7", default-features = false, features = ["std"], optional = true }
serde_json = { version = "1.0.83", default-features = false, features = ["raw_value"] }
serde_with = { version = "2.0.0", default-features = false, features = ["macros", "std"], optional = true }
serde_yaml = { version = "0.8.26", default-features = false }

# Messagepack
rmp-serde = { version = "1.1.0", default-features = false, optional = true }
rmpv = { version = "1.0.0", default-features = false, features = ["with-serde"], optional = true }

# Prost
prost = { version = "0.10.4", default-features = false, features = ["std"] }
prost-types = { version = "0.10.1", default-features = false, optional = true }

# GCP
goauth = { version = "0.13.1", optional = true }
smpl_jwt = { version = "0.7.1", default-features = false, optional = true }

# API
async-graphql = { version = "4.0.6", default-features = false, optional = true, features = ["chrono"] }
async-graphql-warp = { version = "4.0.6", default-features = false, optional = true }
itertools = { version = "0.10.3", default-features = false, optional = true }

# API client
crossterm = { version = "0.25.0", default-features = false, features = ["event-stream"], optional = true }
num-format = { version = "0.4.0", default-features = false, features = ["with-num-bigint"], optional = true }
number_prefix = { version = "0.4.0", default-features = false, features = ["std"], optional = true }
tui = { version = "0.19.0", optional = true, default-features = false, features = ["crossterm"] }

# Datadog Pipelines
datadog-filter = { path = "lib/datadog/filter" }
datadog-search-syntax = { path = "lib/datadog/search-syntax" }
hex = { version = "0.4.3", default-features = false, optional = true }
sha2 = { version = "0.10.2", default-features = false, optional = true }

# VRL Lang
vrl = { path = "lib/vrl/vrl" }
vrl-stdlib = { path = "lib/vrl/stdlib" }

# External libs
arc-swap = { version = "1.5", default-features = false, optional = true }
async-compression = { version = "0.3.12", default-features = false, features = ["tokio", "gzip", "zstd"], optional = true }
avro-rs = { version = "0.13.0", default-features = false, optional = true }
axum = { version = "0.5.15", default-features = false }
base64 = { version = "0.13.0", default-features = false, optional = true }
bloom = { version = "0.3.2", default-features = false, optional = true }
bollard = { version = "0.13.0", default-features = false, features = ["ssl", "chrono"] }
bytes = { version = "1.2.1", default-features = false, features = ["serde"] }
bytesize = { version = "1.1.0", default-features = false }
chrono = { version = "0.4.19", default-features = false, features = ["serde"] }
cidr-utils = { version = "0.5.7", default-features = false }
clap = { version = "3.2.17", default-features = false, features = ["derive", "env", "std"] }
colored = { version = "2.0.0", default-features = false }
csv = { version = "1.1", default-features = false, optional = true }
derivative = { version = "2.2.0", default-features = false }
dirs-next = { version = "2.0.0", default-features = false, optional = true }
dyn-clone = { version = "1.0.9", default-features = false }
encoding_rs = { version = "0.8.31", default-features = false, features = ["serde"] }
exitcode = { version = "1.1.2", default-features = false }
flate2 = { version = "1.0.24", default-features = false, features = ["default"] }
futures-util = { version = "0.3.21", default-features = false }
glob = { version = "0.3.0", default-features = false }
governor = { version = "0.4.1", default-features = false, features = ["dashmap", "jitter", "std"], optional = true }
grok = { version = "2.0.0", default-features = false, optional = true }
h2 = { version = "0.3.13", default-features = false, optional = true }
hash_hasher = { version = "2.0.0", default-features = false, optional  = true }
headers = { version = "0.3.6", default-features = false }
hostname = { version = "0.3.1", default-features = false }
http = { version = "0.2.8", default-features = false }
http-body = { version = "0.4.5", default-features = false }
hyper = { version = "0.14.20", default-features = false, features = ["client", "runtime", "http1", "http2", "server", "stream"] }
hyper-openssl = { version = "0.9.2", default-features = false }
hyper-proxy = { version = "0.9.1", default-features = false, features = ["openssl-tls"] }
indexmap = { version = "~1.9.1", default-features = false, features = ["serde"] }
infer = { version = "0.9.0", default-features = false, optional = true}
indoc = { version = "1.0.7", default-features = false }
inventory = { version = "0.3.1", default-features = false }
k8s-openapi = { version = "0.15.0", default-features = false, features = ["api", "v1_19"], optional = true }
kube = { version = "0.73.1", default-features = false, features = ["client", "native-tls", "runtime"], optional = true }
listenfd = { version = "1.0.0", default-features = false, optional = true }
logfmt = { version = "0.0.2", default-features = false, optional = true }
lru = { version = "0.7.8", default-features = false, optional = true }
maxminddb = { version = "0.23.0", default-features = false, optional = true }
md-5 = { version = "0.10", default-features = false, optional = true }
mongodb = { version = "2.3.0", default-features = false, features = ["tokio-runtime"], optional = true }
nats = { version = "0.23.0", default-features = false, optional = true }
nkeys = { version = "0.2.0", default-features = false, optional = true }
nom = { version = "7.1.1", default-features = false, optional = true }
notify = { version = "4.0.17", default-features = false }
once_cell = { version = "1.13", default-features = false }
openssl = { version = "0.10.41", default-features = false, features = ["vendored"] }
openssl-probe = { version = "0.1.5", default-features = false }
openssl-src = { version = "111", default-features = false }
ordered-float = { version = "3.0.0", default-features = false }
percent-encoding = { version = "2.1.0", default-features = false }
pin-project = { version = "1.0.11", default-features = false }
postgres-openssl = { version = "0.5.0", default-features = false, features = ["runtime"], optional = true }
pulsar = { version = "4.1.2", default-features = false, features = ["tokio-runtime", "auth-oauth2"], optional = true }
rand = { version = "0.8.5", default-features = false, features = ["small_rng"] }
rand_distr = { version = "0.4.3", default-features = false }
rdkafka = { version = "0.28.0", default-features = false, features = ["tokio", "libz", "ssl", "zstd"], optional = true }
redis = { version = "0.21.5", default-features = false, features = ["connection-manager", "tokio-comp", "tokio-native-tls-comp"], optional = true }
regex = { version = "1.6.0", default-features = false, features = ["std", "perf"] }
roaring = { version = "0.9.0", default-features = false, optional = true }
seahash = { version = "4.1.0", default-features = false, optional = true }
semver = { version = "1.0.13", default-features = false, features = ["serde", "std"], optional = true }
smallvec = { version = "1", default-features = false, features = ["union"] }
snafu = { version = "0.7.1", default-features = false, features = ["futures"] }
snap = { version = "1.0.5", default-features = false, optional = true }
socket2 = { version = "0.4.4", default-features = false }
stream-cancel = { version = "0.8.1", default-features = false }
strip-ansi-escapes = { version = "0.1.1", default-features = false }
syslog = { version = "6.0.1", default-features = false, optional = true }
tikv-jemallocator = { version = "0.5.0", default-features = false, optional = true }
tokio-postgres = { version = "0.7.6", default-features = false, features = ["runtime", "with-chrono-0_4"], optional = true }
tokio-tungstenite = {version = "0.17.2", default-features = false, features = ["connect"], optional = true}
toml = { version = "0.5.9", default-features = false }
tonic = { version = "0.7.2", optional = true, default-features = false, features = ["transport", "codegen", "prost", "tls", "tls-roots", "compression"] }
trust-dns-proto = { version = "0.21.0", default-features = false, features = ["dnssec"], optional = true }
typetag = { version = "0.2.3", default-features = false }
url = { version = "2.2.2", default-features = false, features = ["serde"] }
uuid = { version = "1", default-features = false, features = ["serde", "v4"] }
warp = { version = "0.3.1", default-features = false }

# depending on fork for bumped nix dependency
# https://github.com/heim-rs/heim/pull/360
heim = { git = "https://github.com/vectordotdev/heim.git", branch="update-nix", default-features = false, features = ["cpu", "disk", "host", "memory", "net"], optional = true }

# make sure to update the external docs when the Lua version changes
mlua = { version = "0.8.3", default-features = false, features = ["lua54", "send", "vendored"], optional = true }

[target.'cfg(windows)'.dependencies]
schannel = "0.1.20"
windows-service = "0.5.0"

[target.'cfg(target_os = "macos")'.dependencies]
security-framework = "2.6.1"

[target.'cfg(unix)'.dependencies]
atty = { version = "0.2.14", default-features = false }
nix = { version = "0.24.2", default-features = false, features = ["socket", "signal"] }

[build-dependencies]
prost-build = { version = "0.10.4", default-features = false, optional = true }
tonic-build = { version = "0.7", default-features = false, features = ["transport", "prost", "compression"], optional = true }

[dev-dependencies]
approx = "0.5.1"
assert_cmd = { version = "2.0.4", default-features = false }
azure_core = { git = "https://github.com/Azure/azure-sdk-for-rust.git", rev = "b7171eb40909f7f2805f4622e076f8a6dbbe2d98", default-features = false, features = ["enable_reqwest", "azurite_workaround"] }
azure_identity = { git = "https://github.com/Azure/azure-sdk-for-rust.git", rev = "b7171eb40909f7f2805f4622e076f8a6dbbe2d98", default-features = false, features = ["enable_reqwest"] }
azure_storage = { git = "https://github.com/Azure/azure-sdk-for-rust.git", rev = "b7171eb40909f7f2805f4622e076f8a6dbbe2d98", default-features = false, features = ["azurite_workaround"] }
azure_storage_blobs = { git = "https://github.com/Azure/azure-sdk-for-rust.git", rev = "b7171eb40909f7f2805f4622e076f8a6dbbe2d98", default-features = false, features = ["azurite_workaround"] }
base64 = "0.13.0"
criterion = { version = "0.3.6", features = ["html_reports", "async_tokio"] }
libc = "0.2.131"
pretty_assertions = "1.2.1"
proptest = "1.0"
quickcheck = "1.0.3"
reqwest = { version = "0.11", features = ["json"] }
tempfile = "3.3.0"
tokio = { version = "1.20.1", features = ["test-util"] }
tokio-test = "0.4.2"
tower-test = "0.4.0"
value = { path = "lib/value", features = ["test"] }
vector_core = { path = "lib/vector-core", default-features = false, features = ["vrl", "test"] }
wiremock = "0.5.14"

[patch.crates-io]
# A patch for lib/vector-core/buffers, addresses Issue 7514
leveldb-sys = { git = "https://github.com/vectordotdev/leveldb-sys.git", branch = "leveldb_mmap_limit" }
# Removes dependency on `time` v0.1
# https://github.com/chronotope/chrono/pull/578
chrono = { git = "https://github.com/vectordotdev/chrono.git", branch = "no-default-time" }
# Adds `Status::is_reset` test, remove after the next version is released.
h2 = { git = "https://github.com/hyperium/h2.git", rev = "f6aa3be6719270cd7b4094ee1940751b5f4ec88e" }
# Enables OpenSSL ENGINE support during cross compilation to musl
# TODO remove this branch and instead use the openssl-src feature flag once it is available
#    (see https://github.com/vectordotdev/vector/issues/13695)
openssl-src = { git = "https://github.com/vectordotdev/openssl-src-rs.git", branch  = "enable_engine" }
# The upgrade for `tokio-util` >= 0.6.9 is blocked on https://github.com/vectordotdev/vector/issues/11257.
tokio-util = { git = "https://github.com/vectordotdev/tokio", version = "0.7", rev = "3aa231cf6f33f74ca29077163879f0de9a207ad8" }

[features]
# Default features for *-unknown-linux-gnu and *-apple-darwin
default = ["api", "api-client", "enrichment-tables", "sinks", "sources", "sources-dnstap", "transforms", "unix", "rdkafka?/gssapi-vendored", "vrl-cli", "enterprise"]
# Default features for *-unknown-linux-* which make use of `cmake` for dependencies
default-cmake = ["api", "api-client", "enrichment-tables", "rdkafka?/cmake_build", "sinks", "sources", "sources-dnstap", "transforms", "unix", "rdkafka?/gssapi-vendored", "vrl-cli", "enterprise"]
# Default features for *-pc-windows-msvc
# TODO: Enable SASL https://github.com/vectordotdev/vector/pull/3081#issuecomment-659298042
default-msvc = ["api", "api-client", "enrichment-tables", "rdkafka?/cmake_build", "sinks", "sources", "transforms", "vrl-cli", "enterprise"]
default-musl = ["api", "api-client", "enrichment-tables", "rdkafka?/cmake_build", "sinks", "sources", "sources-dnstap", "transforms", "unix", "rdkafka?/gssapi-vendored", "vrl-cli", "enterprise"]
default-no-api-client = ["api", "enrichment-tables", "sinks", "sources", "sources-dnstap", "transforms", "unix", "rdkafka?/gssapi-vendored", "vrl-cli", "enterprise"]
default-no-vrl-cli = ["api", "sinks", "sources", "sources-dnstap", "transforms", "unix", "rdkafka?/gssapi-vendored", "enterprise"]
tokio-console = ["dep:console-subscriber", "tokio/tracing"]

all-logs = ["sinks-logs", "sources-logs", "sources-dnstap", "transforms-logs"]
all-metrics = ["sinks-metrics", "sources-metrics", "transforms-metrics", "enterprise"]

# Target specific release features.
# The `make` tasks will select this according to the appropriate triple.
# Use this section to turn off or on specific features for specific triples.
target-aarch64-unknown-linux-gnu = ["api", "api-client", "enrichment-tables", "rdkafka?/cmake_build", "sinks", "sources", "sources-dnstap", "transforms", "unix", "vrl-cli", "enterprise"]
target-aarch64-unknown-linux-musl = ["api", "api-client", "enrichment-tables", "rdkafka?/cmake_build", "sinks", "sources", "sources-dnstap", "transforms", "unix", "vrl-cli", "enterprise"]
target-armv7-unknown-linux-gnueabihf = ["api", "api-client", "enrichment-tables", "rdkafka?/cmake_build", "sinks", "sources", "sources-dnstap", "transforms", "unix", "vrl-cli", "enterprise"]
target-armv7-unknown-linux-musleabihf = ["api", "api-client", "rdkafka?/cmake_build", "enrichment-tables", "sinks", "sources", "sources-dnstap", "transforms", "vrl-cli", "enterprise"]
target-x86_64-unknown-linux-gnu = ["api", "api-client", "rdkafka?/cmake_build", "enrichment-tables", "sinks", "sources", "sources-dnstap", "transforms", "unix", "rdkafka?/gssapi-vendored", "vrl-cli", "enterprise"]
target-x86_64-unknown-linux-musl = ["api", "api-client", "rdkafka?/cmake_build", "enrichment-tables", "sinks", "sources", "sources-dnstap", "transforms", "unix", "vrl-cli", "enterprise"]
# Does not currently build
target-powerpc64le-unknown-linux-gnu = ["api", "api-client", "enrichment-tables", "rdkafka?/cmake_build", "sinks", "sources", "sources-dnstap", "transforms", "unix", "vrl-cli", "enterprise"]
# Currently doesn't build due to lack of support for 64-bit atomics
target-powerpc-unknown-linux-gnu = ["api", "api-client", "enrichment-tables", "rdkafka?/cmake_build", "sinks", "sources", "sources-dnstap", "transforms", "unix", "vrl-cli", "enterprise"]

# Enables features that work only on systems providing `cfg(unix)`
unix = ["tikv-jemallocator"]

# Enables kubernetes dependencies and shared code. Kubernetes-related sources,
# transforms and sinks should depend on this feature.
kubernetes = ["dep:k8s-openapi", "dep:kube"]

docker = ["dep:dirs-next"]

# API
api = [
  "dep:async-graphql",
  "dep:async-graphql-warp",
  "dep:base64",
  "dep:itertools",
  "vector_core/api",
]

# API client
api-client = [
  "dep:crossterm",
  "dep:num-format",
  "dep:number_prefix",
  "dep:tui",
  "vector_core/api",
  "dep:vector-api-client",
]

aws-core = [
  "aws-config",
  "dep:aws-types",
  "dep:aws-smithy-async",
  "dep:aws-smithy-client",
  "dep:aws-smithy-http",
  "dep:aws-smithy-http-tower",
  "dep:aws-smithy-types"
]

# Anything that requires Protocol Buffers.
protobuf-build = ["dep:tonic-build", "dep:prost-build"]

gcp = ["dep:base64", "dep:goauth", "dep:smpl_jwt"]

opentelemetry = ["dep:hex", "dep:tonic", "protobuf-build"]

# Enrichment Tables
enrichment-tables = ["enrichment-tables-file","enrichment-tables-geoip"]
enrichment-tables-file = [ "dep:csv", "dep:seahash", "dep:hash_hasher" ]
enrichment-tables-geoip = ["dep:maxminddb"]

# Sources
sources = ["sources-logs", "sources-metrics"]
sources-logs = [
  "sources-aws_kinesis_firehose",
  "sources-aws_s3",
  "sources-aws_sqs",
  "sources-datadog_agent",
  "sources-demo_logs",
  "sources-docker_logs",
  "sources-exec",
  "sources-file",
  "sources-fluent",
  "sources-gcp_pubsub",
  "sources-heroku_logs",
  "sources-http",
  "sources-internal_logs",
  "sources-journald",
  "sources-kafka",
  "sources-kubernetes_logs",
  "sources-logstash",
  "sources-nats",
  "sources-opentelemetry",
  "sources-file-descriptor",
  "sources-redis",
  "sources-socket",
  "sources-splunk_hec",
  "sources-stdin",
  "sources-syslog",
  "sources-vector",
]
sources-metrics = [
  "sources-apache_metrics",
  "sources-aws_ecs_metrics",
  "sources-eventstoredb_metrics",
  "sources-host_metrics",
  "sources-internal_metrics",
  "sources-mongodb_metrics",
  "sources-nginx_metrics",
  "sources-postgresql_metrics",
  "sources-prometheus",
  "sources-statsd",
  "sources-vector",
]

sources-apache_metrics = []
sources-aws_ecs_metrics = []
sources-aws_kinesis_firehose = ["dep:base64", "dep:infer", "sources-utils-tls"]
sources-aws_s3 = ["aws-core", "dep:aws-sdk-sqs", "dep:aws-sdk-s3", "dep:semver", "dep:async-compression", "sources-aws_sqs", "tokio-util/io"]
sources-aws_sqs = ["aws-core", "dep:aws-sdk-sqs"]
sources-datadog_agent = ["sources-utils-tls", "sources-utils-http-error", "protobuf-build"]
sources-demo_logs = ["dep:fakedata"]
sources-dnstap = ["dep:base64", "dep:trust-dns-proto", "dep:dnsmsg-parser", "protobuf-build"]
sources-docker_logs = ["docker"]
sources-eventstoredb_metrics = []
sources-exec = []
sources-file = ["dep:file-source"]
sources-fluent = ["dep:base64", "listenfd", "tokio-util/net", "dep:rmpv", "dep:rmp-serde", "sources-utils-tcp-keepalive", "sources-utils-tcp-socket", "sources-utils-tls", "dep:serde_bytes"]
sources-gcp_pubsub = ["gcp", "dep:h2", "dep:prost-types", "protobuf-build", "dep:tonic"]
sources-heroku_logs = ["sources-utils-http", "sources-utils-http-query", "sources-http"]
sources-host_metrics = ["dep:heim"]
sources-http = ["sources-utils-http", "sources-utils-http-query"]
sources-internal_logs = []
sources-internal_metrics = []
sources-journald = []
sources-kafka = ["dep:rdkafka"]
sources-kubernetes_logs = ["dep:file-source", "kubernetes", "transforms-reduce"]
sources-logstash = ["listenfd", "tokio-util/net", "sources-utils-tcp-keepalive", "sources-utils-tcp-socket", "sources-utils-tls"]
sources-mongodb_metrics = ["dep:mongodb"]
sources-nats = ["dep:nats", "dep:nkeys"]
sources-nginx_metrics = ["dep:nom"]
sources-opentelemetry = ["dep:prost-types", "sources-http", "sources-utils-http", "sources-vector", "opentelemetry"]
sources-file-descriptor = ["tokio-util/io"]
sources-postgresql_metrics = ["dep:postgres-openssl", "dep:tokio-postgres"]
sources-prometheus = ["dep:prometheus-parser", "sinks-prometheus", "sources-http", "sources-utils-http"]
sources-redis= ["dep:redis"]
sources-socket = ["listenfd", "tokio-util/net", "sources-utils-udp", "sources-utils-tcp-keepalive", "sources-utils-tcp-socket", "sources-utils-tls", "sources-utils-unix"]
sources-splunk_hec = ["sources-utils-tls", "dep:roaring"]
sources-statsd = ["listenfd", "sources-utils-tcp-keepalive", "sources-utils-tcp-socket", "sources-utils-tls", "sources-utils-udp", "sources-utils-unix", "tokio-util/net"]
sources-stdin = ["tokio-util/io"]
sources-syslog = ["listenfd", "tokio-util/net", "sources-utils-udp", "sources-utils-tcp-keepalive", "sources-utils-tcp-socket", "sources-utils-tls", "sources-utils-unix", "codecs/syslog"]
sources-utils-http = ["dep:snap", "sources-utils-tls", "sources-utils-http-auth", "sources-utils-http-encoding", "sources-utils-http-error", "sources-utils-http-prelude"]
sources-utils-http-auth = ["sources-utils-http-error"]
sources-utils-http-encoding = ["dep:snap", "sources-utils-http-error"]
sources-utils-http-error = []
sources-utils-http-prelude = ["sources-utils-http", "sources-utils-tls", "sources-utils-http-auth", "sources-utils-http-encoding", "sources-utils-http-error"]
sources-utils-http-query = []
sources-utils-tcp-keepalive = []
sources-utils-tcp-socket = []
sources-utils-tls = []
sources-utils-udp = []
sources-utils-unix = []
sources-vector = ["listenfd", "sources-utils-tcp-keepalive", "sources-utils-tcp-socket", "sources-utils-tls", "dep:tonic", "protobuf-build"]

# Transforms
transforms = ["transforms-logs", "transforms-metrics"]
transforms-logs = [
  "transforms-aws_ec2_metadata",
  "transforms-dedupe",
  "transforms-filter",
  "transforms-geoip",
  "transforms-log_to_metric",
  "transforms-lua",
  "transforms-metric_to_log",
  "transforms-pipelines",
  "transforms-reduce",
  "transforms-remap",
  "transforms-route",
  "transforms-sample",
  "transforms-throttle",
]
transforms-metrics = [
  "transforms-aggregate",
  "transforms-filter",
  "transforms-log_to_metric",
  "transforms-lua",
  "transforms-metric_to_log",
  "transforms-pipelines",
  "transforms-remap",
  "transforms-tag_cardinality_limit",
  "transforms-throttle",
]

transforms-aggregate = []
transforms-aws_ec2_metadata = ["dep:arc-swap"]
transforms-dedupe = ["dep:lru"]
transforms-filter = []
transforms-geoip = ["dep:maxminddb"]
transforms-log_to_metric = []
transforms-lua = ["dep:mlua", "vector_core/lua"]
transforms-metric_to_log = []
transforms-pipelines = ["transforms-filter", "transforms-route"]
transforms-reduce = []
transforms-remap = []
transforms-route = []
transforms-sample = ["dep:seahash"]
transforms-tag_cardinality_limit = ["dep:bloom"]
transforms-throttle = ["dep:governor"]

# Sinks
sinks = ["sinks-logs", "sinks-metrics"]
sinks-logs = [
  "sinks-apex",
  "sinks-aws_cloudwatch_logs",
  "sinks-aws_kinesis_firehose",
  "sinks-aws_kinesis_streams",
  "sinks-aws_s3",
  "sinks-aws_sqs",
  "sinks-axiom",
  "sinks-azure_blob",
  "sinks-azure_monitor_logs",
  "sinks-blackhole",
  "sinks-chronicle",
  "sinks-clickhouse",
  "sinks-console",
  "sinks-datadog_archives",
  "sinks-datadog_events",
  "sinks-datadog_logs",
  "sinks-datadog_traces",
  "sinks-elasticsearch",
  "sinks-file",
  "sinks-gcp",
  "sinks-honeycomb",
  "sinks-http",
  "sinks-humio",
  "sinks-influxdb",
  "sinks-kafka",
  "sinks-logdna",
  "sinks-loki",
  "sinks-nats",
  "sinks-new_relic_logs",
  "sinks-new_relic",
  "sinks-papertrail",
  "sinks-pulsar",
  "sinks-redis",
  "sinks-sematext",
  "sinks-socket",
  "sinks-splunk_hec",
  "sinks-vector",
  "sinks-websocket",
]
sinks-metrics = [
  "sinks-aws_cloudwatch_metrics",
  "sinks-blackhole",
  "sinks-console",
  "sinks-datadog_metrics",
  "sinks-humio",
  "sinks-influxdb",
  "sinks-kafka",
  "sinks-prometheus",
  "sinks-sematext",
  "sinks-statsd",
  "sinks-vector",
  "sinks-splunk_hec"
]

sinks-apex = []
sinks-aws_cloudwatch_logs = ["aws-core", "dep:aws-sdk-cloudwatchlogs"]
sinks-aws_cloudwatch_metrics = ["aws-core", "dep:aws-sdk-cloudwatch"]
sinks-aws_kinesis_firehose = ["aws-core", "dep:aws-sdk-firehose"]
sinks-aws_kinesis_streams = ["aws-core", "dep:aws-sdk-kinesis"]
sinks-aws_s3 = ["dep:base64", "dep:md-5", "aws-core", "dep:aws-sdk-s3"]
sinks-aws_sqs = ["aws-core", "dep:aws-sdk-sqs"]
sinks-axiom = ["sinks-elasticsearch"]
sinks-azure_blob = ["dep:azure_core", "dep:azure_identity", "dep:azure_storage", "dep:azure_storage_blobs"]
sinks-azure_monitor_logs = []
sinks-blackhole = []
sinks-chronicle = []
sinks-clickhouse = []
sinks-console = []
sinks-datadog_archives = ["sinks-aws_s3", "sinks-azure_blob", "sinks-gcp"]
sinks-datadog_events = []
sinks-datadog_logs = []
sinks-datadog_metrics = ["protobuf-build"]
sinks-datadog_traces = ["protobuf-build", "dep:rmpv", "dep:rmp-serde", "dep:serde_bytes"]
sinks-elasticsearch = ["aws-core", "dep:aws-sigv4", "transforms-metric_to_log"]
sinks-file = ["dep:async-compression"]
sinks-gcp = ["dep:base64", "gcp"]
sinks-honeycomb = []
sinks-http = []
sinks-humio = ["sinks-splunk_hec", "transforms-metric_to_log"]
sinks-influxdb = []
sinks-kafka = ["dep:rdkafka"]
sinks-logdna = []
sinks-loki = []
sinks-nats = ["dep:nats", "dep:nkeys"]
sinks-new_relic_logs = ["sinks-http"]
sinks-new_relic = []
sinks-papertrail = ["dep:syslog"]
sinks-prometheus = ["dep:prometheus-parser", "dep:snap", "sources-utils-tls", "dep:serde_with"]
sinks-pulsar = ["dep:avro-rs", "dep:pulsar"]
sinks-redis = ["dep:redis"]
sinks-sematext = ["sinks-elasticsearch", "sinks-influxdb"]
sinks-socket = ["sinks-utils-udp"]
sinks-splunk_hec = []
sinks-statsd = ["sinks-utils-udp", "tokio-util/net"]
sinks-utils-udp = []
sinks-vector = ["sinks-utils-udp", "dep:tonic", "protobuf-build"]
sinks-websocket = ["dep:tokio-tungstenite"]

# Datadog integration
enterprise = [
  "dep:hex",
  "dep:sha2",
  "sinks-datadog_logs",
  "sinks-datadog_metrics",
  "sources-host_metrics",
  "sources-internal_logs",
  "sources-internal_metrics",
  "transforms-remap",
  "transforms-filter",
]

# Identifies that the build is a nightly build
nightly = []

# Testing-related features
all-integration-tests = [
  "apex-integration-tests",
  "aws-integration-tests",
  "axiom-integration-tests",
  "azure-integration-tests",
  "chronicle-integration-tests",
  "clickhouse-integration-tests",
  "datadog-agent-integration-tests",
  "datadog-logs-integration-tests",
  "datadog-metrics-integration-tests",
  "datadog-traces-integration-tests",
  "docker-logs-integration-tests",
  "es-integration-tests",
  "eventstoredb_metrics-integration-tests",
  "fluent-integration-tests",
  "gcp-cloud-storage-integration-tests",
  "gcp-integration-tests",
  "gcp-pubsub-integration-tests",
  "humio-integration-tests",
  "influxdb-integration-tests",
  "kafka-integration-tests",
  "logstash-integration-tests",
  "loki-integration-tests",
  "mongodb_metrics-integration-tests",
  "nats-integration-tests",
  "nginx-integration-tests",
  "opentelemetry-integration-tests",
  "postgresql_metrics-integration-tests",
  "prometheus-integration-tests",
  "pulsar-integration-tests",
  "redis-integration-tests",
  "splunk-integration-tests",
  "dnstap-integration-tests",
]

aws-integration-tests = [
  "aws-cloudwatch-logs-integration-tests",
  "aws-cloudwatch-metrics-integration-tests",
  "aws-ec2-metadata-integration-tests",
  "aws-ecs-metrics-integration-tests",
  "aws-kinesis-firehose-integration-tests",
  "aws-kinesis-streams-integration-tests",
  "aws-s3-integration-tests",
  "aws-sqs-integration-tests",
]

azure-integration-tests = [
  "azure-blob-integration-tests"
]

apex-integration-tests = ["sinks-apex"]
aws-cloudwatch-logs-integration-tests = ["sinks-aws_cloudwatch_logs"]
aws-cloudwatch-metrics-integration-tests = ["sinks-aws_cloudwatch_metrics"]
aws-ec2-metadata-integration-tests = ["transforms-aws_ec2_metadata"]
aws-ecs-metrics-integration-tests = ["sources-aws_ecs_metrics"]
aws-kinesis-firehose-integration-tests = ["sinks-aws_kinesis_firehose", "dep:aws-sdk-elasticsearch", "sinks-elasticsearch"]
aws-kinesis-streams-integration-tests = ["sinks-aws_kinesis_streams"]
aws-s3-integration-tests = ["sinks-aws_s3", "sources-aws_s3"]
aws-sqs-integration-tests = ["sinks-aws_sqs", "sources-aws_sqs"]
axiom-integration-tests = ["sinks-axiom"]
azure-blob-integration-tests = ["sinks-azure_blob"]
chronicle-integration-tests = ["sinks-gcp"]
clickhouse-integration-tests = ["sinks-clickhouse"]
datadog-agent-integration-tests = ["sources-datadog_agent"]
datadog-logs-integration-tests = ["sinks-datadog_logs"]
datadog-metrics-integration-tests = ["sinks-datadog_metrics"]
datadog-traces-integration-tests = ["sinks-datadog_traces"]
docker-logs-integration-tests = ["sources-docker_logs", "unix"]
es-integration-tests = ["sinks-elasticsearch"]
eventstoredb_metrics-integration-tests = ["sources-eventstoredb_metrics"]
fluent-integration-tests = ["docker", "sources-fluent"]
gcp-cloud-storage-integration-tests = ["sinks-gcp"]
gcp-integration-tests = ["sinks-gcp"]
gcp-pubsub-integration-tests = ["sinks-gcp", "sources-gcp_pubsub"]
humio-integration-tests = ["sinks-humio"]
influxdb-integration-tests = ["sinks-influxdb"]
kafka-integration-tests = ["sinks-kafka", "sources-kafka"]
logstash-integration-tests = ["docker", "sources-logstash"]
loki-integration-tests = ["sinks-loki"]
mongodb_metrics-integration-tests = ["sources-mongodb_metrics"]
nats-integration-tests = ["sinks-nats", "sources-nats"]
nginx-integration-tests = ["sources-nginx_metrics"]
opentelemetry-integration-tests = ["sources-opentelemetry"]
postgresql_metrics-integration-tests = ["sources-postgresql_metrics"]
prometheus-integration-tests = ["sinks-prometheus", "sources-prometheus"]
pulsar-integration-tests = ["sinks-pulsar"]
redis-integration-tests = ["sinks-redis", "sources-redis"]
splunk-integration-tests = ["sinks-splunk_hec"]
dnstap-integration-tests = ["sources-dnstap"]
disable-resolv-conf = []
shutdown-tests = ["api", "sinks-blackhole", "sinks-console", "sinks-prometheus", "sources", "transforms-log_to_metric", "transforms-lua", "transforms-remap", "unix"]
cli-tests = ["sinks-blackhole", "sinks-socket", "sources-demo_logs", "sources-file"]
vector-api-tests = [
  "sources-demo_logs",
  "transforms-log_to_metric",
  "transforms-remap",
  "sinks-blackhole"
]
vector-unit-test-tests = [
  "sources-demo_logs",
  "transforms-remap",
  "transforms-route",
  "transforms-filter",
  "transforms-reduce",
  "transforms-log_to_metric",
  "sinks-console"
]
enterprise-tests = [
  "enterprise",
  "sources-demo_logs",
  "sinks-blackhole",
  "sinks-loki",
  "api",
]

# Grouping together features for benchmarks. We exclude the API client due to it causing the build process to run out
# of memory when those additional dependencies are built in CI.
benches = [
  "sinks-file",
  "sinks-http",
  "sinks-socket",
  "sources-file",
  "sources-socket",
  "sources-syslog",
  "transforms-lua",
  "transforms-sample",
]
dnstap-benches = ["sources-dnstap"]
language-benches = ["sinks-socket", "sources-socket", "transforms-lua", "transforms-remap"]
# Separate benching process for metrics due to the nature of the bootstrap procedures.
statistic-benches = []
metrics-benches = ["sinks-socket", "sources-socket"]
remap-benches = ["transforms-remap"]
transform-benches = ["transforms-filter", "transforms-dedupe", "transforms-reduce", "transforms-route"]
codecs-benches = []
loki-benches = ["sinks-loki"]
enrichment-tables-benches = ["enrichment-tables-file","enrichment-tables-geoip"]

[[bench]]
name = "default"
harness = false
required-features = ["benches"]

[[bench]]
name = "dnstap"
path = "benches/dnstap/mod.rs"
harness = false
required-features = ["dnstap-benches"]

[[bench]]
name = "remap"
harness = false
required-features = ["remap-benches"]

[[bench]]
name = "enrichment_tables"
harness = false
required-features = ["enrichment-tables-benches"]

[[bench]]
name = "languages"
harness = false
required-features = ["language-benches"]

[[bench]]
name = "loki"
harness = false
required-features = ["loki-benches"]

[[bench]]
name = "distribution_statistic"
harness = false
required-features = ["statistic-benches"]

[[bench]]
name = "transform"
path = "benches/transform/main.rs"
harness = false
test = false
required-features = ["transform-benches"]

[[bench]]
name = "codecs"
path = "benches/codecs/main.rs"
harness = false
required-features = ["codecs-benches"]<|MERGE_RESOLUTION|>--- conflicted
+++ resolved
@@ -1,10 +1,6 @@
 [package]
 name = "vector"
-<<<<<<< HEAD
-version = "0.23.3"
-=======
 version = "0.24.1"
->>>>>>> b3578c5d
 authors = ["Vector Contributors <vector@datadoghq.com>"]
 edition = "2021"
 description = "A lightweight and ultra-fast tool for building observability pipelines"
