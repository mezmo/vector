[package]
name = "vector"
version = "0.39.0"
authors = ["Vector Contributors <vector@datadoghq.com>"]
edition = "2021"
description = "A lightweight and ultra-fast tool for building observability pipelines"
homepage = "https://vector.dev"
license = "MPL-2.0"
readme = "README.md"
publish = false
default-run = "vector"
autobenches = false # our benchmarks are not runnable on their own either way
# Minimum supported rust version
# See docs/DEVELOPING.md for policy
rust-version = "1.78"

[[bin]]
name = "vector"
test = false
bench = false

[[bin]]
name = "graphql-schema"
path = "src/api/schema/gen.rs"
test = false
bench = false
required-features = ["default-no-api-client"]

[[bin]]
name = "secret-backend-example"
path = "src/config/loading/secret_backend_example.rs"
test = false
bench = false
required-features = ["secret-backend-example"]

[[test]]
name = "integration"
path = "tests/integration/lib.rs"

[[test]]
name = "e2e"
path = "tests/e2e/mod.rs"

# CI-based builds use full release optimization.  See scripts/environment/release-flags.sh.
# This results in roughly a 5% reduction in performance when compiling locally vs when
# compiled via the CI pipeline.
[profile.release]
debug = 1 # emit line tables only instead of full debug info

[profile.bench]
debug = false

[profile.test]
debug = true

[package.metadata.deb]
name = "vector"
section = "admin"
maintainer-scripts = "distribution/debian/scripts/"
conf-files = ["/etc/vector/vector.yaml", "/etc/default/vector"]
assets = [
  ["target/release/vector", "/usr/bin/", "755"],
  ["config/vector.yaml", "/etc/vector/vector.yaml", "644"],
  ["config/examples/*", "/etc/vector/examples/", "644"],
  ["distribution/systemd/vector.service", "/lib/systemd/system/vector.service", "644"],
  ["distribution/systemd/vector.default", "/etc/default/vector", "600"],
  ["licenses/*", "/usr/share/vector/licenses/", "644"],
  ["NOTICE", "/usr/share/vector/NOTICE", "644"],
  ["LICENSE-3rdparty.csv", "/usr/share/vector/LICENSE-3rdparty.csv", "644"],
]
license-file = ["target/debian-license.txt"]
extended-description-file = "target/debian-extended-description.txt"
recommends = "datadog-signing-keys (>= 1:1.3.1)"

[package.metadata.deb.systemd-units]
unit-scripts = "distribution/systemd/"
enable = false
start = false

# libc requirements are defined by `cross`
# https://github.com/rust-embedded/cross#supported-targets
# Though, it seems like aarch64 libc is actually 2.18 and not 2.19
[package.metadata.deb.variants.arm-unknown-linux-gnueabi]
depends = "libc6 (>= 2.15)"

[package.metadata.deb.variants.armv7-unknown-linux-gnueabihf]
depends = "libc6 (>= 2.15)"

[package.metadata.deb.variants.x86_64-unknown-linux-gnu]
depends = "libc6 (>= 2.15)"

[package.metadata.deb.variants.x86_64-unknown-linux-musl]
depends = ""

[package.metadata.deb.variants.aarch64-unknown-linux-gnu]
depends = "libc6 (>= 2.18)"

[package.metadata.deb.variants.aarch64-unknown-linux-musl]
depends = ""

[workspace]
members = [
  ".",
  "lib/codecs",
  "lib/dnsmsg-parser",
  "lib/docs-renderer",
  "lib/enrichment",
  "lib/fakedata",
  "lib/file-source",
  "lib/k8s-e2e-tests",
  "lib/k8s-test-framework",
  "lib/loki-logproto",
  "lib/mezmo",
  "lib/portpicker",
  "lib/prometheus-parser",
  "lib/opentelemetry-proto",
  "lib/tracing-limit",
  "lib/vector-api-client",
  "lib/vector-buffers",
  "lib/vector-common",
  "lib/vector-config",
  "lib/vector-config-common",
  "lib/vector-config-macros",
  "lib/vector-core",
  "lib/vector-lib",
  "lib/vector-lookup",
  "lib/vector-stream",
  "lib/vector-vrl/cli",
  "lib/vector-vrl/functions",
  "lib/vector-vrl/tests",
  "lib/vector-vrl/web-playground",
  "vdev",
]

[workspace.dependencies]
chrono = { version = "0.4.37", default-features = false, features = ["clock", "serde"] }
clap = { version = "4.5.7", default-features = false, features = ["derive", "error-context", "env", "help", "std", "string", "usage", "wrap_help"] }
indexmap = { version = "2.2.6", default-features = false, features = ["serde", "std"] }
pin-project = { version = "1.1.5", default-features = false }
<<<<<<< HEAD
proptest = { version = "1.4" }
proptest-derive = { version = "0.4.0" }
serde_json = { version = "1.0.117", default-features = false, features = ["raw_value", "std"] }
serde = { version = "1.0.203", default-features = false, features = ["alloc", "derive", "rc"] }
toml = { version = "0.8.14", default-features = false, features = ["display", "parse"] }
vrl = { version = "0.16.0", git = "ssh://git@github.com/mezmo/vrl.git", branch = "c-nixon/upstream-0.16", features = ["arbitrary", "cli", "test", "test_framework"] }
=======
proptest = "1.4"
proptest-derive = "0.4.0"
serde_json = { version = "1.0.116", default-features = false, features = ["raw_value", "std"] }
serde = { version = "1.0.200", default-features = false, features = ["alloc", "derive", "rc"] }
toml = { version = "0.8.12", default-features = false, features = ["display", "parse"] }
vrl = { version = "0.15.0", git = "ssh://git@github.com/mezmo/vrl.git", ref="v0.20.1", features = ["arbitrary", "cli", "test", "test_framework"] }
# version 0.1.59 is required by the updated VRL crate
iana-time-zone = { version = "0.1.60" }
>>>>>>> 68b8aa74

[dependencies]
pin-project.workspace = true
clap.workspace = true
vrl.workspace = true
proptest = { workspace = true, optional = true }
proptest-derive = { workspace = true, optional = true }

# Internal libs
dnsmsg-parser = { path = "lib/dnsmsg-parser", optional = true }
fakedata = { path = "lib/fakedata", optional = true }
portpicker = { path = "lib/portpicker" }
tracing-limit = { path = "lib/tracing-limit" }
vector-lib = { path = "lib/vector-lib", default-features = false, features = ["vrl"] }
vector-vrl-functions = { path = "lib/vector-vrl/functions" }
loki-logproto = { path = "lib/loki-logproto", optional = true }
mezmo = { path = "lib/mezmo", default-features = false }

# Tokio / Futures
async-stream = { version = "0.3.5", default-features = false }
async-trait = { version = "0.1.80", default-features = false }
futures = { version = "0.3.30", default-features = false, features = ["compat", "io-compat"], package = "futures" }
tokio = { version = "1.38.0", default-features = false, features = ["full"] }
tokio-openssl = { version = "0.6.4", default-features = false }
tokio-stream = { version = "0.1.15", default-features = false, features = ["net", "sync", "time"] }
tokio-util = { version = "0.7", default-features = false, features = ["io", "time"] }
console-subscriber = { version = "0.3.0", default-features = false, optional = true }

# Tracing
tracing = { version = "0.1.34", default-features = false }
tracing-core = { version = "0.1.26", default-features = false }
tracing-futures = { version = "0.2.5", default-features = false, features = ["futures-03"] }
tracing-subscriber = { version = "0.3.18", default-features = false, features = ["ansi", "env-filter", "fmt", "json", "registry", "tracing-log"] }
tracing-tower = { git = "https://github.com/tokio-rs/tracing", default-features = false, rev = "e0642d949891546a3bb7e47080365ee7274f05cd" }

# Metrics
metrics = "0.21.1"
metrics-tracing-context = { version = "0.14.0", default-features = false }

# AWS - Official SDK
aws-runtime = { version = "1.3.0", default-features = false, optional = true }
aws-sdk-s3 = { version = "1.4.0", default-features = false, features = ["behavior-version-latest"], optional = true }
aws-sdk-sqs = { version = "1.3.0", default-features = false, features = ["behavior-version-latest"], optional = true }
aws-sdk-sns = { version = "1.3.0", default-features = false, features = ["behavior-version-latest"], optional = true }
aws-sdk-cloudwatch = { version = "1.3.0", default-features = false, features = ["behavior-version-latest"], optional = true }
aws-sdk-cloudwatchlogs = { version = "1.3.0", default-features = false, features = ["behavior-version-latest"], optional = true }
aws-sdk-elasticsearch = { version = "1.3.0", default-features = false, features = ["behavior-version-latest"], optional = true }
aws-sdk-firehose = { version = "1.3.0", default-features = false, features = ["behavior-version-latest"], optional = true }
aws-sdk-kinesis = { version = "1.3.0", default-features = false, features = ["behavior-version-latest"], optional = true }
aws-sdk-secretsmanager = { version = "1.3.0", default-features = false, features = ["behavior-version-latest"], optional = true }
# The sts crate is needed despite not being referred to anywhere in the code because we need to set the
# `behavior-version-latest` feature. Without this we get a runtime panic when `auth.assume_role` authentication
# is configured.
aws-sdk-sts = { version = "1.3.1", default-features = false, features = ["behavior-version-latest"], optional = true }
aws-types = { version = "1.3.1", default-features = false, optional = true }
aws-sigv4 = { version = "1.2.2", default-features = false, features = ["sign-http"], optional = true }
aws-config = { version = "1.0.1", default-features = false, features = ["behavior-version-latest", "credentials-process"], optional = true }
aws-credential-types = { version = "1.2.0", default-features = false, features = ["hardcoded-credentials"], optional = true }
aws-smithy-http = { version = "0.60", default-features = false, features = ["event-stream"], optional = true }
aws-smithy-types = { version = "1.2.0", default-features = false, optional = true }
aws-smithy-runtime-api = { version = "1.7.0", default-features = false, optional = true }
aws-smithy-runtime = { version = "1.6.0", default-features = false, features = ["client", "connector-hyper-0-14-x", "rt-tokio"], optional = true }
aws-smithy-async = { version = "1.2.1", default-features = false, features = ["rt-tokio"], optional = true }

# Azure
azure_core = { version = "0.17", default-features = false, features = ["enable_reqwest"], optional = true }
azure_identity = { version = "0.17", default-features = false, features = ["enable_reqwest"], optional = true }
azure_storage = { version = "0.17", default-features = false, optional = true }
azure_storage_blobs = { version = "0.17", default-features = false, optional = true }

# OpenDAL
opendal = {version = "0.45", default-features = false, features = ["native-tls", "services-webhdfs"], optional = true}

# Tower
tower = { version = "0.4.13", default-features = false, features = ["buffer", "limit", "retry", "timeout", "util", "balance", "discover"] }
tower-http = { version = "0.4.4", default-features = false, features = ["compression-full", "decompression-gzip", "trace"]}
# Serde
serde.workspace = true
serde-toml-merge = { version = "0.3.8", default-features = false }
serde_bytes = { version = "0.11.14", default-features = false, features = ["std"], optional = true }
serde_json.workspace = true
serde_with = { version = "3.8.1", default-features = false, features = ["macros", "std"] }
serde_yaml = { version = "0.9.34", default-features = false }

# Messagepack
rmp-serde = { version = "1.3.0", default-features = false, optional = true }
rmpv = { version = "1.3.0", default-features = false, features = ["with-serde"], optional = true }

# Prost / Protocol Buffers
prost = { version = "0.12", default-features = false, features = ["std"] }
prost-reflect = { version = "0.13", default-features = false, optional = true }
prost-types = { version = "0.12", default-features = false, optional = true }

# GCP
goauth = { version = "0.14.0", optional = true }
smpl_jwt = { version = "0.8.0", default-features = false, optional = true }

# AMQP
# Mezmo: we have enabled openssl instead of native-tls (upstream) LOG-16435
lapin = { version = "2.3.4", default-features = false, features = ["openssl"], optional = true }

# API
async-graphql = { version = "7.0.6", default-features = false, optional = true, features = ["chrono", "playground"] }
async-graphql-warp = { version = "7.0.6", default-features = false, optional = true }

# API client
crossterm = { version = "0.27.0", default-features = false, features = ["event-stream", "windows"], optional = true }
num-format = { version = "0.4.4", default-features = false, features = ["with-num-bigint"], optional = true }
number_prefix = { version = "0.4.0", default-features = false, features = ["std"], optional = true }
ratatui = { version = "0.26.3", optional = true, default-features = false, features = ["crossterm"] }

# Datadog Pipelines
# datadog-filter = { package = "datadog-filter", git = "ssh://git@github.com/mezmo/vrl.git", rev = "v0.20.0" }
# datadog-search-syntax = { package = "datadog-search-syntax", git = "ssh://git@github.com/mezmo/vrl.git", rev = "v0.20.0" }

hex = { version = "0.4.3", default-features = false } # Do not do `optional`
sha2 = { version = "0.10.8", default-features = false } # Do not do `optional`

# Opentelemetry

# GreptimeDB
greptimedb-client = { git = "https://github.com/GreptimeTeam/greptimedb-ingester-rust.git", rev = "d21dbcff680139ed2065b62100bac3123da7c789", optional = true }

# External libs
arc-swap = { version = "1.7", default-features = false, optional = true }
async-compression = { version = "0.4.11", default-features = false, features = ["tokio", "gzip", "zstd"], optional = true }
apache-avro = { version = "0.16.0", default-features = false, optional = true }
axum = { version = "0.6.20", default-features = false }
base64 = { version = "0.22.1", default-features = false, optional = true }
bloomy  = { version = "1.2.0", default-features = false, optional = true }
bollard = { version = "0.16.1", default-features = false, features = ["ssl", "chrono"], optional = true }
blake2 = { version = "0.10.6", default-features = false, optional = true }
bytes = { version = "1.6.0", default-features = false, features = ["serde"] }
bytesize = { version = "1.3.0", default-features = false }
chrono.workspace = true
chrono-tz = { version = "0.9.0", default-features = false }
cidr-utils = { version = "0.6.1", default-features = false }
colored = { version = "2.1.0", default-features = false }
csv = { version = "1.3", default-features = false }
<<<<<<< HEAD
databend-client ={ version = "0.18.3", default-features = false, features = ["rustls"], optional = true }
deadpool-postgres = { version = "0.10.2"}
=======
databend-client ={ version = "0.17.1", default-features = false, features = ["rustls"], optional = true }
deadpool-postgres = { version = "0.14.0"}
>>>>>>> 68b8aa74
derivative = { version = "2.2.0", default-features = false }
dirs-next = { version = "2.0.0", default-features = false, optional = true }
dyn-clone = { version = "1.0.17", default-features = false }
encoding_rs = { version = "0.8.34", default-features = false, features = ["serde"] }
enum_dispatch = { version = "0.3.13", default-features = false }
exitcode = { version = "1.1.2", default-features = false }
flate2 = { version = "1.0.30", default-features = false, features = ["default"] }
futures-util = { version = "0.3.29", default-features = false }
glob = { version = "0.3.1", default-features = false }
governor = { version = "0.6.3", default-features = false, features = ["dashmap", "jitter", "std"], optional = true }
grok = { version = "2.0.0", default-features = false, optional = true }
h2 = { version = "0.4.5", default-features = false, optional = true }
hash_hasher = { version = "2.0.0", default-features = false }
hashbrown = { version = "0.14.5", default-features = false, optional = true, features = ["ahash"] }
headers = { version = "0.3.9", default-features = false }
hostname = { version = "0.4.0", default-features = false }
http = { version = "0.2.9", default-features = false }
http-serde = "1.1.3"
http-body = { version = "0.4.5", default-features = false }
hyper = { version = "0.14.28", default-features = false, features = ["client", "runtime", "http1", "http2", "server", "stream"] }
hyper-openssl = { version = "0.9.2", default-features = false }
hyper-proxy = { version = "0.9.1", default-features = false, features = ["openssl-tls"] }
indexmap.workspace = true
infer = { version = "0.16.0", default-features = false, optional = true}
indoc = { version = "2.0.5", default-features = false }
inventory = { version = "0.3.15", default-features = false }
ipnet = { version = "2", default-features = false, optional = true, features = ["serde", "std"] }
itertools = { version = "0.13.0", default-features = false, optional = false, features = ["use_alloc"] }
k8s-openapi = { version = "0.18.0", default-features = false, features = ["api", "v1_26"], optional = true }
kube = { version = "0.82.0", default-features = false, features = ["client", "openssl-tls", "runtime"], optional = true }
listenfd = { version = "1.0.1", default-features = false, optional = true }
logfmt = { version = "0.0.2", default-features = false, optional = true }
lru = { version = "0.12.3", default-features = false, optional = true }
maxminddb = { version = "0.24.0", default-features = false, optional = true }
md-5 = { version = "0.10", default-features = false, optional = true }
mongodb = { version = "2.8.2", default-features = false, features = ["tokio-runtime"], optional = true }
async-nats = { version = "0.33.0", default-features = false, optional = true }
nkeys = { version = "0.4.1", default-features = false, optional = true }
nom = { version = "7.1.3", default-features = false, optional = true }
notify = { version = "6.1.1", default-features = false, features = ["macos_fsevent"] }
once_cell = { version = "1.19", default-features = false }
openssl = { version = "0.10.64", default-features = false, features = ["vendored"] }
openssl-probe = { version = "0.1.5", default-features = false }
ordered-float = { version = "4.2.0", default-features = false }
paste = "1.0.15"
percent-encoding = { version = "2.3.1", default-features = false }
postgres-openssl = { version = "0.5.0", default-features = false, features = ["runtime"], optional = true }
pulsar = { version = "6.3.0", default-features = false, features = ["tokio-runtime", "auth-oauth2", "flate2", "lz4", "snap", "zstd"], optional = true }
rand = { version = "0.8.5", default-features = false, features = ["small_rng"] }
rand_distr = { version = "0.4.3", default-features = false }
reqwest = { version = "0.12", features = ["json"] }
rdkafka = { version = "0.35.0", default-features = false, features = ["tokio", "libz", "ssl", "zstd"], optional = true }
redis = { version = "0.24.0", default-features = false, features = ["connection-manager", "tokio-comp", "tokio-native-tls-comp"], optional = true }
regex = { version = "1.10.5", default-features = false, features = ["std", "perf"] }
roaring = { version = "0.10.5", default-features = false, features = ["std"], optional = true }
rocksdb = { version = "0.21", optional = true }
rumqttc = { version = "0.24.0", default-features = false, features = ["use-rustls"], optional = true }
seahash = { version = "4.1.0", default-features = false }
semver = { version = "1.0.23", default-features = false, features = ["serde", "std"], optional = true }
smallvec = { version = "1", default-features = false, features = ["union", "serde"] }
snafu = { version = "0.7.5", default-features = false, features = ["futures"] }
snap = { version = "1.1.1", default-features = false }
socket2 = { version = "0.5.7", default-features = false }
stream-cancel = { version = "0.8.2", default-features = false }
strip-ansi-escapes = { version = "0.2.0", default-features = false }
syslog = { version = "6.1.1", default-features = false, optional = true }
tempfile = "3.9.0"
tikv-jemallocator = { version = "0.5.4", default-features = false, features = ["profiling", "unprefixed_malloc_on_supported_platforms"], optional = true }
tokio-postgres = { version = "0.7.10", default-features = false, features = ["runtime", "with-chrono-0_4"], optional = true }
tokio-tungstenite = {version = "0.20.1", default-features = false, features = ["connect"], optional = true}
toml.workspace = true
tonic = { version = "0.10", optional = true, default-features = false, features = ["transport", "codegen", "prost", "tls", "tls-roots", "gzip"] }
hickory-proto = { version = "0.24.1", default-features = false, features = ["dnssec"], optional = true }
typetag = { version = "0.2.16", default-features = false }
url = { version = "2.5.1", default-features = false, features = ["serde"] }
urlencoding = { version = "2.1.0", default-features = false }
uuid = { version = "1", default-features = false, features = ["serde", "v4"] }
warp = { version = "0.3.7", default-features = false }
zstd = { version = "0.13.0", default-features = false }
arr_macro = { version = "0.2.1" }
moka = { version = "0.11" }
num = { version = "0.4.0" }

# depending on fork for bumped nix dependency
# https://github.com/heim-rs/heim/pull/360
heim = { git = "https://github.com/vectordotdev/heim.git", branch = "update-nix", default-features = false, features = ["disk"] }

# make sure to update the external docs when the Lua version changes
mlua = { version = "0.9.8", default-features = false, features = ["lua54", "send", "vendored", "macros"], optional = true }

# MEZMO: added dependency for s3-sink file consolidation
gethostname = "0.4.3"

# Opentelemetry Dependencies
opentelemetry = { version = "0.22", features = ["trace", "logs", "metrics", "logs_level_enabled"] }
opentelemetry_sdk = { version = "0.22", features = ["trace", "logs", "logs_level_enabled", "metrics"] }
opentelemetry-proto = { version = "0.5", features = ["gen-tonic", "gen-tonic-messages", "hex", "logs", "metrics", "prost", "schemars", "serde", "tonic", "trace", "with-schemars", "with-serde", "zpages"] }
faster-hex = "0.9.0"

[target.'cfg(windows)'.dependencies]
windows-service = "0.7.0"

[target.'cfg(unix)'.dependencies]
nix = { version = "0.26.2", default-features = false, features = ["socket", "signal"] }

[build-dependencies]
prost-build = { version = "0.12", default-features = false, optional = true }
tonic-build = { version = "0.10", default-features = false, features = ["transport", "prost"], optional = true }
# update 'openssl_version' in website/config.toml whenever <major.minor> version changes
openssl-src = { version = "300", default-features = false, features = ["force-engine", "legacy"] }

[dev-dependencies]
approx = "0.5.1"
assay = "0.1.1"
assert_cmd = { version = "2.0.14", default-features = false }
aws-smithy-runtime = { version = "1.6.0", default-features = false, features = ["tls-rustls"] }
azure_core = { version = "0.17", default-features = false, features = ["enable_reqwest", "azurite_workaround"] }
azure_identity = { version = "0.17", default-features = false, features = ["enable_reqwest"] }
azure_storage_blobs = { version = "0.17", default-features = false, features = ["azurite_workaround"] }
azure_storage = { version = "0.17", default-features = false }
mockall = "0.11.4"
httptest = "0.15.4"
base64 = "0.22.1"
criterion = { version = "0.5.1", features = ["html_reports", "async_tokio"] }
itertools = { version = "0.13.0", default-features = false, features = ["use_alloc"] }
libc = "0.2.155"
similar-asserts = "1.5.0"
proptest.workspace = true
quickcheck = "1.0.3"
reqwest = { version = "0.11", features = ["json"] }
rstest = {version = "0.21.0"}
serial_test = "1.0.0"
snap = "1"
tempfile = "3.10.1"
test-generator = "0.3.1"
tokio = { version = "1.38.0", features = ["test-util"] }
tokio-test = "0.4.4"
tower-test = "0.4.0"
vector-lib = { path = "lib/vector-lib", default-features = false, features = ["vrl", "test"] }
vrl.workspace = true

wiremock = "0.5.22"
zstd = { version = "0.13.0", default-features = false }
temp-env = "0.3.1"

[patch.crates-io]
# The upgrade for `tokio-util` >= 0.6.9 is blocked on https://github.com/vectordotdev/vector/issues/11257.
tokio-util = { git = "https://github.com/vectordotdev/tokio", branch = "tokio-util-0.7.8-framed-read-continue-on-error" }
nix = { git = "https://github.com/vectordotdev/nix.git", branch = "memfd/gnu/musl" }
# The `heim` crates depend on `ntapi` 0.3.7 on Windows, but that version has an
# unaligned access bug fixed in the following revision.
ntapi = { git = "https://github.com/MSxDOS/ntapi.git", rev = "24fc1e47677fc9f6e38e5f154e6011dc9b270da6" }


[features]
# Default features for *-unknown-linux-gnu and *-apple-darwin
default = ["api", "api-client", "enrichment-tables", "sinks", "sources", "sources-dnstap", "transforms", "unix", "rdkafka?/gssapi-vendored", "secrets"]
# Default features for `cargo docs`. The same as `default` but without `rdkafka?/gssapi-vendored` which would require installing libsasl in our doc build environment.
docs = ["api", "api-client", "enrichment-tables", "sinks", "sources", "sources-dnstap", "transforms", "unix", "secrets"]
# Default features for *-unknown-linux-* which make use of `cmake` for dependencies
default-cmake = ["api", "api-client", "enrichment-tables", "rdkafka?/cmake_build", "sinks", "sources", "sources-dnstap", "transforms", "unix", "rdkafka?/gssapi-vendored", "secrets"]
# Default features for *-pc-windows-msvc
# TODO: Enable SASL https://github.com/vectordotdev/vector/pull/3081#issuecomment-659298042
default-msvc = ["api", "api-client", "enrichment-tables", "rdkafka?/cmake_build", "sinks", "sources", "transforms", "secrets"]
default-musl = ["api", "api-client", "enrichment-tables", "rdkafka?/cmake_build", "sinks", "sources", "sources-dnstap", "transforms", "unix", "rdkafka?/gssapi-vendored", "secrets"]
default-no-api-client = ["api", "enrichment-tables", "sinks", "sources", "sources-dnstap", "transforms", "unix", "rdkafka?/gssapi-vendored", "secrets"]
default-no-vrl-cli = ["api", "sinks", "sources", "sources-dnstap", "transforms", "unix", "rdkafka?/gssapi-vendored", "secrets"]
tokio-console = ["dep:console-subscriber", "tokio/tracing"]

# Enables the binary secret-backend-example
secret-backend-example = ["transforms"]

all-logs = ["sinks-logs", "sources-logs", "sources-dnstap", "transforms-logs"]
all-metrics = ["sinks-metrics", "sources-metrics", "transforms-metrics"]

# Target specific release features.
# The `make` tasks will select this according to the appropriate triple.
# Use this section to turn off or on specific features for specific triples.
target-aarch64-unknown-linux-gnu = ["api", "api-client", "enrichment-tables", "rdkafka?/cmake_build", "sinks", "sources", "sources-dnstap", "transforms", "unix", "secrets"]
target-aarch64-unknown-linux-musl = ["api", "api-client", "enrichment-tables", "rdkafka?/cmake_build", "sinks", "sources", "sources-dnstap", "transforms", "unix", "secrets"]
target-armv7-unknown-linux-gnueabihf = ["api", "api-client", "enrichment-tables", "rdkafka?/cmake_build", "sinks", "sources", "sources-dnstap", "transforms", "unix", "secrets"]
target-armv7-unknown-linux-musleabihf = ["api", "api-client", "rdkafka?/cmake_build", "enrichment-tables", "sinks", "sources", "sources-dnstap", "transforms", "secrets"]
target-arm-unknown-linux-gnueabi = ["api", "api-client", "enrichment-tables", "rdkafka?/cmake_build", "sinks", "sources", "sources-dnstap", "transforms", "unix", "secrets"]
target-arm-unknown-linux-musleabi = ["api", "api-client", "rdkafka?/cmake_build", "enrichment-tables", "sinks", "sources", "sources-dnstap", "transforms", "secrets"]
target-x86_64-unknown-linux-gnu = ["api", "api-client", "rdkafka?/cmake_build", "enrichment-tables", "sinks", "sources", "sources-dnstap", "transforms", "unix", "rdkafka?/gssapi-vendored", "secrets"]
target-x86_64-unknown-linux-musl = ["api", "api-client", "rdkafka?/cmake_build", "enrichment-tables", "sinks", "sources", "sources-dnstap", "transforms", "unix", "secrets"]
# Does not currently build
target-powerpc64le-unknown-linux-gnu = ["api", "api-client", "enrichment-tables", "rdkafka?/cmake_build", "sinks", "sources", "sources-dnstap", "transforms", "unix", "secrets"]
# Currently doesn't build due to lack of support for 64-bit atomics
target-powerpc-unknown-linux-gnu = ["api", "api-client", "enrichment-tables", "rdkafka?/cmake_build", "sinks", "sources", "sources-dnstap", "transforms", "unix", "secrets"]

# Enables features that work only on systems providing `cfg(unix)`
unix = ["tikv-jemallocator", "allocation-tracing"]
allocation-tracing = []

# Enables kubernetes dependencies and shared code. Kubernetes-related sources,
# transforms and sinks should depend on this feature.
kubernetes = ["dep:k8s-openapi", "dep:kube"]

docker = ["dep:bollard", "dep:dirs-next"]

# API
api = [
  "dep:async-graphql",
  "dep:async-graphql-warp",
  "dep:base64",
  "vector-lib/api",
]

# API client
api-client = [
  "dep:crossterm",
  "dep:num-format",
  "dep:number_prefix",
  "dep:ratatui",
  "vector-lib/api",
  "vector-lib/api-client",
]

aws-core = [
  "aws-config",
  "dep:aws-credential-types",
  "dep:aws-runtime",
  "dep:aws-sigv4",
  "dep:aws-types",
  "dep:aws-smithy-async",
  "dep:aws-smithy-http",
  "dep:aws-smithy-types",
  "dep:aws-smithy-runtime",
  "dep:aws-smithy-runtime-api",
  "dep:aws-sdk-sts",
]

# Anything that requires Protocol Buffers.
protobuf-build = ["dep:tonic-build", "dep:prost-build"]

gcp = ["dep:base64", "dep:goauth", "dep:smpl_jwt"]

# Enrichment Tables
enrichment-tables = ["enrichment-tables-geoip", "enrichment-tables-mmdb", "enrichment-tables-state_variables"]
enrichment-tables-geoip = ["dep:maxminddb"]
enrichment-tables-mmdb = ["dep:maxminddb"]
enrichment-tables-state_variables = ["dep:tokio-postgres"]

# Component state persistence
component-persistence = ["dep:rocksdb"]

# Sources (Upstream)
# sources = ["sources-logs", "sources-metrics"]

# Sources (Mezmo)
sources = ["sources-logs-mezmo", "sources-metrics-mezmo"]

# Codecs
codecs-syslog = ["vector-lib/syslog"]

# Secrets
secrets = ["secrets-aws-secrets-manager"]

secrets-aws-secrets-manager = ["aws-core", "dep:aws-sdk-secretsmanager"]

sources-logs = [
  "sources-amqp",
  "sources-aws_kinesis_firehose",
  "sources-aws_s3",
  "sources-aws_sqs",
  "sources-datadog_agent",
  "sources-demo_logs",
  "sources-docker_logs",
  "sources-exec",
  "sources-file",
  "sources-fluent",
  "sources-gcp_pubsub",
  "sources-heroku_logs",
  "sources-http_server",
  "sources-http_client",
  "sources-internal_logs",
  "sources-journald",
  "sources-kafka",
  "sources-kubernetes_logs",
  "sources-logstash",
  "sources-nats",
  "sources-opentelemetry",
  "sources-pulsar",
  "sources-file-descriptor",
  "sources-redis",
  "sources-socket",
  "sources-splunk_hec",
  "sources-stdin",
  "sources-syslog",
  "sources-vector",
]
sources-logs-mezmo = [
  "sources-aws_s3",
  "sources-demo_logs",
  "sources-mezmo_demo_logs",
  "sources-exec",
  "sources-fluent",
  "sources-http_server",
  "sources-http_client",
  "sources-mezmo_user_logs",
  "sources-kafka",
  "sources-kubernetes_logs",
  "sources-stdin",
  "sources-syslog",
  "sources-splunk_hec",
]
sources-metrics = [
  "sources-apache_metrics",
  "sources-aws_ecs_metrics",
  "sources-eventstoredb_metrics",
  "sources-host_metrics",
  "sources-internal_metrics",
  "sources-mongodb_metrics",
  "sources-nginx_metrics",
  "sources-postgresql_metrics",
  "sources-prometheus",
  "sources-statsd",
  "sources-vector",
]
sources-metrics-mezmo = [
  "sources-host_metrics",
  "sources-internal_metrics",
  "sources-prometheus",
]

sources-amqp = ["lapin"]
sources-apache_metrics = ["sources-utils-http-client"]
sources-aws_ecs_metrics = ["sources-utils-http-client"]
sources-aws_kinesis_firehose = ["dep:base64", "dep:infer"]
sources-aws_s3 = ["aws-core", "dep:aws-sdk-sqs", "dep:aws-sdk-s3", "dep:semver", "dep:async-compression", "sources-aws_sqs", "tokio-util/io"]
sources-aws_sqs = ["aws-core", "dep:aws-sdk-sqs"]
sources-datadog_agent = ["sources-utils-http-error", "protobuf-build"]
sources-demo_logs = ["dep:fakedata"]
sources-mezmo_demo_logs = ["dep:fakedata"]
sources-dnstap = ["sources-utils-net-tcp", "dep:base64", "dep:hickory-proto", "dep:dnsmsg-parser", "protobuf-build"]
sources-docker_logs = ["docker"]
sources-eventstoredb_metrics = []
sources-exec = []
sources-file = ["vector-lib/file-source"]
sources-file-descriptor = ["tokio-util/io"]
sources-fluent = ["dep:base64", "sources-utils-net-tcp", "tokio-util/net", "dep:rmpv", "dep:rmp-serde", "dep:serde_bytes"]
sources-gcp_pubsub = ["gcp", "dep:h2", "dep:prost-types", "protobuf-build", "dep:tonic"]
sources-heroku_logs = ["sources-utils-http", "sources-utils-http-query", "sources-http_server"]
sources-host_metrics =  ["heim/cpu", "heim/host", "heim/memory", "heim/net"]
sources-http_client = ["sources-utils-http-client"]
sources-http_server = ["sources-utils-http", "sources-utils-http-query"]
sources-internal_logs = []
sources-mezmo_user_logs = ["sources-internal_logs"]
sources-internal_metrics = []
sources-journald = []
sources-kafka = ["dep:rdkafka"]
sources-kubernetes_logs = ["vector-lib/file-source", "kubernetes", "transforms-reduce"]
sources-logstash = ["sources-utils-net-tcp", "tokio-util/net"]
sources-mongodb_metrics = ["dep:mongodb"]
sources-nats = ["dep:async-nats", "dep:nkeys"]
sources-nginx_metrics = ["dep:nom"]
sources-opentelemetry = ["vector-lib/opentelemetry", "dep:prost-types", "sources-http_server", "sources-utils-http", "sources-vector"]
sources-postgresql_metrics = ["dep:postgres-openssl", "dep:tokio-postgres"]
sources-prometheus = ["sources-prometheus-scrape", "sources-prometheus-remote-write", "sources-prometheus-pushgateway"]
sources-prometheus-scrape = ["sinks-prometheus", "sources-utils-http-client", "vector-lib/prometheus"]
sources-prometheus-remote-write = ["sinks-prometheus", "sources-utils-http", "vector-lib/prometheus"]
sources-prometheus-pushgateway = ["sinks-prometheus", "sources-utils-http", "vector-lib/prometheus"]
sources-pulsar = ["dep:apache-avro", "dep:pulsar"]
sources-redis= ["dep:redis"]
sources-socket = ["sources-utils-net", "tokio-util/net"]
sources-splunk_hec = ["dep:roaring"]
sources-statsd = ["sources-utils-net", "tokio-util/net"]
sources-stdin = ["tokio-util/io"]
sources-syslog = ["codecs-syslog", "sources-utils-net", "tokio-util/net"]
sources-utils-http = ["sources-utils-http-auth", "sources-utils-http-encoding", "sources-utils-http-error", "sources-utils-http-prelude"]
sources-utils-http-auth = ["sources-utils-http-error"]
sources-utils-http-encoding = ["sources-utils-http-error"]
sources-utils-http-error = []
sources-utils-http-prelude = ["sources-utils-http", "sources-utils-http-auth", "sources-utils-http-encoding", "sources-utils-http-error"]
sources-utils-http-query = []
sources-utils-http-client = ["sources-utils-http", "sources-http_server"]
sources-utils-net = ["sources-utils-net-tcp", "sources-utils-net-udp", "sources-utils-net-unix"]
sources-utils-net-tcp = ["listenfd", "dep:ipnet"]
sources-utils-net-udp = ["listenfd"]
sources-utils-net-unix = []

sources-vector = ["dep:tonic", "protobuf-build"]

# Transforms (Upstream)
# transforms = ["transforms-logs", "transforms-metrics"]

# Transforms (Mezmo)
transforms = ["transforms-logs-mezmo", "transforms-metrics-mezmo"]
transforms-logs = [
  "transforms-aws_ec2_metadata",
  "transforms-dedupe",
  "transforms-filter",
  "transforms-log_to_metric",
  "transforms-lua",
  "transforms-metric_to_log",
  "transforms-pipelines",
  "transforms-reduce",
  "transforms-remap",
  "transforms-route",
  "transforms-sample",
  "transforms-throttle",
]
transforms-logs-mezmo = [
  "transforms-dedupe",
  "transforms-filter",
  "transforms-mezmo_reduce",
  "transforms-remap",
  "transforms-route",
  "transforms-sample",
  "transforms-throttle",
  "transforms-mezmo_log_clustering",
  "transforms-mezmo_log_classification",
  "transforms-protobuf_to_log",
]
transforms-metrics = [
  "transforms-aggregate",
  "transforms-filter",
  "transforms-log_to_metric",
  "transforms-lua",
  "transforms-metric_to_log",
  "transforms-pipelines",
  "transforms-remap",
  "transforms-tag_cardinality_limit",
  "transforms-throttle",
]
transforms-metrics-mezmo = [
  "transforms-filter",
  "transforms-remap",
  "transforms-throttle",
  "transforms-aggregate",
  "transforms-mezmo_aggregate_v2",
  "transforms-mezmo_aggregate",
  "transforms-mezmo_tag_cardinality_limit",
  "transforms-mezmo_log_to_metric",
  "transforms-mezmo_throttle",
  "transforms-protobuf_to_metric",
]

transforms-aggregate = []
transforms-mezmo_aggregate_v2 = ["transforms-remap", "component-persistence"]
transforms-aws_ec2_metadata = ["dep:arc-swap"]
transforms-dedupe = ["transforms-impl-dedupe"]
transforms-filter = []
transforms-log_to_metric = []
transforms-lua = ["dep:mlua", "vector-lib/lua"]
transforms-metric_to_log = []
transforms-pipelines = ["transforms-filter", "transforms-route"]
transforms-reduce = ["transforms-impl-reduce"]
transforms-mezmo_reduce = ["transforms-reduce"] # depends on the upstream version for merge_strategies
transforms-mezmo_aggregate = []
transforms-mezmo_log_to_metric = []
transforms-mezmo_log_clustering = ["dep:lru", "dep:blake2", "dep:base64", "dep:tokio-postgres"]
transforms-mezmo_log_classification = ["dep:grok"]
transforms-mezmo_tag_cardinality_limit = ["dep:bloomy", "dep:hashbrown"]
transforms-mezmo_throttle = []
transforms-remap = []
transforms-route = []
transforms-sample = ["transforms-impl-sample"]
transforms-tag_cardinality_limit = ["dep:bloomy", "dep:hashbrown"]
transforms-throttle = ["dep:governor"]
transforms-protobuf_to_metric = []
transforms-protobuf_to_log = []
transforms-impl-sample = []
transforms-impl-dedupe = ["dep:lru"]
transforms-impl-reduce = []

# Sinks (Upstream)
# sinks = ["sinks-logs", "sinks-metrics"]

# Sinks (Mezmo)
sinks = ["sinks-logs-mezmo", "sinks-metrics-mezmo"]
sinks-logs = [
  "sinks-amqp",
  "sinks-appsignal",
  "sinks-aws_cloudwatch_logs",
  "sinks-aws_kinesis_firehose",
  "sinks-aws_kinesis_streams",
  "sinks-aws_s3",
  "sinks-aws_sqs",
  "sinks-aws_sns",
  "sinks-axiom",
  "sinks-azure_blob",
  "sinks-azure_monitor_logs",
  "sinks-blackhole",
  "sinks-chronicle",
  "sinks-clickhouse",
  "sinks-console",
  "sinks-databend",
  "sinks-datadog_events",
  "sinks-datadog_logs",
  "sinks-datadog_traces",
  "sinks-elasticsearch",
  "sinks-file",
  "sinks-gcp",
  "sinks-http",
  "sinks-humio",
  "sinks-influxdb",
  "sinks-kafka",
  "sinks-mezmo",
  "sinks-loki",
  "sinks-mqtt",
  "sinks-nats",
  "sinks-new_relic_logs",
  "sinks-new_relic",
  "sinks-papertrail",
  "sinks-pulsar",
  "sinks-redis",
  "sinks-sematext",
  "sinks-socket",
  "sinks-splunk_hec",
  "sinks-vector",
  "sinks-webhdfs",
  "sinks-websocket",
]
sinks-logs-mezmo = [
  "sinks-aws_cloudwatch_logs",
  "sinks-aws_kinesis_firehose",
  "sinks-aws_kinesis_streams",
  "sinks-aws_s3",
  "sinks-aws_sqs",
  "sinks-azure_blob",
  "sinks-blackhole",
  "sinks-console",
  "sinks-clickhouse",
  "sinks-datadog_logs",
  "sinks-elasticsearch",
  "sinks-file",
  "sinks-gcp",
  "sinks-http",
  "sinks-honeycomb",
  "sinks-kafka",
  "sinks-mezmo",
  "sinks-loki",
  "sinks-new_relic_logs",
  "sinks-new_relic",
  "sinks-pulsar",
  "sinks-redis",
  "sinks-sumo_logic",
  "sinks-vector",
  "sinks-postgresql",
  "sinks-opentelemetry",
]
sinks-metrics = [
  "sinks-appsignal",
  "sinks-aws_cloudwatch_metrics",
  "sinks-blackhole",
  "sinks-console",
  "sinks-datadog_metrics",
  "sinks-greptimedb",
  "sinks-humio",
  "sinks-influxdb",
  "sinks-kafka",
  "sinks-prometheus",
  "sinks-sematext",
  "sinks-statsd",
  "sinks-vector",
  "sinks-splunk_hec",
  "sinks-postgresql",
]
sinks-metrics-mezmo = [
  "sinks-aws_cloudwatch_metrics",
  "sinks-blackhole",
  "sinks-console",
  "sinks-datadog_metrics",
  "sinks-kafka",
  "sinks-prometheus",
  "sinks-splunk_hec",
  "sinks-postgresql"
]

sinks-amqp = ["lapin"]
sinks-appsignal = []
sinks-aws_cloudwatch_logs = ["aws-core", "dep:aws-sdk-cloudwatchlogs"]
sinks-aws_cloudwatch_metrics = ["aws-core", "dep:aws-sdk-cloudwatch"]
sinks-aws_kinesis_firehose = ["aws-core", "dep:aws-sdk-firehose"]
sinks-aws_kinesis_streams = ["aws-core", "dep:aws-sdk-kinesis"]
sinks-aws_s3 = ["dep:base64", "dep:md-5", "aws-core", "dep:aws-sdk-s3"]
sinks-aws_sqs = ["aws-core", "dep:aws-sdk-sqs"]
sinks-aws_sns = ["aws-core", "dep:aws-sdk-sns"]
sinks-axiom = ["sinks-elasticsearch"]
sinks-azure_blob = ["dep:azure_core", "dep:azure_identity", "dep:azure_storage", "dep:azure_storage_blobs"]
sinks-azure_monitor_logs = []
sinks-blackhole = []
sinks-chronicle = []
sinks-clickhouse = []
sinks-console = []
sinks-databend = ["databend-client"]
sinks-datadog_events = []
sinks-datadog_logs = []
sinks-datadog_metrics = ["protobuf-build", "dep:prost-reflect"]
sinks-datadog_traces = ["protobuf-build", "dep:rmpv", "dep:rmp-serde", "dep:serde_bytes"]
sinks-elasticsearch = ["transforms-metric_to_log"]
sinks-file = ["dep:async-compression"]
sinks-gcp = ["sinks-gcp-chronicle", "dep:base64", "gcp"]
sinks-gcp-chronicle =  ["gcp"]
sinks-greptimedb = ["dep:greptimedb-client"]
sinks-honeycomb = []
sinks-http = []
sinks-humio = ["sinks-splunk_hec", "transforms-metric_to_log"]
sinks-influxdb = []
sinks-kafka = ["dep:rdkafka"]
sinks-mezmo = []
sinks-loki = ["loki-logproto"]
sinks-mqtt = ["dep:rumqttc"]
sinks-nats = ["dep:async-nats", "dep:nkeys"]
sinks-new_relic_logs = ["sinks-http"]
sinks-new_relic = []
sinks-papertrail = ["dep:syslog"]
sinks-postgresql = ["dep:tokio-postgres"]
sinks-prometheus = ["dep:base64", "vector-lib/prometheus"]
sinks-pulsar = ["dep:apache-avro", "dep:pulsar", "dep:lru"]
sinks-redis = ["dep:redis"]
sinks-sematext = ["sinks-elasticsearch", "sinks-influxdb"]
sinks-socket = ["sinks-utils-udp"]
sinks-splunk_hec = []
sinks-statsd = ["sinks-utils-udp", "tokio-util/net"]
sinks-utils-udp = []
sinks-vector = ["sinks-utils-udp", "dep:tonic", "protobuf-build"]
sinks-websocket = ["dep:tokio-tungstenite"]
sinks-sumo_logic = []
sinks-webhdfs = ["dep:opendal"]
sinks-opentelemetry = []

# Datadog integration
enterprise = [
  # Mezmo: disabled in favor of *-mezmo feature lists
  # This feature with the above dependencies is kept for convience of future upstream merges
  # "sinks-datadog_logs",
  # "sinks-datadog_metrics",
  # "sources-host_metrics",
  # "sources-internal_logs",
  # "sources-internal_metrics",
  # "transforms-remap",
  # "transforms-filter",
]

# Identifies that the build is a nightly build
nightly = []

# Integration testing-related features
all-integration-tests = [
  "amqp-integration-tests",
  "appsignal-integration-tests",
  "aws-integration-tests",
  "axiom-integration-tests",
  "azure-integration-tests",
  "chronicle-integration-tests",
  "clickhouse-integration-tests",
  "databend-integration-tests",
  "datadog-agent-integration-tests",
  "datadog-logs-integration-tests",
  "datadog-metrics-integration-tests",
  "datadog-traces-integration-tests",
  "docker-logs-integration-tests",
  "es-integration-tests",
  "eventstoredb_metrics-integration-tests",
  "fluent-integration-tests",
  "gcp-cloud-storage-integration-tests",
  "gcp-integration-tests",
  "gcp-pubsub-integration-tests",
  "greptimedb-integration-tests",
  "http-client-integration-tests",
  "humio-integration-tests",
  "influxdb-integration-tests",
  "kafka-integration-tests",
  "logstash-integration-tests",
  "loki-integration-tests",
  "mongodb_metrics-integration-tests",
  "nats-integration-tests",
  "nginx-integration-tests",
  "opentelemetry-integration-tests",
  "postgresql_metrics-integration-tests",
  "prometheus-integration-tests",
  "pulsar-integration-tests",
  "redis-integration-tests",
  "splunk-integration-tests",
  "sumo-logic-integration-tests",
  "dnstap-integration-tests",
  "webhdfs-integration-tests",
  "opentelemetry-sink-integration-tests",
]

amqp-integration-tests = ["sources-amqp", "sinks-amqp"]
appsignal-integration-tests = ["sinks-appsignal"]

aws-integration-tests = [
  "aws-cloudwatch-logs-integration-tests",
  "aws-cloudwatch-metrics-integration-tests",
  "aws-ec2-metadata-integration-tests",
  "aws-ecs-metrics-integration-tests",
  "aws-kinesis-firehose-integration-tests",
  "aws-kinesis-streams-integration-tests",
  "aws-s3-integration-tests",
  "aws-sqs-integration-tests",
  "aws-sns-integration-tests",
]

azure-integration-tests = [
  "azure-blob-integration-tests"
]

aws-cloudwatch-logs-integration-tests = ["sinks-aws_cloudwatch_logs"]
aws-cloudwatch-metrics-integration-tests = ["sinks-aws_cloudwatch_metrics"]
aws-ec2-metadata-integration-tests = ["transforms-aws_ec2_metadata"]
aws-ecs-metrics-integration-tests = ["sources-aws_ecs_metrics"]
aws-kinesis-firehose-integration-tests = ["sinks-aws_kinesis_firehose", "dep:aws-sdk-elasticsearch", "sinks-elasticsearch"]
aws-kinesis-streams-integration-tests = ["sinks-aws_kinesis_streams"]
aws-s3-integration-tests = ["sinks-aws_s3", "sources-aws_s3"]
aws-sqs-integration-tests = ["sinks-aws_sqs"]
aws-sns-integration-tests = ["sinks-aws_sns"]
axiom-integration-tests = ["sinks-axiom"]
azure-blob-integration-tests = ["sinks-azure_blob"]
chronicle-integration-tests = ["sinks-gcp"]
clickhouse-integration-tests = ["sinks-clickhouse"]
databend-integration-tests = ["sinks-databend"]
datadog-agent-integration-tests = ["sources-datadog_agent"]
datadog-logs-integration-tests = ["sinks-datadog_logs"]
datadog-metrics-integration-tests = ["sinks-datadog_metrics"]
datadog-traces-integration-tests = ["sources-datadog_agent", "sinks-datadog_traces", "axum/tokio"]
docker-logs-integration-tests = ["sources-docker_logs", "unix"]
es-integration-tests = ["sinks-elasticsearch", "aws-core"]
eventstoredb_metrics-integration-tests = ["sources-eventstoredb_metrics"]
fluent-integration-tests = ["docker", "sources-fluent"]
gcp-cloud-storage-integration-tests = ["sinks-gcp"]
gcp-integration-tests = ["sinks-gcp"]
gcp-pubsub-integration-tests = ["sinks-gcp", "sources-gcp_pubsub"]
greptimedb-integration-tests = ["sinks-greptimedb"]
humio-integration-tests = ["sinks-humio"]
http-client-integration-tests = ["sources-http_client"]
influxdb-integration-tests = ["sinks-influxdb"]
kafka-integration-tests = ["sinks-kafka", "sources-kafka"]
logstash-integration-tests = ["docker", "sources-logstash"]
loki-integration-tests = ["sinks-loki"]
mongodb_metrics-integration-tests = ["sources-mongodb_metrics"]
mqtt-integration-tests = ["sinks-mqtt"]
nats-integration-tests = ["sinks-nats", "sources-nats"]
nginx-integration-tests = ["sources-nginx_metrics"]
opentelemetry-integration-tests = ["sources-opentelemetry"]
postgresql_metrics-integration-tests = ["sources-postgresql_metrics"]
postgresql-integration-tests = ["sinks-postgresql"]
prometheus-integration-tests = ["sinks-prometheus", "sources-prometheus", "sinks-influxdb", "aws-core"]
pulsar-integration-tests = ["sinks-pulsar", "sources-pulsar"]
redis-integration-tests = ["sinks-redis", "sources-redis"]
splunk-integration-tests = ["sinks-splunk_hec"]
sumo-logic-integration-tests = ["sinks-sumo_logic"]
opentelemetry-sink-integration-tests = ["sinks-opentelemetry"]
dnstap-integration-tests = ["sources-dnstap", "dep:bollard"]
webhdfs-integration-tests = ["sinks-webhdfs"]
disable-resolv-conf = []
shutdown-tests = ["api", "sinks-blackhole", "sinks-console", "sinks-prometheus", "sources", "transforms-lua", "transforms-remap", "unix"]
cli-tests = ["sinks-blackhole", "sinks-socket", "sources-demo_logs", "sources-file", "sources-mezmo_demo_logs"]
test-utils = []
component-test-utils = []

# End-to-End testing-related features
all-e2e-tests = [
  "e2e-tests-datadog"
]

e2e-tests-datadog = [
  "sources-datadog_agent",
  "sinks-datadog_logs",
  "sinks-datadog_metrics"
]

vector-api-tests = [
  "sources-demo_logs",
  "sources-mezmo_demo_logs",
  "transforms-log_to_metric",
  "transforms-remap",
  "sinks-blackhole"
]
vector-unit-test-tests = [
  "sources-demo_logs",
  "sources-mezmo_demo_logs",
  "transforms-remap",
  "transforms-route",
  "transforms-filter",
  "transforms-reduce",
  "sinks-console"
]
enterprise-tests = [
  "enterprise",
  "sources-demo_logs",
  "sources-mezmo_demo_logs",
  "sinks-blackhole",
  "sinks-loki",
  "api",
]

component-validation-runner = ["dep:tonic", "sources-internal_logs", "sources-internal_metrics", "sources-vector", "sinks-vector"]
# For now, only include components that implement ValidatableComponent.
# In the future, this can change to simply reference the targets `sources`, `transforms`, `sinks`
component-validation-tests = [
  "component-validation-runner",
  "sources-http_client",
  "sources-http_server",
  "sinks-http",
  "sinks-splunk_hec",
  "sources-splunk_hec",
  "sinks-datadog_logs",
  "sources-datadog_agent",
]

# Grouping together features for benchmarks. We exclude the API client due to it causing the build process to run out
# of memory when those additional dependencies are built in CI.
benches = [
  "sinks-file",
  "sinks-http",
  "sinks-socket",
  "sources-file",
  "sources-socket",
  "sources-syslog",
  "transforms-lua",
  "transforms-sample",
]
dnstap-benches = ["sources-dnstap"]
language-benches = ["sinks-socket", "sources-socket", "transforms-lua", "transforms-remap"]
# Separate benching process for metrics due to the nature of the bootstrap procedures.
statistic-benches = []
remap-benches = ["transforms-remap"]
transform-benches = ["transforms-filter", "transforms-dedupe", "transforms-reduce", "transforms-route"]
codecs-benches = []
loki-benches = ["sinks-loki"]
enrichment-tables-benches = ["enrichment-tables-geoip", "enrichment-tables-mmdb"]
proptest = ["dep:proptest", "dep:proptest-derive"]

[[bench]]
name = "default"
harness = false
required-features = ["benches"]

[[bench]]
name = "dnstap"
path = "benches/dnstap/mod.rs"
harness = false
required-features = ["dnstap-benches"]

[[bench]]
name = "remap"
harness = false
required-features = ["remap-benches"]

[[bench]]
name = "enrichment_tables"
harness = false
required-features = ["enrichment-tables-benches"]

[[bench]]
name = "languages"
harness = false
required-features = ["language-benches"]

[[bench]]
name = "loki"
harness = false
required-features = ["loki-benches"]

[[bench]]
name = "distribution_statistic"
harness = false
required-features = ["statistic-benches"]

[[bench]]
name = "transform"
path = "benches/transform/main.rs"
harness = false
test = false
required-features = ["transform-benches"]

[[bench]]
name = "codecs"
path = "benches/codecs/main.rs"
harness = false
required-features = ["codecs-benches"]<|MERGE_RESOLUTION|>--- conflicted
+++ resolved
@@ -137,28 +137,20 @@
 clap = { version = "4.5.7", default-features = false, features = ["derive", "error-context", "env", "help", "std", "string", "usage", "wrap_help"] }
 indexmap = { version = "2.2.6", default-features = false, features = ["serde", "std"] }
 pin-project = { version = "1.1.5", default-features = false }
-<<<<<<< HEAD
 proptest = { version = "1.4" }
 proptest-derive = { version = "0.4.0" }
 serde_json = { version = "1.0.117", default-features = false, features = ["raw_value", "std"] }
 serde = { version = "1.0.203", default-features = false, features = ["alloc", "derive", "rc"] }
 toml = { version = "0.8.14", default-features = false, features = ["display", "parse"] }
-vrl = { version = "0.16.0", git = "ssh://git@github.com/mezmo/vrl.git", branch = "c-nixon/upstream-0.16", features = ["arbitrary", "cli", "test", "test_framework"] }
-=======
-proptest = "1.4"
-proptest-derive = "0.4.0"
-serde_json = { version = "1.0.116", default-features = false, features = ["raw_value", "std"] }
-serde = { version = "1.0.200", default-features = false, features = ["alloc", "derive", "rc"] }
-toml = { version = "0.8.12", default-features = false, features = ["display", "parse"] }
-vrl = { version = "0.15.0", git = "ssh://git@github.com/mezmo/vrl.git", ref="v0.20.1", features = ["arbitrary", "cli", "test", "test_framework"] }
+vrl = { version = "=0.16.0", git = "ssh://git@github.com/mezmo/vrl.git", tag = "v1.0.0", features = ["arbitrary", "cli", "test", "test_framework"] }
 # version 0.1.59 is required by the updated VRL crate
 iana-time-zone = { version = "0.1.60" }
->>>>>>> 68b8aa74
 
 [dependencies]
 pin-project.workspace = true
 clap.workspace = true
 vrl.workspace = true
+iana-time-zone.workspace = true
 proptest = { workspace = true, optional = true }
 proptest-derive = { workspace = true, optional = true }
 
@@ -293,13 +285,8 @@
 cidr-utils = { version = "0.6.1", default-features = false }
 colored = { version = "2.1.0", default-features = false }
 csv = { version = "1.3", default-features = false }
-<<<<<<< HEAD
 databend-client ={ version = "0.18.3", default-features = false, features = ["rustls"], optional = true }
-deadpool-postgres = { version = "0.10.2"}
-=======
-databend-client ={ version = "0.17.1", default-features = false, features = ["rustls"], optional = true }
 deadpool-postgres = { version = "0.14.0"}
->>>>>>> 68b8aa74
 derivative = { version = "2.2.0", default-features = false }
 dirs-next = { version = "2.0.0", default-features = false, optional = true }
 dyn-clone = { version = "1.0.17", default-features = false }
@@ -441,9 +428,9 @@
 vector-lib = { path = "lib/vector-lib", default-features = false, features = ["vrl", "test"] }
 vrl.workspace = true
 
+temp-env = "0.3.1"
 wiremock = "0.5.22"
 zstd = { version = "0.13.0", default-features = false }
-temp-env = "0.3.1"
 
 [patch.crates-io]
 # The upgrade for `tokio-util` >= 0.6.9 is blocked on https://github.com/vectordotdev/vector/issues/11257.
@@ -763,6 +750,8 @@
 transforms-throttle = ["dep:governor"]
 transforms-protobuf_to_metric = []
 transforms-protobuf_to_log = []
+
+# Implementations of transforms
 transforms-impl-sample = []
 transforms-impl-dedupe = ["dep:lru"]
 transforms-impl-reduce = []
@@ -887,7 +876,7 @@
 sinks-chronicle = []
 sinks-clickhouse = []
 sinks-console = []
-sinks-databend = ["databend-client"]
+sinks-databend = ["dep:databend-client"]
 sinks-datadog_events = []
 sinks-datadog_logs = []
 sinks-datadog_metrics = ["protobuf-build", "dep:prost-reflect"]
@@ -923,19 +912,6 @@
 sinks-sumo_logic = []
 sinks-webhdfs = ["dep:opendal"]
 sinks-opentelemetry = []
-
-# Datadog integration
-enterprise = [
-  # Mezmo: disabled in favor of *-mezmo feature lists
-  # This feature with the above dependencies is kept for convience of future upstream merges
-  # "sinks-datadog_logs",
-  # "sinks-datadog_metrics",
-  # "sources-host_metrics",
-  # "sources-internal_logs",
-  # "sources-internal_metrics",
-  # "transforms-remap",
-  # "transforms-filter",
-]
 
 # Identifies that the build is a nightly build
 nightly = []
@@ -1082,14 +1058,6 @@
   "transforms-reduce",
   "sinks-console"
 ]
-enterprise-tests = [
-  "enterprise",
-  "sources-demo_logs",
-  "sources-mezmo_demo_logs",
-  "sinks-blackhole",
-  "sinks-loki",
-  "api",
-]
 
 component-validation-runner = ["dep:tonic", "sources-internal_logs", "sources-internal_metrics", "sources-vector", "sinks-vector"]
 # For now, only include components that implement ValidatableComponent.
