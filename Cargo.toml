[package]
name = "vector"
version = "0.36.1"
authors = ["Vector Contributors <vector@datadoghq.com>"]
edition = "2021"
description = "A lightweight and ultra-fast tool for building observability pipelines"
homepage = "https://vector.dev"
license = "MPL-2.0"
readme = "README.md"
publish = false
default-run = "vector"
autobenches = false # our benchmarks are not runnable on their own either way
# Minimum supported rust version
# See docs/DEVELOPING.md for policy
rust-version = "1.71.1"

[[bin]]
name = "vector"
test = false
bench = false

[[bin]]
name = "graphql-schema"
path = "src/api/schema/gen.rs"
test = false
bench = false
required-features = ["default-no-api-client"]

[[bin]]
name = "secret-backend-example"
path = "src/config/loading/secret_backend_example.rs"
test = false
bench = false
required-features = ["secret-backend-example"]

[[test]]
name = "integration"
path = "tests/integration/lib.rs"

[[test]]
name = "e2e"
path = "tests/e2e/mod.rs"

# CI-based builds use full release optimization.  See scripts/environment/release-flags.sh.
# This results in roughly a 5% reduction in performance when compiling locally vs when
# compiled via the CI pipeline.
[profile.release]
debug = 1 # emit line tables only instead of full debug info

[profile.bench]
debug = false

[profile.test]
debug = true

[package.metadata.deb]
name = "vector"
section = "admin"
maintainer-scripts = "distribution/debian/scripts/"
conf-files = ["/etc/vector/vector.yaml", "/etc/default/vector"]
assets = [
  ["target/release/vector", "/usr/bin/", "755"],
  ["config/vector.yaml", "/etc/vector/vector.yaml", "644"],
  ["config/examples/*", "/etc/vector/examples/", "644"],
  ["distribution/systemd/vector.service", "/lib/systemd/system/vector.service", "644"],
  ["distribution/systemd/vector.default", "/etc/default/vector", "600"],
  ["licenses/*", "/usr/share/vector/licenses/", "644"],
  ["NOTICE", "/usr/share/vector/NOTICE", "644"],
  ["LICENSE-3rdparty.csv", "/usr/share/vector/LICENSE-3rdparty.csv", "644"],
]
license-file = ["target/debian-license.txt"]
extended-description-file = "target/debian-extended-description.txt"
recommends = "datadog-signing-keys (>= 1:1.3.1)"

[package.metadata.deb.systemd-units]
unit-scripts = "distribution/systemd/"
enable = false
start = false

# libc requirements are defined by `cross`
# https://github.com/rust-embedded/cross#supported-targets
# Though, it seems like aarch64 libc is actually 2.18 and not 2.19
[package.metadata.deb.variants.armv7-unknown-linux-gnueabihf]
depends = "libc6 (>= 2.15)"

[package.metadata.deb.variants.x86_64-unknown-linux-gnu]
depends = "libc6 (>= 2.15)"

[package.metadata.deb.variants.x86_64-unknown-linux-musl]
depends = ""

[package.metadata.deb.variants.aarch64-unknown-linux-gnu]
depends = "libc6 (>= 2.18)"

[package.metadata.deb.variants.aarch64-unknown-linux-musl]
depends = ""

[workspace]
members = [
  ".",
  "lib/codecs",
  "lib/dnsmsg-parser",
  "lib/docs-renderer",
  "lib/enrichment",
  "lib/fakedata",
  "lib/file-source",
  "lib/k8s-e2e-tests",
  "lib/k8s-test-framework",
  "lib/loki-logproto",
  "lib/portpicker",
  "lib/prometheus-parser",
  "lib/opentelemetry-proto",
  "lib/tracing-limit",
  "lib/vector-api-client",
  "lib/vector-buffers",
  "lib/vector-common",
  "lib/vector-config",
  "lib/vector-config-common",
  "lib/vector-config-macros",
  "lib/vector-core",
  "lib/vector-lib",
  "lib/vector-lookup",
  "lib/vector-stream",
  "lib/vector-vrl/cli",
  "lib/vector-vrl/functions",
  "lib/vector-vrl/tests",
  "lib/vector-vrl/web-playground",
  "vdev",
]

[workspace.dependencies]
<<<<<<< HEAD
chrono = { version = "0.4.34", default-features = false, features = ["clock", "serde"] }
clap = { version = "4.4.18", default-features = false, features = ["derive", "error-context", "env", "help", "std", "string", "usage", "wrap_help"] }
indexmap = { version = "2.2.3", default-features = false, features = ["serde", "std"] }
pin-project = { version = "1.1.4", default-features = false }
proptest = "1.4"
proptest-derive = "0.4.0"
serde_json = { version = "1.0.112", default-features = false, features = ["raw_value", "std"] }
serde = { version = "1.0.196", default-features = false, features = ["alloc", "derive", "rc"] }
toml = { version = "0.8.10", default-features = false, features = ["display", "parse"] }
vrl = { version = "0.11.0", git = "ssh://git@github.com/mezmo/vrl.git", rev = "v0.17.1", features = ["arbitrary", "cli", "test", "test_framework"] }
=======
vrl = { version = "0.11.0", git = "ssh://git@github.com/mezmo/vrl.git", rev = "v0.18.0", features = ["cli", "test", "test_framework", "arbitrary"] }
pin-project = { version = "1.1.3", default-features = false }
# version 0.1.59 is required by the updated VRL crate
iana-time-zone = { version = "0.1.60" }
>>>>>>> 2f0556f5

[dependencies]
pin-project.workspace = true
clap.workspace = true
vrl.workspace = true
iana-time-zone.workspace = true

# Internal libs
dnsmsg-parser = { path = "lib/dnsmsg-parser", optional = true }
fakedata = { path = "lib/fakedata", optional = true }
portpicker = { path = "lib/portpicker" }
tracing-limit = { path = "lib/tracing-limit" }
vector-lib = { path = "lib/vector-lib", default-features = false, features = ["vrl"] }
vector-vrl-functions = { path = "lib/vector-vrl/functions" }
loki-logproto = { path = "lib/loki-logproto", optional = true }

# Tokio / Futures
async-stream = { version = "0.3.5", default-features = false }
async-trait = { version = "0.1.77", default-features = false }
futures = { version = "0.3.30", default-features = false, features = ["compat", "io-compat"], package = "futures" }
tokio = { version = "1.36.0", default-features = false, features = ["full"] }
tokio-openssl = { version = "0.6.4", default-features = false }
tokio-stream = { version = "0.1.14", default-features = false, features = ["net", "sync", "time"] }
tokio-util = { version = "0.7", default-features = false, features = ["io", "time"] }
console-subscriber = { version = "0.2.0", default-features = false, optional = true }

# Tracing
tracing = { version = "0.1.34", default-features = false }
tracing-core = { version = "0.1.26", default-features = false }
tracing-futures = { version = "0.2.5", default-features = false, features = ["futures-03"] }
tracing-subscriber = { version = "0.3.18", default-features = false, features = ["ansi", "env-filter", "fmt", "json", "registry", "tracing-log"] }
tracing-tower = { git = "https://github.com/tokio-rs/tracing", default-features = false, rev = "e0642d949891546a3bb7e47080365ee7274f05cd" }

# Metrics
metrics = "0.21.1"
metrics-tracing-context = { version = "0.14.0", default-features = false }

# AWS - Official SDK
aws-runtime = { version = "1.3.0", default-features = false, optional = true }
aws-sdk-s3 = { version = "1.3.0", default-features = false, features = ["behavior-version-latest"], optional = true }
aws-sdk-sqs = { version = "1.3.0", default-features = false, features = ["behavior-version-latest"], optional = true }
aws-sdk-sns = { version = "1.3.0", default-features = false, features = ["behavior-version-latest"], optional = true }
aws-sdk-cloudwatch = { version = "1.3.0", default-features = false, features = ["behavior-version-latest"], optional = true }
aws-sdk-cloudwatchlogs = { version = "1.3.0", default-features = false, features = ["behavior-version-latest"], optional = true }
aws-sdk-elasticsearch = { version = "1.3.0", default-features = false, features = ["behavior-version-latest"], optional = true }
aws-sdk-firehose = { version = "1.3.0", default-features = false, features = ["behavior-version-latest"], optional = true }
aws-sdk-kinesis = { version = "1.3.0", default-features = false, features = ["behavior-version-latest"], optional = true }
# The sts crate is needed despite not being referred to anywhere in the code because we need to set the
# `behavior-version-latest` feature. Without this we get a runtime panic when `auth.assume_role` authentication
# is configured.
aws-sdk-sts = { version = "1.3.0", default-features = false, features = ["behavior-version-latest"], optional = true }
aws-types = { version = "1.1.4", default-features = false, optional = true }
aws-sigv4 = { version = "1.1.4", default-features = false, features = ["sign-http"], optional = true }
aws-config = { version = "1.0.1", default-features = false, features = ["behavior-version-latest", "credentials-process"], optional = true }
aws-credential-types = { version = "1.1.5", default-features = false, features = ["hardcoded-credentials"], optional = true }
aws-smithy-http = { version = "0.60", default-features = false, features = ["event-stream"], optional = true }
aws-smithy-types = { version = "1.0.2", default-features = false, optional = true }
aws-smithy-runtime-api = { version = "1.1.3", default-features = false, optional = true }
aws-smithy-runtime = { version = "1.1.5", default-features = false, features = ["client", "connector-hyper-0-14-x", "rt-tokio"], optional = true }
aws-smithy-async = { version = "1.0.2", default-features = false, features = ["rt-tokio"], optional = true }

# Azure
azure_core = { version = "0.17", default-features = false, features = ["enable_reqwest"], optional = true }
azure_identity = { version = "0.17", default-features = false, features = ["enable_reqwest"], optional = true }
azure_storage = { version = "0.17", default-features = false, optional = true }
azure_storage_blobs = { version = "0.17", default-features = false, optional = true }

# OpenDAL
opendal = {version = "0.45", default-features = false, features = ["native-tls", "services-webhdfs"], optional = true}

# Tower
tower = { version = "0.4.13", default-features = false, features = ["buffer", "limit", "retry", "timeout", "util", "balance", "discover"] }
tower-http = { version = "0.4.4", default-features = false, features = ["decompression-gzip", "trace"]}
# Serde
serde.workspace = true
serde-toml-merge = { version = "0.3.4", default-features = false }
serde_bytes = { version = "0.11.14", default-features = false, features = ["std"], optional = true }
serde_json.workspace = true
serde_with = { version = "3.6.1", default-features = false, features = ["macros", "std"] }
serde_yaml = { version = "0.9.31", default-features = false }

# Messagepack
rmp-serde = { version = "1.1.2", default-features = false, optional = true }
rmpv = { version = "1.0.1", default-features = false, features = ["with-serde"], optional = true }

# Prost / Protocol Buffers
prost = { version = "0.12", default-features = false, features = ["std"] }
prost-reflect = { version = "0.13", default-features = false, optional = true }
prost-types = { version = "0.12", default-features = false, optional = true }

# GCP
goauth = { version = "0.14.0", optional = true }
smpl_jwt = { version = "0.8.0", default-features = false, optional = true }

# AMQP
# Mezmo: we have enabled openssl instead of native-tls (upstream) LOG-16435
lapin = { version = "2.3.1", default-features = false, features = ["openssl"], optional = true }

# API
async-graphql = { version = "7.0.1", default-features = false, optional = true, features = ["chrono", "playground"] }
async-graphql-warp = { version = "7.0.1", default-features = false, optional = true }

# API client
crossterm = { version = "0.27.0", default-features = false, features = ["event-stream", "windows"], optional = true }
num-format = { version = "0.4.4", default-features = false, features = ["with-num-bigint"], optional = true }
number_prefix = { version = "0.4.0", default-features = false, features = ["std"], optional = true }
ratatui = { version = "0.26.0", optional = true, default-features = false, features = ["crossterm"] }

# Datadog Pipelines
# datadog-filter = { package = "datadog-filter", git = "ssh://git@github.com/mezmo/vrl.git", rev = "v0.14.0" }
# datadog-search-syntax = { package = "datadog-search-syntax", git = "ssh://git@github.com/mezmo/vrl.git", rev = "v0.14.0" }

hex = { version = "0.4.3", default-features = false } # Do not do `optional`
sha2 = { version = "0.10.8", default-features = false } # Do not do `optional`

# GreptimeDB
greptimedb-client = { git = "https://github.com/GreptimeTeam/greptimedb-ingester-rust.git", rev = "4cb19ec47eeaf634c451d9ae438dac445a8a3dce", optional = true }

# External libs
arc-swap = { version = "1.6", default-features = false, optional = true }
async-compression = { version = "0.4.6", default-features = false, features = ["tokio", "gzip", "zstd"], optional = true }
apache-avro = { version = "0.16.0", default-features = false, optional = true }
axum = { version = "0.6.20", default-features = false }
base64 = { version = "0.21.7", default-features = false, optional = true }
bloomy  = { version = "1.2.0", default-features = false, optional = true }
bollard = { version = "0.15.0", default-features = false, features = ["ssl", "chrono"], optional = true }
bytes = { version = "1.5.0", default-features = false, features = ["serde"] }
blake2 = { version = "0.10.6", default-features = false, optional = true }
bytesize = { version = "1.3.0", default-features = false }
chrono.workspace = true
chrono-tz = { version = "0.8.5", default-features = false }
cidr-utils = { version = "0.6.1", default-features = false }
<<<<<<< HEAD
=======
# clap 4.59 requires rustc 1.74. Tilde can be removed when toolchain is updated
clap = { version = "~4.4.12", default-features = false, features = ["derive", "error-context", "env", "help", "std", "string", "usage", "wrap_help"] }
>>>>>>> 2f0556f5
colored = { version = "2.1.0", default-features = false }
csv = { version = "1.3", default-features = false }
deadpool-postgres = { version = "0.10.2"}
derivative = { version = "2.2.0", default-features = false }
dirs-next = { version = "2.0.0", default-features = false, optional = true }
dyn-clone = { version = "1.0.16", default-features = false }
encoding_rs = { version = "0.8.33", default-features = false, features = ["serde"] }
enum_dispatch = { version = "0.3.12", default-features = false }
exitcode = { version = "1.1.2", default-features = false }
flate2 = { version = "1.0.28", default-features = false, features = ["default"] }
futures-util = { version = "0.3.29", default-features = false }
glob = { version = "0.3.1", default-features = false }
governor = { version = "0.6.0", default-features = false, features = ["dashmap", "jitter", "std"], optional = true }
grok = { version = "2.0.0", default-features = false, optional = true }
h2 = { version = "0.4.1", default-features = false, optional = true }
hash_hasher = { version = "2.0.0", default-features = false }
hashbrown = { version = "0.14.3", default-features = false, optional = true, features = ["ahash"] }
headers = { version = "0.3.9", default-features = false }
hostname = { version = "0.3.1", default-features = false }
http = { version = "0.2.9", default-features = false }
http-serde = "1.1.3"
http-body = { version = "0.4.5", default-features = false }
hyper = { version = "0.14.28", default-features = false, features = ["client", "runtime", "http1", "http2", "server", "stream"] }
hyper-openssl = { version = "0.9.2", default-features = false }
hyper-proxy = { version = "0.9.1", default-features = false, features = ["openssl-tls"] }
indexmap.workspace = true
infer = { version = "0.15.0", default-features = false, optional = true}
indoc = { version = "2.0.4", default-features = false }
inventory = { version = "0.3.15", default-features = false }
itertools = { version = "0.12.1", default-features = false, optional = false, features = ["use_alloc"] }
k8s-openapi = { version = "0.18.0", default-features = false, features = ["api", "v1_26"], optional = true }
kube = { version = "0.82.0", default-features = false, features = ["client", "openssl-tls", "runtime"], optional = true }
listenfd = { version = "1.0.1", default-features = false, optional = true }
logfmt = { version = "0.0.2", default-features = false, optional = true }
lru = { version = "0.12.2", default-features = false, optional = true }
maxminddb = { version = "0.24.0", default-features = false, optional = true }
md-5 = { version = "0.10", default-features = false, optional = true }
mongodb = { version = "2.8.1", default-features = false, features = ["tokio-runtime"], optional = true }
async-nats = { version = "0.33.0", default-features = false, optional = true }
nkeys = { version = "0.4.0", default-features = false, optional = true }
nom = { version = "7.1.3", default-features = false, optional = true }
notify = { version = "6.1.1", default-features = false, features = ["macos_fsevent"] }
once_cell = { version = "1.19", default-features = false }
openssl = { version = "0.10.63", default-features = false, features = ["vendored"] }
openssl-probe = { version = "0.1.5", default-features = false }
ordered-float = { version = "4.2.0", default-features = false }
paste = "1.0.14"
percent-encoding = { version = "2.3.1", default-features = false }
postgres-openssl = { version = "0.5.0", default-features = false, features = ["runtime"], optional = true }
pulsar = { version = "6.1.0", default-features = false, features = ["tokio-runtime", "auth-oauth2", "flate2", "lz4", "snap", "zstd"], optional = true }
rand = { version = "0.8.5", default-features = false, features = ["small_rng"] }
rand_distr = { version = "0.4.3", default-features = false }
reqwest = { version = "0.12", features = ["json"] }
rdkafka = { version = "0.35.0", default-features = false, features = ["tokio", "libz", "ssl", "zstd"], optional = true }
redis = { version = "0.24.0", default-features = false, features = ["connection-manager", "tokio-comp", "tokio-native-tls-comp"], optional = true }
regex = { version = "1.10.3", default-features = false, features = ["std", "perf"] }
roaring = { version = "0.10.2", default-features = false, optional = true }
rocksdb = { version = "0.21", optional = true }
seahash = { version = "4.1.0", default-features = false }
semver = { version = "1.0.21", default-features = false, features = ["serde", "std"], optional = true }
smallvec = { version = "1", default-features = false, features = ["union", "serde"] }
snafu = { version = "0.7.5", default-features = false, features = ["futures"] }
snap = { version = "1.1.1", default-features = false }
socket2 = { version = "0.5.5", default-features = false }
stream-cancel = { version = "0.8.2", default-features = false }
strip-ansi-escapes = { version = "0.2.0", default-features = false }
syslog = { version = "6.1.0", default-features = false, optional = true }
tempfile = "3.9.0"
tikv-jemallocator = { version = "0.5.4", default-features = false, features = ["profiling", "unprefixed_malloc_on_supported_platforms"], optional = true }
tokio-postgres = { version = "0.7.10", default-features = false, features = ["runtime", "with-chrono-0_4"], optional = true }
tokio-tungstenite = {version = "0.20.1", default-features = false, features = ["connect"], optional = true}
toml.workspace = true
tonic = { version = "0.10", optional = true, default-features = false, features = ["transport", "codegen", "prost", "tls", "tls-roots", "gzip"] }
hickory-proto = { version = "0.24.0", default-features = false, features = ["dnssec"], optional = true }
typetag = { version = "0.2.15", default-features = false }
url = { version = "2.5.0", default-features = false, features = ["serde"] }
urlencoding = { version = "2.1.0", default-features = false }
uuid = { version = "1", default-features = false, features = ["serde", "v4"] }
warp = { version = "0.3.6", default-features = false }
zstd = { version = "0.13.0", default-features = false }
arr_macro = { version = "0.2.1" }
moka = { version = "0.11" }
num = { version = "0.4.0" }

# depending on fork for bumped nix dependency
# https://github.com/heim-rs/heim/pull/360
heim = { git = "https://github.com/vectordotdev/heim.git", branch = "update-nix", default-features = false, features = ["disk"] }

# make sure to update the external docs when the Lua version changes
mlua = { version = "0.9.5", default-features = false, features = ["lua54", "send", "vendored", "macros"], optional = true }

# MEZMO: added dependency for s3-sink file consolidation
gethostname = "0.4.3"

# Opentelemetry Dependencies
opentelemetry = { version = "0.22", features = ["trace", "logs", "metrics", "logs_level_enabled"] }
opentelemetry_sdk = { version = "0.22", features = ["trace", "logs", "logs_level_enabled", "metrics"] }
opentelemetry-proto = { version = "0.5", features = ["gen-tonic", "gen-tonic-messages", "hex", "logs", "metrics", "prost", "schemars", "serde", "tonic", "trace", "with-schemars", "with-serde", "zpages"] }
faster-hex = "0.9.0"

[target.'cfg(windows)'.dependencies]
windows-service = "0.6.0"

[target.'cfg(unix)'.dependencies]
nix = { version = "0.26.2", default-features = false, features = ["socket", "signal"] }

[build-dependencies]
prost-build = { version = "0.12", default-features = false, optional = true }
tonic-build = { version = "0.10", default-features = false, features = ["transport", "prost"], optional = true }
# update 'openssl_version' in website/config.toml whenever <major.minor> version changes
openssl-src = { version = "300", default-features = false, features = ["force-engine", "legacy"] }

[dev-dependencies]
approx = "0.5.1"
assert_cmd = { version = "2.0.13", default-features = false }
aws-smithy-runtime = { version = "1.1.5", default-features = false, features = ["tls-rustls"] }
azure_core = { version = "0.17", default-features = false, features = ["enable_reqwest", "azurite_workaround"] }
azure_identity = { version = "0.17", default-features = false, features = ["enable_reqwest"] }
azure_storage_blobs = { version = "0.17", default-features = false, features = ["azurite_workaround"] }
azure_storage = { version = "0.17", default-features = false }
mockall = "0.11.4"
httptest = "0.15.4"
base64 = "0.21.7"
criterion = { version = "0.5.1", features = ["html_reports", "async_tokio"] }
itertools = { version = "0.12.1", default-features = false, features = ["use_alloc"] }
libc = "0.2.153"
similar-asserts = "1.5.0"
proptest.workspace = true
quickcheck = "1.0.3"
reqwest = { version = "0.11", features = ["json"] }
rstest = {version = "0.18.2"}
serial_test = "1.0.0"
tempfile = "3.10.0"
test-generator = "0.3.1"
tokio = { version = "1.36.0", features = ["test-util"] }
tokio-test = "0.4.3"
tower-test = "0.4.0"
vector-lib = { path = "lib/vector-lib", default-features = false, features = ["vrl", "test"] }
snap = "1"
<<<<<<< HEAD
vrl.workspace = true
=======
vrl = { version = "0.11.0", git = "ssh://git@github.com/mezmo/vrl.git", rev = "v0.18.0", features = ["cli", "test", "test_framework", "arbitrary"] }
>>>>>>> 2f0556f5

wiremock = "0.5.22"
zstd = { version = "0.13.0", default-features = false }
assay = "0.1.1"
temp-env = "0.3.1"

[patch.crates-io]
# The upgrade for `tokio-util` >= 0.6.9 is blocked on https://github.com/vectordotdev/vector/issues/11257.
tokio-util = { git = "https://github.com/vectordotdev/tokio", branch = "tokio-util-0.7.8-framed-read-continue-on-error" }
nix = { git = "https://github.com/vectordotdev/nix.git", branch = "memfd/gnu/musl" }
# The `heim` crates depend on `ntapi` 0.3.7 on Windows, but that version has an
# unaligned access bug fixed in the following revision.
ntapi = { git = "https://github.com/MSxDOS/ntapi.git", rev = "24fc1e47677fc9f6e38e5f154e6011dc9b270da6" }


[features]
# Default features for *-unknown-linux-gnu and *-apple-darwin
default = ["api", "api-client", "enrichment-tables", "sinks", "sources", "sources-dnstap", "transforms", "unix", "rdkafka?/gssapi-vendored", "enterprise"]
# Default features for `cargo docs`. The same as `default` but without `rdkafka?/gssapi-vendored` which would require installing libsasl in our doc build environment.
docs = ["api", "api-client", "enrichment-tables", "sinks", "sources", "sources-dnstap", "transforms", "unix", "enterprise"]
# Default features for *-unknown-linux-* which make use of `cmake` for dependencies
default-cmake = ["api", "api-client", "enrichment-tables", "rdkafka?/cmake_build", "sinks", "sources", "sources-dnstap", "transforms", "unix", "rdkafka?/gssapi-vendored", "enterprise"]
# Default features for *-pc-windows-msvc
# TODO: Enable SASL https://github.com/vectordotdev/vector/pull/3081#issuecomment-659298042
default-msvc = ["api", "api-client", "enrichment-tables", "rdkafka?/cmake_build", "sinks", "sources", "transforms", "enterprise"]
default-musl = ["api", "api-client", "enrichment-tables", "rdkafka?/cmake_build", "sinks", "sources", "sources-dnstap", "transforms", "unix", "rdkafka?/gssapi-vendored", "enterprise"]
default-no-api-client = ["api", "enrichment-tables", "sinks", "sources", "sources-dnstap", "transforms", "unix", "rdkafka?/gssapi-vendored", "enterprise"]
default-no-vrl-cli = ["api", "sinks", "sources", "sources-dnstap", "transforms", "unix", "rdkafka?/gssapi-vendored", "enterprise"]
tokio-console = ["dep:console-subscriber", "tokio/tracing"]

# Enables the binary secret-backend-example
secret-backend-example = ["transforms"]

all-logs = ["sinks-logs", "sources-logs", "sources-dnstap", "transforms-logs"]
all-metrics = ["sinks-metrics", "sources-metrics", "transforms-metrics", "enterprise"]

# Target specific release features.
# The `make` tasks will select this according to the appropriate triple.
# Use this section to turn off or on specific features for specific triples.
target-aarch64-unknown-linux-gnu = ["api", "api-client", "enrichment-tables", "rdkafka?/cmake_build", "sinks", "sources", "sources-dnstap", "transforms", "unix", "enterprise"]
target-aarch64-unknown-linux-musl = ["api", "api-client", "enrichment-tables", "rdkafka?/cmake_build", "sinks", "sources", "sources-dnstap", "transforms", "unix", "enterprise"]
target-armv7-unknown-linux-gnueabihf = ["api", "api-client", "enrichment-tables", "rdkafka?/cmake_build", "sinks", "sources", "sources-dnstap", "transforms", "unix", "enterprise"]
target-armv7-unknown-linux-musleabihf = ["api", "api-client", "rdkafka?/cmake_build", "enrichment-tables", "sinks", "sources", "sources-dnstap", "transforms", "enterprise"]
target-x86_64-unknown-linux-gnu = ["api", "api-client", "rdkafka?/cmake_build", "enrichment-tables", "sinks", "sources", "sources-dnstap", "transforms", "unix", "rdkafka?/gssapi-vendored", "enterprise"]
target-x86_64-unknown-linux-musl = ["api", "api-client", "rdkafka?/cmake_build", "enrichment-tables", "sinks", "sources", "sources-dnstap", "transforms", "unix", "enterprise"]
# Does not currently build
target-powerpc64le-unknown-linux-gnu = ["api", "api-client", "enrichment-tables", "rdkafka?/cmake_build", "sinks", "sources", "sources-dnstap", "transforms", "unix", "enterprise"]
# Currently doesn't build due to lack of support for 64-bit atomics
target-powerpc-unknown-linux-gnu = ["api", "api-client", "enrichment-tables", "rdkafka?/cmake_build", "sinks", "sources", "sources-dnstap", "transforms", "unix", "enterprise"]

# Enables features that work only on systems providing `cfg(unix)`
unix = ["tikv-jemallocator", "allocation-tracing"]
allocation-tracing = []

# Enables kubernetes dependencies and shared code. Kubernetes-related sources,
# transforms and sinks should depend on this feature.
kubernetes = ["dep:k8s-openapi", "dep:kube"]

docker = ["dep:bollard", "dep:dirs-next"]

# API
api = [
  "dep:async-graphql",
  "dep:async-graphql-warp",
  "dep:base64",
  "vector-lib/api",
]

# API client
api-client = [
  "dep:crossterm",
  "dep:num-format",
  "dep:number_prefix",
  "dep:ratatui",
  "vector-lib/api",
  "vector-lib/api-client",
]

aws-core = [
  "aws-config",
  "dep:aws-credential-types",
  "dep:aws-runtime",
  "dep:aws-sigv4",
  "dep:aws-types",
  "dep:aws-smithy-async",
  "dep:aws-smithy-http",
  "dep:aws-smithy-types",
  "dep:aws-smithy-runtime",
  "dep:aws-smithy-runtime-api",
  "dep:aws-sdk-sts",
]

# Anything that requires Protocol Buffers.
protobuf-build = ["dep:tonic-build", "dep:prost-build"]

gcp = ["dep:base64", "dep:goauth", "dep:smpl_jwt"]

# Enrichment Tables
enrichment-tables = ["enrichment-tables-geoip", "enrichment-tables-state_variables"]
enrichment-tables-geoip = ["dep:maxminddb"]
enrichment-tables-state_variables = ["dep:tokio-postgres"]

# Component state persistence
component-persistence = ["dep:rocksdb"]

# Sources (Upstream)
# sources = ["sources-logs", "sources-metrics"]

# Sources (Mezmo)
sources = ["sources-logs-mezmo", "sources-metrics-mezmo"]

# Codecs
codecs-syslog = ["vector-lib/syslog"]
sources-logs = [
  "sources-amqp",
  "sources-aws_kinesis_firehose",
  "sources-aws_s3",
  "sources-aws_sqs",
  "sources-datadog_agent",
  "sources-demo_logs",
  "sources-docker_logs",
  "sources-exec",
  "sources-file",
  "sources-fluent",
  "sources-gcp_pubsub",
  "sources-heroku_logs",
  "sources-http_server",
  "sources-http_client",
  "sources-internal_logs",
  "sources-journald",
  "sources-kafka",
  "sources-kubernetes_logs",
  "sources-logstash",
  "sources-nats",
  "sources-opentelemetry",
  "sources-file-descriptor",
  "sources-redis",
  "sources-socket",
  "sources-splunk_hec",
  "sources-stdin",
  "sources-syslog",
  "sources-vector",
]
sources-logs-mezmo = [
  "sources-aws_s3",
  "sources-demo_logs",
  "sources-mezmo_demo_logs",
  "sources-exec",
  "sources-fluent",
  "sources-http_server",
  "sources-http_client",
  "sources-mezmo_user_logs",
  "sources-kafka",
  "sources-kubernetes_logs",
  "sources-stdin",
  "sources-syslog",
  "sources-splunk_hec",
]
sources-metrics = [
  "sources-apache_metrics",
  "sources-aws_ecs_metrics",
  "sources-eventstoredb_metrics",
  "sources-host_metrics",
  "sources-internal_metrics",
  "sources-mongodb_metrics",
  "sources-nginx_metrics",
  "sources-postgresql_metrics",
  "sources-prometheus",
  "sources-statsd",
  "sources-vector",
]
sources-metrics-mezmo = [
  "sources-host_metrics",
  "sources-internal_metrics",
  "sources-prometheus",
]

sources-amqp = ["lapin"]
sources-apache_metrics = ["sources-utils-http-client"]
sources-aws_ecs_metrics = ["sources-utils-http-client"]
sources-aws_kinesis_firehose = ["dep:base64", "dep:infer"]
sources-aws_s3 = ["aws-core", "dep:aws-sdk-sqs", "dep:aws-sdk-s3", "dep:semver", "dep:async-compression", "sources-aws_sqs", "tokio-util/io"]
sources-aws_sqs = ["aws-core", "dep:aws-sdk-sqs"]
sources-datadog_agent = ["sources-utils-http-error", "protobuf-build"]
sources-demo_logs = ["dep:fakedata"]
sources-mezmo_demo_logs = ["dep:fakedata"]
sources-dnstap = ["dep:base64", "dep:hickory-proto", "dep:dnsmsg-parser", "protobuf-build"]
sources-docker_logs = ["docker"]
sources-eventstoredb_metrics = []
sources-exec = []
sources-file = ["vector-lib/file-source"]
sources-file-descriptor = ["tokio-util/io"]
sources-fluent = ["dep:base64", "sources-utils-net-tcp", "tokio-util/net", "dep:rmpv", "dep:rmp-serde", "dep:serde_bytes"]
sources-gcp_pubsub = ["gcp", "dep:h2", "dep:prost-types", "protobuf-build", "dep:tonic"]
sources-heroku_logs = ["sources-utils-http", "sources-utils-http-query", "sources-http_server"]
sources-host_metrics =  ["heim/cpu", "heim/host", "heim/memory", "heim/net"]
sources-http_client = ["sources-utils-http-client"]
sources-http_server = ["sources-utils-http", "sources-utils-http-query"]
sources-internal_logs = []
sources-mezmo_user_logs = ["sources-internal_logs"]
sources-internal_metrics = []
sources-journald = []
sources-kafka = ["dep:rdkafka"]
sources-kubernetes_logs = ["vector-lib/file-source", "kubernetes", "transforms-reduce"]
sources-logstash = ["sources-utils-net-tcp", "tokio-util/net"]
sources-mongodb_metrics = ["dep:mongodb"]
sources-nats = ["dep:async-nats", "dep:nkeys"]
sources-nginx_metrics = ["dep:nom"]
sources-opentelemetry = ["vector-lib/opentelemetry", "dep:prost-types", "sources-http_server", "sources-utils-http", "sources-vector"]
sources-postgresql_metrics = ["dep:postgres-openssl", "dep:tokio-postgres"]
sources-prometheus = ["sources-prometheus-scrape", "sources-prometheus-remote-write", "sources-prometheus-pushgateway"]
sources-prometheus-scrape = ["sinks-prometheus", "sources-utils-http-client", "vector-lib/prometheus"]
sources-prometheus-remote-write = ["sinks-prometheus", "sources-utils-http", "vector-lib/prometheus"]
sources-prometheus-pushgateway = ["sinks-prometheus", "sources-utils-http", "vector-lib/prometheus"]
sources-redis= ["dep:redis"]
sources-socket = ["sources-utils-net", "tokio-util/net"]
sources-splunk_hec = ["dep:roaring"]
sources-statsd = ["sources-utils-net", "tokio-util/net"]
sources-stdin = ["tokio-util/io"]
sources-syslog = ["codecs-syslog", "sources-utils-net", "tokio-util/net"]
sources-utils-http = ["sources-utils-http-auth", "sources-utils-http-encoding", "sources-utils-http-error", "sources-utils-http-prelude"]
sources-utils-http-auth = ["sources-utils-http-error"]
sources-utils-http-encoding = ["sources-utils-http-error"]
sources-utils-http-error = []
sources-utils-http-prelude = ["sources-utils-http", "sources-utils-http-auth", "sources-utils-http-encoding", "sources-utils-http-error"]
sources-utils-http-query = []
sources-utils-http-client = ["sources-utils-http", "sources-http_server"]
sources-utils-net = ["sources-utils-net-tcp", "sources-utils-net-udp", "sources-utils-net-unix"]
sources-utils-net-tcp = ["listenfd"]
sources-utils-net-udp = ["listenfd"]
sources-utils-net-unix = []

sources-vector = ["dep:tonic", "protobuf-build"]

# Transforms (Upstream)
# transforms = ["transforms-logs", "transforms-metrics"]

# Transforms (Mezmo)
transforms = ["transforms-logs-mezmo", "transforms-metrics-mezmo"]
transforms-logs = [
  "transforms-aws_ec2_metadata",
  "transforms-dedupe",
  "transforms-filter",
  "transforms-log_to_metric",
  "transforms-lua",
  "transforms-metric_to_log",
  "transforms-pipelines",
  "transforms-reduce",
  "transforms-remap",
  "transforms-route",
  "transforms-sample",
  "transforms-throttle",
]
transforms-logs-mezmo = [
  "transforms-dedupe",
  "transforms-filter",
  "transforms-mezmo_reduce",
  "transforms-remap",
  "transforms-route",
  "transforms-sample",
  "transforms-throttle",
  "transforms-mezmo_log_clustering",
  "transforms-mezmo_log_classification",
  "transforms-protobuf_to_log",
]
transforms-metrics = [
  "transforms-aggregate",
  "transforms-filter",
  "transforms-log_to_metric",
  "transforms-lua",
  "transforms-metric_to_log",
  "transforms-pipelines",
  "transforms-remap",
  "transforms-tag_cardinality_limit",
  "transforms-throttle",
]
transforms-metrics-mezmo = [
  "transforms-filter",
  "transforms-remap",
  "transforms-throttle",
  "transforms-aggregate",
  "transforms-mezmo_aggregate_v2",
  "transforms-mezmo_aggregate",
  "transforms-mezmo_tag_cardinality_limit",
  "transforms-mezmo_log_to_metric",
  "transforms-mezmo_throttle",
  "transforms-protobuf_to_metric",
]

transforms-aggregate = []
transforms-mezmo_aggregate_v2 = ["transforms-remap", "component-persistence"]
transforms-aws_ec2_metadata = ["dep:arc-swap"]
transforms-dedupe = ["dep:lru"]
transforms-filter = []
transforms-log_to_metric = []
transforms-lua = ["dep:mlua", "vector-lib/lua"]
transforms-metric_to_log = []
transforms-pipelines = ["transforms-filter", "transforms-route"]
transforms-reduce = []
transforms-mezmo_reduce = ["transforms-reduce"] # depends on the upstream version for merge_strategies
transforms-mezmo_aggregate = []
transforms-mezmo_log_to_metric = []
transforms-mezmo_log_clustering = ["dep:lru", "dep:blake2", "dep:base64", "dep:tokio-postgres"]
transforms-mezmo_log_classification = ["dep:grok"]
transforms-mezmo_tag_cardinality_limit = ["dep:bloomy", "dep:hashbrown"]
transforms-mezmo_throttle = []
transforms-remap = []
transforms-route = []
transforms-sample = ["transforms-impl-sample"]
transforms-tag_cardinality_limit = ["dep:bloomy", "dep:hashbrown"]
transforms-throttle = ["dep:governor"]
transforms-protobuf_to_metric = []
transforms-protobuf_to_log = []
transforms-impl-sample = []

# Sinks (Upstream)
# sinks = ["sinks-logs", "sinks-metrics"]

# Sinks (Mezmo)
sinks = ["sinks-logs-mezmo", "sinks-metrics-mezmo"]
sinks-logs = [
  "sinks-amqp",
  "sinks-appsignal",
  "sinks-aws_cloudwatch_logs",
  "sinks-aws_kinesis_firehose",
  "sinks-aws_kinesis_streams",
  "sinks-aws_s3",
  "sinks-aws_sqs",
  "sinks-aws_sns",
  "sinks-axiom",
  "sinks-azure_blob",
  "sinks-azure_monitor_logs",
  "sinks-blackhole",
  "sinks-chronicle",
  "sinks-clickhouse",
  "sinks-console",
  "sinks-databend",
  "sinks-datadog_events",
  "sinks-datadog_logs",
  "sinks-datadog_traces",
  "sinks-elasticsearch",
  "sinks-file",
  "sinks-gcp",
  "sinks-http",
  "sinks-humio",
  "sinks-influxdb",
  "sinks-kafka",
  "sinks-mezmo",
  "sinks-loki",
  "sinks-nats",
  "sinks-new_relic_logs",
  "sinks-new_relic",
  "sinks-papertrail",
  "sinks-pulsar",
  "sinks-redis",
  "sinks-sematext",
  "sinks-socket",
  "sinks-splunk_hec",
  "sinks-vector",
  "sinks-webhdfs",
  "sinks-websocket",
]
sinks-logs-mezmo = [
  "sinks-aws_cloudwatch_logs",
  "sinks-aws_kinesis_firehose",
  "sinks-aws_kinesis_streams",
  "sinks-aws_s3",
  "sinks-aws_sqs",
  "sinks-azure_blob",
  "sinks-blackhole",
  "sinks-console",
  "sinks-clickhouse",
  "sinks-datadog_logs",
  "sinks-elasticsearch",
  "sinks-file",
  "sinks-gcp",
  "sinks-http",
  "sinks-honeycomb",
  "sinks-kafka",
  "sinks-mezmo",
  "sinks-loki",
  "sinks-new_relic_logs",
  "sinks-new_relic",
  "sinks-pulsar",
  "sinks-redis",
  "sinks-sumo_logic",
  "sinks-vector",
  "sinks-postgresql",
  "sinks-opentelemetry",
]
sinks-metrics = [
  "sinks-appsignal",
  "sinks-aws_cloudwatch_metrics",
  "sinks-blackhole",
  "sinks-console",
  "sinks-datadog_metrics",
  "sinks-greptimedb",
  "sinks-humio",
  "sinks-influxdb",
  "sinks-kafka",
  "sinks-prometheus",
  "sinks-sematext",
  "sinks-statsd",
  "sinks-vector",
  "sinks-splunk_hec",
  "sinks-postgresql",
]
sinks-metrics-mezmo = [
  "sinks-aws_cloudwatch_metrics",
  "sinks-blackhole",
  "sinks-console",
  "sinks-datadog_metrics",
  "sinks-kafka",
  "sinks-prometheus",
  "sinks-splunk_hec",
  "sinks-postgresql"
]

sinks-amqp = ["lapin"]
sinks-appsignal = []
sinks-aws_cloudwatch_logs = ["aws-core", "dep:aws-sdk-cloudwatchlogs"]
sinks-aws_cloudwatch_metrics = ["aws-core", "dep:aws-sdk-cloudwatch"]
sinks-aws_kinesis_firehose = ["aws-core", "dep:aws-sdk-firehose"]
sinks-aws_kinesis_streams = ["aws-core", "dep:aws-sdk-kinesis"]
sinks-aws_s3 = ["dep:base64", "dep:md-5", "aws-core", "dep:aws-sdk-s3"]
sinks-aws_sqs = ["aws-core", "dep:aws-sdk-sqs"]
sinks-aws_sns = ["aws-core", "dep:aws-sdk-sns"]
sinks-axiom = ["sinks-elasticsearch"]
sinks-azure_blob = ["dep:azure_core", "dep:azure_identity", "dep:azure_storage", "dep:azure_storage_blobs"]
sinks-azure_monitor_logs = []
sinks-blackhole = []
sinks-chronicle = []
sinks-clickhouse = []
sinks-console = []
sinks-databend = []
sinks-datadog_events = []
sinks-datadog_logs = []
sinks-datadog_metrics = ["protobuf-build", "dep:prost-reflect"]
sinks-datadog_traces = ["protobuf-build", "dep:rmpv", "dep:rmp-serde", "dep:serde_bytes"]
sinks-elasticsearch = ["transforms-metric_to_log"]
sinks-file = ["dep:async-compression"]
sinks-gcp = ["dep:base64", "gcp"]
sinks-greptimedb = ["dep:greptimedb-client"]
sinks-honeycomb = []
sinks-http = []
sinks-humio = ["sinks-splunk_hec", "transforms-metric_to_log"]
sinks-influxdb = []
sinks-kafka = ["dep:rdkafka"]
sinks-mezmo = []
sinks-loki = ["loki-logproto"]
sinks-nats = ["dep:async-nats", "dep:nkeys"]
sinks-new_relic_logs = ["sinks-http"]
sinks-new_relic = []
sinks-papertrail = ["dep:syslog"]
sinks-postgresql = ["dep:tokio-postgres"]
sinks-prometheus = ["dep:base64", "vector-lib/prometheus"]
sinks-pulsar = ["dep:apache-avro", "dep:pulsar", "dep:lru"]
sinks-redis = ["dep:redis"]
sinks-sematext = ["sinks-elasticsearch", "sinks-influxdb"]
sinks-socket = ["sinks-utils-udp"]
sinks-splunk_hec = []
sinks-statsd = ["sinks-utils-udp", "tokio-util/net"]
sinks-utils-udp = []
sinks-vector = ["sinks-utils-udp", "dep:tonic", "protobuf-build"]
sinks-websocket = ["dep:tokio-tungstenite"]
sinks-sumo_logic = []
sinks-webhdfs = ["dep:opendal"]
sinks-opentelemetry = []

# Datadog integration
enterprise = [
  # Mezmo: disabled in favor of *-mezmo feature lists
  # This feature with the above dependencies is kept for convience of future upstream merges
  # "sinks-datadog_logs",
  # "sinks-datadog_metrics",
  # "sources-host_metrics",
  # "sources-internal_logs",
  # "sources-internal_metrics",
  # "transforms-remap",
  # "transforms-filter",
]

# Identifies that the build is a nightly build
nightly = []

# Integration testing-related features
all-integration-tests = [
  "amqp-integration-tests",
  "appsignal-integration-tests",
  "aws-integration-tests",
  "axiom-integration-tests",
  "azure-integration-tests",
  "chronicle-integration-tests",
  "clickhouse-integration-tests",
  "databend-integration-tests",
  "datadog-agent-integration-tests",
  "datadog-logs-integration-tests",
  "datadog-metrics-integration-tests",
  "datadog-traces-integration-tests",
  "docker-logs-integration-tests",
  "es-integration-tests",
  "eventstoredb_metrics-integration-tests",
  "fluent-integration-tests",
  "gcp-cloud-storage-integration-tests",
  "gcp-integration-tests",
  "gcp-pubsub-integration-tests",
  "greptimedb-integration-tests",
  "http-client-integration-tests",
  "humio-integration-tests",
  "influxdb-integration-tests",
  "kafka-integration-tests",
  "logstash-integration-tests",
  "loki-integration-tests",
  "mongodb_metrics-integration-tests",
  "nats-integration-tests",
  "nginx-integration-tests",
  "opentelemetry-integration-tests",
  "postgresql_metrics-integration-tests",
  "prometheus-integration-tests",
  "pulsar-integration-tests",
  "redis-integration-tests",
  "splunk-integration-tests",
  "sumo-logic-integration-tests",
  "dnstap-integration-tests",
  "webhdfs-integration-tests",
  "opentelemetry-sink-integration-tests",
]

amqp-integration-tests = ["sources-amqp", "sinks-amqp"]
appsignal-integration-tests = ["sinks-appsignal"]

aws-integration-tests = [
  "aws-cloudwatch-logs-integration-tests",
  "aws-cloudwatch-metrics-integration-tests",
  "aws-ec2-metadata-integration-tests",
  "aws-ecs-metrics-integration-tests",
  "aws-kinesis-firehose-integration-tests",
  "aws-kinesis-streams-integration-tests",
  "aws-s3-integration-tests",
  "aws-sqs-integration-tests",
  "aws-sns-integration-tests",
]

azure-integration-tests = [
  "azure-blob-integration-tests"
]

aws-cloudwatch-logs-integration-tests = ["sinks-aws_cloudwatch_logs"]
aws-cloudwatch-metrics-integration-tests = ["sinks-aws_cloudwatch_metrics"]
aws-ec2-metadata-integration-tests = ["transforms-aws_ec2_metadata"]
aws-ecs-metrics-integration-tests = ["sources-aws_ecs_metrics"]
aws-kinesis-firehose-integration-tests = ["sinks-aws_kinesis_firehose", "dep:aws-sdk-elasticsearch", "sinks-elasticsearch"]
aws-kinesis-streams-integration-tests = ["sinks-aws_kinesis_streams"]
aws-s3-integration-tests = ["sinks-aws_s3", "sources-aws_s3"]
aws-sqs-integration-tests = ["sinks-aws_sqs"]
aws-sns-integration-tests = ["sinks-aws_sns"]
axiom-integration-tests = ["sinks-axiom"]
azure-blob-integration-tests = ["sinks-azure_blob"]
chronicle-integration-tests = ["sinks-gcp"]
clickhouse-integration-tests = ["sinks-clickhouse"]
databend-integration-tests = ["sinks-databend"]
datadog-agent-integration-tests = ["sources-datadog_agent"]
datadog-logs-integration-tests = ["sinks-datadog_logs"]
datadog-metrics-integration-tests = ["sinks-datadog_metrics"]
datadog-traces-integration-tests = ["sources-datadog_agent", "sinks-datadog_traces", "axum/tokio"]
docker-logs-integration-tests = ["sources-docker_logs", "unix"]
es-integration-tests = ["sinks-elasticsearch", "aws-core"]
eventstoredb_metrics-integration-tests = ["sources-eventstoredb_metrics"]
fluent-integration-tests = ["docker", "sources-fluent"]
gcp-cloud-storage-integration-tests = ["sinks-gcp"]
gcp-integration-tests = ["sinks-gcp"]
gcp-pubsub-integration-tests = ["sinks-gcp", "sources-gcp_pubsub"]
greptimedb-integration-tests = ["sinks-greptimedb"]
humio-integration-tests = ["sinks-humio"]
http-client-integration-tests = ["sources-http_client"]
influxdb-integration-tests = ["sinks-influxdb"]
kafka-integration-tests = ["sinks-kafka", "sources-kafka"]
logstash-integration-tests = ["docker", "sources-logstash"]
loki-integration-tests = ["sinks-loki"]
mongodb_metrics-integration-tests = ["sources-mongodb_metrics"]
nats-integration-tests = ["sinks-nats", "sources-nats"]
nginx-integration-tests = ["sources-nginx_metrics"]
opentelemetry-integration-tests = ["sources-opentelemetry"]
postgresql_metrics-integration-tests = ["sources-postgresql_metrics"]
postgresql-integration-tests = ["sinks-postgresql"]
prometheus-integration-tests = ["sinks-prometheus", "sources-prometheus", "sinks-influxdb", "aws-core"]
pulsar-integration-tests = ["sinks-pulsar"]
redis-integration-tests = ["sinks-redis", "sources-redis"]
splunk-integration-tests = ["sinks-splunk_hec"]
sumo-logic-integration-tests = ["sinks-sumo_logic"]
opentelemetry-sink-integration-tests = ["sinks-opentelemetry"]
dnstap-integration-tests = ["sources-dnstap", "dep:bollard"]
webhdfs-integration-tests = ["sinks-webhdfs"]
disable-resolv-conf = []
shutdown-tests = ["api", "sinks-blackhole", "sinks-console", "sinks-prometheus", "sources", "transforms-lua", "transforms-remap", "unix"]
cli-tests = ["sinks-blackhole", "sinks-socket", "sources-demo_logs", "sources-file", "sources-mezmo_demo_logs"]
component-test-utils = []

# End-to-End testing-related features
all-e2e-tests = [
  "e2e-tests-datadog"
]

e2e-tests-datadog = [
  "sources-datadog_agent",
  "sinks-datadog_logs",
  "sinks-datadog_metrics"
]

vector-api-tests = [
  "sources-demo_logs",
  "sources-mezmo_demo_logs",
  "transforms-log_to_metric",
  "transforms-remap",
  "sinks-blackhole"
]
vector-unit-test-tests = [
  "sources-demo_logs",
  "sources-mezmo_demo_logs",
  "transforms-remap",
  "transforms-route",
  "transforms-filter",
  "transforms-reduce",
  "sinks-console"
]
enterprise-tests = [
  "enterprise",
  "sources-demo_logs",
  "sources-mezmo_demo_logs",
  "sinks-blackhole",
  "sinks-loki",
  "api",
]

component-validation-runner = ["dep:tonic", "sources-internal_logs", "sources-internal_metrics", "sources-vector", "sinks-vector"]
component-validation-tests = ["component-validation-runner", "sources", "transforms", "sinks"]

# Grouping together features for benchmarks. We exclude the API client due to it causing the build process to run out
# of memory when those additional dependencies are built in CI.
benches = [
  "sinks-file",
  "sinks-http",
  "sinks-socket",
  "sources-file",
  "sources-socket",
  "sources-syslog",
  "transforms-lua",
  "transforms-sample",
]
dnstap-benches = ["sources-dnstap"]
language-benches = ["sinks-socket", "sources-socket", "transforms-lua", "transforms-remap"]
# Separate benching process for metrics due to the nature of the bootstrap procedures.
statistic-benches = []
remap-benches = ["transforms-remap"]
transform-benches = ["transforms-filter", "transforms-dedupe", "transforms-reduce", "transforms-route"]
codecs-benches = []
loki-benches = ["sinks-loki"]
enrichment-tables-benches = ["enrichment-tables-geoip"]

[[bench]]
name = "default"
harness = false
required-features = ["benches"]

[[bench]]
name = "dnstap"
path = "benches/dnstap/mod.rs"
harness = false
required-features = ["dnstap-benches"]

[[bench]]
name = "remap"
harness = false
required-features = ["remap-benches"]

[[bench]]
name = "enrichment_tables"
harness = false
required-features = ["enrichment-tables-benches"]

[[bench]]
name = "languages"
harness = false
required-features = ["language-benches"]

[[bench]]
name = "loki"
harness = false
required-features = ["loki-benches"]

[[bench]]
name = "distribution_statistic"
harness = false
required-features = ["statistic-benches"]

[[bench]]
name = "transform"
path = "benches/transform/main.rs"
harness = false
test = false
required-features = ["transform-benches"]

[[bench]]
name = "codecs"
path = "benches/codecs/main.rs"
harness = false
required-features = ["codecs-benches"]<|MERGE_RESOLUTION|>--- conflicted
+++ resolved
@@ -129,7 +129,6 @@
 ]
 
 [workspace.dependencies]
-<<<<<<< HEAD
 chrono = { version = "0.4.34", default-features = false, features = ["clock", "serde"] }
 clap = { version = "4.4.18", default-features = false, features = ["derive", "error-context", "env", "help", "std", "string", "usage", "wrap_help"] }
 indexmap = { version = "2.2.3", default-features = false, features = ["serde", "std"] }
@@ -139,13 +138,9 @@
 serde_json = { version = "1.0.112", default-features = false, features = ["raw_value", "std"] }
 serde = { version = "1.0.196", default-features = false, features = ["alloc", "derive", "rc"] }
 toml = { version = "0.8.10", default-features = false, features = ["display", "parse"] }
-vrl = { version = "0.11.0", git = "ssh://git@github.com/mezmo/vrl.git", rev = "v0.17.1", features = ["arbitrary", "cli", "test", "test_framework"] }
-=======
 vrl = { version = "0.11.0", git = "ssh://git@github.com/mezmo/vrl.git", rev = "v0.18.0", features = ["cli", "test", "test_framework", "arbitrary"] }
-pin-project = { version = "1.1.3", default-features = false }
 # version 0.1.59 is required by the updated VRL crate
 iana-time-zone = { version = "0.1.60" }
->>>>>>> 2f0556f5
 
 [dependencies]
 pin-project.workspace = true
@@ -278,11 +273,6 @@
 chrono.workspace = true
 chrono-tz = { version = "0.8.5", default-features = false }
 cidr-utils = { version = "0.6.1", default-features = false }
-<<<<<<< HEAD
-=======
-# clap 4.59 requires rustc 1.74. Tilde can be removed when toolchain is updated
-clap = { version = "~4.4.12", default-features = false, features = ["derive", "error-context", "env", "help", "std", "string", "usage", "wrap_help"] }
->>>>>>> 2f0556f5
 colored = { version = "2.1.0", default-features = false }
 csv = { version = "1.3", default-features = false }
 deadpool-postgres = { version = "0.10.2"}
@@ -422,11 +412,7 @@
 tower-test = "0.4.0"
 vector-lib = { path = "lib/vector-lib", default-features = false, features = ["vrl", "test"] }
 snap = "1"
-<<<<<<< HEAD
 vrl.workspace = true
-=======
-vrl = { version = "0.11.0", git = "ssh://git@github.com/mezmo/vrl.git", rev = "v0.18.0", features = ["cli", "test", "test_framework", "arbitrary"] }
->>>>>>> 2f0556f5
 
 wiremock = "0.5.22"
 zstd = { version = "0.13.0", default-features = false }
