[package]
name = "vector"
version = "0.41.1"
authors = ["Vector Contributors <vector@datadoghq.com>"]
edition = "2021"
description = "A lightweight and ultra-fast tool for building observability pipelines"
homepage = "https://vector.dev"
license = "MPL-2.0"
readme = "README.md"
publish = false
default-run = "vector"
autobenches = false # our benchmarks are not runnable on their own either way
# Minimum supported rust version
# See docs/DEVELOPING.md for policy
rust-version = "1.78"

[[bin]]
name = "vector"
test = false
bench = false

[[bin]]
name = "graphql-schema"
path = "src/api/schema/gen.rs"
test = false
bench = false
required-features = ["default-no-api-client"]

[[bin]]
name = "secret-backend-example"
path = "src/config/loading/secret_backend_example.rs"
test = false
bench = false
required-features = ["secret-backend-example"]

[[test]]
name = "integration"
path = "tests/integration/lib.rs"

[[test]]
name = "e2e"
path = "tests/e2e/mod.rs"

# CI-based builds use full release optimization.  See scripts/environment/release-flags.sh.
# This results in roughly a 5% reduction in performance when compiling locally vs when
# compiled via the CI pipeline.
[profile.release]
debug = 1 # emit line tables only instead of full debug info

[profile.bench]
debug = false

[profile.test]
debug = true

[package.metadata.deb]
name = "vector"
section = "admin"
maintainer-scripts = "distribution/debian/scripts/"
conf-files = ["/etc/vector/vector.yaml", "/etc/default/vector"]
assets = [
  ["target/release/vector", "/usr/bin/", "755"],
  ["config/vector.yaml", "/etc/vector/vector.yaml", "644"],
  ["config/examples/*", "/etc/vector/examples/", "644"],
  ["distribution/systemd/vector.service", "/lib/systemd/system/vector.service", "644"],
  ["distribution/systemd/vector.default", "/etc/default/vector", "600"],
  ["licenses/*", "/usr/share/vector/licenses/", "644"],
  ["NOTICE", "/usr/share/vector/NOTICE", "644"],
  ["LICENSE-3rdparty.csv", "/usr/share/vector/LICENSE-3rdparty.csv", "644"],
]
license-file = ["target/debian-license.txt"]
extended-description-file = "target/debian-extended-description.txt"
recommends = "datadog-signing-keys (>= 1:1.3.1)"

[package.metadata.deb.systemd-units]
unit-scripts = "distribution/systemd/"
enable = false
start = false

# libc requirements are defined by `cross`
# https://github.com/rust-embedded/cross#supported-targets
# Though, it seems like aarch64 libc is actually 2.18 and not 2.19
[package.metadata.deb.variants.arm-unknown-linux-gnueabi]
depends = "libc6 (>= 2.15)"

[package.metadata.deb.variants.armv7-unknown-linux-gnueabihf]
depends = "libc6 (>= 2.15)"

[package.metadata.deb.variants.x86_64-unknown-linux-gnu]
depends = "libc6 (>= 2.15)"

[package.metadata.deb.variants.x86_64-unknown-linux-musl]
depends = ""

[package.metadata.deb.variants.aarch64-unknown-linux-gnu]
depends = "libc6 (>= 2.18)"

[package.metadata.deb.variants.aarch64-unknown-linux-musl]
depends = ""

[workspace]
members = [
  ".",
  "lib/codecs",
  "lib/dnsmsg-parser",
  "lib/docs-renderer",
  "lib/enrichment",
  "lib/fakedata",
  "lib/file-source",
  "lib/k8s-e2e-tests",
  "lib/k8s-test-framework",
  "lib/loki-logproto",
  "lib/mezmo",
  "lib/portpicker",
  "lib/prometheus-parser",
  "lib/opentelemetry-proto",
  "lib/tracing-limit",
  "lib/vector-api-client",
  "lib/vector-buffers",
  "lib/vector-common",
  "lib/vector-config",
  "lib/vector-config-common",
  "lib/vector-config-macros",
  "lib/vector-core",
  "lib/vector-lib",
  "lib/vector-lookup",
  "lib/vector-stream",
  "lib/vector-tap",
  "lib/vector-vrl/cli",
  "lib/vector-vrl/functions",
  "lib/vector-vrl/tests",
  "lib/vector-vrl/web-playground",
  "vdev",
]

[workspace.dependencies]
chrono = { version = "0.4.38", default-features = false, features = ["clock", "serde"] }
clap = { version = "4.5.16", default-features = false, features = ["derive", "error-context", "env", "help", "std", "string", "usage", "wrap_help"] }
futures = { version = "0.3.30", default-features = false, features = ["compat", "io-compat", "std"], package = "futures" }
glob = { version = "0.3.1", default-features = false }
indexmap = { version = "2.5.0", default-features = false, features = ["serde", "std"] }
metrics = "0.22.3"
metrics-tracing-context = { version = "0.15.0", default-features = false }
metrics-util = { version = "0.16.3", default-features = false, features = ["registry"] }
pin-project = { version = "1.1.5", default-features = false }
proptest = { version = "1.5" }
proptest-derive = { version = "0.4.0" }
<<<<<<< HEAD
serde_json = { version = "1.0.117", default-features = false, features = ["raw_value", "std"] }
serde = { version = "1.0.203", default-features = false, features = ["alloc", "derive", "rc"] }
toml = { version = "0.8.14", default-features = false, features = ["display", "parse"] }
vrl = { version = "=0.16.0", git = "ssh://git@github.com/mezmo/vrl.git", tag = "v1.0.0", features = ["arbitrary", "cli", "test", "test_framework"] }
# version 0.1.59 is required by the updated VRL crate
iana-time-zone = { version = "0.1.60" }
=======
prost-reflect = { version = "0.14", default-features = false }
serde_json = { version = "1.0.127", default-features = false, features = ["raw_value", "std"] }
serde = { version = "1.0.209", default-features = false, features = ["alloc", "derive", "rc"] }
toml = { version = "0.8.19", default-features = false, features = ["display", "parse"] }
tonic = { version = "0.11", default-features = false, features = ["transport", "codegen", "prost", "tls", "tls-roots", "gzip"] }
tonic-build = { version = "0.11", default-features = false, features = ["transport", "prost"] }
uuid = { version = "1.10.0", features = ["v4", "v7", "serde"] }
vrl = { version = "0.18.0", features = ["arbitrary", "cli", "test", "test_framework"] }
>>>>>>> 745babdc

[dependencies]
pin-project.workspace = true
clap.workspace = true
uuid.workspace = true
vrl.workspace = true
iana-time-zone.workspace = true
proptest = { workspace = true, optional = true }
proptest-derive = { workspace = true, optional = true }

# Internal libs
dnsmsg-parser = { path = "lib/dnsmsg-parser", optional = true }
fakedata = { path = "lib/fakedata", optional = true }
portpicker = { path = "lib/portpicker" }
tracing-limit = { path = "lib/tracing-limit" }
vector-lib = { path = "lib/vector-lib", default-features = false, features = ["vrl"] }
vector-vrl-functions = { path = "lib/vector-vrl/functions" }
loki-logproto = { path = "lib/loki-logproto", optional = true }
mezmo = { path = "lib/mezmo", default-features = false }

# Tokio / Futures
async-stream = { version = "0.3.5", default-features = false }
async-trait = { version = "0.1.82", default-features = false }
futures.workspace = true
tokio = { version = "1.40.0", default-features = false, features = ["full"] }
tokio-openssl = { version = "0.6.4", default-features = false }
tokio-stream = { version = "0.1.15", default-features = false, features = ["net", "sync", "time"] }
tokio-util = { version = "0.7", default-features = false, features = ["io", "time"] }
console-subscriber = { version = "0.3.0", default-features = false, optional = true }

# Tracing
tracing = { version = "0.1.34", default-features = false }
tracing-core = { version = "0.1.26", default-features = false }
tracing-futures = { version = "0.2.5", default-features = false, features = ["futures-03"] }
tracing-subscriber = { version = "0.3.18", default-features = false, features = ["ansi", "env-filter", "fmt", "json", "registry", "tracing-log"] }
tracing-tower = { git = "https://github.com/tokio-rs/tracing", default-features = false, rev = "e0642d949891546a3bb7e47080365ee7274f05cd" }

# Metrics
metrics.workspace = true
metrics-tracing-context = { version = "0.15.0", default-features = false }

# AWS - Official SDK
aws-runtime = { version = "1.3.0", default-features = false, optional = true }
aws-sdk-s3 = { version = "1.4.0", default-features = false, features = ["behavior-version-latest"], optional = true }
aws-sdk-sqs = { version = "1.3.0", default-features = false, features = ["behavior-version-latest"], optional = true }
aws-sdk-sns = { version = "1.3.0", default-features = false, features = ["behavior-version-latest"], optional = true }
aws-sdk-cloudwatch = { version = "1.3.0", default-features = false, features = ["behavior-version-latest"], optional = true }
aws-sdk-cloudwatchlogs = { version = "1.3.0", default-features = false, features = ["behavior-version-latest"], optional = true }
aws-sdk-elasticsearch = { version = "1.3.0", default-features = false, features = ["behavior-version-latest"], optional = true }
aws-sdk-firehose = { version = "1.3.0", default-features = false, features = ["behavior-version-latest"], optional = true }
aws-sdk-kinesis = { version = "1.3.0", default-features = false, features = ["behavior-version-latest"], optional = true }
aws-sdk-secretsmanager = { version = "1.3.0", default-features = false, features = ["behavior-version-latest"], optional = true }
# The sts crate is needed despite not being referred to anywhere in the code because we need to set the
# `behavior-version-latest` feature. Without this we get a runtime panic when `auth.assume_role` authentication
# is configured.
aws-sdk-sts = { version = "1.3.1", default-features = false, features = ["behavior-version-latest"], optional = true }
aws-types = { version = "1.3.3", default-features = false, optional = true }
aws-sigv4 = { version = "1.2.3", default-features = false, features = ["sign-http"], optional = true }
aws-config = { version = "1.0.1", default-features = false, features = ["behavior-version-latest", "credentials-process", "sso"], optional = true }
aws-credential-types = { version = "1.2.1", default-features = false, features = ["hardcoded-credentials"], optional = true }
aws-smithy-http = { version = "0.60", default-features = false, features = ["event-stream"], optional = true }
aws-smithy-types = { version = "1.2.2", default-features = false, optional = true }
aws-smithy-runtime-api = { version = "1.7.2", default-features = false, optional = true }
aws-smithy-runtime = { version = "1.7.1", default-features = false, features = ["client", "connector-hyper-0-14-x", "rt-tokio"], optional = true }
aws-smithy-async = { version = "1.2.1", default-features = false, features = ["rt-tokio"], optional = true }

# Azure
azure_core = { version = "0.17", default-features = false, features = ["enable_reqwest"], optional = true }
azure_identity = { version = "0.17", default-features = false, features = ["enable_reqwest"], optional = true }
azure_storage = { version = "0.17", default-features = false, optional = true }
azure_storage_blobs = { version = "0.17", default-features = false, optional = true }

# OpenDAL
opendal = {version = "0.45", default-features = false, features = ["native-tls", "services-webhdfs"], optional = true}

# Tower
tower = { version = "0.4.13", default-features = false, features = ["buffer", "limit", "retry", "timeout", "util", "balance", "discover"] }
tower-http = { version = "0.4.4", default-features = false, features = ["compression-full", "decompression-gzip", "trace"]}
# Serde
serde.workspace = true
serde-toml-merge = { version = "0.3.8", default-features = false }
serde_bytes = { version = "0.11.15", default-features = false, features = ["std"], optional = true }
serde_json.workspace = true
serde_with = { version = "3.9.0", default-features = false, features = ["macros", "std"] }
serde_yaml = { version = "0.9.34", default-features = false }

# Messagepack
rmp-serde = { version = "1.3.0", default-features = false, optional = true }
rmpv = { version = "1.3.0", default-features = false, features = ["with-serde"], optional = true }

# Prost / Protocol Buffers
prost = { version = "0.12", default-features = false, features = ["std"] }
prost-reflect = { workspace = true, optional = true }
prost-types = { version = "0.12", default-features = false, optional = true }

# GCP
goauth = { version = "0.14.0", optional = true }
smpl_jwt = { version = "0.8.0", default-features = false, optional = true }

# AMQP
<<<<<<< HEAD
# Mezmo: we have enabled openssl instead of native-tls (upstream) LOG-16435
lapin = { version = "2.3.4", default-features = false, features = ["openssl"], optional = true }
=======
lapin = { version = "2.5.0", default-features = false, features = ["native-tls"], optional = true }
>>>>>>> 745babdc

# API
async-graphql = { version = "7.0.7", default-features = false, optional = true, features = ["chrono", "playground"] }
async-graphql-warp = { version = "7.0.7", default-features = false, optional = true }

# API client
crossterm = { version = "0.27.0", default-features = false, features = ["event-stream", "windows"], optional = true }
num-format = { version = "0.4.4", default-features = false, features = ["with-num-bigint"], optional = true }
number_prefix = { version = "0.4.0", default-features = false, features = ["std"], optional = true }
ratatui = { version = "0.27.0", optional = true, default-features = false, features = ["crossterm"] }

# Datadog Pipelines
# datadog-filter = { package = "datadog-filter", git = "ssh://git@github.com/mezmo/vrl.git", rev = "v0.20.0" }
# datadog-search-syntax = { package = "datadog-search-syntax", git = "ssh://git@github.com/mezmo/vrl.git", rev = "v0.20.0" }

hex = { version = "0.4.3", default-features = false } # Do not do `optional`
sha2 = { version = "0.10.8", default-features = false } # Do not do `optional`

# Opentelemetry

# GreptimeDB
greptimedb-ingester = { git = "https://github.com/GreptimeTeam/greptimedb-ingester-rust", rev = "2e6b0c5eb6a5e7549c3100e4d356b07d15cce66d", optional = true }

# External libs
arc-swap = { version = "1.7", default-features = false, optional = true }
async-compression = { version = "0.4.12", default-features = false, features = ["tokio", "gzip", "zstd"], optional = true }
apache-avro = { version = "0.16.0", default-features = false, optional = true }
axum = { version = "0.6.20", default-features = false }
base64 = { version = "0.22.1", default-features = false, optional = true }
bloomy  = { version = "1.2.0", default-features = false, optional = true }
bollard = { version = "0.16.1", default-features = false, features = ["ssl", "chrono"], optional = true }
<<<<<<< HEAD
blake2 = { version = "0.10.6", default-features = false, optional = true }
bytes = { version = "1.6.0", default-features = false, features = ["serde"] }
=======
bytes = { version = "1.7.1", default-features = false, features = ["serde"] }
>>>>>>> 745babdc
bytesize = { version = "1.3.0", default-features = false }
chrono.workspace = true
chrono-tz = { version = "0.9.0", default-features = false }
cidr-utils = { version = "0.6.1", default-features = false }
colored = { version = "2.1.0", default-features = false }
csv = { version = "1.3", default-features = false }
<<<<<<< HEAD
databend-client ={ version = "0.18.3", default-features = false, features = ["rustls"], optional = true }
deadpool-postgres = { version = "0.14.0"}
=======
databend-client ={ version = "0.20.1", default-features = false, features = ["rustls"], optional = true }
>>>>>>> 745babdc
derivative = { version = "2.2.0", default-features = false }
dirs-next = { version = "2.0.0", default-features = false, optional = true }
dyn-clone = { version = "1.0.17", default-features = false }
encoding_rs = { version = "0.8.34", default-features = false, features = ["serde"] }
enum_dispatch = { version = "0.3.13", default-features = false }
exitcode = { version = "1.1.2", default-features = false }
flate2 = { version = "1.0.33", default-features = false, features = ["default"] }
futures-util = { version = "0.3.29", default-features = false }
glob.workspace = true
governor = { version = "0.6.3", default-features = false, features = ["dashmap", "jitter", "std"], optional = true }
grok = { version = "2.0.0", default-features = false, optional = true }
h2 = { version = "0.4.6", default-features = false, optional = true }
hash_hasher = { version = "2.0.0", default-features = false }
hashbrown = { version = "0.14.5", default-features = false, optional = true, features = ["ahash"] }
headers = { version = "0.3.9", default-features = false }
hostname = { version = "0.4.0", default-features = false }
http = { version = "0.2.9", default-features = false }
http-serde = "1.1.3"
http-body = { version = "0.4.5", default-features = false }
hyper = { version = "0.14.28", default-features = false, features = ["client", "runtime", "http1", "http2", "server", "stream"] }
hyper-openssl = { version = "0.9.2", default-features = false }
hyper-proxy = { version = "0.9.1", default-features = false, features = ["openssl-tls"] }
indexmap.workspace = true
infer = { version = "0.16.0", default-features = false, optional = true}
indoc = { version = "2.0.5", default-features = false }
inventory = { version = "0.3.15", default-features = false }
ipnet = { version = "2", default-features = false, optional = true, features = ["serde", "std"] }
itertools = { version = "0.13.0", default-features = false, optional = false, features = ["use_alloc"] }
k8s-openapi = { version = "0.18.0", default-features = false, features = ["api", "v1_26"], optional = true }
kube = { version = "0.82.0", default-features = false, features = ["client", "openssl-tls", "runtime"], optional = true }
listenfd = { version = "1.0.1", default-features = false, optional = true }
logfmt = { version = "0.0.2", default-features = false, optional = true }
lru = { version = "0.12.4", default-features = false, optional = true }
maxminddb = { version = "0.24.0", default-features = false, optional = true }
md-5 = { version = "0.10", default-features = false, optional = true }
mongodb = { version = "2.8.2", default-features = false, features = ["tokio-runtime"], optional = true }
async-nats = { version = "0.33.0", default-features = false, optional = true }
nkeys = { version = "0.4.3", default-features = false, optional = true }
nom = { version = "7.1.3", default-features = false, optional = true }
notify = { version = "6.1.1", default-features = false, features = ["macos_fsevent"] }
once_cell = { version = "1.19", default-features = false }
openssl = { version = "0.10.66", default-features = false, features = ["vendored"] }
openssl-probe = { version = "0.1.5", default-features = false }
ordered-float = { version = "4.2.2", default-features = false }
paste = "1.0.15"
percent-encoding = { version = "2.3.1", default-features = false }
postgres-openssl = { version = "0.5.0", default-features = false, features = ["runtime"], optional = true }
pulsar = { version = "6.3.0", default-features = false, features = ["tokio-runtime", "auth-oauth2", "flate2", "lz4", "snap", "zstd"], optional = true }
rand = { version = "0.8.5", default-features = false, features = ["small_rng"] }
rand_distr = { version = "0.4.3", default-features = false }
<<<<<<< HEAD
reqwest = { version = "0.12", features = ["json"] }
rdkafka = { version = "0.35.0", default-features = false, features = ["tokio", "libz", "ssl", "zstd"], optional = true }
redis = { version = "0.24.0", default-features = false, features = ["connection-manager", "tokio-comp", "tokio-native-tls-comp"], optional = true }
regex = { version = "1.10.5", default-features = false, features = ["std", "perf"] }
roaring = { version = "0.10.5", default-features = false, features = ["std"], optional = true }
rocksdb = { version = "0.21", optional = true }
=======
rdkafka = { version = "0.35.0", default-features = false, features = ["curl-static", "tokio", "libz", "ssl", "zstd"], optional = true }
redis = { version = "0.24.0", default-features = false, features = ["connection-manager", "tokio-comp", "tokio-native-tls-comp"], optional = true }
regex = { version = "1.10.6", default-features = false, features = ["std", "perf"] }
roaring = { version = "0.10.6", default-features = false, features = ["std"], optional = true }
>>>>>>> 745babdc
rumqttc = { version = "0.24.0", default-features = false, features = ["use-rustls"], optional = true }
seahash = { version = "4.1.0", default-features = false }
semver = { version = "1.0.23", default-features = false, features = ["serde", "std"], optional = true }
smallvec = { version = "1", default-features = false, features = ["union", "serde"] }
snafu = { version = "0.7.5", default-features = false, features = ["futures", "std"] }
snap = { version = "1.1.1", default-features = false }
socket2 = { version = "0.5.7", default-features = false }
stream-cancel = { version = "0.8.2", default-features = false }
strip-ansi-escapes = { version = "0.2.0", default-features = false }
syslog = { version = "6.1.1", default-features = false, optional = true }
<<<<<<< HEAD
tempfile = "3.9.0"
tikv-jemallocator = { version = "0.5.4", default-features = false, features = ["profiling", "unprefixed_malloc_on_supported_platforms"], optional = true }
tokio-postgres = { version = "0.7.10", default-features = false, features = ["runtime", "with-chrono-0_4"], optional = true }
=======
tikv-jemallocator = { version = "0.6.0", default-features = false, features = ["unprefixed_malloc_on_supported_platforms"], optional = true }
tokio-postgres = { version = "0.7.11", default-features = false, features = ["runtime", "with-chrono-0_4"], optional = true }
>>>>>>> 745babdc
tokio-tungstenite = {version = "0.20.1", default-features = false, features = ["connect"], optional = true}
toml.workspace = true
tonic = { workspace = true, optional = true }
hickory-proto = { version = "0.24.1", default-features = false, features = ["dnssec"], optional = true }
<<<<<<< HEAD
typetag = { version = "0.2.16", default-features = false }
url = { version = "2.5.1", default-features = false, features = ["serde"] }
urlencoding = { version = "2.1.0", default-features = false }
uuid = { version = "1", default-features = false, features = ["serde", "v4"] }
=======
typetag = { version = "0.2.18", default-features = false }
url = { version = "2.5.2", default-features = false, features = ["serde"] }
>>>>>>> 745babdc
warp = { version = "0.3.7", default-features = false }
zstd = { version = "0.13.0", default-features = false }
arr_macro = { version = "0.2.1" }
moka = { version = "0.11" }
num = { version = "0.4.0" }

# depending on fork for bumped nix dependency
# https://github.com/heim-rs/heim/pull/360
heim = { git = "https://github.com/vectordotdev/heim.git", branch = "update-nix", default-features = false, features = ["disk"] }

# make sure to update the external docs when the Lua version changes
mlua = { version = "0.9.9", default-features = false, features = ["lua54", "send", "vendored", "macros"], optional = true }

# MEZMO: added dependency for s3-sink file consolidation
gethostname = "0.4.3"

# Opentelemetry Dependencies
opentelemetry = { version = "0.22", features = ["trace", "logs", "metrics", "logs_level_enabled"] }
opentelemetry_sdk = { version = "0.22", features = ["trace", "logs", "logs_level_enabled", "metrics"] }
opentelemetry-proto = { version = "0.5", features = ["gen-tonic", "gen-tonic-messages", "hex", "logs", "metrics", "prost", "schemars", "serde", "tonic", "trace", "with-schemars", "with-serde", "zpages"] }
faster-hex = "0.9.0"

[target.'cfg(windows)'.dependencies]
windows-service = "0.7.0"

[target.'cfg(unix)'.dependencies]
nix = { version = "0.26.2", default-features = false, features = ["socket", "signal"] }

[build-dependencies]
prost-build = { version = "0.12", default-features = false, optional = true }
tonic-build = { workspace = true, optional = true }
# update 'openssl_version' in website/config.toml whenever <major.minor> version changes
openssl-src = { version = "300", default-features = false, features = ["force-engine", "legacy"] }

[dev-dependencies]
approx = "0.5.1"
<<<<<<< HEAD
assay = "0.1.1"
assert_cmd = { version = "2.0.14", default-features = false }
aws-smithy-runtime = { version = "1.6.0", default-features = false, features = ["tls-rustls"] }
=======
assert_cmd = { version = "2.0.16", default-features = false }
aws-smithy-runtime = { version = "1.7.1", default-features = false, features = ["tls-rustls"] }
>>>>>>> 745babdc
azure_core = { version = "0.17", default-features = false, features = ["enable_reqwest", "azurite_workaround"] }
azure_identity = { version = "0.17", default-features = false, features = ["enable_reqwest"] }
azure_storage_blobs = { version = "0.17", default-features = false, features = ["azurite_workaround"] }
azure_storage = { version = "0.17", default-features = false }
mockall = "0.11.4"
httptest = "0.15.4"
base64 = "0.22.1"
criterion = { version = "0.5.1", features = ["html_reports", "async_tokio"] }
itertools = { version = "0.13.0", default-features = false, features = ["use_alloc"] }
libc = "0.2.158"
similar-asserts = "1.5.0"
proptest.workspace = true
quickcheck = "1.0.3"
reqwest = { version = "0.11", features = ["json"] }
<<<<<<< HEAD
rstest = {version = "0.21.0"}
serial_test = "1.0.0"
snap = "1"
tempfile = "3.10.1"
=======
rstest = {version = "0.22.0"}
tempfile = "3.12.0"
>>>>>>> 745babdc
test-generator = "0.3.1"
tokio = { version = "1.40.0", features = ["test-util"] }
tokio-test = "0.4.4"
tower-test = "0.4.0"
vector-lib = { path = "lib/vector-lib", default-features = false, features = ["vrl", "test"] }
vrl.workspace = true

<<<<<<< HEAD
temp-env = "0.3.1"
wiremock = "0.5.22"
=======
wiremock = "0.6.1"
>>>>>>> 745babdc
zstd = { version = "0.13.0", default-features = false }

[patch.crates-io]
# The upgrade for `tokio-util` >= 0.6.9 is blocked on https://github.com/vectordotdev/vector/issues/11257.
tokio-util = { git = "https://github.com/vectordotdev/tokio", branch = "tokio-util-0.7.11-framed-read-continue-on-error" }
nix = { git = "https://github.com/vectordotdev/nix.git", branch = "memfd/gnu/musl" }
# The `heim` crates depend on `ntapi` 0.3.7 on Windows, but that version has an
# unaligned access bug fixed in the following revision.
ntapi = { git = "https://github.com/MSxDOS/ntapi.git", rev = "24fc1e47677fc9f6e38e5f154e6011dc9b270da6" }


[features]
# Default features for *-unknown-linux-gnu and *-apple-darwin
default = ["api", "api-client", "enrichment-tables", "sinks", "sources", "sources-dnstap", "transforms", "unix", "rdkafka?/gssapi-vendored", "secrets"]
# Default features for `cargo docs`. The same as `default` but without `rdkafka?/gssapi-vendored` which would require installing libsasl in our doc build environment.
docs = ["api", "api-client", "enrichment-tables", "sinks", "sources", "sources-dnstap", "transforms", "unix", "secrets"]
# Default features for *-unknown-linux-* which make use of `cmake` for dependencies
default-cmake = ["api", "api-client", "enrichment-tables", "rdkafka?/cmake_build", "sinks", "sources", "sources-dnstap", "transforms", "unix", "rdkafka?/gssapi-vendored", "secrets"]
# Default features for *-pc-windows-msvc
# TODO: Enable SASL https://github.com/vectordotdev/vector/pull/3081#issuecomment-659298042
default-msvc = ["api", "api-client", "enrichment-tables", "rdkafka?/cmake_build", "sinks", "sources", "transforms", "secrets"]
default-musl = ["api", "api-client", "enrichment-tables", "rdkafka?/cmake_build", "sinks", "sources", "sources-dnstap", "transforms", "unix", "rdkafka?/gssapi-vendored", "secrets"]
default-no-api-client = ["api", "enrichment-tables", "sinks", "sources", "sources-dnstap", "transforms", "unix", "rdkafka?/gssapi-vendored", "secrets"]
default-no-vrl-cli = ["api", "sinks", "sources", "sources-dnstap", "transforms", "unix", "rdkafka?/gssapi-vendored", "secrets"]
tokio-console = ["dep:console-subscriber", "tokio/tracing"]

# Enables the binary secret-backend-example
secret-backend-example = ["transforms"]

all-logs = ["sinks-logs", "sources-logs", "sources-dnstap", "transforms-logs"]
all-metrics = ["sinks-metrics", "sources-metrics", "transforms-metrics"]

# Target specific release features.
# The `make` tasks will select this according to the appropriate triple.
# Use this section to turn off or on specific features for specific triples.
target-aarch64-unknown-linux-gnu = ["api", "api-client", "enrichment-tables", "rdkafka?/cmake_build", "sinks", "sources", "sources-dnstap", "transforms", "unix", "secrets"]
target-aarch64-unknown-linux-musl = ["api", "api-client", "enrichment-tables", "rdkafka?/cmake_build", "sinks", "sources", "sources-dnstap", "transforms", "unix", "secrets"]
target-armv7-unknown-linux-gnueabihf = ["api", "api-client", "enrichment-tables", "rdkafka?/cmake_build", "sinks", "sources", "sources-dnstap", "transforms", "unix", "secrets"]
target-armv7-unknown-linux-musleabihf = ["api", "api-client", "rdkafka?/cmake_build", "enrichment-tables", "sinks", "sources", "sources-dnstap", "transforms", "secrets"]
target-arm-unknown-linux-gnueabi = ["api", "api-client", "enrichment-tables", "rdkafka?/cmake_build", "sinks", "sources", "sources-dnstap", "transforms", "unix", "secrets"]
target-arm-unknown-linux-musleabi = ["api", "api-client", "rdkafka?/cmake_build", "enrichment-tables", "sinks", "sources", "sources-dnstap", "transforms", "secrets"]
target-x86_64-unknown-linux-gnu = ["api", "api-client", "rdkafka?/cmake_build", "enrichment-tables", "sinks", "sources", "sources-dnstap", "transforms", "unix", "rdkafka?/gssapi-vendored", "secrets"]
target-x86_64-unknown-linux-musl = ["api", "api-client", "rdkafka?/cmake_build", "enrichment-tables", "sinks", "sources", "sources-dnstap", "transforms", "unix", "secrets"]
# Does not currently build
target-powerpc64le-unknown-linux-gnu = ["api", "api-client", "enrichment-tables", "rdkafka?/cmake_build", "sinks", "sources", "sources-dnstap", "transforms", "unix", "secrets"]
# Currently doesn't build due to lack of support for 64-bit atomics
target-powerpc-unknown-linux-gnu = ["api", "api-client", "enrichment-tables", "rdkafka?/cmake_build", "sinks", "sources", "sources-dnstap", "transforms", "unix", "secrets"]

# Enables features that work only on systems providing `cfg(unix)`
unix = ["tikv-jemallocator", "allocation-tracing"]
allocation-tracing = []

# Enables kubernetes dependencies and shared code. Kubernetes-related sources,
# transforms and sinks should depend on this feature.
kubernetes = ["dep:k8s-openapi", "dep:kube"]

docker = ["dep:bollard", "dep:dirs-next"]

# API
api = [
  "dep:async-graphql",
  "dep:async-graphql-warp",
  "dep:base64",
  "vector-lib/api",
]

# API client
api-client = [
  "dep:crossterm",
  "dep:num-format",
  "dep:number_prefix",
  "dep:ratatui",
  "vector-lib/api",
  "vector-lib/api-client",
]

aws-core = [
  "aws-config",
  "dep:aws-credential-types",
  "dep:aws-runtime",
  "dep:aws-sigv4",
  "dep:aws-types",
  "dep:aws-smithy-async",
  "dep:aws-smithy-http",
  "dep:aws-smithy-types",
  "dep:aws-smithy-runtime",
  "dep:aws-smithy-runtime-api",
  "dep:aws-sdk-sts",
]

# Anything that requires Protocol Buffers.
protobuf-build = ["dep:tonic-build", "dep:prost-build"]

gcp = ["dep:base64", "dep:goauth", "dep:smpl_jwt"]

# Enrichment Tables
enrichment-tables = ["enrichment-tables-geoip", "enrichment-tables-mmdb", "enrichment-tables-state_variables"]
enrichment-tables-geoip = ["dep:maxminddb"]
enrichment-tables-mmdb = ["dep:maxminddb"]
enrichment-tables-state_variables = ["dep:tokio-postgres"]

# Component state persistence
component-persistence = ["dep:rocksdb"]

# Sources (Upstream)
# sources = ["sources-logs", "sources-metrics"]

# Sources (Mezmo)
sources = ["sources-logs-mezmo", "sources-metrics-mezmo"]

# Codecs
codecs-syslog = ["vector-lib/syslog"]

# Secrets
secrets = ["secrets-aws-secrets-manager"]

secrets-aws-secrets-manager = ["aws-core", "dep:aws-sdk-secretsmanager"]

sources-logs = [
  "sources-amqp",
  "sources-aws_kinesis_firehose",
  "sources-aws_s3",
  "sources-aws_sqs",
  "sources-datadog_agent",
  "sources-demo_logs",
  "sources-docker_logs",
  "sources-exec",
  "sources-file",
  "sources-fluent",
  "sources-gcp_pubsub",
  "sources-heroku_logs",
  "sources-http_server",
  "sources-http_client",
  "sources-internal_logs",
  "sources-journald",
  "sources-kafka",
  "sources-kubernetes_logs",
  "sources-logstash",
  "sources-nats",
  "sources-opentelemetry",
  "sources-pulsar",
  "sources-file-descriptor",
  "sources-redis",
  "sources-socket",
  "sources-splunk_hec",
  "sources-stdin",
  "sources-syslog",
  "sources-vector",
]
sources-logs-mezmo = [
  "sources-aws_s3",
  "sources-demo_logs",
  "sources-mezmo_demo_logs",
  "sources-exec",
  "sources-fluent",
  "sources-http_server",
  "sources-http_client",
  "sources-mezmo_user_logs",
  "sources-kafka",
  "sources-kubernetes_logs",
  "sources-stdin",
  "sources-syslog",
  "sources-splunk_hec",
]
sources-metrics = [
  "sources-apache_metrics",
  "sources-aws_ecs_metrics",
  "sources-eventstoredb_metrics",
  "sources-host_metrics",
  "sources-internal_metrics",
  "sources-mongodb_metrics",
  "sources-nginx_metrics",
  "sources-postgresql_metrics",
  "sources-prometheus",
  "sources-static_metrics",
  "sources-statsd",
  "sources-vector",
]
sources-metrics-mezmo = [
  "sources-host_metrics",
  "sources-internal_metrics",
  "sources-prometheus",
]

sources-amqp = ["lapin"]
sources-apache_metrics = ["sources-utils-http-client"]
sources-aws_ecs_metrics = ["sources-utils-http-client"]
sources-aws_kinesis_firehose = ["dep:base64", "dep:infer"]
sources-aws_s3 = ["aws-core", "dep:aws-sdk-sqs", "dep:aws-sdk-s3", "dep:semver", "dep:async-compression", "sources-aws_sqs", "tokio-util/io"]
sources-aws_sqs = ["aws-core", "dep:aws-sdk-sqs"]
sources-datadog_agent = ["sources-utils-http-error", "protobuf-build"]
sources-demo_logs = ["dep:fakedata"]
sources-mezmo_demo_logs = ["dep:fakedata"]
sources-dnstap = ["sources-utils-net-tcp", "dep:base64", "dep:hickory-proto", "dep:dnsmsg-parser", "protobuf-build"]
sources-docker_logs = ["docker"]
sources-eventstoredb_metrics = []
sources-exec = []
sources-file = ["vector-lib/file-source"]
sources-file-descriptor = ["tokio-util/io"]
sources-fluent = ["dep:base64", "sources-utils-net-tcp", "tokio-util/net", "dep:rmpv", "dep:rmp-serde", "dep:serde_bytes"]
sources-gcp_pubsub = ["gcp", "dep:h2", "dep:prost-types", "protobuf-build", "dep:tonic"]
sources-heroku_logs = ["sources-utils-http", "sources-utils-http-query", "sources-http_server"]
sources-host_metrics =  ["heim/cpu", "heim/host", "heim/memory", "heim/net"]
sources-http_client = ["sources-utils-http-client"]
sources-http_server = ["sources-utils-http", "sources-utils-http-query"]
sources-internal_logs = []
sources-mezmo_user_logs = ["sources-internal_logs"]
sources-internal_metrics = []
sources-static_metrics = []
sources-journald = []
sources-kafka = ["dep:rdkafka"]
sources-kubernetes_logs = ["vector-lib/file-source", "kubernetes", "transforms-reduce"]
sources-logstash = ["sources-utils-net-tcp", "tokio-util/net"]
sources-mongodb_metrics = ["dep:mongodb"]
sources-nats = ["dep:async-nats", "dep:nkeys"]
sources-nginx_metrics = ["dep:nom"]
sources-opentelemetry = ["vector-lib/opentelemetry", "dep:prost-types", "sources-http_server", "sources-utils-http", "sources-vector"]
sources-postgresql_metrics = ["dep:postgres-openssl", "dep:tokio-postgres"]
sources-prometheus = ["sources-prometheus-scrape", "sources-prometheus-remote-write", "sources-prometheus-pushgateway"]
sources-prometheus-scrape = ["sinks-prometheus", "sources-utils-http-client", "vector-lib/prometheus"]
sources-prometheus-remote-write = ["sinks-prometheus", "sources-utils-http", "vector-lib/prometheus"]
sources-prometheus-pushgateway = ["sinks-prometheus", "sources-utils-http", "vector-lib/prometheus"]
sources-pulsar = ["dep:apache-avro", "dep:pulsar"]
sources-redis= ["dep:redis"]
sources-socket = ["sources-utils-net", "tokio-util/net"]
sources-splunk_hec = ["dep:roaring"]
sources-statsd = ["sources-utils-net", "tokio-util/net"]
sources-stdin = ["tokio-util/io"]
sources-syslog = ["codecs-syslog", "sources-utils-net", "tokio-util/net"]
sources-utils-http = ["sources-utils-http-auth", "sources-utils-http-encoding", "sources-utils-http-error", "sources-utils-http-prelude"]
sources-utils-http-auth = ["sources-utils-http-error"]
sources-utils-http-encoding = ["sources-utils-http-error"]
sources-utils-http-error = []
sources-utils-http-prelude = ["sources-utils-http", "sources-utils-http-auth", "sources-utils-http-encoding", "sources-utils-http-error"]
sources-utils-http-query = []
sources-utils-http-client = ["sources-utils-http", "sources-http_server"]
sources-utils-net = ["sources-utils-net-tcp", "sources-utils-net-udp", "sources-utils-net-unix"]
sources-utils-net-tcp = ["listenfd", "dep:ipnet"]
sources-utils-net-udp = ["listenfd"]
sources-utils-net-unix = []

sources-vector = ["dep:tonic", "protobuf-build"]

# Transforms (Upstream)
# transforms = ["transforms-logs", "transforms-metrics"]

# Transforms (Mezmo)
transforms = ["transforms-logs-mezmo", "transforms-metrics-mezmo"]
transforms-logs = [
  "transforms-aws_ec2_metadata",
  "transforms-dedupe",
  "transforms-filter",
  "transforms-log_to_metric",
  "transforms-lua",
  "transforms-metric_to_log",
  "transforms-pipelines",
  "transforms-reduce",
  "transforms-remap",
  "transforms-route",
  "transforms-sample",
  "transforms-throttle",
]
transforms-logs-mezmo = [
  "transforms-dedupe",
  "transforms-filter",
  "transforms-mezmo_reduce",
  "transforms-remap",
  "transforms-route",
  "transforms-sample",
  "transforms-throttle",
  "transforms-mezmo_log_clustering",
  "transforms-mezmo_log_classification",
  "transforms-protobuf_to_log",
]
transforms-metrics = [
  "transforms-aggregate",
  "transforms-filter",
  "transforms-log_to_metric",
  "transforms-lua",
  "transforms-metric_to_log",
  "transforms-pipelines",
  "transforms-remap",
  "transforms-tag_cardinality_limit",
  "transforms-throttle",
]
transforms-metrics-mezmo = [
  "transforms-filter",
  "transforms-remap",
  "transforms-throttle",
  "transforms-aggregate",
  "transforms-mezmo_aggregate_v2",
  "transforms-mezmo_aggregate",
  "transforms-mezmo_tag_cardinality_limit",
  "transforms-mezmo_log_to_metric",
  "transforms-mezmo_throttle",
  "transforms-protobuf_to_metric",
]

transforms-aggregate = []
transforms-mezmo_aggregate_v2 = ["transforms-remap", "component-persistence"]
transforms-aws_ec2_metadata = ["dep:arc-swap"]
transforms-dedupe = ["transforms-impl-dedupe"]
transforms-filter = []
transforms-log_to_metric = []
transforms-lua = ["dep:mlua", "vector-lib/lua"]
transforms-metric_to_log = []
transforms-pipelines = ["transforms-filter", "transforms-route"]
transforms-reduce = ["transforms-impl-reduce"]
transforms-mezmo_reduce = ["transforms-reduce"] # depends on the upstream version for merge_strategies
transforms-mezmo_aggregate = []
transforms-mezmo_log_to_metric = []
transforms-mezmo_log_clustering = ["dep:lru", "dep:blake2", "dep:base64", "dep:tokio-postgres"]
transforms-mezmo_log_classification = ["dep:grok"]
transforms-mezmo_tag_cardinality_limit = ["dep:bloomy", "dep:hashbrown"]
transforms-mezmo_throttle = []
transforms-remap = []
transforms-route = []
transforms-sample = ["transforms-impl-sample"]
transforms-tag_cardinality_limit = ["dep:bloomy", "dep:hashbrown"]
transforms-throttle = ["dep:governor"]
transforms-protobuf_to_metric = []
transforms-protobuf_to_log = []

# Implementations of transforms
transforms-impl-sample = []
transforms-impl-dedupe = ["dep:lru"]
transforms-impl-reduce = []

# Sinks (Upstream)
# sinks = ["sinks-logs", "sinks-metrics"]

# Sinks (Mezmo)
sinks = ["sinks-logs-mezmo", "sinks-metrics-mezmo"]
sinks-logs = [
  "sinks-amqp",
  "sinks-appsignal",
  "sinks-aws_cloudwatch_logs",
  "sinks-aws_kinesis_firehose",
  "sinks-aws_kinesis_streams",
  "sinks-aws_s3",
  "sinks-aws_sqs",
  "sinks-aws_sns",
  "sinks-axiom",
  "sinks-azure_blob",
  "sinks-azure_monitor_logs",
  "sinks-blackhole",
  "sinks-chronicle",
  "sinks-clickhouse",
  "sinks-console",
  "sinks-databend",
  "sinks-datadog_events",
  "sinks-datadog_logs",
  "sinks-datadog_traces",
  "sinks-elasticsearch",
  "sinks-file",
  "sinks-gcp",
<<<<<<< HEAD
=======
  "sinks-greptimedb_logs",
  "sinks-honeycomb",
>>>>>>> 745babdc
  "sinks-http",
  "sinks-humio",
  "sinks-influxdb",
  "sinks-kafka",
  "sinks-mezmo",
  "sinks-loki",
  "sinks-mqtt",
  "sinks-nats",
  "sinks-new_relic_logs",
  "sinks-new_relic",
  "sinks-papertrail",
  "sinks-pulsar",
  "sinks-redis",
  "sinks-sematext",
  "sinks-socket",
  "sinks-splunk_hec",
  "sinks-vector",
  "sinks-webhdfs",
  "sinks-websocket",
]
sinks-logs-mezmo = [
  "sinks-aws_cloudwatch_logs",
  "sinks-aws_kinesis_firehose",
  "sinks-aws_kinesis_streams",
  "sinks-aws_s3",
  "sinks-aws_sqs",
  "sinks-azure_blob",
  "sinks-blackhole",
  "sinks-console",
  "sinks-clickhouse",
  "sinks-datadog_logs",
  "sinks-elasticsearch",
  "sinks-file",
  "sinks-gcp",
  "sinks-http",
  "sinks-honeycomb",
  "sinks-kafka",
  "sinks-mezmo",
  "sinks-loki",
  "sinks-new_relic_logs",
  "sinks-new_relic",
  "sinks-pulsar",
  "sinks-redis",
  "sinks-sumo_logic",
  "sinks-vector",
  "sinks-postgresql",
  "sinks-opentelemetry",
]
sinks-metrics = [
  "sinks-appsignal",
  "sinks-aws_cloudwatch_metrics",
  "sinks-blackhole",
  "sinks-console",
  "sinks-datadog_metrics",
  "sinks-greptimedb_metrics",
  "sinks-humio",
  "sinks-influxdb",
  "sinks-kafka",
  "sinks-prometheus",
  "sinks-sematext",
  "sinks-statsd",
  "sinks-vector",
  "sinks-splunk_hec",
  "sinks-postgresql",
]
sinks-metrics-mezmo = [
  "sinks-aws_cloudwatch_metrics",
  "sinks-blackhole",
  "sinks-console",
  "sinks-datadog_metrics",
  "sinks-kafka",
  "sinks-prometheus",
  "sinks-splunk_hec",
  "sinks-postgresql"
]

sinks-amqp = ["lapin"]
sinks-appsignal = []
sinks-aws_cloudwatch_logs = ["aws-core", "dep:aws-sdk-cloudwatchlogs"]
sinks-aws_cloudwatch_metrics = ["aws-core", "dep:aws-sdk-cloudwatch"]
sinks-aws_kinesis_firehose = ["aws-core", "dep:aws-sdk-firehose"]
sinks-aws_kinesis_streams = ["aws-core", "dep:aws-sdk-kinesis"]
sinks-aws_s3 = ["dep:base64", "dep:md-5", "aws-core", "dep:aws-sdk-s3"]
sinks-aws_sqs = ["aws-core", "dep:aws-sdk-sqs"]
sinks-aws_sns = ["aws-core", "dep:aws-sdk-sns"]
sinks-axiom = ["sinks-elasticsearch"]
sinks-azure_blob = ["dep:azure_core", "dep:azure_identity", "dep:azure_storage", "dep:azure_storage_blobs"]
sinks-azure_monitor_logs = []
sinks-blackhole = []
sinks-chronicle = []
sinks-clickhouse = []
sinks-console = []
sinks-databend = ["dep:databend-client"]
sinks-datadog_events = []
sinks-datadog_logs = []
sinks-datadog_metrics = ["protobuf-build", "dep:prost-reflect"]
sinks-datadog_traces = ["protobuf-build", "dep:rmpv", "dep:rmp-serde", "dep:serde_bytes"]
sinks-elasticsearch = ["transforms-metric_to_log"]
sinks-file = ["dep:async-compression"]
sinks-gcp = ["sinks-gcp-chronicle", "dep:base64", "gcp"]
sinks-gcp-chronicle =  ["gcp"]
sinks-greptimedb_metrics = ["dep:greptimedb-ingester"]
sinks-greptimedb_logs = []
sinks-honeycomb = []
sinks-http = []
sinks-humio = ["sinks-splunk_hec", "transforms-metric_to_log"]
sinks-influxdb = []
sinks-kafka = ["dep:rdkafka"]
sinks-mezmo = []
sinks-loki = ["loki-logproto"]
sinks-mqtt = ["dep:rumqttc"]
sinks-nats = ["dep:async-nats", "dep:nkeys"]
sinks-new_relic_logs = ["sinks-http"]
sinks-new_relic = []
sinks-papertrail = ["dep:syslog"]
sinks-postgresql = ["dep:tokio-postgres"]
sinks-prometheus = ["dep:base64", "vector-lib/prometheus"]
sinks-pulsar = ["dep:apache-avro", "dep:pulsar", "dep:lru"]
sinks-redis = ["dep:redis"]
sinks-sematext = ["sinks-elasticsearch", "sinks-influxdb"]
sinks-socket = ["sinks-utils-udp"]
sinks-splunk_hec = []
sinks-statsd = ["sinks-utils-udp", "tokio-util/net"]
sinks-utils-udp = []
sinks-vector = ["sinks-utils-udp", "dep:tonic", "protobuf-build"]
sinks-websocket = ["dep:tokio-tungstenite"]
sinks-sumo_logic = []
sinks-webhdfs = ["dep:opendal"]
sinks-opentelemetry = []

# Identifies that the build is a nightly build
nightly = []

# Integration testing-related features
all-integration-tests = [
  "amqp-integration-tests",
  "appsignal-integration-tests",
  "aws-integration-tests",
  "axiom-integration-tests",
  "azure-integration-tests",
  "chronicle-integration-tests",
  "clickhouse-integration-tests",
  "databend-integration-tests",
  "datadog-agent-integration-tests",
  "datadog-logs-integration-tests",
  "datadog-metrics-integration-tests",
  "datadog-traces-integration-tests",
  "docker-logs-integration-tests",
  "es-integration-tests",
  "eventstoredb_metrics-integration-tests",
  "fluent-integration-tests",
  "gcp-cloud-storage-integration-tests",
  "gcp-integration-tests",
  "gcp-pubsub-integration-tests",
  "greptimedb-integration-tests",
  "http-client-integration-tests",
  "humio-integration-tests",
  "influxdb-integration-tests",
  "kafka-integration-tests",
  "logstash-integration-tests",
  "loki-integration-tests",
  "mongodb_metrics-integration-tests",
  "nats-integration-tests",
  "nginx-integration-tests",
  "opentelemetry-integration-tests",
  "postgresql_metrics-integration-tests",
  "prometheus-integration-tests",
  "pulsar-integration-tests",
  "redis-integration-tests",
  "splunk-integration-tests",
  "sumo-logic-integration-tests",
  "dnstap-integration-tests",
  "webhdfs-integration-tests",
  "opentelemetry-sink-integration-tests",
]

amqp-integration-tests = ["sources-amqp", "sinks-amqp"]
appsignal-integration-tests = ["sinks-appsignal"]

aws-integration-tests = [
  "aws-cloudwatch-logs-integration-tests",
  "aws-cloudwatch-metrics-integration-tests",
  "aws-ec2-metadata-integration-tests",
  "aws-ecs-metrics-integration-tests",
  "aws-kinesis-firehose-integration-tests",
  "aws-kinesis-streams-integration-tests",
  "aws-s3-integration-tests",
  "aws-sqs-integration-tests",
  "aws-sns-integration-tests",
]

azure-integration-tests = [
  "azure-blob-integration-tests"
]

aws-cloudwatch-logs-integration-tests = ["sinks-aws_cloudwatch_logs"]
aws-cloudwatch-metrics-integration-tests = ["sinks-aws_cloudwatch_metrics"]
aws-ec2-metadata-integration-tests = ["transforms-aws_ec2_metadata"]
aws-ecs-metrics-integration-tests = ["sources-aws_ecs_metrics"]
aws-kinesis-firehose-integration-tests = ["sinks-aws_kinesis_firehose", "dep:aws-sdk-elasticsearch", "sinks-elasticsearch"]
aws-kinesis-streams-integration-tests = ["sinks-aws_kinesis_streams"]
aws-s3-integration-tests = ["sinks-aws_s3", "sources-aws_s3"]
aws-sqs-integration-tests = ["sinks-aws_sqs"]
aws-sns-integration-tests = ["sinks-aws_sns"]
axiom-integration-tests = ["sinks-axiom"]
azure-blob-integration-tests = ["sinks-azure_blob"]
chronicle-integration-tests = ["sinks-gcp"]
clickhouse-integration-tests = ["sinks-clickhouse"]
databend-integration-tests = ["sinks-databend"]
datadog-agent-integration-tests = ["sources-datadog_agent"]
datadog-logs-integration-tests = ["sinks-datadog_logs"]
datadog-metrics-integration-tests = ["sinks-datadog_metrics"]
datadog-traces-integration-tests = ["sources-datadog_agent", "sinks-datadog_traces", "axum/tokio"]
docker-logs-integration-tests = ["sources-docker_logs", "unix"]
es-integration-tests = ["sinks-elasticsearch", "aws-core"]
eventstoredb_metrics-integration-tests = ["sources-eventstoredb_metrics"]
fluent-integration-tests = ["docker", "sources-fluent"]
gcp-cloud-storage-integration-tests = ["sinks-gcp"]
gcp-integration-tests = ["sinks-gcp"]
gcp-pubsub-integration-tests = ["sinks-gcp", "sources-gcp_pubsub"]
greptimedb-integration-tests = ["sinks-greptimedb_metrics","sinks-greptimedb_logs"]
humio-integration-tests = ["sinks-humio"]
http-client-integration-tests = ["sources-http_client"]
influxdb-integration-tests = ["sinks-influxdb"]
kafka-integration-tests = ["sinks-kafka", "sources-kafka"]
logstash-integration-tests = ["docker", "sources-logstash"]
loki-integration-tests = ["sinks-loki"]
mongodb_metrics-integration-tests = ["sources-mongodb_metrics"]
mqtt-integration-tests = ["sinks-mqtt"]
nats-integration-tests = ["sinks-nats", "sources-nats"]
nginx-integration-tests = ["sources-nginx_metrics"]
opentelemetry-integration-tests = ["sources-opentelemetry"]
postgresql_metrics-integration-tests = ["sources-postgresql_metrics"]
postgresql-integration-tests = ["sinks-postgresql"]
prometheus-integration-tests = ["sinks-prometheus", "sources-prometheus", "sinks-influxdb", "aws-core"]
pulsar-integration-tests = ["sinks-pulsar", "sources-pulsar"]
redis-integration-tests = ["sinks-redis", "sources-redis"]
splunk-integration-tests = ["sinks-splunk_hec"]
sumo-logic-integration-tests = ["sinks-sumo_logic"]
opentelemetry-sink-integration-tests = ["sinks-opentelemetry"]
dnstap-integration-tests = ["sources-dnstap", "dep:bollard"]
webhdfs-integration-tests = ["sinks-webhdfs"]
disable-resolv-conf = []
shutdown-tests = ["api", "sinks-blackhole", "sinks-console", "sinks-prometheus", "sources", "transforms-lua", "transforms-remap", "unix"]
cli-tests = ["sinks-blackhole", "sinks-socket", "sources-demo_logs", "sources-file", "sources-mezmo_demo_logs"]
test-utils = []
component-test-utils = []

# End-to-End testing-related features
all-e2e-tests = [
  "e2e-tests-datadog"
]

e2e-tests-datadog = [
  "sources-datadog_agent",
  "sinks-datadog_logs",
  "sinks-datadog_metrics"
]

vector-api-tests = [
  "sources-demo_logs",
  "sources-mezmo_demo_logs",
  "transforms-log_to_metric",
  "transforms-remap",
  "sinks-blackhole"
]
vector-unit-test-tests = [
  "sources-demo_logs",
  "sources-mezmo_demo_logs",
  "transforms-remap",
  "transforms-route",
  "transforms-filter",
  "transforms-reduce",
  "sinks-console"
]

component-validation-runner = ["dep:tonic", "sources-internal_logs", "sources-internal_metrics", "sources-vector", "sinks-vector"]
# For now, only include components that implement ValidatableComponent.
# In the future, this can change to simply reference the targets `sources`, `transforms`, `sinks`
component-validation-tests = [
  "component-validation-runner",
  "sources-http_client",
  "sources-http_server",
  "sinks-http",
  "sinks-splunk_hec",
  "sources-splunk_hec",
  "sinks-datadog_logs",
  "sources-datadog_agent",
]

# Grouping together features for benchmarks. We exclude the API client due to it causing the build process to run out
# of memory when those additional dependencies are built in CI.
benches = [
  "sinks-file",
  "sinks-http",
  "sinks-socket",
  "sources-file",
  "sources-socket",
  "sources-syslog",
  "transforms-lua",
  "transforms-sample",
]
dnstap-benches = ["sources-dnstap"]
language-benches = ["sinks-socket", "sources-socket", "transforms-lua", "transforms-remap"]
# Separate benching process for metrics due to the nature of the bootstrap procedures.
statistic-benches = []
remap-benches = ["transforms-remap"]
transform-benches = ["transforms-filter", "transforms-dedupe", "transforms-reduce", "transforms-route"]
codecs-benches = []
loki-benches = ["sinks-loki"]
enrichment-tables-benches = ["enrichment-tables-geoip", "enrichment-tables-mmdb"]
proptest = ["dep:proptest", "dep:proptest-derive"]

[[bench]]
name = "default"
harness = false
required-features = ["benches"]

[[bench]]
name = "dnstap"
path = "benches/dnstap/mod.rs"
harness = false
required-features = ["dnstap-benches"]

[[bench]]
name = "remap"
harness = false
required-features = ["remap-benches"]

[[bench]]
name = "enrichment_tables"
harness = false
required-features = ["enrichment-tables-benches"]

[[bench]]
name = "languages"
harness = false
required-features = ["language-benches"]

[[bench]]
name = "loki"
harness = false
required-features = ["loki-benches"]

[[bench]]
name = "distribution_statistic"
harness = false
required-features = ["statistic-benches"]

[[bench]]
name = "transform"
path = "benches/transform/main.rs"
harness = false
test = false
required-features = ["transform-benches"]

[[bench]]
name = "codecs"
path = "benches/codecs/main.rs"
harness = false
required-features = ["codecs-benches"]<|MERGE_RESOLUTION|>--- conflicted
+++ resolved
@@ -145,14 +145,6 @@
 pin-project = { version = "1.1.5", default-features = false }
 proptest = { version = "1.5" }
 proptest-derive = { version = "0.4.0" }
-<<<<<<< HEAD
-serde_json = { version = "1.0.117", default-features = false, features = ["raw_value", "std"] }
-serde = { version = "1.0.203", default-features = false, features = ["alloc", "derive", "rc"] }
-toml = { version = "0.8.14", default-features = false, features = ["display", "parse"] }
-vrl = { version = "=0.16.0", git = "ssh://git@github.com/mezmo/vrl.git", tag = "v1.0.0", features = ["arbitrary", "cli", "test", "test_framework"] }
-# version 0.1.59 is required by the updated VRL crate
-iana-time-zone = { version = "0.1.60" }
-=======
 prost-reflect = { version = "0.14", default-features = false }
 serde_json = { version = "1.0.127", default-features = false, features = ["raw_value", "std"] }
 serde = { version = "1.0.209", default-features = false, features = ["alloc", "derive", "rc"] }
@@ -160,8 +152,9 @@
 tonic = { version = "0.11", default-features = false, features = ["transport", "codegen", "prost", "tls", "tls-roots", "gzip"] }
 tonic-build = { version = "0.11", default-features = false, features = ["transport", "prost"] }
 uuid = { version = "1.10.0", features = ["v4", "v7", "serde"] }
-vrl = { version = "0.18.0", features = ["arbitrary", "cli", "test", "test_framework"] }
->>>>>>> 745babdc
+vrl = { version = "0.18.0", git = "ssh://git@github.com/mezmo/vrl.git", tag = "v2.0.0", features = ["arbitrary", "cli", "test", "test_framework"] }
+# version 0.1.59 is required by the updated VRL crate
+iana-time-zone = { version = "0.1.60" }
 
 [dependencies]
 pin-project.workspace = true
@@ -204,7 +197,6 @@
 metrics-tracing-context = { version = "0.15.0", default-features = false }
 
 # AWS - Official SDK
-aws-runtime = { version = "1.3.0", default-features = false, optional = true }
 aws-sdk-s3 = { version = "1.4.0", default-features = false, features = ["behavior-version-latest"], optional = true }
 aws-sdk-sqs = { version = "1.3.0", default-features = false, features = ["behavior-version-latest"], optional = true }
 aws-sdk-sns = { version = "1.3.0", default-features = false, features = ["behavior-version-latest"], optional = true }
@@ -262,12 +254,8 @@
 smpl_jwt = { version = "0.8.0", default-features = false, optional = true }
 
 # AMQP
-<<<<<<< HEAD
 # Mezmo: we have enabled openssl instead of native-tls (upstream) LOG-16435
-lapin = { version = "2.3.4", default-features = false, features = ["openssl"], optional = true }
-=======
-lapin = { version = "2.5.0", default-features = false, features = ["native-tls"], optional = true }
->>>>>>> 745babdc
+lapin = { version = "2.5.0", default-features = false, features = ["openssl"], optional = true }
 
 # API
 async-graphql = { version = "7.0.7", default-features = false, optional = true, features = ["chrono", "playground"] }
@@ -283,10 +271,11 @@
 # datadog-filter = { package = "datadog-filter", git = "ssh://git@github.com/mezmo/vrl.git", rev = "v0.20.0" }
 # datadog-search-syntax = { package = "datadog-search-syntax", git = "ssh://git@github.com/mezmo/vrl.git", rev = "v0.20.0" }
 
+sha2 = { version = "0.10.8", default-features = false } # Do not do `optional`
+
+# Opentelemetry
+
 hex = { version = "0.4.3", default-features = false } # Do not do `optional`
-sha2 = { version = "0.10.8", default-features = false } # Do not do `optional`
-
-# Opentelemetry
 
 # GreptimeDB
 greptimedb-ingester = { git = "https://github.com/GreptimeTeam/greptimedb-ingester-rust", rev = "2e6b0c5eb6a5e7549c3100e4d356b07d15cce66d", optional = true }
@@ -299,24 +288,16 @@
 base64 = { version = "0.22.1", default-features = false, optional = true }
 bloomy  = { version = "1.2.0", default-features = false, optional = true }
 bollard = { version = "0.16.1", default-features = false, features = ["ssl", "chrono"], optional = true }
-<<<<<<< HEAD
 blake2 = { version = "0.10.6", default-features = false, optional = true }
-bytes = { version = "1.6.0", default-features = false, features = ["serde"] }
-=======
 bytes = { version = "1.7.1", default-features = false, features = ["serde"] }
->>>>>>> 745babdc
 bytesize = { version = "1.3.0", default-features = false }
 chrono.workspace = true
 chrono-tz = { version = "0.9.0", default-features = false }
 cidr-utils = { version = "0.6.1", default-features = false }
 colored = { version = "2.1.0", default-features = false }
 csv = { version = "1.3", default-features = false }
-<<<<<<< HEAD
-databend-client ={ version = "0.18.3", default-features = false, features = ["rustls"], optional = true }
+databend-client ={ version = "0.20.1", default-features = false, features = ["rustls"], optional = true }
 deadpool-postgres = { version = "0.14.0"}
-=======
-databend-client ={ version = "0.20.1", default-features = false, features = ["rustls"], optional = true }
->>>>>>> 745babdc
 derivative = { version = "2.2.0", default-features = false }
 dirs-next = { version = "2.0.0", default-features = false, optional = true }
 dyn-clone = { version = "1.0.17", default-features = false }
@@ -367,19 +348,12 @@
 pulsar = { version = "6.3.0", default-features = false, features = ["tokio-runtime", "auth-oauth2", "flate2", "lz4", "snap", "zstd"], optional = true }
 rand = { version = "0.8.5", default-features = false, features = ["small_rng"] }
 rand_distr = { version = "0.4.3", default-features = false }
-<<<<<<< HEAD
 reqwest = { version = "0.12", features = ["json"] }
-rdkafka = { version = "0.35.0", default-features = false, features = ["tokio", "libz", "ssl", "zstd"], optional = true }
-redis = { version = "0.24.0", default-features = false, features = ["connection-manager", "tokio-comp", "tokio-native-tls-comp"], optional = true }
-regex = { version = "1.10.5", default-features = false, features = ["std", "perf"] }
-roaring = { version = "0.10.5", default-features = false, features = ["std"], optional = true }
-rocksdb = { version = "0.21", optional = true }
-=======
 rdkafka = { version = "0.35.0", default-features = false, features = ["curl-static", "tokio", "libz", "ssl", "zstd"], optional = true }
 redis = { version = "0.24.0", default-features = false, features = ["connection-manager", "tokio-comp", "tokio-native-tls-comp"], optional = true }
 regex = { version = "1.10.6", default-features = false, features = ["std", "perf"] }
 roaring = { version = "0.10.6", default-features = false, features = ["std"], optional = true }
->>>>>>> 745babdc
+rocksdb = { version = "0.22", optional = true }
 rumqttc = { version = "0.24.0", default-features = false, features = ["use-rustls"], optional = true }
 seahash = { version = "4.1.0", default-features = false }
 semver = { version = "1.0.23", default-features = false, features = ["serde", "std"], optional = true }
@@ -390,27 +364,14 @@
 stream-cancel = { version = "0.8.2", default-features = false }
 strip-ansi-escapes = { version = "0.2.0", default-features = false }
 syslog = { version = "6.1.1", default-features = false, optional = true }
-<<<<<<< HEAD
-tempfile = "3.9.0"
-tikv-jemallocator = { version = "0.5.4", default-features = false, features = ["profiling", "unprefixed_malloc_on_supported_platforms"], optional = true }
-tokio-postgres = { version = "0.7.10", default-features = false, features = ["runtime", "with-chrono-0_4"], optional = true }
-=======
 tikv-jemallocator = { version = "0.6.0", default-features = false, features = ["unprefixed_malloc_on_supported_platforms"], optional = true }
 tokio-postgres = { version = "0.7.11", default-features = false, features = ["runtime", "with-chrono-0_4"], optional = true }
->>>>>>> 745babdc
 tokio-tungstenite = {version = "0.20.1", default-features = false, features = ["connect"], optional = true}
 toml.workspace = true
 tonic = { workspace = true, optional = true }
 hickory-proto = { version = "0.24.1", default-features = false, features = ["dnssec"], optional = true }
-<<<<<<< HEAD
-typetag = { version = "0.2.16", default-features = false }
-url = { version = "2.5.1", default-features = false, features = ["serde"] }
-urlencoding = { version = "2.1.0", default-features = false }
-uuid = { version = "1", default-features = false, features = ["serde", "v4"] }
-=======
 typetag = { version = "0.2.18", default-features = false }
 url = { version = "2.5.2", default-features = false, features = ["serde"] }
->>>>>>> 745babdc
 warp = { version = "0.3.7", default-features = false }
 zstd = { version = "0.13.0", default-features = false }
 arr_macro = { version = "0.2.1" }
@@ -447,14 +408,9 @@
 
 [dev-dependencies]
 approx = "0.5.1"
-<<<<<<< HEAD
 assay = "0.1.1"
-assert_cmd = { version = "2.0.14", default-features = false }
-aws-smithy-runtime = { version = "1.6.0", default-features = false, features = ["tls-rustls"] }
-=======
 assert_cmd = { version = "2.0.16", default-features = false }
 aws-smithy-runtime = { version = "1.7.1", default-features = false, features = ["tls-rustls"] }
->>>>>>> 745babdc
 azure_core = { version = "0.17", default-features = false, features = ["enable_reqwest", "azurite_workaround"] }
 azure_identity = { version = "0.17", default-features = false, features = ["enable_reqwest"] }
 azure_storage_blobs = { version = "0.17", default-features = false, features = ["azurite_workaround"] }
@@ -469,15 +425,10 @@
 proptest.workspace = true
 quickcheck = "1.0.3"
 reqwest = { version = "0.11", features = ["json"] }
-<<<<<<< HEAD
-rstest = {version = "0.21.0"}
+rstest = {version = "0.22.0"}
 serial_test = "1.0.0"
 snap = "1"
-tempfile = "3.10.1"
-=======
-rstest = {version = "0.22.0"}
 tempfile = "3.12.0"
->>>>>>> 745babdc
 test-generator = "0.3.1"
 tokio = { version = "1.40.0", features = ["test-util"] }
 tokio-test = "0.4.4"
@@ -485,12 +436,8 @@
 vector-lib = { path = "lib/vector-lib", default-features = false, features = ["vrl", "test"] }
 vrl.workspace = true
 
-<<<<<<< HEAD
 temp-env = "0.3.1"
-wiremock = "0.5.22"
-=======
 wiremock = "0.6.1"
->>>>>>> 745babdc
 zstd = { version = "0.13.0", default-features = false }
 
 [patch.crates-io]
@@ -500,7 +447,6 @@
 # The `heim` crates depend on `ntapi` 0.3.7 on Windows, but that version has an
 # unaligned access bug fixed in the following revision.
 ntapi = { git = "https://github.com/MSxDOS/ntapi.git", rev = "24fc1e47677fc9f6e38e5f154e6011dc9b270da6" }
-
 
 [features]
 # Default features for *-unknown-linux-gnu and *-apple-darwin
@@ -570,7 +516,6 @@
 aws-core = [
   "aws-config",
   "dep:aws-credential-types",
-  "dep:aws-runtime",
   "dep:aws-sigv4",
   "dep:aws-types",
   "dep:aws-smithy-async",
@@ -847,11 +792,8 @@
   "sinks-elasticsearch",
   "sinks-file",
   "sinks-gcp",
-<<<<<<< HEAD
-=======
   "sinks-greptimedb_logs",
   "sinks-honeycomb",
->>>>>>> 745babdc
   "sinks-http",
   "sinks-humio",
   "sinks-influxdb",
