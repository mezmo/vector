[package]
name = "vector"
version = "0.49.0"
authors = ["Vector Contributors <vector@datadoghq.com>"]
edition = "2021"
description = "A lightweight and ultra-fast tool for building observability pipelines"
homepage = "https://vector.dev"
license = "MPL-2.0"
readme = "README.md"
publish = false
default-run = "vector"
autobenches = false # our benchmarks are not runnable on their own either way
# Minimum supported rust version
# See docs/DEVELOPING.md for policy
rust-version = "1.86"

[[bin]]
name = "vector"
test = false
bench = false

[[bin]]
name = "graphql-schema"
path = "src/api/schema/gen.rs"
test = false
bench = false
required-features = ["default-no-api-client"]

[[bin]]
name = "secret-backend-example"
path = "src/config/loading/secret_backend_example.rs"
test = false
bench = false
required-features = ["secret-backend-example"]

[[test]]
name = "integration"
path = "tests/integration/lib.rs"

[[test]]
name = "e2e"
path = "tests/e2e/mod.rs"

# CI-based builds use full release optimization.  See scripts/environment/release-flags.sh.
# This results in roughly a 5% reduction in performance when compiling locally vs when
# compiled via the CI pipeline.
[profile.release]
debug = 1 # emit line tables only instead of full debug info

[profile.bench]
debug = false

[profile.test]
debug = true

[lints.rust]
# `ignored_upstream_flakey` is a Mezmo flag that will never be set, but used to be clear why we're ignoring tests
# Mezmo also injects a `ci` configuration flag based on an ENV environment, but clippy is unhappy with that.
unexpected_cfgs = { level = "warn", check-cfg = ['cfg(tokio_unstable)', 'cfg(ignored_upstream_flakey)', 'cfg(ci)'] }

[package.metadata.deb]
name = "vector"
section = "admin"
maintainer-scripts = "distribution/debian/scripts/"
conf-files = ["/etc/vector/vector.yaml", "/etc/default/vector"]
assets = [
  ["target/release/vector", "/usr/bin/", "755"],
  ["config/vector.yaml", "/etc/vector/vector.yaml", "644"],
  ["config/examples/*", "/etc/vector/examples/", "644"],
  ["distribution/systemd/vector.service", "/lib/systemd/system/vector.service", "644"],
  ["distribution/systemd/vector.default", "/etc/default/vector", "600"],
  ["licenses/*", "/usr/share/vector/licenses/", "644"],
  ["NOTICE", "/usr/share/vector/NOTICE", "644"],
  ["LICENSE-3rdparty.csv", "/usr/share/vector/LICENSE-3rdparty.csv", "644"],
]
license-file = ["target/debian-license.txt"]
extended-description-file = "target/debian-extended-description.txt"
recommends = "datadog-signing-keys (>= 1:1.4.0)"

[package.metadata.deb.systemd-units]
unit-scripts = "distribution/systemd/"
enable = false
start = false

# libc requirements are defined by `cross`
# https://github.com/rust-embedded/cross#supported-targets
# Though, it seems like aarch64 libc is actually 2.18 and not 2.19
[package.metadata.deb.variants.arm-unknown-linux-gnueabi]
depends = "libc6 (>= 2.15)"

[package.metadata.deb.variants.armv7-unknown-linux-gnueabihf]
depends = "libc6 (>= 2.15)"

[package.metadata.deb.variants.x86_64-unknown-linux-gnu]
depends = "libc6 (>= 2.15)"

[package.metadata.deb.variants.x86_64-unknown-linux-musl]
depends = ""

[package.metadata.deb.variants.aarch64-unknown-linux-gnu]
depends = "libc6 (>= 2.18)"

[package.metadata.deb.variants.aarch64-unknown-linux-musl]
depends = ""

[workspace]
members = [
  ".",
  "lib/codecs",
  "lib/dnsmsg-parser",
  "lib/dnstap-parser",
  "lib/docs-renderer",
  "lib/enrichment",
  "lib/fakedata",
  "lib/file-source",
  "lib/k8s-e2e-tests",
  "lib/k8s-test-framework",
  "lib/loki-logproto",
  "lib/mezmo",
  "lib/portpicker",
  "lib/prometheus-parser",
  "lib/opentelemetry-proto",
  "lib/tracing-limit",
  "lib/vector-api-client",
  "lib/vector-buffers",
  "lib/vector-common",
  "lib/vector-config",
  "lib/vector-config-common",
  "lib/vector-config-macros",
  "lib/vector-core",
  "lib/vector-lib",
  "lib/vector-lookup",
  "lib/vector-stream",
  "lib/vector-tap",
  "lib/vector-vrl/cli",
  "lib/vector-vrl/functions",
  "lib/vector-vrl/tests",
  "lib/vector-vrl/web-playground",
  "vdev",
]

[workspace.dependencies]
anyhow = "1.0.98"
cfg-if = { version = "1.0.1", default-features = false }
chrono = { version = "0.4.41", default-features = false, features = ["clock", "serde"] }
chrono-tz = { version = "0.10.4", default-features = false, features = ["serde"] }
clap = { version = "4.5.42", default-features = false, features = ["derive", "error-context", "env", "help", "std", "string", "usage", "wrap_help"] }
darling = { version = "0.20.11", default-features = false, features = ["suggestions"] }
flate2 = { version = "1.1.2", default-features = false, features = ["zlib-rs"] }
futures = { version = "0.3.31", default-features = false, features = ["compat", "io-compat", "std"], package = "futures" }
glob = { version = "0.3.2", default-features = false }
hickory-proto = { version = "0.25.2", default-features = false, features = ["dnssec-ring"] }
humantime = { version = "2.2.0", default-features = false }
indexmap = { version = "2.10.0", default-features = false, features = ["serde", "std"] }
indoc = { version = "2.0.6" }
inventory = { version = "0.3" }
itertools = { version = "0.14.0", default-features = false, features = ["use_alloc"] }
metrics = "0.24.2"
metrics-tracing-context = { version = "0.17.0", default-features = false }
metrics-util = { version = "0.18.0", default-features = false, features = ["registry"] }
nom = { version = "8.0.0", default-features = false }
paste = { version = "1.0.15" }
pin-project = { version = "1.1.10", default-features = false }
proptest = { version = "1.7" }
proptest-derive = { version = "0.6.0" }
prost = { version = "0.12", default-features = false, features = ["std"] }
prost-build = { version = "0.12", default-features = false }
prost-reflect = { version = "0.14", features = ["serde"], default-features = false }
prost-types = { version = "0.12", default-features = false }
rand = { version = "0.9.2", default-features = false, features = ["small_rng", "thread_rng"] }
rand_distr = { version = "0.5.1", default-features = false }
semver = { version = "1.0.26", default-features = false, features = ["serde", "std"] }
serde = { version = "1.0.219", default-features = false, features = ["alloc", "derive", "rc"] }
serde_json = { version = "1.0.142", default-features = false, features = ["raw_value", "std"] }
snafu = { version = "0.8.6", default-features = false, features = ["futures", "std"] }
socket2 = { version = "0.5.10", default-features = false }
tempfile = "3.20.0"
tokio = { version = "1.45.1", default-features = false, features = ["full"] }
toml = { version = "0.9.4", default-features = false, features = ["serde", "display", "parse"] }
tonic = { version = "0.11", default-features = false, features = ["transport", "codegen", "prost", "tls", "tls-roots", "gzip"] }
tonic-build = { version = "0.11", default-features = false, features = ["transport", "prost"] }
uuid = { version = "1.17.0", features = ["v4", "v7", "serde"] }
vector-lib = { path = "lib/vector-lib", default-features = false, features = ["vrl"] }
vector-config = { path = "lib/vector-config" }
vector-config-common = { path = "lib/vector-config-common" }
vector-config-macros = { path = "lib/vector-config-macros" }
<<<<<<< HEAD
vrl = { version = "0.23.0", git = "https://github.com/mezmo/vrl.git", tag = "v3.0.0", features = ["arbitrary", "cli", "test", "test_framework"] }
=======
vrl = { version = "0.26.0", git = "ssh://git@github.com/mezmo/vrl.git", tag = "v3.1.0", features = ["arbitrary", "cli", "test", "test_framework"] }
>>>>>>> 7b8dc73a

[dependencies]
cfg-if.workspace = true
clap.workspace = true
indoc.workspace = true
paste.workspace = true
pin-project.workspace = true
proptest = { workspace = true, optional = true }
proptest-derive = { workspace = true, optional = true }
semver.workspace = true
snafu.workspace = true
uuid.workspace = true
vrl.workspace = true

# Internal libs
dnsmsg-parser = { path = "lib/dnsmsg-parser", optional = true }
dnstap-parser = { path = "lib/dnstap-parser", optional = true }
fakedata = { path = "lib/fakedata", optional = true }
portpicker = { path = "lib/portpicker" }
tracing-limit = { path = "lib/tracing-limit" }
vector-common = { path = "lib/vector-common", default-features = false}
vector-lib.workspace = true
vector-config.workspace = true
vector-config-common.workspace = true
vector-config-macros.workspace = true
vector-vrl-functions = { path = "lib/vector-vrl/functions" }
loki-logproto = { path = "lib/loki-logproto", optional = true }
mezmo = { path = "lib/mezmo", default-features = false }

# Tokio / Futures
async-stream = { version = "0.3.6", default-features = false }
async-trait = { version = "0.1.88", default-features = false }
futures.workspace = true
tokio = { version = "1.45.1", default-features = false, features = ["full"] }
tokio-openssl = { version = "0.6.5", default-features = false }
tokio-stream = { version = "0.1.17", default-features = false, features = ["net", "sync", "time"] }
tokio-util = { version = "0.7", default-features = false, features = ["io", "time"] }
console-subscriber = { version = "0.4.1", default-features = false, optional = true }

# Tracing
tracing = { version = "0.1.34", default-features = false }
tracing-core = { version = "0.1.26", default-features = false }
tracing-futures = { version = "0.2.5", default-features = false, features = ["futures-03"] }
tracing-subscriber = { version = "0.3.19", default-features = false, features = ["ansi", "env-filter", "fmt", "json", "registry", "tracing-log"] }
tracing-tower = { git = "https://github.com/tokio-rs/tracing", default-features = false, rev = "e0642d949891546a3bb7e47080365ee7274f05cd" }

# Metrics
metrics.workspace = true
metrics-tracing-context.workspace = true

# AWS - Official SDK
aws-runtime = { version = "1.5.9", optional = true }
aws-config = { version = "1.6.1", default-features = false, features = ["behavior-version-latest", "credentials-process", "sso", "rt-tokio"], optional = true }
aws-credential-types = { version = "1.2.4", default-features = false, features = ["hardcoded-credentials"], optional = true }
aws-sdk-cloudwatch = { version = "1.70.0", default-features = false, features = ["behavior-version-latest", "rt-tokio"], optional = true }
aws-sdk-cloudwatchlogs = { version = "1.76.0", default-features = false, features = ["behavior-version-latest", "rt-tokio"], optional = true }
aws-sdk-elasticsearch = { version = "1.67.0", default-features = false, features = ["behavior-version-latest", "rt-tokio"], optional = true }
aws-sdk-firehose = { version = "1.71.0", default-features = false, features = ["behavior-version-latest", "rt-tokio"], optional = true }
aws-sdk-kinesis = { version = "1.66.0", default-features = false, features = ["behavior-version-latest", "rt-tokio"], optional = true }
aws-sdk-kms = { version = "1.75.0", default-features = false, features = ["behavior-version-latest", "rt-tokio"], optional = true }
aws-sdk-s3 = { version = "1.15.0", default-features = false, features = ["behavior-version-latest", "rt-tokio"], optional = true }
aws-sdk-secretsmanager = { version = "1.76.0", default-features = false, features = ["behavior-version-latest", "rt-tokio"], optional = true }
aws-sdk-sns = { version = "1.73.0", default-features = false, features = ["behavior-version-latest", "rt-tokio"], optional = true }
aws-sdk-sqs = { version = "1.64.0", default-features = false, features = ["behavior-version-latest", "rt-tokio"], optional = true }
aws-types = { version = "1.3.8", default-features = false, optional = true }

# The sts crate is needed despite not being referred to anywhere in the code because we need to set the
# `behavior-version-latest` feature. Without this we get a runtime panic when `auth.assume_role` authentication
# is configured.
aws-sdk-sts = { version = "1.73.0", default-features = false, features = ["behavior-version-latest", "rt-tokio"], optional = true }

# The `aws-sdk-sts` crate is needed despite not being referred to anywhere in the code because we need to set the
# `behavior-version-latest` feature. Without this we get a runtime panic when `auth.assume_role` authentication is configured.
aws-sigv4 = { version = "1.3.2", default-features = false, features = ["sign-http"], optional = true }

aws-smithy-async = { version = "1.2.5", default-features = false, features = ["rt-tokio"], optional = true }
aws-smithy-http = { version = "0.62", default-features = false, features = ["event-stream", "rt-tokio"], optional = true }
aws-smithy-runtime = { version = "1.8.3", default-features = false, features = ["client", "connector-hyper-0-14-x", "rt-tokio"], optional = true }
aws-smithy-runtime-api = { version = "1.7.3", default-features = false, optional = true }
aws-smithy-types = { version = "1.2.11", default-features = false, features = ["rt-tokio"], optional = true }

# Azure
azure_core = { version = "0.17", default-features = false, features = ["enable_reqwest"], optional = true }
azure_identity = { version = "0.17", default-features = false, features = ["enable_reqwest"], optional = true }
azure_storage = { version = "0.17", default-features = false, optional = true }
azure_storage_blobs = { version = "0.17", default-features = false, optional = true }

# OpenDAL
opendal = { version = "0.54", default-features = false, features = ["services-webhdfs"], optional = true }

# Tower
tower = { version = "0.5.2", default-features = false, features = ["buffer", "limit", "retry", "timeout", "util", "balance", "discover"] }
tower-http = { version = "0.4.4", default-features = false, features = ["compression-full", "decompression-gzip", "trace"] }
# Serde
serde.workspace = true
serde-toml-merge = { version = "0.3.11", default-features = false }
serde_bytes = { version = "0.11.17", default-features = false, features = ["std"], optional = true }
serde_json.workspace = true
serde_with = { version = "3.14.0", default-features = false, features = ["macros", "std"] }
serde_yaml = { version = "0.9.34", default-features = false }

# Messagepack
rmp-serde = { version = "1.3.0", default-features = false, optional = true }
rmpv = { version = "1.3.0", default-features = false, features = ["with-serde"], optional = true }

# Prost / Protocol Buffers
prost = { workspace = true, optional = true }
prost-reflect = { workspace = true, optional = true }
prost-types = { workspace = true, optional = true }

# GCP
goauth = { version = "0.16.0", optional = true }
smpl_jwt = { version = "0.8.0", default-features = false, optional = true }

# AMQP
# Mezmo: we have enabled openssl instead of native-tls (upstream) LOG-16435
lapin = { version = "2.5.3", default-features = false, features = ["openssl"], optional = true }
deadpool = { version = "0.12.2", default-features = false, features = ["managed", "rt_tokio_1"], optional = true }

# API
async-graphql = { version = "7.0.17", default-features = false, optional = true, features = ["chrono", "playground"] }
async-graphql-warp = { version = "7.0.17", default-features = false, optional = true }

# API client
crossterm = { version = "0.29.0", default-features = false, features = ["event-stream", "windows"], optional = true }
num-format = { version = "0.4.4", default-features = false, features = ["with-num-bigint"], optional = true }
number_prefix = { version = "0.4.0", default-features = false, features = ["std"], optional = true }
ratatui = { version = "0.29.0", optional = true, default-features = false, features = ["crossterm"] }

sha2 = { version = "0.10.8", default-features = false } # Do not do `optional`

# Opentelemetry

hex = { version = "0.4.3", default-features = false } # Do not do `optional`

# GreptimeDB
greptimedb-ingester = { git = "https://github.com/GreptimeTeam/greptimedb-ingester-rust", rev = "f7243393808640f5123b0d5b7b798da591a4df6e", optional = true }

# External libs
arc-swap = { version = "1.7", default-features = false, optional = true }
async-compression = { version = "0.4.27", default-features = false, features = ["tokio", "gzip", "zstd"], optional = true }
apache-avro = { version = "0.16.0", default-features = false, optional = true }
axum = { version = "0.6.20", default-features = false }
base64 = { version = "0.22.1", default-features = false, optional = true }
bloomy = { version = "1.2.0", default-features = false, optional = true }
bollard = { version = "0.19.1", default-features = false, features = ["pipe", "ssl", "chrono"], optional = true }
blake2 = { version = "0.10.6", default-features = false, optional = true }
bytes = { version = "1.10.1", default-features = false, features = ["serde"] }
bytesize = { version = "2.0.1", default-features = false }
chrono.workspace = true
chrono-tz.workspace = true
colored = { version = "3.0.0", default-features = false }
csv = { version = "1.3", default-features = false }
databend-client = { version = "0.28.0", default-features = false, features = ["rustls"], optional = true }
deadpool-postgres = { version = "0.14.0" }
derivative = { version = "2.2.0", default-features = false }
dirs-next = { version = "2.0.0", default-features = false, optional = true }
dyn-clone = { version = "1.0.20", default-features = false }
encoding_rs = { version = "0.8.35", default-features = false, features = ["serde"] }
enum_dispatch = { version = "0.3.13", default-features = false }
evmap = { version = "10.0.2", default-features = false, optional = true }
evmap-derive = { version = "0.2.0", default-features = false, optional = true }
exitcode = { version = "1.1.2", default-features = false }
flate2.workspace = true
futures-util = { version = "0.3.29", default-features = false }
glob.workspace = true
governor = { version = "0.10.0", default-features = false, features = ["dashmap", "jitter", "std"], optional = true }
grok = { version = "2.0.0", default-features = false, optional = true }
h2 = { version = "0.4.11", default-features = false, optional = true }
hash_hasher = { version = "2.0.4", default-features = false }
hashbrown = { version = "0.14.5", default-features = false, optional = true, features = ["ahash"] }
headers = { version = "0.3.9", default-features = false }
hostname = { version = "0.4.0", default-features = false }
http = { version = "0.2.9", default-features = false }
http-1 = { package = "http", version = "1.0", default-features = false, features = ["std"] }
http-serde = "1.1.3"
http-body = { version = "0.4.5", default-features = false }
humantime.workspace = true
hyper = { version = "0.14.28", default-features = false, features = ["client", "runtime", "http1", "http2", "server", "stream"] }
hyper-openssl = { version = "0.9.2", default-features = false }
hyper-proxy = { version = "0.9.1", default-features = false, features = ["openssl-tls"] }
indexmap.workspace = true
inventory = { version = "0.3.20", default-features = false }
ipnet = { version = "2", default-features = false, optional = true, features = ["serde", "std"] }
itertools.workspace = true
k8s-openapi = { version = "0.22.0", default-features = false, features = ["v1_26"], optional = true }
kube = { version = "0.93.0", default-features = false, features = ["client", "openssl-tls", "runtime"], optional = true }
listenfd = { version = "1.0.2", default-features = false, optional = true }
lru = { version = "0.16.0", default-features = false, optional = true }
maxminddb = { version = "0.26.0", default-features = false, optional = true, features = ["simdutf8"] }
md-5 = { version = "0.10", default-features = false, optional = true }
mongodb = { version = "2.8.2", default-features = false, features = ["tokio-runtime"], optional = true }
async-nats = { version = "0.33.0", default-features = false, optional = true }
nkeys = { version = "0.4.5", default-features = false, optional = true }
nom = { workspace = true, optional = true }
notify = { version = "8.1.0", default-features = false, features = ["macos_fsevent"] }
openssl = { version = "0.10.73", default-features = false, features = ["vendored"] }
openssl-probe = { version = "0.1.6", default-features = false }
ordered-float = { version = "4.6.0", default-features = false }
percent-encoding = { version = "2.3.1", default-features = false }
postgres-openssl = { version = "0.5.1", default-features = false, features = ["runtime"], optional = true }
pulsar = { version = "6.3.1", default-features = false, features = ["tokio-runtime", "auth-oauth2", "flate2", "lz4", "snap", "zstd"], optional = true }
quick-junit = { version = "0.5.1" }
rand.workspace = true
rand_distr.workspace = true
reqwest = { version = "0.12", features = ["json"] }
rdkafka = { version = "0.37.0", default-features = false, features = ["curl-static", "tokio", "libz", "ssl", "zstd"], optional = true }
redis = { version = "0.32.4", default-features = false, features = ["connection-manager", "script", "sentinel", "tokio-comp", "tokio-native-tls-comp"], optional = true }
regex = { version = "1.11.1", default-features = false, features = ["std", "perf"] }
roaring = { version = "0.11.2", default-features = false, features = ["std"], optional = true }
rocksdb = { version = "0.22", optional = true }
rumqttc = { version = "0.24.0", default-features = false, features = ["use-rustls"], optional = true }
seahash = { version = "4.1.0", default-features = false }
smallvec = { version = "1", default-features = false, features = ["union", "serde"] }
snap = { version = "1.1.1", default-features = false }
socket2.workspace = true
sqlx = { version = "0.8.6", default-features = false, features = ["derive", "postgres", "chrono", "runtime-tokio"], optional=true }
stream-cancel = { version = "0.8.2", default-features = false }
strip-ansi-escapes = { version = "0.2.1", default-features = false }
syslog = { version = "6.1.1", default-features = false, optional = true }
tikv-jemallocator = { version = "0.6.0", default-features = false, features = ["unprefixed_malloc_on_supported_platforms"], optional = true }
tokio-postgres = { version = "0.7.13", default-features = false, features = ["runtime", "with-chrono-0_4"], optional = true }
tokio-tungstenite = { version = "0.20.1", default-features = false, features = ["connect"], optional = true }
toml.workspace = true
hickory-proto = { workspace = true, optional = true }
tonic = { workspace = true, optional = true }
thread_local = { version = "1.1.9", default-features = false, optional = true }
typetag = { version = "0.2.20", default-features = false }
url = { version = "2.5.4", default-features = false, features = ["serde"] }
warp = { version = "0.3.7", default-features = false }
zstd = { version = "0.13.0", default-features = false }
arr_macro = { version = "0.2.1" }
moka = { version = "0.11" }
num = { version = "0.4.0" }

# depending on fork for bumped nix dependency
# https://github.com/heim-rs/heim/pull/360
heim = { git = "https://github.com/vectordotdev/heim.git", branch = "update-nix", default-features = false, features = ["disk"] }

# make sure to update the external docs when the Lua version changes
mlua = { version = "0.10.5", default-features = false, features = ["lua54", "send", "vendored", "macros"], optional = true }
sysinfo = "0.36.1"
byteorder = "1.5.0"

# MEZMO: added dependency for s3-sink file consolidation
gethostname = "0.4.3"

# Mezmo - Custom Opentelemetry sink Impl Dependencies - Ignore upstream changes for anything other than version bumps to these
opentelemetry = { version = "0.22", features = ["trace", "logs", "metrics", "logs_level_enabled"] }
opentelemetry_sdk = { version = "0.22", features = ["trace", "logs", "logs_level_enabled", "metrics"] }
opentelemetry-proto = { version = "0.5", features = ["gen-tonic", "gen-tonic-messages", "hex", "logs", "metrics", "prost", "schemars", "serde", "tonic", "trace", "with-schemars", "with-serde", "zpages"] }
faster-hex = "0.9.0"

[target.'cfg(windows)'.dependencies]
windows-service = "0.8.0"

[target.'cfg(unix)'.dependencies]
nix = { version = "0.26.2", default-features = false, features = ["socket", "signal"] }

[target.'cfg(target_os = "linux")'.dependencies]
netlink-packet-utils = "0.5.2"
netlink-packet-sock-diag = "0.4.2"
netlink-packet-core = "0.7.0"
netlink-sys = { version = "0.8.7", features = ["tokio_socket"] }

[build-dependencies]
prost-build = { workspace = true, optional = true }
tonic-build = { workspace = true, optional = true }
# update 'openssl_version' in website/config.toml whenever <major.minor> version changes
openssl-src = { version = "300", default-features = false, features = ["force-engine", "legacy"] }

[dev-dependencies]
approx = "0.5.1"
assay = "0.1.1"
assert_cmd = { version = "2.0.17", default-features = false }
aws-smithy-runtime = { version = "1.8.3", default-features = false, features = ["tls-rustls"] }
azure_core = { version = "0.17", default-features = false, features = ["enable_reqwest", "azurite_workaround"] }
azure_identity = { version = "0.17", default-features = false, features = ["enable_reqwest"] }
azure_storage_blobs = { version = "0.17", default-features = false, features = ["azurite_workaround"] }
azure_storage = { version = "0.17", default-features = false }
mockall = "0.11.4"
httptest = "0.15.4"
base64 = "0.22.1"
criterion = { version = "0.7.0", features = ["html_reports", "async_tokio"] }
itertools.workspace = true
libc = "0.2.174"
similar-asserts = "1.7.0"
proptest.workspace = true
quickcheck = "1.0.3"
reqwest = { version = "0.11", features = ["json"] }
rstest = { version = "0.26.1" }
serial_test = "3.2.0"
snap = "1"
tempfile.workspace = true
test-generator = "0.3.1"
tokio = { version = "1.45.1", features = ["test-util"] }
tokio-test = "0.4.4"
tower-test = "0.4.0"
vector-lib = { workspace = true, features = ["test"] }
vrl.workspace = true

temp-env = "0.3.1"
wiremock = "0.6.4"
zstd = { version = "0.13.0", default-features = false }

[patch.crates-io]
# The upgrade for `tokio-util` >= 0.6.9 is blocked on https://github.com/vectordotdev/vector/issues/11257.
tokio-util = { git = "https://github.com/vectordotdev/tokio", branch = "tokio-util-0.7.13-framed-read-continue-on-error" }
nix = { git = "https://github.com/vectordotdev/nix.git", branch = "memfd/gnu/musl" }
# The `heim` crates depend on `ntapi` 0.3.7 on Windows, but that version has an
# unaligned access bug fixed in the following revision.
ntapi = { git = "https://github.com/MSxDOS/ntapi.git", rev = "24fc1e47677fc9f6e38e5f154e6011dc9b270da6" }

[features]
# Default features for *-unknown-linux-gnu and *-apple-darwin
default = ["api", "api-client", "enrichment-tables", "sinks", "sources", "sources-dnstap", "transforms", "unix", "rdkafka?/gssapi-vendored", "secrets"]
# Default features for `cargo docs`. The same as `default` but without `rdkafka?/gssapi-vendored` which would require installing libsasl in our doc build environment.
docs = ["api", "api-client", "enrichment-tables", "sinks", "sources", "sources-dnstap", "transforms", "unix", "secrets"]
# Default features for *-unknown-linux-* which make use of `cmake` for dependencies
default-cmake = ["api", "api-client", "enrichment-tables", "rdkafka?/cmake_build", "sinks", "sources", "sources-dnstap", "transforms", "unix", "rdkafka?/gssapi-vendored", "secrets"]
# Default features for *-pc-windows-msvc
# TODO: Enable SASL https://github.com/vectordotdev/vector/pull/3081#issuecomment-659298042
default-msvc = ["api", "api-client", "enrichment-tables", "rdkafka?/cmake_build", "sinks", "sources", "transforms", "secrets"]
default-musl = ["api", "api-client", "enrichment-tables", "rdkafka?/cmake_build", "sinks", "sources", "sources-dnstap", "transforms", "unix", "rdkafka?/gssapi-vendored", "secrets"]
default-no-api-client = ["api", "enrichment-tables", "sinks", "sources", "sources-dnstap", "transforms", "unix", "rdkafka?/gssapi-vendored", "secrets"]
default-no-vrl-cli = ["api", "sinks", "sources", "sources-dnstap", "transforms", "unix", "rdkafka?/gssapi-vendored", "secrets"]
tokio-console = ["dep:console-subscriber", "tokio/tracing"]

# Enables the binary secret-backend-example
secret-backend-example = ["transforms"]

# Mezmo flag that will never be set, but used to be clear why we're ignoring tests
ignored_upstream_flakey = []

all-logs = ["sinks-logs", "sources-logs", "sources-dnstap", "transforms-logs"]
all-metrics = ["sinks-metrics", "sources-metrics", "transforms-metrics"]

# Target specific release features.
# The `make` tasks will select this according to the appropriate triple.
# Use this section to turn off or on specific features for specific triples.
target-aarch64-unknown-linux-gnu = ["api", "api-client", "enrichment-tables", "rdkafka?/cmake_build", "sinks", "sources", "sources-dnstap", "transforms", "unix", "secrets"]
target-aarch64-unknown-linux-musl = ["api", "api-client", "enrichment-tables", "rdkafka?/cmake_build", "sinks", "sources", "sources-dnstap", "transforms", "unix", "secrets"]
target-armv7-unknown-linux-gnueabihf = ["api", "api-client", "enrichment-tables", "rdkafka?/cmake_build", "sinks", "sources", "sources-dnstap", "transforms", "unix", "secrets"]
target-armv7-unknown-linux-musleabihf = ["api", "api-client", "rdkafka?/cmake_build", "enrichment-tables", "sinks", "sources", "sources-dnstap", "transforms", "secrets"]
target-arm-unknown-linux-gnueabi = ["api", "api-client", "enrichment-tables", "rdkafka?/cmake_build", "sinks", "sources", "sources-dnstap", "transforms", "unix", "secrets"]
target-arm-unknown-linux-musleabi = ["api", "api-client", "rdkafka?/cmake_build", "enrichment-tables", "sinks", "sources", "sources-dnstap", "transforms", "secrets"]
target-x86_64-unknown-linux-gnu = ["api", "api-client", "rdkafka?/cmake_build", "enrichment-tables", "sinks", "sources", "sources-dnstap", "transforms", "unix", "rdkafka?/gssapi-vendored", "secrets"]
target-x86_64-unknown-linux-musl = ["api", "api-client", "rdkafka?/cmake_build", "enrichment-tables", "sinks", "sources", "sources-dnstap", "transforms", "unix", "secrets"]
# Does not currently build
target-powerpc64le-unknown-linux-gnu = ["api", "api-client", "enrichment-tables", "rdkafka?/cmake_build", "sinks", "sources", "sources-dnstap", "transforms", "unix", "secrets"]
# Currently doesn't build due to lack of support for 64-bit atomics
target-powerpc-unknown-linux-gnu = ["api", "api-client", "enrichment-tables", "rdkafka?/cmake_build", "sinks", "sources", "sources-dnstap", "transforms", "unix", "secrets"]

# Enables features that work only on systems providing `cfg(unix)`
unix = ["tikv-jemallocator", "allocation-tracing"]
allocation-tracing = []

# Enables kubernetes dependencies and shared code. Kubernetes-related sources,
# transforms and sinks should depend on this feature.
kubernetes = ["dep:k8s-openapi", "dep:kube"]

docker = ["dep:bollard", "dep:dirs-next"]

# API
api = [
  "dep:async-graphql",
  "dep:async-graphql-warp",
  "dep:base64",
  "vector-lib/api",
]

# API client
api-client = [
  "dep:crossterm",
  "dep:num-format",
  "dep:number_prefix",
  "dep:ratatui",
  "vector-lib/api",
  "vector-lib/api-client",
]

aws-core = [
  "aws-runtime",
  "aws-config",
  "dep:aws-credential-types",
  "dep:aws-sigv4",
  "dep:aws-types",
  "dep:aws-smithy-async",
  "dep:aws-smithy-http",
  "dep:aws-smithy-types",
  "dep:aws-smithy-runtime",
  "dep:aws-smithy-runtime-api",
  "dep:aws-sdk-sts",
]

# Anything that requires Protocol Buffers.
protobuf-build = ["dep:tonic-build", "dep:prost-build"]

gcp = ["dep:base64", "dep:goauth", "dep:smpl_jwt"]

# Enrichment Tables
enrichment-tables = ["enrichment-tables-geoip", "enrichment-tables-mmdb", "enrichment-tables-state_variables", "enrichment-tables-memory"]
enrichment-tables-geoip = ["dep:maxminddb"]
enrichment-tables-mmdb = ["dep:maxminddb"]
enrichment-tables-memory = ["dep:evmap", "dep:evmap-derive", "dep:thread_local"]
enrichment-tables-state_variables = ["dep:tokio-postgres"]

# Component state persistence
component-persistence = ["dep:rocksdb"]

# Sources (Upstream)
# sources = ["sources-logs", "sources-metrics"]

# Sources (Mezmo)
sources = ["sources-logs-mezmo", "sources-metrics-mezmo"]

# Codecs
codecs-syslog = ["vector-lib/syslog"]

# Secrets
secrets = ["secrets-aws-secrets-manager"]

secrets-aws-secrets-manager = ["aws-core", "dep:aws-sdk-secretsmanager"]

sources-logs = [
  "sources-amqp",
  "sources-aws_kinesis_firehose",
  "sources-aws_s3",
  "sources-aws_sqs",
  "sources-datadog_agent",
  "sources-demo_logs",
  "sources-docker_logs",
  "sources-exec",
  "sources-file",
  "sources-fluent",
  "sources-gcp_pubsub",
  "sources-heroku_logs",
  "sources-http_server",
  "sources-http_client",
  "sources-internal_logs",
  "sources-journald",
  "sources-kafka",
  "sources-kubernetes_logs",
  "sources-logstash",
  "sources-mqtt",
  "sources-nats",
  "sources-opentelemetry",
  "sources-pulsar",
  "sources-file_descriptor",
  "sources-redis",
  "sources-socket",
  "sources-splunk_hec",
  "sources-stdin",
  "sources-syslog",
  "sources-vector",
  "sources-websocket",
]
sources-logs-mezmo = [
  "sources-aws_s3",
  "sources-demo_logs",
  "sources-mezmo_demo_logs",
  "sources-exec",
  "sources-fluent",
  "sources-http_server",
  "sources-http_client",
  "sources-mezmo_pipeline_state_variable_change",
  "sources-mezmo_user_logs",
  "sources-kafka",
  "sources-kubernetes_logs",
  "sources-opentelemetry",
  "sources-pulsar",
  "sources-stdin",
  "sources-syslog",
  "sources-splunk_hec",
]
sources-metrics = [
  "dep:prost",
  "sources-apache_metrics",
  "sources-aws_ecs_metrics",
  "sources-eventstoredb_metrics",
  "sources-host_metrics",
  "sources-internal_metrics",
  "sources-mongodb_metrics",
  "sources-nginx_metrics",
  "sources-postgresql_metrics",
  "sources-prometheus",
  "sources-static_metrics",
  "sources-statsd",
  "sources-vector",
  "sources-websocket",
]
sources-metrics-mezmo = [
  "sources-host_metrics",
  "sources-internal_metrics",
  "sources-prometheus",
]

sources-amqp = ["lapin"]
sources-apache_metrics = ["sources-utils-http-client"]
sources-aws_ecs_metrics = ["sources-utils-http-client"]
sources-aws_kinesis_firehose = ["dep:base64"]
sources-aws_s3 = ["aws-core", "dep:aws-sdk-sqs", "dep:aws-sdk-s3", "dep:async-compression", "sources-aws_sqs", "tokio-util/io"]
sources-aws_sqs = ["aws-core", "dep:aws-sdk-sqs"]
sources-datadog_agent = ["sources-utils-http-error", "protobuf-build", "dep:prost"]
sources-demo_logs = ["dep:fakedata"]
sources-mezmo_demo_logs = ["dep:fakedata"]
sources-dnstap = ["sources-utils-net-tcp", "dep:base64", "dep:hickory-proto", "dep:dnsmsg-parser", "dep:dnstap-parser", "protobuf-build", "dep:prost"]
sources-docker_logs = ["docker"]
sources-eventstoredb_metrics = []
sources-exec = []
sources-file = ["vector-lib/file-source"]
sources-file_descriptor = ["tokio-util/io"]
sources-fluent = ["dep:base64", "sources-utils-net-tcp", "sources-utils-net-unix", "tokio-util/net", "dep:rmpv", "dep:rmp-serde", "dep:serde_bytes"]
sources-gcp_pubsub = ["gcp", "dep:h2", "dep:prost", "dep:prost-types", "protobuf-build", "dep:tonic"]
sources-heroku_logs = ["sources-utils-http", "sources-utils-http-query", "sources-http_server"]
sources-host_metrics = ["heim/cpu", "heim/host", "heim/memory", "heim/net"]
sources-http_client = ["sources-utils-http-client"]
sources-http_server = ["sources-utils-http", "sources-utils-http-headers", "sources-utils-http-query"]
sources-internal_logs = []
sources-mezmo_pipeline_state_variable_change = []
sources-mezmo_user_logs = ["sources-internal_logs"]
sources-internal_metrics = []
sources-static_metrics = []
sources-journald = []
sources-kafka = ["dep:rdkafka"]
sources-kubernetes_logs = ["vector-lib/file-source", "kubernetes", "transforms-reduce"]
sources-logstash = ["sources-utils-net-tcp", "tokio-util/net"]
sources-mongodb_metrics = ["dep:mongodb"]
sources-mqtt = ["dep:rumqttc"]
sources-nats = ["dep:async-nats", "dep:nkeys"]
sources-nginx_metrics = ["dep:nom"]
sources-opentelemetry = ["vector-lib/opentelemetry", "dep:prost", "dep:prost-types", "sources-http_server", "sources-utils-http", "sources-utils-http-headers", "sources-vector"]
sources-postgresql_metrics = ["dep:postgres-openssl", "dep:tokio-postgres"]
sources-prometheus = ["sources-prometheus-scrape", "sources-prometheus-remote-write", "sources-prometheus-pushgateway"]
sources-prometheus-scrape = ["sinks-prometheus", "sources-utils-http-client", "vector-lib/prometheus"]
sources-prometheus-remote-write = ["sinks-prometheus", "sources-utils-http", "vector-lib/prometheus"]
sources-prometheus-pushgateway = ["sinks-prometheus", "sources-utils-http", "vector-lib/prometheus"]
sources-pulsar = ["dep:apache-avro", "dep:pulsar"]
sources-redis = ["dep:redis"]
sources-socket = ["sources-utils-net", "tokio-util/net"]
sources-splunk_hec = ["dep:roaring"]
sources-statsd = ["sources-utils-net", "tokio-util/net"]
sources-stdin = ["tokio-util/io"]
sources-syslog = ["codecs-syslog", "sources-utils-net", "tokio-util/net"]
sources-utils-http = ["sources-utils-http-auth", "sources-utils-http-encoding", "sources-utils-http-error", "sources-utils-http-prelude"]
sources-utils-http-auth = ["sources-utils-http-error"]
sources-utils-http-encoding = ["sources-utils-http-error"]
sources-utils-http-error = []
sources-utils-http-headers = []
sources-utils-http-prelude = ["sources-utils-http", "sources-utils-http-auth", "sources-utils-http-encoding", "sources-utils-http-error"]
sources-utils-http-query = []
sources-utils-http-client = ["sources-utils-http", "sources-http_server"]
sources-utils-net = ["sources-utils-net-tcp", "sources-utils-net-udp", "sources-utils-net-unix"]
sources-utils-net-tcp = ["listenfd", "dep:ipnet"]
sources-utils-net-udp = ["listenfd"]
sources-utils-net-unix = []
sources-websocket = ["dep:tokio-tungstenite"]

sources-vector = ["dep:prost", "dep:tonic", "protobuf-build"]

# Transforms (Upstream)
# transforms = ["transforms-logs", "transforms-metrics"]

# Transforms (Mezmo)
transforms = ["transforms-logs-mezmo", "transforms-metrics-mezmo"]
transforms-logs = [
  "transforms-aws_ec2_metadata",
  "transforms-dedupe",
  "transforms-filter",
  "transforms-window",
  "transforms-log_to_metric",
  "transforms-lua",
  "transforms-metric_to_log",
  "transforms-reduce",
  "transforms-remap",
  "transforms-route",
  "transforms-exclusive-route",
  "transforms-sample",
  "transforms-throttle",
]
transforms-logs-mezmo = [
  "transforms-dedupe",
  "transforms-filter",
  "transforms-mezmo_reduce",
  "transforms-remap",
  "transforms-route",
  "transforms-sample",
  "transforms-throttle",
  "transforms-mezmo_log_clustering",
  "transforms-mezmo_log_classification",
  "transforms-protobuf_to_log",
  "transforms-trace_head_sample",
  "transforms-trace_tail_sample"
]
transforms-metrics = [
  "transforms-aggregate",
  "transforms-filter",
  "transforms-log_to_metric",
  "transforms-lua",
  "transforms-metric_to_log",
  "transforms-remap",
  "transforms-tag_cardinality_limit",
  "transforms-throttle",
]
transforms-metrics-mezmo = [
  "transforms-filter",
  "transforms-remap",
  "transforms-throttle",
  "transforms-aggregate",
  "transforms-mezmo_aggregate_v2",
  "transforms-mezmo_aggregate_distributed",
  "transforms-mezmo_aggregate",
  "transforms-mezmo_tag_cardinality_limit",
  "transforms-mezmo_log_to_metric",
  "transforms-mezmo_throttle",
  "transforms-mezmo_throttle_distributed",
  "transforms-protobuf_to_metric",
]

transforms-aggregate = []
transforms-mezmo_aggregate_v2 = ["transforms-remap", "component-persistence"]
transforms-mezmo_aggregate_distributed = ["dep:redis"]
transforms-aws_ec2_metadata = ["dep:arc-swap"]
transforms-dedupe = ["transforms-impl-dedupe"]
transforms-filter = []
transforms-window = []
transforms-log_to_metric = []
transforms-lua = ["dep:mlua", "vector-lib/lua"]
transforms-metric_to_log = []
transforms-reduce = ["transforms-impl-reduce"]
transforms-mezmo_reduce = ["transforms-reduce"] # depends on the upstream version for merge_strategies
transforms-mezmo_aggregate = []
transforms-mezmo_log_to_metric = []
transforms-mezmo_log_clustering = ["dep:lru", "dep:blake2", "dep:base64", "dep:tokio-postgres"]
transforms-mezmo_log_classification = ["dep:grok"]
transforms-mezmo_tag_cardinality_limit = ["dep:bloomy", "dep:hashbrown"]
transforms-mezmo_throttle = []
transforms-mezmo_throttle_distributed = ["dep:redis"]
transforms-remap = []
transforms-route = []
transforms-exclusive-route = []
transforms-sample = ["transforms-impl-sample"]
transforms-tag_cardinality_limit = ["dep:bloomy", "dep:hashbrown"]
transforms-trace_head_sample = []
transforms-trace_tail_sample = []
transforms-throttle = ["dep:governor"]
transforms-protobuf_to_metric = []
transforms-protobuf_to_log = []

# Implementations of transforms
transforms-impl-sample = []
transforms-impl-dedupe = ["dep:lru"]
transforms-impl-reduce = []

# Sinks (Upstream)
# sinks = ["sinks-logs", "sinks-metrics"]

# Sinks (Mezmo)
sinks = ["sinks-logs-mezmo", "sinks-metrics-mezmo"]
sinks-logs = [
  "sinks-amqp",
  "sinks-appsignal",
  "sinks-aws_cloudwatch_logs",
  "sinks-aws_kinesis_firehose",
  "sinks-aws_kinesis_streams",
  "sinks-aws_s3",
  "sinks-aws_sns",
  "sinks-aws_sqs",
  "sinks-axiom",
  "sinks-azure_blob",
  "sinks-azure_monitor_logs",
  "sinks-blackhole",
  "sinks-chronicle",
  "sinks-clickhouse",
  "sinks-console",
  "sinks-databend",
  "sinks-datadog_events",
  "sinks-datadog_logs",
  "sinks-datadog_traces",
  "sinks-elasticsearch",
  "sinks-file",
  "sinks-gcp",
  "sinks-greptimedb_logs",
  "sinks-honeycomb",
  "sinks-http",
  "sinks-humio",
  "sinks-influxdb",
  "sinks-kafka",
  "sinks-keep",
  "sinks-loki",
  "sinks-mezmo",
  "sinks-mqtt",
  "sinks-nats",
  "sinks-new_relic",
  "sinks-new_relic_logs",
  "sinks-opentelemetry",
  "sinks-papertrail",
  "sinks-postgres",
  "sinks-pulsar",
  "sinks-redis",
  "sinks-sematext",
  "sinks-socket",
  "sinks-splunk_hec",
  "sinks-vector",
  "sinks-webhdfs",
  "sinks-websocket",
  "sinks-websocket-server",
]
sinks-logs-mezmo = [
  "sinks-aws_cloudwatch_logs",
  "sinks-aws_kinesis_firehose",
  "sinks-aws_kinesis_streams",
  "sinks-aws_s3",
  "sinks-aws_sqs",
  "sinks-azure_blob",
  "sinks-blackhole",
  "sinks-console",
  "sinks-clickhouse",
  "sinks-datadog_logs",
  "sinks-elasticsearch",
  "sinks-file",
  "sinks-gcp",
  "sinks-http",
  "sinks-honeycomb",
  "sinks-kafka",
  "sinks-mezmo",
  "sinks-loki",
  "sinks-new_relic_logs",
  "sinks-new_relic",
  "sinks-pulsar",
  "sinks-redis",
  "sinks-sumo_logic",
  "sinks-vector",
  "sinks-postgresql",
  "sinks-mezmo_opentelemetry",
]
sinks-metrics = [
  "sinks-appsignal",
  "sinks-aws_cloudwatch_metrics",
  "sinks-blackhole",
  "sinks-console",
  "sinks-datadog_metrics",
  "sinks-greptimedb_metrics",
  "sinks-humio",
  "sinks-influxdb",
  "sinks-kafka",
  "sinks-prometheus",
  "sinks-sematext",
  "sinks-statsd",
  "sinks-vector",
  "sinks-splunk_hec",
  "sinks-postgresql",
]
sinks-metrics-mezmo = [
  "sinks-aws_cloudwatch_metrics",
  "sinks-blackhole",
  "sinks-console",
  "sinks-datadog_metrics",
  "sinks-kafka",
  "sinks-prometheus",
  "sinks-splunk_hec",
  "sinks-postgresql"
]

sinks-amqp = ["deadpool", "lapin"]
sinks-appsignal = []
sinks-aws_cloudwatch_logs = ["aws-core", "dep:aws-sdk-cloudwatchlogs", "dep:aws-sdk-kms"]
sinks-aws_cloudwatch_metrics = ["aws-core", "dep:aws-sdk-cloudwatch"]
sinks-aws_kinesis_firehose = ["aws-core", "dep:aws-sdk-firehose"]
sinks-aws_kinesis_streams = ["aws-core", "dep:aws-sdk-kinesis"]
sinks-aws_s3 = ["dep:base64", "dep:md-5", "aws-core", "dep:aws-sdk-s3"]
sinks-aws_sqs = ["aws-core", "dep:aws-sdk-sqs"]
sinks-aws_sns = ["aws-core", "dep:aws-sdk-sns"]
sinks-axiom = ["sinks-http"]
sinks-azure_blob = ["dep:azure_core", "dep:azure_identity", "dep:azure_storage", "dep:azure_storage_blobs"]
sinks-azure_monitor_logs = []
sinks-blackhole = []
sinks-chronicle = []
sinks-clickhouse = []
sinks-console = []
sinks-databend = ["dep:databend-client"]
sinks-datadog_events = []
sinks-datadog_logs = []
sinks-datadog_metrics = ["protobuf-build", "dep:prost", "dep:prost-reflect"]
sinks-datadog_traces = ["protobuf-build", "dep:prost", "dep:rmpv", "dep:rmp-serde", "dep:serde_bytes"]
sinks-elasticsearch = ["transforms-metric_to_log"]
sinks-file = ["dep:async-compression"]
sinks-gcp = ["sinks-gcp-chronicle", "dep:base64", "gcp"]
sinks-gcp-chronicle = ["gcp"]
sinks-greptimedb_metrics = ["dep:greptimedb-ingester"]
sinks-greptimedb_logs = ["dep:greptimedb-ingester"]
sinks-honeycomb = []
sinks-http = []
sinks-humio = ["sinks-splunk_hec", "transforms-metric_to_log"]
sinks-influxdb = []
sinks-kafka = ["dep:rdkafka"]
sinks-keep = []
sinks-mezmo = []
sinks-loki = ["loki-logproto"]
sinks-mqtt = ["dep:rumqttc"]
sinks-nats = ["dep:async-nats", "dep:nkeys"]
sinks-new_relic_logs = ["sinks-http"]
sinks-new_relic = []
sinks-opentelemetry = ["sinks-http"]
sinks-papertrail = ["dep:syslog"]
sinks-postgresql = ["dep:tokio-postgres"]
sinks-prometheus = ["dep:base64", "dep:prost", "vector-lib/prometheus"]
sinks-postgres = ["dep:sqlx"]
sinks-pulsar = ["dep:apache-avro", "dep:pulsar", "dep:lru"]
sinks-redis = ["dep:redis"]
sinks-sematext = ["sinks-elasticsearch", "sinks-influxdb"]
sinks-socket = ["sinks-utils-udp"]
sinks-splunk_hec = []
sinks-statsd = ["sinks-utils-udp", "tokio-util/net"]
sinks-utils-udp = []
sinks-vector = ["sinks-utils-udp", "dep:tonic", "protobuf-build", "dep:prost"]
sinks-websocket = ["dep:tokio-tungstenite"]
sinks-sumo_logic = []
sinks-websocket-server = ["dep:tokio-tungstenite", "sources-utils-http-auth", "sources-utils-http-error", "sources-utils-http-prelude"]
sinks-webhdfs = ["dep:opendal"]
sinks-mezmo_opentelemetry = []

# Identifies that the build is a nightly build
nightly = []

# Integration testing-related features
all-integration-tests = [
  "amqp-integration-tests",
  "appsignal-integration-tests",
  "aws-integration-tests",
  "axiom-integration-tests",
  "azure-integration-tests",
  "chronicle-integration-tests",
  "clickhouse-integration-tests",
  "databend-integration-tests",
  "datadog-agent-integration-tests",
  "datadog-logs-integration-tests",
  "datadog-metrics-integration-tests",
  "datadog-traces-integration-tests",
  "dnstap-integration-tests",
  "docker-logs-integration-tests",
  "es-integration-tests",
  "eventstoredb_metrics-integration-tests",
  "fluent-integration-tests",
  "gcp-cloud-storage-integration-tests",
  "gcp-integration-tests",
  "gcp-pubsub-integration-tests",
  "greptimedb-integration-tests",
  "http-client-integration-tests",
  "humio-integration-tests",
  "influxdb-integration-tests",
  "kafka-integration-tests",
  "logstash-integration-tests",
  "loki-integration-tests",
  "mezmo-aggregate-distributed-integration-tests",
  "mezmo-throttle-distributed-integration-tests",
  "mongodb_metrics-integration-tests",
  "nats-integration-tests",
  "nginx-integration-tests",
  "opentelemetry-integration-tests",
  "postgresql_metrics-integration-tests",
  "postgres_sink-integration-tests",
  "prometheus-integration-tests",
  "pulsar-integration-tests",
  "redis-integration-tests",
  "splunk-integration-tests",
  "sumo-logic-integration-tests",
  "dnstap-integration-tests",
  "webhdfs-integration-tests",
  "mezmo_opentelemetry-sink-integration-tests",
]

amqp-integration-tests = ["sources-amqp", "sinks-amqp"]
appsignal-integration-tests = ["sinks-appsignal"]

aws-integration-tests = [
  "aws-cloudwatch-logs-integration-tests",
  "aws-cloudwatch-metrics-integration-tests",
  "aws-ec2-metadata-integration-tests",
  "aws-ecs-metrics-integration-tests",
  "aws-kinesis-firehose-integration-tests",
  "aws-kinesis-streams-integration-tests",
  "aws-s3-integration-tests",
  "aws-sqs-integration-tests",
  "aws-sns-integration-tests",
]

azure-integration-tests = [
  "azure-blob-integration-tests"
]

aws-cloudwatch-logs-integration-tests = ["sinks-aws_cloudwatch_logs"]
aws-cloudwatch-metrics-integration-tests = ["sinks-aws_cloudwatch_metrics"]
aws-ec2-metadata-integration-tests = ["transforms-aws_ec2_metadata"]
aws-ecs-metrics-integration-tests = ["sources-aws_ecs_metrics"]
aws-kinesis-firehose-integration-tests = ["sinks-aws_kinesis_firehose", "dep:aws-sdk-elasticsearch", "sinks-elasticsearch"]
aws-kinesis-streams-integration-tests = ["sinks-aws_kinesis_streams"]
aws-s3-integration-tests = ["sinks-aws_s3", "sources-aws_s3"]
aws-sqs-integration-tests = ["sinks-aws_sqs"]
aws-sns-integration-tests = ["sinks-aws_sns"]
axiom-integration-tests = ["sinks-axiom"]
azure-blob-integration-tests = ["sinks-azure_blob"]
chronicle-integration-tests = ["sinks-gcp"]
clickhouse-integration-tests = ["sinks-clickhouse"]
databend-integration-tests = ["sinks-databend"]
datadog-agent-integration-tests = ["sources-datadog_agent"]
datadog-logs-integration-tests = ["sinks-datadog_logs"]
datadog-metrics-integration-tests = ["sinks-datadog_metrics", "dep:prost"]
datadog-traces-integration-tests = ["sources-datadog_agent", "sinks-datadog_traces", "axum/tokio"]
docker-logs-integration-tests = ["sources-docker_logs", "unix"]
es-integration-tests = ["sinks-elasticsearch", "aws-core"]
eventstoredb_metrics-integration-tests = ["sources-eventstoredb_metrics"]
fluent-integration-tests = ["docker", "sources-fluent"]
gcp-cloud-storage-integration-tests = ["sinks-gcp"]
gcp-integration-tests = ["sinks-gcp"]
gcp-pubsub-integration-tests = ["sinks-gcp", "sources-gcp_pubsub"]
greptimedb-integration-tests = ["sinks-greptimedb_metrics", "sinks-greptimedb_logs"]
humio-integration-tests = ["sinks-humio"]
http-client-integration-tests = ["sources-http_client"]
influxdb-integration-tests = ["sinks-influxdb"]
kafka-integration-tests = ["sinks-kafka", "sources-kafka"]
logstash-integration-tests = ["docker", "sources-logstash"]
loki-integration-tests = ["sinks-loki"]
mezmo-aggregate-distributed-integration-tests = ["transforms-mezmo_aggregate_distributed"]
mezmo-throttle-distributed-integration-tests = ["transforms-mezmo_throttle_distributed"]
mongodb_metrics-integration-tests = ["sources-mongodb_metrics"]
mqtt-integration-tests = ["sinks-mqtt", "sources-mqtt"]
nats-integration-tests = ["sinks-nats", "sources-nats"]
nginx-integration-tests = ["sources-nginx_metrics"]
opentelemetry-integration-tests = ["sources-opentelemetry", "dep:prost"]
postgresql_metrics-integration-tests = ["sources-postgresql_metrics"]
postgresql-integration-tests = ["sinks-postgresql"] # Mezmo version
postgres_sink-integration-tests = ["sinks-postgres"]
prometheus-integration-tests = ["sinks-prometheus", "sources-prometheus", "sinks-influxdb", "aws-core"]
pulsar-integration-tests = ["sinks-pulsar", "sources-pulsar"]
redis-integration-tests = ["sinks-redis", "sources-redis"]
splunk-integration-tests = ["sinks-splunk_hec"]
sumo-logic-integration-tests = ["sinks-sumo_logic"]
mezmo_opentelemetry-sink-integration-tests = ["sinks-mezmo_opentelemetry"]
dnstap-integration-tests = ["sources-dnstap", "dep:bollard"]
webhdfs-integration-tests = ["sinks-webhdfs"]
disable-resolv-conf = []
shutdown-tests = ["api", "sinks-blackhole", "sinks-console", "sinks-prometheus", "sources", "transforms-lua", "transforms-remap", "unix"]
cli-tests = ["sinks-blackhole", "sinks-socket", "sources-demo_logs", "sources-file", "sources-mezmo_demo_logs"]
test-utils = []
component-test-utils = []
pgbouncer-integration-tests = []

# End-to-End testing-related features
all-e2e-tests = [
  "e2e-tests-datadog",
  "e2e-tests-opentelemetry"
]

e2e-tests-datadog = [
  "sources-datadog_agent",
  "sinks-datadog_logs",
  "sinks-datadog_metrics",
  "dep:async-compression"
]

e2e-tests-opentelemetry = [
  "sources-opentelemetry",
  "sinks-opentelemetry",
  "sources-internal_metrics",
  "transforms-remap",
  "sinks-console",
  "sinks-file"
]

vector-api-tests = [
  "sources-demo_logs",
  "sources-mezmo_demo_logs",
  "transforms-log_to_metric",
  "transforms-remap",
  "sinks-blackhole"
]
vector-unit-test-tests = [
  "sources-demo_logs",
  "sources-mezmo_demo_logs",
  "transforms-remap",
  "transforms-route",
  "transforms-filter",
  "transforms-reduce",
  "sinks-console"
]

component-validation-runner = ["dep:tonic", "sources-internal_logs", "sources-internal_metrics", "sources-vector", "sinks-vector"]
# For now, only include components that implement ValidatableComponent.
# In the future, this can change to simply reference the targets `sources`, `transforms`, `sinks`
component-validation-tests = [
  "component-validation-runner",
  "sources-http_client",
  "sources-http_server",
  "sinks-http",
  "sinks-splunk_hec",
  "sources-splunk_hec",
  "sinks-datadog_logs",
  "sources-datadog_agent",
]

# Grouping together features for benchmarks. We exclude the API client due to it causing the build process to run out
# of memory when those additional dependencies are built in CI.
benches = [
  "sinks-file",
  "sinks-http",
  "sinks-socket",
  "sources-file",
  "sources-socket",
  "sources-syslog",
  "transforms-lua",
  "transforms-sample",
]
dnstap-benches = ["sources-dnstap"]
language-benches = ["sinks-socket", "sources-socket", "transforms-lua", "transforms-remap"]
# Separate benching process for metrics due to the nature of the bootstrap procedures.
statistic-benches = []
remap-benches = ["transforms-remap"]
transform-benches = ["transforms-filter", "transforms-dedupe", "transforms-reduce", "transforms-route"]
codecs-benches = []
loki-benches = ["sinks-loki"]
enrichment-tables-benches = ["enrichment-tables-geoip", "enrichment-tables-mmdb", "enrichment-tables-memory"]
proptest = ["dep:proptest", "dep:proptest-derive", "vrl/proptest"]

[[bench]]
name = "default"
harness = false
required-features = ["benches"]

[[bench]]
name = "dnstap"
path = "benches/dnstap/mod.rs"
harness = false
required-features = ["dnstap-benches"]

[[bench]]
name = "remap"
harness = false
required-features = ["remap-benches"]

[[bench]]
name = "enrichment_tables"
harness = false
required-features = ["enrichment-tables-benches"]

[[bench]]
name = "languages"
harness = false
required-features = ["language-benches"]

[[bench]]
name = "loki"
harness = false
required-features = ["loki-benches"]

[[bench]]
name = "distribution_statistic"
harness = false
required-features = ["statistic-benches"]

[[bench]]
name = "transform"
path = "benches/transform/main.rs"
harness = false
test = false
required-features = ["transform-benches"]

[[bench]]
name = "codecs"
path = "benches/codecs/main.rs"
harness = false
required-features = ["codecs-benches"]<|MERGE_RESOLUTION|>--- conflicted
+++ resolved
@@ -184,11 +184,7 @@
 vector-config = { path = "lib/vector-config" }
 vector-config-common = { path = "lib/vector-config-common" }
 vector-config-macros = { path = "lib/vector-config-macros" }
-<<<<<<< HEAD
-vrl = { version = "0.23.0", git = "https://github.com/mezmo/vrl.git", tag = "v3.0.0", features = ["arbitrary", "cli", "test", "test_framework"] }
-=======
-vrl = { version = "0.26.0", git = "ssh://git@github.com/mezmo/vrl.git", tag = "v3.1.0", features = ["arbitrary", "cli", "test", "test_framework"] }
->>>>>>> 7b8dc73a
+vrl = { version = "0.26.0", git = "https://github.com/mezmo/vrl.git", tag = "v3.1.0", features = ["arbitrary", "cli", "test", "test_framework"] }
 
 [dependencies]
 cfg-if.workspace = true
