[package]
name = "vector"
version = "0.30.0"
authors = ["Vector Contributors <vector@datadoghq.com>"]
edition = "2021"
description = "A lightweight and ultra-fast tool for building observability pipelines"
homepage = "https://vector.dev"
license = "MPL-2.0"
readme = "README.md"
publish = false
default-run = "vector"
autobenches = false # our benchmarks are not runnable on their own either way
# Minimum supported rust version
rust-version = "1.66.1" # mezmo

[[bin]]
name = "vector"
test = false
bench = false

[[test]]
name = "integration"
path = "tests/integration/lib.rs"

[[bin]]
name = "graphql-schema"
path = "src/api/schema/gen.rs"
test = false
bench = false
required-features = ["default-no-api-client"]

[[bin]]
name = "secret-backend-example"
path = "src/config/loading/secret_backend_example.rs"
test = false
bench = false

# CI-based builds use full release optimization.  See scripts/environment/release-flags.sh.
# This results in roughly a 5% reduction in performance when compiling locally vs when
# compiled via the CI pipeline.
[profile.release]
debug = 1 # emit line tables only instead of full debug info

[profile.bench]
debug = false

[profile.test]
debug = true

[package.metadata.deb]
name = "vector"
section = "admin"
maintainer-scripts = "distribution/debian/scripts/"
conf-files = ["/etc/vector/vector.toml", "/etc/default/vector"]
assets = [
  ["target/release/vector", "/usr/bin/", "755"],
  ["config/vector.toml", "/etc/vector/vector.toml", "644"],
  ["config/examples/*", "/etc/vector/examples/", "644"],
  ["distribution/systemd/vector.service", "/lib/systemd/system/vector.service", "644"],
  ["distribution/systemd/vector.default", "/etc/default/vector", "600"]
]
license-file = ["target/debian-license.txt"]
extended-description-file = "target/debian-extended-description.txt"

[package.metadata.deb.systemd-units]
unit-scripts = "distribution/systemd/"
enable = false
start = false

# libc requirements are defined by `cross`
# https://github.com/rust-embedded/cross#supported-targets
# Though, it seems like aarch64 libc is actually 2.18 and not 2.19
[package.metadata.deb.variants.armv7-unknown-linux-gnueabihf]
depends = "libc6 (>= 2.15)"

[package.metadata.deb.variants.x86_64-unknown-linux-gnu]
depends = "libc6 (>= 2.15)"

[package.metadata.deb.variants.x86_64-unknown-linux-musl]
depends = ""

[package.metadata.deb.variants.aarch64-unknown-linux-gnu]
depends = "libc6 (>= 2.18)"

[package.metadata.deb.variants.aarch64-unknown-linux-musl]
depends = ""

[workspace]
members = [
  ".",
  "lib/codecs",
  "lib/dnsmsg-parser",
  "lib/docs-renderer",
  "lib/enrichment",
  "lib/fakedata",
  "lib/file-source",
  "lib/k8s-e2e-tests",
  "lib/k8s-test-framework",
  "lib/loki-logproto",
  "lib/vector-lookup",
  "lib/portpicker",
  "lib/prometheus-parser",
  "lib/opentelemetry-proto",
  "lib/tracing-limit",
  "lib/vector-api-client",
  "lib/vector-buffers",
  "lib/vector-common",
  "lib/vector-config",
  "lib/vector-config-common",
  "lib/vector-config-macros",
  "lib/vector-core",
  "lib/vector-lookup",
  "lib/vector-vrl/cli",
  "lib/vector-vrl/functions",
  "lib/vector-vrl/tests",
  "lib/vector-vrl/web-playground",
  "vdev",
]

[dependencies]
# Internal libs
codecs = { path = "lib/codecs", default-features = false }
dnsmsg-parser = { path = "lib/dnsmsg-parser", optional = true }
enrichment = { path = "lib/enrichment" }
fakedata = { path = "lib/fakedata", optional = true }
file-source = { path = "lib/file-source", optional = true }
lookup = { package = "vector-lookup", path = "lib/vector-lookup" }
portpicker = { path = "lib/portpicker" }
prometheus-parser = { path = "lib/prometheus-parser", optional = true }
opentelemetry-proto = { path = "lib/opentelemetry-proto", optional = true }
tracing-limit = { path = "lib/tracing-limit" }
vector-api-client = { path = "lib/vector-api-client", optional = true }
vector-buffers = { path = "lib/vector-buffers", default-features = false }
vector-common = { path = "lib/vector-common" }
vector-config = { path = "lib/vector-config" }
vector-config-common = { path = "lib/vector-config-common" }
vector-config-macros = { path = "lib/vector-config-macros" }
vector-core = { path = "lib/vector-core", default-features = false, features = ["vrl"] }
vector-vrl-functions = { path = "lib/vector-vrl/functions" }
loki-logproto = { path = "lib/loki-logproto", optional = true }

# Tokio / Futures
async-stream = { version = "0.3.5", default-features = false }
async-trait = { version = "0.1.68", default-features = false }
futures = { version = "0.3.28", default-features = false, features = ["compat", "io-compat"], package = "futures" }
tokio = { version = "1.28.1", default-features = false, features = ["full"] }
tokio-openssl = { version = "0.6.3", default-features = false }
tokio-stream = { version = "0.1.14", default-features = false, features = ["net", "sync", "time"] }
tokio-util = { version = "0.7", default-features = false, features = ["io", "time"] }
console-subscriber = { version = "0.1.9", default-features = false, optional = true }

# Tracing
tracing = { version = "0.1.34", default-features = false }
tracing-core = { version = "0.1.26", default-features = false }
tracing-futures = { version = "0.2.5", default-features = false, features = ["futures-03"] }
tracing-subscriber = { version = "0.3.17", default-features = false, features = ["ansi", "env-filter", "fmt", "json", "registry", "tracing-log"] }
tracing-tower = { git = "https://github.com/tokio-rs/tracing", default-features = false, rev = "e0642d949891546a3bb7e47080365ee7274f05cd" }

# Metrics
metrics = "0.21.0"
metrics-tracing-context = { version = "0.14.0", default-features = false }

# AWS - Official SDK
aws-sdk-s3 = { version = "0.21.0", default-features = false, features = ["native-tls"], optional = true }
aws-sdk-sqs = { version = "0.21.0", default-features = false, features = ["native-tls"], optional = true }
aws-sdk-cloudwatch = { version = "0.21.0", default-features = false, features = ["native-tls"], optional = true }
aws-sdk-cloudwatchlogs = { version = "0.21.0", default-features = false, features = ["native-tls"], optional = true }
aws-sdk-elasticsearch = {version = "0.21.0", default-features = false, features = ["native-tls"], optional = true }
aws-sdk-firehose = { version = "0.21.0", default-features = false, features = ["native-tls"], optional = true }
aws-sdk-kinesis = { version = "0.21.0", default-features = false, features = ["native-tls"], optional = true }
aws-types = { version = "0.51.0", default-features = false, features = ["hardcoded-credentials"], optional = true }
aws-sigv4 = { version = "0.55.1", default-features = false, features = ["sign-http"], optional = true }
aws-config = { version = "0.51.0", default-features = false, features = ["native-tls"], optional = true }
aws-smithy-async = { version = "0.51.0", default-features = false, optional = true }
aws-smithy-client = { version = "0.51.0", default-features = false, features = ["client-hyper"], optional = true}
aws-smithy-http = { version = "0.51.0", default-features = false, features = ["event-stream"], optional = true }
aws-smithy-http-tower = { version = "0.54.4", default-features = false, optional = true }
aws-smithy-types = { version = "0.51.0", default-features = false, optional = true }

# Azure
azure_core = { git = "https://github.com/Azure/azure-sdk-for-rust.git", rev = "b4544d4920fa3064eb921340054cd9cc130b7664", default-features = false, features = ["enable_reqwest"], optional = true }
azure_identity = { git = "https://github.com/Azure/azure-sdk-for-rust.git", rev = "b4544d4920fa3064eb921340054cd9cc130b7664", default-features = false, features = ["enable_reqwest"], optional = true }
azure_storage = { git = "https://github.com/Azure/azure-sdk-for-rust.git", rev = "b4544d4920fa3064eb921340054cd9cc130b7664", default-features = false, optional = true }
azure_storage_blobs = { git = "https://github.com/Azure/azure-sdk-for-rust.git", rev = "b4544d4920fa3064eb921340054cd9cc130b7664", default-features = false, optional = true }

# OpenDAL
opendal = {version = "0.34", default-features = false, features = ["native-tls", "services-webhdfs"], optional = true}

# Tower
tower = { version = "0.4.13", default-features = false, features = ["buffer", "limit", "retry", "timeout", "util", "balance", "discover"] }
tower-http = { version = "0.4.0", default-features = false, features = ["decompression-gzip"]}
# Serde
serde = { version = "1.0.163", default-features = false, features = ["derive"] }
serde-toml-merge = { version = "0.3.0", default-features = false }
serde_bytes = { version = "0.11.9", default-features = false, features = ["std"], optional = true }
serde_json = { version = "1.0.96", default-features = false, features = ["raw_value"] }
serde_with = { version = "2.3.2", default-features = false, features = ["macros", "std"] }
serde_yaml = { version = "0.9.21", default-features = false }

# Messagepack
rmp-serde = { version = "1.1.1", default-features = false, optional = true }
rmpv = { version = "1.0.0", default-features = false, features = ["with-serde"], optional = true }

# Prost
prost = { version = "0.11", default-features = false, features = ["std"] }
prost-types = { version = "0.11", default-features = false, optional = true }

# GCP
goauth = { version = "0.13.1", optional = true }
smpl_jwt = { version = "0.7.1", default-features = false, optional = true }

# AMQP
# Mezmo: we have enabled openssl instead of native-tls (upstream) LOG-16435
lapin = { version = "2.1.1", default-features = false, features = ["openssl"], optional = true }

# API
async-graphql = { version = "5.0.8", default-features = false, optional = true, features = ["chrono"] }
async-graphql-warp = { version = "5.0.8", default-features = false, optional = true }
itertools = { version = "0.10.5", default-features = false, optional = true }

# API client
crossterm = { version = "0.26.1", default-features = false, features = ["event-stream"], optional = true }
num-format = { version = "0.4.4", default-features = false, features = ["with-num-bigint"], optional = true }
number_prefix = { version = "0.4.0", default-features = false, features = ["std"], optional = true }
tui = { version = "0.19.0", optional = true, default-features = false, features = ["crossterm"] }

# Datadog Pipelines
datadog-filter = { package = "datadog-filter", git = "ssh://git@github.com/answerbook/vrl.git", rev = "next" }
datadog-search-syntax = { package = "datadog-search-syntax", git = "ssh://git@github.com/answerbook/vrl.git", rev = "next" }
hex = { version = "0.4.3", default-features = false, optional = true }
sha2 = { version = "0.10.6", default-features = false, optional = true }

# VRL Lang
vrl = { package = "vrl", git = "ssh://git@github.com/answerbook/vrl.git", rev = "next", features = ["cli"] }

# External libs
arc-swap = { version = "1.6", default-features = false, optional = true }
async-compression = { version = "0.4.0", default-features = false, features = ["tokio", "gzip", "zstd"], optional = true }
apache-avro = { version = "0.14.0", default-features = false, optional = true }
axum = { version = "0.6.18", default-features = false }
base64 = { version = "0.21.0", default-features = false, optional = true }
bloom = { version = "0.3.2", default-features = false, optional = true }
bollard = { version = "0.14.0", default-features = false, features = ["ssl", "chrono"], optional = true }
bytes = { version = "1.4.0", default-features = false, features = ["serde"] }
bytesize = { version = "1.2.0", default-features = false }
chrono = { version = "0.4.24", default-features = false, features = ["serde"] }
cidr-utils = { version = "0.5.10", default-features = false }
clap = { version = "4.1.14", default-features = false, features = ["derive", "error-context", "env", "help", "std", "string", "usage", "wrap_help"] }
colored = { version = "2.0.0", default-features = false }
csv = { version = "1.2", default-features = false }
deadpool-postgres = { version = "0.10.2"}
derivative = { version = "2.2.0", default-features = false }
dirs-next = { version = "2.0.0", default-features = false, optional = true }
dyn-clone = { version = "1.0.11", default-features = false }
encoding_rs = { version = "0.8.32", default-features = false, features = ["serde"] }
enum_dispatch = { version = "0.3.11", default-features = false }
exitcode = { version = "1.1.2", default-features = false }
flate2 = { version = "1.0.26", default-features = false, features = ["default"] }
futures-util = { version = "0.3.28", default-features = false }
glob = { version = "0.3.1", default-features = false }
governor = { version = "0.5.1", default-features = false, features = ["dashmap", "jitter", "std"], optional = true }
grok = { version = "2.0.0", default-features = false, optional = true }
h2 = { version = "0.3.19", default-features = false, optional = true }
hash_hasher = { version = "2.0.0", default-features = false }
hashbrown = { version = "0.13.2", default-features = false, optional = true, features = ["ahash"] }
headers = { version = "0.3.8", default-features = false }
hostname = { version = "0.3.1", default-features = false }
http = { version = "0.2.9", default-features = false }
http-body = { version = "0.4.5", default-features = false }
hyper = { version = "0.14.26", default-features = false, features = ["client", "runtime", "http1", "http2", "server", "stream"] }
hyper-openssl = { version = "0.9.2", default-features = false }
hyper-proxy = { version = "0.9.1", default-features = false, features = ["openssl-tls"] }
indexmap = { version = "~1.9.3", default-features = false, features = ["serde"] }
infer = { version = "0.13.0", default-features = false, optional = true}
indoc = { version = "2.0.1", default-features = false }
inventory = { version = "0.3.6", default-features = false }
k8s-openapi = { version = "0.18.0", default-features = false, features = ["api", "v1_26"], optional = true }
kube = { version = "0.82.0", default-features = false, features = ["client", "openssl-tls", "runtime"], optional = true }
listenfd = { version = "1.0.1", default-features = false, optional = true }
logfmt = { version = "0.0.2", default-features = false, optional = true }
lru = { version = "0.10.0", default-features = false, optional = true }
maxminddb = { version = "0.23.0", default-features = false, optional = true }
md-5 = { version = "0.10", default-features = false, optional = true }
mongodb = { version = "2.5.0", default-features = false, features = ["tokio-runtime"], optional = true }
nats = { version = "0.24.0", default-features = false, optional = true }
nkeys = { version = "0.3.0", default-features = false, optional = true }
nom = { version = "7.1.3", default-features = false, optional = true }
notify = { version = "6.0.0", default-features = false, features = ["macos_fsevent"] }
once_cell = { version = "1.17", default-features = false }
openssl = { version = "0.10.55", default-features = false, features = ["vendored"] }
openssl-probe = { version = "0.1.5", default-features = false }
ordered-float = { version = "3.7.0", default-features = false }
paste = "1.0.12"
percent-encoding = { version = "2.2.0", default-features = false }
pin-project = { version = "1.1.0", default-features = false }
postgres-openssl = { version = "0.5.0", default-features = false, features = ["runtime"], optional = true }
pulsar = { version = "5.1.1", default-features = false, features = ["tokio-runtime", "auth-oauth2", "flate2", "lz4", "snap", "zstd"], optional = true }
rand = { version = "0.8.5", default-features = false, features = ["small_rng"] }
rand_distr = { version = "0.4.3", default-features = false }
rdkafka = { version = "0.30.0", default-features = false, features = ["tokio", "libz", "ssl", "zstd"], optional = true }
redis = { version = "0.23.0", default-features = false, features = ["connection-manager", "tokio-comp", "tokio-native-tls-comp"], optional = true }
<<<<<<< HEAD
regex = { version = "1.8.1", default-features = false, features = ["std", "perf"] }
=======
regex = { version = "1.7.3", default-features = false, features = ["std", "perf"] }
reqwest = { version = "0.11", features = ["json"] }
>>>>>>> cbe344cd
roaring = { version = "0.10.1", default-features = false, optional = true }
seahash = { version = "4.1.0", default-features = false }
semver = { version = "1.0.17", default-features = false, features = ["serde", "std"], optional = true }
smallvec = { version = "1", default-features = false, features = ["union", "serde"] }
snafu = { version = "0.7.4", default-features = false, features = ["futures"] }
snap = { version = "1.1.0", default-features = false, optional = true }
socket2 = { version = "0.5.3", default-features = false }
stream-cancel = { version = "0.8.1", default-features = false }
strip-ansi-escapes = { version = "0.1.1", default-features = false }
syslog = { version = "6.1.0", default-features = false, optional = true }
tikv-jemallocator = { version = "0.5.0", default-features = false, optional = true, features = ["profiling"] }
tokio-postgres = { version = "0.7.7", default-features = false, features = ["runtime", "with-chrono-0_4"], optional = true }
tokio-tungstenite = {version = "0.19.0", default-features = false, features = ["connect"], optional = true}
toml = { version = "0.7.3", default-features = false, features = ["parse", "display"] }
tonic = { version = "0.9", optional = true, default-features = false, features = ["transport", "codegen", "prost", "tls", "tls-roots", "gzip"] }
trust-dns-proto = { version = "0.22.0", default-features = false, features = ["dnssec"], optional = true }
typetag = { version = "0.2.8", default-features = false }
url = { version = "2.3.1", default-features = false, features = ["serde"] }
urlencoding = { version = "2.1.0", default-features = false }
uuid = { version = "1", default-features = false, features = ["serde", "v4"] }
warp = { version = "0.3.5", default-features = false }
zstd = { version = "0.12.3", default-features = false }
arr_macro = { version = "0.2.1" }
moka = { version = "0.11" }
num = { version = "0.4.0" }

# depending on fork for bumped nix dependency
# https://github.com/heim-rs/heim/pull/360
heim = { git = "https://github.com/vectordotdev/heim.git", branch = "update-nix", default-features = false, features = ["disk"] }

# make sure to update the external docs when the Lua version changes
mlua = { version = "0.8.9", default-features = false, features = ["lua54", "send", "vendored"], optional = true }

[target.'cfg(windows)'.dependencies]
windows-service = "0.6.0"

[target.'cfg(unix)'.dependencies]
atty = { version = "0.2.14", default-features = false }
nix = { version = "0.26.2", default-features = false, features = ["socket", "signal"] }

[build-dependencies]
prost-build = { version = "0.11", default-features = false, optional = true }
tonic-build = { version = "0.9", default-features = false, features = ["transport", "prost"], optional = true }
openssl-src = { version = "111", default-features = false, features = ["force-engine"] }

[dev-dependencies]
approx = "0.5.1"
assert_cmd = { version = "2.0.11", default-features = false }
azure_core = { git = "https://github.com/Azure/azure-sdk-for-rust.git", rev = "b4544d4920fa3064eb921340054cd9cc130b7664", default-features = false, features = ["enable_reqwest", "azurite_workaround"] }
azure_identity = { git = "https://github.com/Azure/azure-sdk-for-rust.git", rev = "b4544d4920fa3064eb921340054cd9cc130b7664", default-features = false, features = ["enable_reqwest"] }
azure_storage_blobs = { git = "https://github.com/Azure/azure-sdk-for-rust.git", rev = "b4544d4920fa3064eb921340054cd9cc130b7664", default-features = false, features = ["azurite_workaround"] }
azure_storage = { git = "https://github.com/Azure/azure-sdk-for-rust.git", rev = "b4544d4920fa3064eb921340054cd9cc130b7664", default-features = false, features = ["azurite_workaround"] }
base64 = "0.21.0"
criterion = { version = "0.4.0", features = ["html_reports", "async_tokio"] }
httptest = "0.15.4"
itertools = { version = "0.10.5", default-features = false }
libc = "0.2.144"
mockall = "0.11.4"
similar-asserts = "1.4.2"
proptest = "1.1"
quickcheck = "1.0.3"
serial_test = "1.0.0"
tempfile = "3.5.0"
test-generator = "0.3.1"
tokio-test = "0.4.2"
tokio = { version = "1.28.1", features = ["test-util"] }
tower-test = "0.4.0"
vector-core = { path = "lib/vector-core", default-features = false, features = ["vrl", "test"] }
wiremock = "0.5.18"
snap = "1"
zstd = { version = "0.12.3", default-features = false }
assay = "0.1.1"
temp-env = "0.3.1"

[patch.crates-io]
# Removes dependency on `time` v0.1
# https://github.com/chronotope/chrono/pull/578
chrono = { git = "https://github.com/vectordotdev/chrono.git", tag = "v0.4.24-no-default-time-1" }
# The upgrade for `tokio-util` >= 0.6.9 is blocked on https://github.com/vectordotdev/vector/issues/11257.
tokio-util = { git = "https://github.com/vectordotdev/tokio", branch = "tokio-util-0.7.4-framed-read-continue-on-error" }
nix = { git = "https://github.com/vectordotdev/nix.git", branch = "memfd/gnu/musl" }
# The `heim` crates depend on `ntapi` 0.3.7 on Windows, but that version has an
# unaligned access bug fixed in the following revision.
ntapi = { git = "https://github.com/MSxDOS/ntapi.git", rev = "24fc1e47677fc9f6e38e5f154e6011dc9b270da6" }

[features]
# Default features for *-unknown-linux-gnu and *-apple-darwin
default = ["api", "api-client", "enrichment-tables", "sinks", "sources", "sources-dnstap", "transforms", "unix", "rdkafka?/gssapi-vendored", "enterprise", "component-validation-runner"]
# Default features for `cargo docs`. The same as `default` but without `rdkafka?/gssapi-vendored` which would require installing libsasl in our doc build environment.
docs = ["api", "api-client", "enrichment-tables", "sinks", "sources", "sources-dnstap", "transforms", "unix", "enterprise", "component-validation-runner"]
# Default features for *-unknown-linux-* which make use of `cmake` for dependencies
default-cmake = ["api", "api-client", "enrichment-tables", "rdkafka?/cmake_build", "sinks", "sources", "sources-dnstap", "transforms", "unix", "rdkafka?/gssapi-vendored", "enterprise"]
# Default features for *-pc-windows-msvc
# TODO: Enable SASL https://github.com/vectordotdev/vector/pull/3081#issuecomment-659298042
default-msvc = ["api", "api-client", "enrichment-tables", "rdkafka?/cmake_build", "sinks", "sources", "transforms", "enterprise"]
default-musl = ["api", "api-client", "enrichment-tables", "rdkafka?/cmake_build", "sinks", "sources", "sources-dnstap", "transforms", "unix", "rdkafka?/gssapi-vendored", "enterprise"]
default-no-api-client = ["api", "enrichment-tables", "sinks", "sources", "sources-dnstap", "transforms", "unix", "rdkafka?/gssapi-vendored", "enterprise"]
default-no-vrl-cli = ["api", "sinks", "sources", "sources-dnstap", "transforms", "unix", "rdkafka?/gssapi-vendored", "enterprise"]
tokio-console = ["dep:console-subscriber", "tokio/tracing"]

all-logs = ["sinks-logs", "sources-logs", "sources-dnstap", "transforms-logs"]
all-metrics = ["sinks-metrics", "sources-metrics", "transforms-metrics", "enterprise"]

# Target specific release features.
# The `make` tasks will select this according to the appropriate triple.
# Use this section to turn off or on specific features for specific triples.
target-aarch64-unknown-linux-gnu = ["api", "api-client", "enrichment-tables", "rdkafka?/cmake_build", "sinks", "sources", "sources-dnstap", "transforms", "unix", "enterprise"]
target-aarch64-unknown-linux-musl = ["api", "api-client", "enrichment-tables", "rdkafka?/cmake_build", "sinks", "sources", "sources-dnstap", "transforms", "unix", "enterprise"]
target-armv7-unknown-linux-gnueabihf = ["api", "api-client", "enrichment-tables", "rdkafka?/cmake_build", "sinks", "sources", "sources-dnstap", "transforms", "unix", "enterprise"]
target-armv7-unknown-linux-musleabihf = ["api", "api-client", "rdkafka?/cmake_build", "enrichment-tables", "sinks", "sources", "sources-dnstap", "transforms", "enterprise"]
target-x86_64-unknown-linux-gnu = ["api", "api-client", "rdkafka?/cmake_build", "enrichment-tables", "sinks", "sources", "sources-dnstap", "transforms", "unix", "rdkafka?/gssapi-vendored", "enterprise"]
target-x86_64-unknown-linux-musl = ["api", "api-client", "rdkafka?/cmake_build", "enrichment-tables", "sinks", "sources", "sources-dnstap", "transforms", "unix", "enterprise"]
# Does not currently build
target-powerpc64le-unknown-linux-gnu = ["api", "api-client", "enrichment-tables", "rdkafka?/cmake_build", "sinks", "sources", "sources-dnstap", "transforms", "unix", "enterprise"]
# Currently doesn't build due to lack of support for 64-bit atomics
target-powerpc-unknown-linux-gnu = ["api", "api-client", "enrichment-tables", "rdkafka?/cmake_build", "sinks", "sources", "sources-dnstap", "transforms", "unix", "enterprise"]

# Enables features that work only on systems providing `cfg(unix)`
unix = ["tikv-jemallocator", "allocation-tracing"]
allocation-tracing = []

# Enables kubernetes dependencies and shared code. Kubernetes-related sources,
# transforms and sinks should depend on this feature.
kubernetes = ["dep:k8s-openapi", "dep:kube"]

docker = ["dep:bollard", "dep:dirs-next"]

# API
api = [
  "dep:async-graphql",
  "dep:async-graphql-warp",
  "dep:base64",
  "dep:itertools",
  "vector-core/api",
]

# API client
api-client = [
  "dep:crossterm",
  "dep:num-format",
  "dep:number_prefix",
  "dep:tui",
  "vector-core/api",
  "dep:vector-api-client",
]

aws-core = [
  "aws-config",
  "dep:aws-sigv4",
  "dep:aws-types",
  "dep:aws-smithy-async",
  "dep:aws-smithy-client",
  "dep:aws-smithy-http",
  "dep:aws-smithy-http-tower",
  "dep:aws-smithy-types",
]

# Anything that requires Protocol Buffers.
protobuf-build = ["dep:tonic-build", "dep:prost-build"]

gcp = ["dep:base64", "dep:goauth", "dep:smpl_jwt"]

# Enrichment Tables
enrichment-tables = ["enrichment-tables-geoip"]
enrichment-tables-geoip = ["dep:maxminddb"]

# Sources (Upstream)
# sources = ["sources-logs", "sources-metrics"]

# Sources (Mezmo)
sources = ["sources-logs-mezmo", "sources-metrics-mezmo"]
sources-logs = [
  "sources-amqp",
  "sources-aws_kinesis_firehose",
  "sources-aws_s3",
  "sources-aws_sqs",
  "sources-datadog_agent",
  "sources-demo_logs",
  "sources-docker_logs",
  "sources-exec",
  "sources-file",
  "sources-fluent",
  "sources-gcp_pubsub",
  "sources-heroku_logs",
  "sources-http_server",
  "sources-http_client",
  "sources-internal_logs",
  "sources-journald",
  "sources-kafka",
  "sources-kubernetes_logs",
  "sources-logstash",
  "sources-nats",
  "sources-opentelemetry",
  "sources-file-descriptor",
  "sources-redis",
  "sources-socket",
  "sources-splunk_hec",
  "sources-stdin",
  "sources-syslog",
  "sources-vector",
]
sources-logs-mezmo = [
  "sources-aws_s3",
  "sources-mezmo_demo_logs",
  "sources-exec",
  "sources-http_server",
  "sources-http_client",
  "sources-mezmo_user_logs",
  "sources-kafka",
  "sources-stdin",
  "sources-syslog",
  "sources-splunk_hec",
]
sources-metrics = [
  "sources-apache_metrics",
  "sources-aws_ecs_metrics",
  "sources-eventstoredb_metrics",
  "sources-host_metrics",
  "sources-internal_metrics",
  "sources-mongodb_metrics",
  "sources-nginx_metrics",
  "sources-postgresql_metrics",
  "sources-prometheus",
  "sources-statsd",
  "sources-vector",
]
sources-metrics-mezmo = [
  "sources-internal_metrics",
]

sources-amqp = ["lapin"]
sources-apache_metrics = []
sources-aws_ecs_metrics = []
sources-aws_kinesis_firehose = ["dep:base64", "dep:infer"]
sources-aws_s3 = ["aws-core", "dep:aws-sdk-sqs", "dep:aws-sdk-s3", "dep:semver", "dep:async-compression", "sources-aws_sqs", "tokio-util/io"]
sources-aws_sqs = ["aws-core", "dep:aws-sdk-sqs"]
sources-datadog_agent = ["sources-utils-http-error", "protobuf-build"]
sources-demo_logs = ["dep:fakedata"]
sources-mezmo_demo_logs = ["dep:fakedata"]
sources-dnstap = ["dep:base64", "dep:trust-dns-proto", "dep:dnsmsg-parser", "protobuf-build"]
sources-docker_logs = ["docker"]
sources-eventstoredb_metrics = []
sources-exec = []
sources-file = ["dep:file-source"]
sources-file-descriptor = ["tokio-util/io"]
sources-fluent = ["dep:base64", "sources-utils-net-tcp", "tokio-util/net", "dep:rmpv", "dep:rmp-serde", "dep:serde_bytes"]
sources-gcp_pubsub = ["gcp", "dep:h2", "dep:prost-types", "protobuf-build", "dep:tonic"]
sources-heroku_logs = ["sources-utils-http", "sources-utils-http-query", "sources-http_server"]
sources-host_metrics =  ["heim/cpu", "heim/host", "heim/memory", "heim/net"]
sources-http_client = ["sources-utils-http-client"]
sources-http_server = ["sources-utils-http", "sources-utils-http-query"]
sources-internal_logs = []
sources-mezmo_user_logs = ["sources-internal_logs"]
sources-internal_metrics = []
sources-journald = []
sources-kafka = ["dep:rdkafka", "dep:sha2"]
sources-kubernetes_logs = ["dep:file-source", "kubernetes", "transforms-reduce"]
sources-logstash = ["sources-utils-net-tcp", "tokio-util/net"]
sources-mongodb_metrics = ["dep:mongodb"]
sources-nats = ["dep:nats", "dep:nkeys"]
sources-nginx_metrics = ["dep:nom"]
sources-opentelemetry = ["dep:hex", "dep:opentelemetry-proto", "dep:prost-types", "sources-http_server", "sources-utils-http", "sources-vector"]
sources-postgresql_metrics = ["dep:postgres-openssl", "dep:tokio-postgres"]
sources-prometheus = ["dep:prometheus-parser", "sinks-prometheus", "sources-utils-http-client"]
sources-redis= ["dep:redis"]
sources-socket = ["sources-utils-net", "tokio-util/net"]
sources-splunk_hec = ["dep:roaring"]
sources-statsd = ["sources-utils-net", "tokio-util/net"]
sources-stdin = ["tokio-util/io"]
sources-syslog = ["codecs/syslog", "sources-utils-net", "tokio-util/net"]
sources-utils-http = ["dep:snap", "sources-utils-http-auth", "sources-utils-http-encoding", "sources-utils-http-error", "sources-utils-http-prelude"]
sources-utils-http-auth = ["sources-utils-http-error"]
sources-utils-http-encoding = ["dep:snap", "sources-utils-http-error"]
sources-utils-http-error = []
sources-utils-http-prelude = ["sources-utils-http", "sources-utils-http-auth", "sources-utils-http-encoding", "sources-utils-http-error"]
sources-utils-http-query = []
sources-utils-http-client = ["sources-utils-http", "sources-http_server"]
sources-utils-net = ["sources-utils-net-tcp", "sources-utils-net-udp", "sources-utils-net-unix"]
sources-utils-net-tcp = ["listenfd"]
sources-utils-net-udp = ["listenfd"]
sources-utils-net-unix = []

sources-vector = ["dep:tonic", "protobuf-build"]

# Transforms (Upstream)
# transforms = ["transforms-logs", "transforms-metrics"]

# Transforms (Mezmo)
transforms = ["transforms-logs-mezmo", "transforms-metrics-mezmo"]
transforms-logs = [
  "transforms-aws_ec2_metadata",
  "transforms-dedupe",
  "transforms-filter",
  "transforms-lua",
  "transforms-metric_to_log",
  "transforms-pipelines",
  "transforms-reduce",
  "transforms-remap",
  "transforms-route",
  "transforms-sample",
  "transforms-throttle",
]
transforms-logs-mezmo = [
  "transforms-dedupe",
  "transforms-filter",
  "transforms-mezmo_reduce",
  "transforms-remap",
  "transforms-route",
  "transforms-sample",
  "transforms-throttle",
  "transforms-mezmo_log_clustering",
]
transforms-metrics = [
  "transforms-aggregate",
  "transforms-filter",
  "transforms-lua",
  "transforms-metric_to_log",
  "transforms-pipelines",
  "transforms-remap",
  "transforms-tag_cardinality_limit",
  "transforms-throttle",
]
transforms-metrics-mezmo = [
  "transforms-filter",
  "transforms-remap",
  "transforms-throttle",
  "transforms-aggregate",
  "transforms-mezmo_aggregate",
  "transforms-mezmo_tag_cardinality_limit",
  "transforms-mezmo_log_to_metric",
  "transforms-protobuf_to_metric",
]

transforms-aggregate = []
transforms-aws_ec2_metadata = ["dep:arc-swap"]
transforms-dedupe = ["dep:lru"]
transforms-filter = []
transforms-lua = ["dep:mlua", "vector-core/lua"]
transforms-metric_to_log = []
transforms-pipelines = ["transforms-filter", "transforms-route"]
transforms-reduce = []
transforms-mezmo_reduce = ["transforms-reduce"] # depends on the upstream version for merge_strategies
transforms-mezmo_aggregate = []
transforms-mezmo_log_to_metric = []
transforms-mezmo_log_clustering = ["dep:lru"]
transforms-mezmo_tag_cardinality_limit = ["dep:bloom", "dep:hashbrown"]
transforms-remap = []
transforms-route = []
transforms-sample = []
transforms-tag_cardinality_limit = ["dep:bloom", "dep:hashbrown"]
transforms-throttle = ["dep:governor"]
transforms-protobuf_to_metric = []

# Sinks (Upstream)
# sinks = ["sinks-logs", "sinks-metrics"]

# Sinks (Mezmo)
sinks = ["sinks-logs-mezmo", "sinks-metrics-mezmo"]
sinks-logs = [
  "sinks-amqp",
  "sinks-appsignal",
  "sinks-aws_cloudwatch_logs",
  "sinks-aws_kinesis_firehose",
  "sinks-aws_kinesis_streams",
  "sinks-aws_s3",
  "sinks-aws_sqs",
  "sinks-axiom",
  "sinks-azure_blob",
  "sinks-azure_monitor_logs",
  "sinks-blackhole",
  "sinks-chronicle",
  "sinks-clickhouse",
  "sinks-console",
  "sinks-databend",
  "sinks-datadog_archives",
  "sinks-datadog_events",
  "sinks-datadog_logs",
  "sinks-datadog_traces",
  "sinks-elasticsearch",
  "sinks-file",
  "sinks-gcp",
  "sinks-http",
  "sinks-humio",
  "sinks-influxdb",
  "sinks-kafka",
  "sinks-mezmo",
  "sinks-loki",
  "sinks-nats",
  "sinks-new_relic_logs",
  "sinks-new_relic",
  "sinks-papertrail",
  "sinks-pulsar",
  "sinks-redis",
  "sinks-sematext",
  "sinks-socket",
  "sinks-splunk_hec",
  "sinks-vector",
  "sinks-webhdfs",
  "sinks-websocket",
]
sinks-logs-mezmo = [
  "sinks-aws_cloudwatch_logs",
  "sinks-aws_kinesis_firehose",
  "sinks-aws_kinesis_streams",
  "sinks-aws_s3",
  "sinks-aws_sqs",
  "sinks-azure_blob",
  "sinks-blackhole",
  "sinks-console",
  "sinks-datadog_logs",
  "sinks-elasticsearch",
  "sinks-file",
  "sinks-gcp",
  "sinks-http",
  "sinks-honeycomb",
  "sinks-kafka",
  "sinks-mezmo",
  "sinks-loki",
  "sinks-new_relic_logs",
  "sinks-new_relic",
  "sinks-pulsar",
  "sinks-redis",
  "sinks-sumo_logic",
  "sinks-vector",
  "sinks-postgresql",
]
sinks-metrics = [
  "sinks-appsignal",
  "sinks-aws_cloudwatch_metrics",
  "sinks-blackhole",
  "sinks-console",
  "sinks-datadog_metrics",
  "sinks-humio",
  "sinks-influxdb",
  "sinks-kafka",
  "sinks-prometheus",
  "sinks-sematext",
  "sinks-statsd",
  "sinks-vector",
  "sinks-splunk_hec",
  "sinks-postgresql",
]
sinks-metrics-mezmo = [
  "sinks-aws_cloudwatch_metrics",
  "sinks-blackhole",
  "sinks-console",
  "sinks-datadog_metrics",
  "sinks-kafka",
  "sinks-prometheus",
  "sinks-splunk_hec",
  "sinks-postgresql"
]

sinks-amqp = ["lapin"]
sinks-appsignal = []
sinks-aws_cloudwatch_logs = ["aws-core", "dep:aws-sdk-cloudwatchlogs"]
sinks-aws_cloudwatch_metrics = ["aws-core", "dep:aws-sdk-cloudwatch"]
sinks-aws_kinesis_firehose = ["aws-core", "dep:aws-sdk-firehose"]
sinks-aws_kinesis_streams = ["aws-core", "dep:aws-sdk-kinesis"]
sinks-aws_s3 = ["dep:base64", "dep:md-5", "aws-core", "dep:aws-sdk-s3"]
sinks-aws_sqs = ["aws-core", "dep:aws-sdk-sqs"]
sinks-axiom = ["sinks-elasticsearch"]
sinks-azure_blob = ["dep:azure_core", "dep:azure_identity", "dep:azure_storage", "dep:azure_storage_blobs"]
sinks-azure_monitor_logs = []
sinks-blackhole = []
sinks-chronicle = []
sinks-clickhouse = []
sinks-console = []
sinks-databend = []
sinks-datadog_archives = ["sinks-aws_s3", "sinks-azure_blob", "sinks-gcp"]
sinks-datadog_events = []
sinks-datadog_logs = []
sinks-datadog_metrics = ["protobuf-build"]
sinks-datadog_traces = ["protobuf-build", "dep:rmpv", "dep:rmp-serde", "dep:serde_bytes"]
sinks-elasticsearch = ["aws-core", "transforms-metric_to_log"]
sinks-file = ["dep:async-compression"]
sinks-gcp = ["dep:base64", "gcp"]
sinks-honeycomb = []
sinks-http = []
sinks-humio = ["sinks-splunk_hec", "transforms-metric_to_log"]
sinks-influxdb = []
sinks-kafka = ["dep:rdkafka"]
sinks-mezmo = []
sinks-loki = ["loki-logproto"]
sinks-nats = ["dep:nats", "dep:nkeys"]
sinks-new_relic_logs = ["sinks-http"]
sinks-new_relic = []
sinks-papertrail = ["dep:syslog"]
sinks-postgresql = ["dep:tokio-postgres"]
sinks-prometheus = ["aws-core", "dep:base64", "dep:prometheus-parser", "dep:snap"]
sinks-pulsar = ["dep:apache-avro", "dep:pulsar", "dep:lru"]
sinks-redis = ["dep:redis"]
sinks-sematext = ["sinks-elasticsearch", "sinks-influxdb"]
sinks-socket = ["sinks-utils-udp"]
sinks-splunk_hec = []
sinks-statsd = ["sinks-utils-udp", "tokio-util/net"]
sinks-utils-udp = []
sinks-vector = ["sinks-utils-udp", "dep:tonic", "protobuf-build"]
sinks-websocket = ["dep:tokio-tungstenite"]
sinks-sumo_logic = []
sinks-webhdfs = ["dep:opendal"]

# Datadog integration
enterprise = [
  "dep:hex",
  "dep:sha2",
  "sources-host_metrics",
  # Mezmo: disabled in favor of *-mezmo feature lists
  # This feature with the above dependencies is kept for convience of future upstream merges
  # "sinks-datadog_logs",
  # "sinks-datadog_metrics",
  # "sources-internal_logs",
  # "sources-internal_metrics",
  # "transforms-remap",
  # "transforms-filter",
]

# Identifies that the build is a nightly build
nightly = []

# Testing-related features
all-integration-tests = [
  "amqp-integration-tests",
  "appsignal-integration-tests",
  "aws-integration-tests",
  "axiom-integration-tests",
  "azure-integration-tests",
  "chronicle-integration-tests",
  "clickhouse-integration-tests",
  "databend-integration-tests",
  "datadog-agent-integration-tests",
  "datadog-logs-integration-tests",
  "datadog-metrics-integration-tests",
  "datadog-traces-integration-tests",
  "docker-logs-integration-tests",
  "es-integration-tests",
  "eventstoredb_metrics-integration-tests",
  "fluent-integration-tests",
  "gcp-cloud-storage-integration-tests",
  "gcp-integration-tests",
  "gcp-pubsub-integration-tests",
  "http-client-integration-tests",
  "humio-integration-tests",
  "influxdb-integration-tests",
  "kafka-integration-tests",
  "logstash-integration-tests",
  "loki-integration-tests",
  "mongodb_metrics-integration-tests",
  "nats-integration-tests",
  "nginx-integration-tests",
  "opentelemetry-integration-tests",
  "postgresql_metrics-integration-tests",
  "prometheus-integration-tests",
  "pulsar-integration-tests",
  "redis-integration-tests",
  "splunk-integration-tests",
  "sumo-logic-integration-tests",
  "dnstap-integration-tests",
  "webhdfs-integration-tests",
]

amqp-integration-tests = ["sources-amqp", "sinks-amqp"]
appsignal-integration-tests = ["sinks-appsignal"]

aws-integration-tests = [
  "aws-cloudwatch-logs-integration-tests",
  "aws-cloudwatch-metrics-integration-tests",
  "aws-ec2-metadata-integration-tests",
  "aws-ecs-metrics-integration-tests",
  "aws-kinesis-firehose-integration-tests",
  "aws-kinesis-streams-integration-tests",
  "aws-s3-integration-tests",
  "aws-sqs-integration-tests",
]

azure-integration-tests = [
  "azure-blob-integration-tests"
]

aws-cloudwatch-logs-integration-tests = ["sinks-aws_cloudwatch_logs"]
aws-cloudwatch-metrics-integration-tests = ["sinks-aws_cloudwatch_metrics"]
aws-ec2-metadata-integration-tests = ["transforms-aws_ec2_metadata"]
aws-ecs-metrics-integration-tests = ["sources-aws_ecs_metrics"]
aws-kinesis-firehose-integration-tests = ["sinks-aws_kinesis_firehose", "dep:aws-sdk-elasticsearch", "sinks-elasticsearch"]
aws-kinesis-streams-integration-tests = ["sinks-aws_kinesis_streams"]
aws-s3-integration-tests = ["sinks-aws_s3", "sources-aws_s3"]
aws-sqs-integration-tests = ["sinks-aws_sqs", "sources-aws_sqs"]
axiom-integration-tests = ["sinks-axiom"]
azure-blob-integration-tests = ["sinks-azure_blob"]
chronicle-integration-tests = ["sinks-gcp"]
clickhouse-integration-tests = ["sinks-clickhouse"]
databend-integration-tests = ["sinks-databend"]
datadog-agent-integration-tests = ["sources-datadog_agent"]
datadog-logs-integration-tests = ["sinks-datadog_logs"]
datadog-metrics-integration-tests = ["sinks-datadog_metrics"]
datadog-traces-integration-tests = ["sources-datadog_agent", "sinks-datadog_traces", "axum/tokio"]
docker-logs-integration-tests = ["sources-docker_logs", "unix"]
es-integration-tests = ["sinks-elasticsearch"]
eventstoredb_metrics-integration-tests = ["sources-eventstoredb_metrics"]
fluent-integration-tests = ["docker", "sources-fluent"]
gcp-cloud-storage-integration-tests = ["sinks-gcp"]
gcp-integration-tests = ["sinks-gcp"]
gcp-pubsub-integration-tests = ["sinks-gcp", "sources-gcp_pubsub"]
humio-integration-tests = ["sinks-humio"]
http-client-integration-tests = ["sources-http_client"]
influxdb-integration-tests = ["sinks-influxdb"]
kafka-integration-tests = ["sinks-kafka", "sources-kafka"]
logstash-integration-tests = ["docker", "sources-logstash"]
loki-integration-tests = ["sinks-loki"]
mongodb_metrics-integration-tests = ["sources-mongodb_metrics"]
nats-integration-tests = ["sinks-nats", "sources-nats"]
nginx-integration-tests = ["sources-nginx_metrics"]
opentelemetry-integration-tests = ["sources-opentelemetry"]
postgresql_metrics-integration-tests = ["sources-postgresql_metrics"]
postgresql-integration-tests = ["sinks-postgresql"]
prometheus-integration-tests = ["sinks-prometheus", "sources-prometheus", "sinks-influxdb"]
pulsar-integration-tests = ["sinks-pulsar"]
redis-integration-tests = ["sinks-redis", "sources-redis"]
splunk-integration-tests = ["sinks-splunk_hec"]
sumo-logic-integration-tests = ["sinks-sumo_logic"]
dnstap-integration-tests = ["sources-dnstap", "dep:bollard"]
webhdfs-integration-tests = ["sinks-webhdfs"]
disable-resolv-conf = []
shutdown-tests = ["api", "sinks-blackhole", "sinks-console", "sinks-prometheus", "sources", "transforms-lua", "transforms-remap", "unix"]
cli-tests = ["sinks-blackhole", "sinks-socket", "sources-demo_logs", "sources-file", "sources-mezmo_demo_logs"]
vector-api-tests = [
  "sources-demo_logs",
  "sources-mezmo_demo_logs",
  "transforms-remap",
  "sinks-blackhole"
]
vector-unit-test-tests = [
  "sources-demo_logs",
  "sources-mezmo_demo_logs",
  "transforms-remap",
  "transforms-route",
  "transforms-filter",
  "transforms-reduce",
  "sinks-console"
]
enterprise-tests = [
  "enterprise",
  "sources-demo_logs",
  "sources-mezmo_demo_logs",
  "sinks-blackhole",
  "sinks-loki",
  "api",
]

component-validation-runner = ["dep:tonic", "sources-internal_logs", "sources-internal_metrics", "sources-vector", "sinks-vector"]
component-validation-tests = ["component-validation-runner", "sources", "transforms", "sinks"]

# Grouping together features for benchmarks. We exclude the API client due to it causing the build process to run out
# of memory when those additional dependencies are built in CI.
benches = [
  "sinks-file",
  "sinks-http",
  "sinks-socket",
  "sources-file",
  "sources-socket",
  "sources-syslog",
  "transforms-lua",
  "transforms-sample",
]
dnstap-benches = ["sources-dnstap"]
language-benches = ["sinks-socket", "sources-socket", "transforms-lua", "transforms-remap"]
# Separate benching process for metrics due to the nature of the bootstrap procedures.
statistic-benches = []
remap-benches = ["transforms-remap"]
transform-benches = ["transforms-filter", "transforms-dedupe", "transforms-reduce", "transforms-route"]
codecs-benches = []
loki-benches = ["sinks-loki"]
enrichment-tables-benches = ["enrichment-tables-geoip"]

[[bench]]
name = "default"
harness = false
required-features = ["benches"]

[[bench]]
name = "dnstap"
path = "benches/dnstap/mod.rs"
harness = false
required-features = ["dnstap-benches"]

[[bench]]
name = "remap"
harness = false
required-features = ["remap-benches"]

[[bench]]
name = "enrichment_tables"
harness = false
required-features = ["enrichment-tables-benches"]

[[bench]]
name = "languages"
harness = false
required-features = ["language-benches"]

[[bench]]
name = "loki"
harness = false
required-features = ["loki-benches"]

[[bench]]
name = "distribution_statistic"
harness = false
required-features = ["statistic-benches"]

[[bench]]
name = "transform"
path = "benches/transform/main.rs"
harness = false
test = false
required-features = ["transform-benches"]

[[bench]]
name = "codecs"
path = "benches/codecs/main.rs"
harness = false
required-features = ["codecs-benches"]<|MERGE_RESOLUTION|>--- conflicted
+++ resolved
@@ -299,12 +299,8 @@
 rand_distr = { version = "0.4.3", default-features = false }
 rdkafka = { version = "0.30.0", default-features = false, features = ["tokio", "libz", "ssl", "zstd"], optional = true }
 redis = { version = "0.23.0", default-features = false, features = ["connection-manager", "tokio-comp", "tokio-native-tls-comp"], optional = true }
-<<<<<<< HEAD
 regex = { version = "1.8.1", default-features = false, features = ["std", "perf"] }
-=======
-regex = { version = "1.7.3", default-features = false, features = ["std", "perf"] }
 reqwest = { version = "0.11", features = ["json"] }
->>>>>>> cbe344cd
 roaring = { version = "0.10.1", default-features = false, optional = true }
 seahash = { version = "4.1.0", default-features = false }
 semver = { version = "1.0.17", default-features = false, features = ["serde", "std"], optional = true }
