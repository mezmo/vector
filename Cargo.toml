[package]
name = "vector"
version = "0.46.1"
authors = ["Vector Contributors <vector@datadoghq.com>"]
edition = "2021"
description = "A lightweight and ultra-fast tool for building observability pipelines"
homepage = "https://vector.dev"
license = "MPL-2.0"
readme = "README.md"
publish = false
default-run = "vector"
autobenches = false # our benchmarks are not runnable on their own either way
# Minimum supported rust version
# See docs/DEVELOPING.md for policy
rust-version = "1.83"

[[bin]]
name = "vector"
test = false
bench = false

[[bin]]
name = "graphql-schema"
path = "src/api/schema/gen.rs"
test = false
bench = false
required-features = ["default-no-api-client"]

[[bin]]
name = "secret-backend-example"
path = "src/config/loading/secret_backend_example.rs"
test = false
bench = false
required-features = ["secret-backend-example"]

[[test]]
name = "integration"
path = "tests/integration/lib.rs"

[[test]]
name = "e2e"
path = "tests/e2e/mod.rs"

# CI-based builds use full release optimization.  See scripts/environment/release-flags.sh.
# This results in roughly a 5% reduction in performance when compiling locally vs when
# compiled via the CI pipeline.
[profile.release]
debug = 1 # emit line tables only instead of full debug info

[profile.bench]
debug = false

[profile.test]
debug = true

[lints.rust]
# `ignored_upstream_flakey` is a Mezmo flag that will never be set, but used to be clear why we're ignoring tests
# Mezmo also injects a `ci` configuration flag based on an ENV environment, but clippy is unhappy with that.
unexpected_cfgs = { level = "warn", check-cfg = ['cfg(tokio_unstable)', 'cfg(ignored_upstream_flakey)', 'cfg(ci)'] }

[package.metadata.deb]
name = "vector"
section = "admin"
maintainer-scripts = "distribution/debian/scripts/"
conf-files = ["/etc/vector/vector.yaml", "/etc/default/vector"]
assets = [
  ["target/release/vector", "/usr/bin/", "755"],
  ["config/vector.yaml", "/etc/vector/vector.yaml", "644"],
  ["config/examples/*", "/etc/vector/examples/", "644"],
  ["distribution/systemd/vector.service", "/lib/systemd/system/vector.service", "644"],
  ["distribution/systemd/vector.default", "/etc/default/vector", "600"],
  ["licenses/*", "/usr/share/vector/licenses/", "644"],
  ["NOTICE", "/usr/share/vector/NOTICE", "644"],
  ["LICENSE-3rdparty.csv", "/usr/share/vector/LICENSE-3rdparty.csv", "644"],
]
license-file = ["target/debian-license.txt"]
extended-description-file = "target/debian-extended-description.txt"
recommends = "datadog-signing-keys (>= 1:1.4.0)"

[package.metadata.deb.systemd-units]
unit-scripts = "distribution/systemd/"
enable = false
start = false

# libc requirements are defined by `cross`
# https://github.com/rust-embedded/cross#supported-targets
# Though, it seems like aarch64 libc is actually 2.18 and not 2.19
[package.metadata.deb.variants.arm-unknown-linux-gnueabi]
depends = "libc6 (>= 2.15)"

[package.metadata.deb.variants.armv7-unknown-linux-gnueabihf]
depends = "libc6 (>= 2.15)"

[package.metadata.deb.variants.x86_64-unknown-linux-gnu]
depends = "libc6 (>= 2.15)"

[package.metadata.deb.variants.x86_64-unknown-linux-musl]
depends = ""

[package.metadata.deb.variants.aarch64-unknown-linux-gnu]
depends = "libc6 (>= 2.18)"

[package.metadata.deb.variants.aarch64-unknown-linux-musl]
depends = ""

[workspace]
members = [
  ".",
  "lib/codecs",
  "lib/dnsmsg-parser",
  "lib/dnstap-parser",
  "lib/docs-renderer",
  "lib/enrichment",
  "lib/fakedata",
  "lib/file-source",
  "lib/k8s-e2e-tests",
  "lib/k8s-test-framework",
  "lib/loki-logproto",
  "lib/mezmo",
  "lib/portpicker",
  "lib/prometheus-parser",
  "lib/opentelemetry-proto",
  "lib/tracing-limit",
  "lib/vector-api-client",
  "lib/vector-buffers",
  "lib/vector-common",
  "lib/vector-config",
  "lib/vector-config-common",
  "lib/vector-config-macros",
  "lib/vector-core",
  "lib/vector-lib",
  "lib/vector-lookup",
  "lib/vector-stream",
  "lib/vector-tap",
  "lib/vector-vrl/cli",
  "lib/vector-vrl/functions",
  "lib/vector-vrl/tests",
  "lib/vector-vrl/web-playground",
  "vdev",
]

[workspace.dependencies]
anyhow = "1.0.97"
cfg-if = { version = "1.0.0", default-features = false }
chrono = { version = "0.4.40", default-features = false, features = ["clock", "serde"] }
chrono-tz = { version = "0.10.3", default-features = false, features = ["serde"] }
clap = { version = "4.5.34", default-features = false, features = ["derive", "error-context", "env", "help", "std", "string", "usage", "wrap_help"] }
flate2 = { version = "1.0.35", default-features = false, features = ["default"] }
futures = { version = "0.3.31", default-features = false, features = ["compat", "io-compat", "std"], package = "futures" }
glob = { version = "0.3.2", default-features = false }
hickory-proto = { version = "0.25.1", default-features = false, features = ["dnssec-ring"] }
indexmap = { version = "2.9.0", default-features = false, features = ["serde", "std"] }
inventory = { version = "0.3" }
indoc = { version = "2.0.6" }
metrics = "0.24.1"
metrics-tracing-context = { version = "0.17.0", default-features = false }
metrics-util = { version = "0.18.0", default-features = false, features = ["registry"] }
paste = { version = "1.0.15" }
pin-project = { version = "1.1.10", default-features = false }
proptest = { version = "1.6" }
proptest-derive = { version = "0.5.1" }
prost = { version = "0.12", default-features = false, features = ["std"] }
prost-build = { version = "0.12", default-features = false }
prost-reflect = { version = "0.14", features = ["serde"], default-features = false }
prost-types = { version = "0.12", default-features = false }
rand = { version = "0.9.0", default-features = false, features = ["small_rng", "thread_rng"] }
rand_distr = { version = "0.5.1", default-features = false }
semver = { version = "1.0.26", default-features = false, features = ["serde", "std"] }
serde_json = { version = "1.0.140", default-features = false, features = ["raw_value", "std"] }
serde = { version = "1.0.219", default-features = false, features = ["alloc", "derive", "rc"] }
snafu = { version = "0.7.5", default-features = false, features = ["futures", "std"] }
tempfile = "3.19.1"
tokio = { version = "1.44.1", default-features = false, features = ["full"] }
toml = { version = "0.8.20", default-features = false, features = ["display", "parse"] }
tonic = { version = "0.11", default-features = false, features = ["transport", "codegen", "prost", "tls", "tls-roots", "gzip"] }
tonic-build = { version = "0.11", default-features = false, features = ["transport", "prost"] }
<<<<<<< HEAD
uuid = { version = "1.11.0", features = ["v4", "v7", "serde"] }
# version 0.1.59 is required by the updated VRL crate
iana-time-zone = { version = "0.1.60" }
=======
uuid = { version = "1.16.0", features = ["v4", "v7", "serde"] }
>>>>>>> 9a19e8a7
vector-lib = { path = "lib/vector-lib", default-features = false, features = ["vrl"] }
vector-config = { path = "lib/vector-config" }
vector-config-common = { path = "lib/vector-config-common" }
vector-config-macros = { path = "lib/vector-config-macros" }
<<<<<<< HEAD
vrl = { version = "0.21.0", git = "ssh://git@github.com/mezmo/vrl.git", tag = "v2.1.0", features = ["arbitrary", "cli", "test", "test_framework"] }
=======
vrl = { features = ["arbitrary", "cli", "test", "test_framework"], version = "0.23.0" }
>>>>>>> 9a19e8a7

[dependencies]
cfg-if.workspace = true
clap.workspace = true
<<<<<<< HEAD
uuid.workspace = true
vrl.workspace = true
iana-time-zone.workspace = true
=======
indoc.workspace = true
paste.workspace = true
pin-project.workspace = true
>>>>>>> 9a19e8a7
proptest = { workspace = true, optional = true }
proptest-derive = { workspace = true, optional = true }
semver.workspace = true
snafu.workspace = true
uuid.workspace = true
vrl.workspace = true

# Internal libs
dnsmsg-parser = { path = "lib/dnsmsg-parser", optional = true }
dnstap-parser = { path = "lib/dnstap-parser", optional = true }
fakedata = { path = "lib/fakedata", optional = true }
portpicker = { path = "lib/portpicker" }
tracing-limit = { path = "lib/tracing-limit" }
vector-common = { path = "lib/vector-common", default-features = false}
vector-lib.workspace = true
vector-config.workspace = true
vector-config-common.workspace = true
vector-config-macros.workspace = true
vector-vrl-functions = { path = "lib/vector-vrl/functions" }
loki-logproto = { path = "lib/loki-logproto", optional = true }
mezmo = { path = "lib/mezmo", default-features = false }

# Tokio / Futures
async-stream = { version = "0.3.6", default-features = false }
async-trait = { version = "0.1.88", default-features = false }
futures.workspace = true
tokio = { version = "1.44.1", default-features = false, features = ["full"] }
tokio-openssl = { version = "0.6.5", default-features = false }
tokio-stream = { version = "0.1.17", default-features = false, features = ["net", "sync", "time"] }
tokio-util = { version = "0.7", default-features = false, features = ["io", "time"] }
console-subscriber = { version = "0.4.1", default-features = false, optional = true }

# Tracing
tracing = { version = "0.1.34", default-features = false }
tracing-core = { version = "0.1.26", default-features = false }
tracing-futures = { version = "0.2.5", default-features = false, features = ["futures-03"] }
tracing-subscriber = { version = "0.3.19", default-features = false, features = ["ansi", "env-filter", "fmt", "json", "registry", "tracing-log"] }
tracing-tower = { git = "https://github.com/tokio-rs/tracing", default-features = false, rev = "e0642d949891546a3bb7e47080365ee7274f05cd" }

# Metrics
metrics.workspace = true
metrics-tracing-context.workspace = true

# AWS - Official SDK
aws-runtime = { version = "1.5.6", optional = true }
aws-config = { version = "1.6.1", default-features = false, features = ["behavior-version-latest", "credentials-process", "sso", "rt-tokio"], optional = true }
aws-credential-types = { version = "1.2.2", default-features = false, features = ["hardcoded-credentials"], optional = true }
aws-sdk-cloudwatch = { version = "1.70.0", default-features = false, features = ["behavior-version-latest", "rt-tokio"], optional = true }
aws-sdk-cloudwatchlogs = { version = "1.76.0", default-features = false, features = ["behavior-version-latest", "rt-tokio"], optional = true }
aws-sdk-elasticsearch = { version = "1.67.0", default-features = false, features = ["behavior-version-latest", "rt-tokio"], optional = true }
aws-sdk-firehose = { version = "1.71.0", default-features = false, features = ["behavior-version-latest", "rt-tokio"], optional = true }
aws-sdk-kinesis = { version = "1.66.0", default-features = false, features = ["behavior-version-latest", "rt-tokio"], optional = true }
aws-sdk-kms = { version = "1.65.0", default-features = false, features = ["behavior-version-latest", "rt-tokio"], optional = true }
aws-sdk-s3 = { version = "1.15.0", default-features = false, features = ["behavior-version-latest", "rt-tokio"], optional = true }
aws-sdk-secretsmanager = { version = "1.68.0", default-features = false, features = ["behavior-version-latest", "rt-tokio"], optional = true }
aws-sdk-sns = { version = "1.65.0", default-features = false, features = ["behavior-version-latest", "rt-tokio"], optional = true }
aws-sdk-sqs = { version = "1.64.0", default-features = false, features = ["behavior-version-latest", "rt-tokio"], optional = true }
aws-types = { version = "1.3.5", default-features = false, optional = true }

# The sts crate is needed despite not being referred to anywhere in the code because we need to set the
# `behavior-version-latest` feature. Without this we get a runtime panic when `auth.assume_role` authentication
# is configured.
aws-sdk-sts = { version = "1.65.0", default-features = false, features = ["behavior-version-latest", "rt-tokio"], optional = true }

# The `aws-sdk-sts` crate is needed despite not being referred to anywhere in the code because we need to set the
# `behavior-version-latest` feature. Without this we get a runtime panic when `auth.assume_role` authentication is configured.
aws-sigv4 = { version = "1.2.9", default-features = false, features = ["sign-http"], optional = true }

aws-smithy-async = { version = "1.2.5", default-features = false, features = ["rt-tokio"], optional = true }
aws-smithy-http = { version = "0.62", default-features = false, features = ["event-stream", "rt-tokio"], optional = true }
aws-smithy-runtime = { version = "1.8.1", default-features = false, features = ["client", "connector-hyper-0-14-x", "rt-tokio"], optional = true }
aws-smithy-runtime-api = { version = "1.7.3", default-features = false, optional = true }
aws-smithy-types = { version = "1.2.11", default-features = false, features = ["rt-tokio"], optional = true }

# Azure
azure_core = { version = "0.21", default-features = false, features = ["hmac_rust", "enable_reqwest"], optional = true }
azure_identity = { version = "0.21", default-features = false, features = ["enable_reqwest"], optional = true }
azure_storage = { version = "0.21", default-features = false, optional = true }
azure_storage_blobs = { version = "0.21", default-features = false, optional = true }

# OpenDAL
opendal = { version = "0.45", default-features = false, features = ["native-tls", "services-webhdfs"], optional = true }

# Tower
tower = { version = "0.4.13", default-features = false, features = ["buffer", "limit", "retry", "timeout", "util", "balance", "discover"] }
tower-http = { version = "0.4.4", default-features = false, features = ["compression-full", "decompression-gzip", "trace"] }
# Serde
serde.workspace = true
serde-toml-merge = { version = "0.3.8", default-features = false }
serde_bytes = { version = "0.11.17", default-features = false, features = ["std"], optional = true }
serde_json.workspace = true
serde_with = { version = "3.12.0", default-features = false, features = ["macros", "std"] }
serde_yaml = { version = "0.9.34", default-features = false }

# Messagepack
rmp-serde = { version = "1.3.0", default-features = false, optional = true }
rmpv = { version = "1.3.0", default-features = false, features = ["with-serde"], optional = true }

# Prost / Protocol Buffers
prost = { workspace = true, optional = true }
prost-reflect = { workspace = true, optional = true }
prost-types = { workspace = true, optional = true }

# GCP
goauth = { version = "0.14.0", optional = true }
smpl_jwt = { version = "0.8.0", default-features = false, optional = true }

# AMQP
<<<<<<< HEAD
# Mezmo: we have enabled openssl instead of native-tls (upstream) LOG-16435
lapin = { version = "2.5.0", default-features = false, features = ["openssl"], optional = true }
=======
lapin = { version = "2.5.1", default-features = false, features = ["native-tls"], optional = true }
>>>>>>> 9a19e8a7

# API
async-graphql = { version = "7.0.16", default-features = false, optional = true, features = ["chrono", "playground"] }
async-graphql-warp = { version = "7.0.16", default-features = false, optional = true }

# API client
crossterm = { version = "0.29.0", default-features = false, features = ["event-stream", "windows"], optional = true }
num-format = { version = "0.4.4", default-features = false, features = ["with-num-bigint"], optional = true }
number_prefix = { version = "0.4.0", default-features = false, features = ["std"], optional = true }
ratatui = { version = "0.29.0", optional = true, default-features = false, features = ["crossterm"] }

# Datadog Pipelines
# datadog-filter = { package = "datadog-filter", git = "ssh://git@github.com/mezmo/vrl.git", rev = "v0.20.0" }
# datadog-search-syntax = { package = "datadog-search-syntax", git = "ssh://git@github.com/mezmo/vrl.git", rev = "v0.20.0" }

sha2 = { version = "0.10.8", default-features = false } # Do not do `optional`

# Opentelemetry

hex = { version = "0.4.3", default-features = false } # Do not do `optional`

# GreptimeDB
greptimedb-ingester = { git = "https://github.com/GreptimeTeam/greptimedb-ingester-rust", rev = "2e6b0c5eb6a5e7549c3100e4d356b07d15cce66d", optional = true }

# External libs
arc-swap = { version = "1.7", default-features = false, optional = true }
async-compression = { version = "0.4.22", default-features = false, features = ["tokio", "gzip", "zstd"], optional = true }
apache-avro = { version = "0.16.0", default-features = false, optional = true }
axum = { version = "0.6.20", default-features = false }
base64 = { version = "0.22.1", default-features = false, optional = true }
bloomy = { version = "1.2.0", default-features = false, optional = true }
bollard = { version = "0.16.1", default-features = false, features = ["ssl", "chrono"], optional = true }
<<<<<<< HEAD
blake2 = { version = "0.10.6", default-features = false, optional = true }
bytes = { version = "1.9.0", default-features = false, features = ["serde"] }
bytesize = { version = "1.3.0", default-features = false }
=======
bytes = { version = "1.10.1", default-features = false, features = ["serde"] }
bytesize = { version = "2.0.1", default-features = false }
>>>>>>> 9a19e8a7
chrono.workspace = true
chrono-tz.workspace = true
colored = { version = "3.0.0", default-features = false }
csv = { version = "1.3", default-features = false }
databend-client = { version = "0.22.2", default-features = false, features = ["rustls"], optional = true }
deadpool-postgres = { version = "0.14.0" }
derivative = { version = "2.2.0", default-features = false }
dirs-next = { version = "2.0.0", default-features = false, optional = true }
dyn-clone = { version = "1.0.19", default-features = false }
encoding_rs = { version = "0.8.35", default-features = false, features = ["serde"] }
enum_dispatch = { version = "0.3.13", default-features = false }
evmap = { version = "10.0.2", default-features = false, optional = true }
evmap-derive = { version = "0.2.0", default-features = false, optional = true }
exitcode = { version = "1.1.2", default-features = false }
flate2.workspace = true
futures-util = { version = "0.3.29", default-features = false }
glob.workspace = true
governor = { version = "0.7.0", default-features = false, features = ["dashmap", "jitter", "std"], optional = true }
<<<<<<< HEAD
grok = { version = "2.0.0", default-features = false, optional = true }
h2 = { version = "0.4.7", default-features = false, optional = true }
=======
h2 = { version = "0.4.8", default-features = false, optional = true }
>>>>>>> 9a19e8a7
hash_hasher = { version = "2.0.0", default-features = false }
hashbrown = { version = "0.14.5", default-features = false, optional = true, features = ["ahash"] }
headers = { version = "0.3.9", default-features = false }
hostname = { version = "0.4.0", default-features = false }
http = { version = "0.2.9", default-features = false }
http-1 = { package = "http", version = "1.0", default-features = false, features = ["std"] }
http-serde = "1.1.3"
http-body = { version = "0.4.5", default-features = false }
hyper = { version = "0.14.28", default-features = false, features = ["client", "runtime", "http1", "http2", "server", "stream"] }
hyper-openssl = { version = "0.9.2", default-features = false }
hyper-proxy = { version = "0.9.1", default-features = false, features = ["openssl-tls"] }
indexmap.workspace = true
inventory = { version = "0.3.20", default-features = false }
ipnet = { version = "2", default-features = false, optional = true, features = ["serde", "std"] }
itertools = { version = "0.14.0", default-features = false, optional = false, features = ["use_alloc"] }
k8s-openapi = { version = "0.22.0", default-features = false, features = ["v1_26"], optional = true }
kube = { version = "0.93.0", default-features = false, features = ["client", "openssl-tls", "runtime"], optional = true }
listenfd = { version = "1.0.2", default-features = false, optional = true }
lru = { version = "0.13.0", default-features = false, optional = true }
maxminddb = { version = "0.25.0", default-features = false, optional = true, features = ["simdutf8"] }
md-5 = { version = "0.10", default-features = false, optional = true }
mongodb = { version = "2.8.2", default-features = false, features = ["tokio-runtime"], optional = true }
async-nats = { version = "0.33.0", default-features = false, optional = true }
nkeys = { version = "0.4.4", default-features = false, optional = true }
nom = { version = "7.1.3", default-features = false, optional = true }
<<<<<<< HEAD
notify = { version = "7.0.0", default-features = false, features = ["macos_fsevent"] }
once_cell = { version = "1.19", default-features = false }
openssl = { version = "0.10.68", default-features = false, features = ["vendored"] }
openssl-probe = { version = "0.1.5", default-features = false }
ordered-float = { version = "4.5.0", default-features = false }
paste = "1.0.15"
=======
notify = { version = "8.0.0", default-features = false, features = ["macos_fsevent"] }
openssl = { version = "0.10.72", default-features = false, features = ["vendored"] }
openssl-probe = { version = "0.1.6", default-features = false }
ordered-float = { version = "4.6.0", default-features = false }
>>>>>>> 9a19e8a7
percent-encoding = { version = "2.3.1", default-features = false }
postgres-openssl = { version = "0.5.1", default-features = false, features = ["runtime"], optional = true }
pulsar = { version = "6.3.0", default-features = false, features = ["tokio-runtime", "auth-oauth2", "flate2", "lz4", "snap", "zstd"], optional = true }
rand.workspace = true
<<<<<<< HEAD
rand_distr = { version = "0.4.3", default-features = false }
reqwest = { version = "0.12", features = ["json"] }
=======
rand_distr.workspace = true
>>>>>>> 9a19e8a7
rdkafka = { version = "0.37.0", default-features = false, features = ["curl-static", "tokio", "libz", "ssl", "zstd"], optional = true }
redis = { version = "0.29.1", default-features = false, features = ["connection-manager", "tokio-comp", "tokio-native-tls-comp", "script"], optional = true }
regex = { version = "1.11.1", default-features = false, features = ["std", "perf"] }
<<<<<<< HEAD
roaring = { version = "0.10.7", default-features = false, features = ["std"], optional = true }
rocksdb = { version = "0.22", optional = true }
=======
roaring = { version = "0.10.10", default-features = false, features = ["std"], optional = true }
>>>>>>> 9a19e8a7
rumqttc = { version = "0.24.0", default-features = false, features = ["use-rustls"], optional = true }
seahash = { version = "4.1.0", default-features = false }
smallvec = { version = "1", default-features = false, features = ["union", "serde"] }
snap = { version = "1.1.1", default-features = false }
socket2 = { version = "0.5.9", default-features = false }
sqlx = { version = "0.8.3", default-features = false, features = ["derive", "postgres", "chrono", "runtime-tokio"], optional=true }
stream-cancel = { version = "0.8.2", default-features = false }
strip-ansi-escapes = { version = "0.2.1", default-features = false }
syslog = { version = "6.1.1", default-features = false, optional = true }
tikv-jemallocator = { version = "0.6.0", default-features = false, features = ["unprefixed_malloc_on_supported_platforms"], optional = true }
tokio-postgres = { version = "0.7.13", default-features = false, features = ["runtime", "with-chrono-0_4"], optional = true }
tokio-tungstenite = { version = "0.20.1", default-features = false, features = ["connect"], optional = true }
toml.workspace = true
hickory-proto = { workspace = true, optional = true }
tonic = { workspace = true, optional = true }
thread_local = { version = "1.1.8", default-features = false, optional = true }
typetag = { version = "0.2.20", default-features = false }
url = { version = "2.5.4", default-features = false, features = ["serde"] }
warp = { version = "0.3.7", default-features = false }
zstd = { version = "0.13.0", default-features = false }
arr_macro = { version = "0.2.1" }
moka = { version = "0.11" }
num = { version = "0.4.0" }

# depending on fork for bumped nix dependency
# https://github.com/heim-rs/heim/pull/360
heim = { git = "https://github.com/vectordotdev/heim.git", branch = "update-nix", default-features = false, features = ["disk"] }

# make sure to update the external docs when the Lua version changes
mlua = { version = "0.10.3", default-features = false, features = ["lua54", "send", "vendored", "macros"], optional = true }
sysinfo = "0.32.1"
byteorder = "1.5.0"

# MEZMO: added dependency for s3-sink file consolidation
gethostname = "0.4.3"

# Mezmo - Custom Opentelemetry sink Impl Dependencies - Ignore upstream changes for anything other than version bumps to these
opentelemetry = { version = "0.22", features = ["trace", "logs", "metrics", "logs_level_enabled"] }
opentelemetry_sdk = { version = "0.22", features = ["trace", "logs", "logs_level_enabled", "metrics"] }
opentelemetry-proto = { version = "0.5", features = ["gen-tonic", "gen-tonic-messages", "hex", "logs", "metrics", "prost", "schemars", "serde", "tonic", "trace", "with-schemars", "with-serde", "zpages"] }
faster-hex = "0.9.0"

[target.'cfg(windows)'.dependencies]
windows-service = "0.7.0"

[target.'cfg(unix)'.dependencies]
nix = { version = "0.26.2", default-features = false, features = ["socket", "signal"] }

[target.'cfg(target_os = "linux")'.dependencies]
netlink-packet-utils = "0.5.2"
netlink-packet-sock-diag = "0.4.2"
netlink-packet-core = "0.7.0"
netlink-sys = { version = "0.8.7", features = ["tokio_socket"] }

[build-dependencies]
prost-build = { workspace = true, optional = true }
tonic-build = { workspace = true, optional = true }
# update 'openssl_version' in website/config.toml whenever <major.minor> version changes
openssl-src = { version = "300", default-features = false, features = ["force-engine", "legacy"] }

[dev-dependencies]
approx = "0.5.1"
assay = "0.1.1"
assert_cmd = { version = "2.0.16", default-features = false }
<<<<<<< HEAD
aws-smithy-runtime = { version = "1.7.4", default-features = false, features = ["tls-rustls"] }
azure_core = { version = "0.17", default-features = false, features = ["enable_reqwest", "azurite_workaround"] }
azure_identity = { version = "0.17", default-features = false, features = ["enable_reqwest"] }
azure_storage_blobs = { version = "0.17", default-features = false, features = ["azurite_workaround"] }
azure_storage = { version = "0.17", default-features = false }
mockall = "0.11.4"
httptest = "0.15.4"
=======
aws-smithy-runtime = { version = "1.8.1", default-features = false, features = ["tls-rustls"] }
azure_core = { version = "0.21", default-features = false, features = ["enable_reqwest", "azurite_workaround"] }
azure_identity = { version = "0.21", default-features = false, features = ["enable_reqwest"] }
azure_storage_blobs = { version = "0.21", default-features = false, features = ["azurite_workaround"] }
azure_storage = { version = "0.21", default-features = false }
>>>>>>> 9a19e8a7
base64 = "0.22.1"
criterion = { version = "0.5.1", features = ["html_reports", "async_tokio"] }
itertools = { version = "0.14.0", default-features = false, features = ["use_alloc"] }
libc = "0.2.171"
similar-asserts = "1.7.0"
proptest.workspace = true
quickcheck = "1.0.3"
reqwest = { version = "0.11", features = ["json"] }
<<<<<<< HEAD
rstest = { version = "0.24.0" }
serial_test = "3.2.0"
snap = "1"
tempfile = "3.15.0"
=======
rstest = { version = "0.25.0" }
tempfile.workspace = true
>>>>>>> 9a19e8a7
test-generator = "0.3.1"
tokio = { version = "1.44.1", features = ["test-util"] }
tokio-test = "0.4.4"
tower-test = "0.4.0"
vector-lib = { workspace = true, features = ["test"] }
vrl.workspace = true

<<<<<<< HEAD
temp-env = "0.3.1"
wiremock = "0.6.2"
=======
wiremock = "0.6.3"
>>>>>>> 9a19e8a7
zstd = { version = "0.13.0", default-features = false }

[patch.crates-io]
# The upgrade for `tokio-util` >= 0.6.9 is blocked on https://github.com/vectordotdev/vector/issues/11257.
tokio-util = { git = "https://github.com/vectordotdev/tokio", branch = "tokio-util-0.7.13-framed-read-continue-on-error" }
nix = { git = "https://github.com/vectordotdev/nix.git", branch = "memfd/gnu/musl" }
# The `heim` crates depend on `ntapi` 0.3.7 on Windows, but that version has an
# unaligned access bug fixed in the following revision.
ntapi = { git = "https://github.com/MSxDOS/ntapi.git", rev = "24fc1e47677fc9f6e38e5f154e6011dc9b270da6" }

[features]
# Default features for *-unknown-linux-gnu and *-apple-darwin
default = ["api", "api-client", "enrichment-tables", "sinks", "sources", "sources-dnstap", "transforms", "unix", "rdkafka?/gssapi-vendored", "secrets"]
# Default features for `cargo docs`. The same as `default` but without `rdkafka?/gssapi-vendored` which would require installing libsasl in our doc build environment.
docs = ["api", "api-client", "enrichment-tables", "sinks", "sources", "sources-dnstap", "transforms", "unix", "secrets"]
# Default features for *-unknown-linux-* which make use of `cmake` for dependencies
default-cmake = ["api", "api-client", "enrichment-tables", "rdkafka?/cmake_build", "sinks", "sources", "sources-dnstap", "transforms", "unix", "rdkafka?/gssapi-vendored", "secrets"]
# Default features for *-pc-windows-msvc
# TODO: Enable SASL https://github.com/vectordotdev/vector/pull/3081#issuecomment-659298042
default-msvc = ["api", "api-client", "enrichment-tables", "rdkafka?/cmake_build", "sinks", "sources", "transforms", "secrets"]
default-musl = ["api", "api-client", "enrichment-tables", "rdkafka?/cmake_build", "sinks", "sources", "sources-dnstap", "transforms", "unix", "rdkafka?/gssapi-vendored", "secrets"]
default-no-api-client = ["api", "enrichment-tables", "sinks", "sources", "sources-dnstap", "transforms", "unix", "rdkafka?/gssapi-vendored", "secrets"]
default-no-vrl-cli = ["api", "sinks", "sources", "sources-dnstap", "transforms", "unix", "rdkafka?/gssapi-vendored", "secrets"]
tokio-console = ["dep:console-subscriber", "tokio/tracing"]

# Enables the binary secret-backend-example
secret-backend-example = ["transforms"]

# Mezmo flag that will never be set, but used to be clear why we're ignoring tests
ignored_upstream_flakey = []

all-logs = ["sinks-logs", "sources-logs", "sources-dnstap", "transforms-logs"]
all-metrics = ["sinks-metrics", "sources-metrics", "transforms-metrics"]

# Target specific release features.
# The `make` tasks will select this according to the appropriate triple.
# Use this section to turn off or on specific features for specific triples.
target-aarch64-unknown-linux-gnu = ["api", "api-client", "enrichment-tables", "rdkafka?/cmake_build", "sinks", "sources", "sources-dnstap", "transforms", "unix", "secrets"]
target-aarch64-unknown-linux-musl = ["api", "api-client", "enrichment-tables", "rdkafka?/cmake_build", "sinks", "sources", "sources-dnstap", "transforms", "unix", "secrets"]
target-armv7-unknown-linux-gnueabihf = ["api", "api-client", "enrichment-tables", "rdkafka?/cmake_build", "sinks", "sources", "sources-dnstap", "transforms", "unix", "secrets"]
target-armv7-unknown-linux-musleabihf = ["api", "api-client", "rdkafka?/cmake_build", "enrichment-tables", "sinks", "sources", "sources-dnstap", "transforms", "secrets"]
target-arm-unknown-linux-gnueabi = ["api", "api-client", "enrichment-tables", "rdkafka?/cmake_build", "sinks", "sources", "sources-dnstap", "transforms", "unix", "secrets"]
target-arm-unknown-linux-musleabi = ["api", "api-client", "rdkafka?/cmake_build", "enrichment-tables", "sinks", "sources", "sources-dnstap", "transforms", "secrets"]
target-x86_64-unknown-linux-gnu = ["api", "api-client", "rdkafka?/cmake_build", "enrichment-tables", "sinks", "sources", "sources-dnstap", "transforms", "unix", "rdkafka?/gssapi-vendored", "secrets"]
target-x86_64-unknown-linux-musl = ["api", "api-client", "rdkafka?/cmake_build", "enrichment-tables", "sinks", "sources", "sources-dnstap", "transforms", "unix", "secrets"]
# Does not currently build
target-powerpc64le-unknown-linux-gnu = ["api", "api-client", "enrichment-tables", "rdkafka?/cmake_build", "sinks", "sources", "sources-dnstap", "transforms", "unix", "secrets"]
# Currently doesn't build due to lack of support for 64-bit atomics
target-powerpc-unknown-linux-gnu = ["api", "api-client", "enrichment-tables", "rdkafka?/cmake_build", "sinks", "sources", "sources-dnstap", "transforms", "unix", "secrets"]

# Enables features that work only on systems providing `cfg(unix)`
unix = ["tikv-jemallocator", "allocation-tracing"]
allocation-tracing = []

# Enables kubernetes dependencies and shared code. Kubernetes-related sources,
# transforms and sinks should depend on this feature.
kubernetes = ["dep:k8s-openapi", "dep:kube"]

docker = ["dep:bollard", "dep:dirs-next"]

# API
api = [
  "dep:async-graphql",
  "dep:async-graphql-warp",
  "dep:base64",
  "vector-lib/api",
]

# API client
api-client = [
  "dep:crossterm",
  "dep:num-format",
  "dep:number_prefix",
  "dep:ratatui",
  "vector-lib/api",
  "vector-lib/api-client",
]

aws-core = [
  "aws-runtime",
  "aws-config",
  "dep:aws-credential-types",
  "dep:aws-sigv4",
  "dep:aws-types",
  "dep:aws-smithy-async",
  "dep:aws-smithy-http",
  "dep:aws-smithy-types",
  "dep:aws-smithy-runtime",
  "dep:aws-smithy-runtime-api",
  "dep:aws-sdk-sts",
]

# Anything that requires Protocol Buffers.
protobuf-build = ["dep:tonic-build", "dep:prost-build"]

gcp = ["dep:base64", "dep:goauth", "dep:smpl_jwt"]

# Enrichment Tables
<<<<<<< HEAD
enrichment-tables = ["enrichment-tables-geoip", "enrichment-tables-mmdb", "enrichment-tables-state_variables"]
enrichment-tables-geoip = ["dep:maxminddb"]
enrichment-tables-mmdb = ["dep:maxminddb"]
enrichment-tables-state_variables = ["dep:tokio-postgres"]

# Component state persistence
component-persistence = ["dep:rocksdb"]

# Sources (Upstream)
# sources = ["sources-logs", "sources-metrics"]

# Sources (Mezmo)
sources = ["sources-logs-mezmo", "sources-metrics-mezmo"]
=======
enrichment-tables = ["enrichment-tables-geoip", "enrichment-tables-mmdb", "enrichment-tables-memory"]
enrichment-tables-geoip = ["dep:maxminddb"]
enrichment-tables-mmdb = ["dep:maxminddb"]
enrichment-tables-memory = ["dep:evmap", "dep:evmap-derive", "dep:thread_local"]
>>>>>>> 9a19e8a7

# Codecs
codecs-syslog = ["vector-lib/syslog"]

# Secrets
secrets = ["secrets-aws-secrets-manager"]

secrets-aws-secrets-manager = ["aws-core", "dep:aws-sdk-secretsmanager"]

sources-logs = [
  "sources-amqp",
  "sources-aws_kinesis_firehose",
  "sources-aws_s3",
  "sources-aws_sqs",
  "sources-datadog_agent",
  "sources-demo_logs",
  "sources-docker_logs",
  "sources-exec",
  "sources-file",
  "sources-fluent",
  "sources-gcp_pubsub",
  "sources-heroku_logs",
  "sources-http_server",
  "sources-http_client",
  "sources-internal_logs",
  "sources-journald",
  "sources-kafka",
  "sources-kubernetes_logs",
  "sources-logstash",
  "sources-nats",
  "sources-opentelemetry",
  "sources-pulsar",
  "sources-file_descriptor",
  "sources-redis",
  "sources-socket",
  "sources-splunk_hec",
  "sources-stdin",
  "sources-syslog",
  "sources-vector",
]
sources-logs-mezmo = [
  "sources-aws_s3",
  "sources-demo_logs",
  "sources-mezmo_demo_logs",
  "sources-exec",
  "sources-fluent",
  "sources-http_server",
  "sources-http_client",
  "sources-mezmo_pipeline_state_variable_change",
  "sources-mezmo_user_logs",
  "sources-kafka",
  "sources-kubernetes_logs",
  "sources-pulsar",
  "sources-stdin",
  "sources-syslog",
  "sources-splunk_hec",
]
sources-metrics = [
  "dep:prost",
  "sources-apache_metrics",
  "sources-aws_ecs_metrics",
  "sources-eventstoredb_metrics",
  "sources-host_metrics",
  "sources-internal_metrics",
  "sources-mongodb_metrics",
  "sources-nginx_metrics",
  "sources-postgresql_metrics",
  "sources-prometheus",
  "sources-static_metrics",
  "sources-statsd",
  "sources-vector",
]
sources-metrics-mezmo = [
  "sources-host_metrics",
  "sources-internal_metrics",
  "sources-prometheus",
]

sources-amqp = ["lapin"]
sources-apache_metrics = ["sources-utils-http-client"]
sources-aws_ecs_metrics = ["sources-utils-http-client"]
sources-aws_kinesis_firehose = ["dep:base64"]
sources-aws_s3 = ["aws-core", "dep:aws-sdk-sqs", "dep:aws-sdk-s3", "dep:async-compression", "sources-aws_sqs", "tokio-util/io"]
sources-aws_sqs = ["aws-core", "dep:aws-sdk-sqs"]
sources-datadog_agent = ["sources-utils-http-error", "protobuf-build", "dep:prost"]
sources-demo_logs = ["dep:fakedata"]
sources-mezmo_demo_logs = ["dep:fakedata"]
sources-dnstap = ["sources-utils-net-tcp", "dep:base64", "dep:hickory-proto", "dep:dnsmsg-parser", "dep:dnstap-parser", "protobuf-build", "dep:prost"]
sources-docker_logs = ["docker"]
sources-eventstoredb_metrics = []
sources-exec = []
sources-file = ["vector-lib/file-source"]
sources-file_descriptor = ["tokio-util/io"]
sources-fluent = ["dep:base64", "sources-utils-net-tcp", "tokio-util/net", "dep:rmpv", "dep:rmp-serde", "dep:serde_bytes"]
sources-gcp_pubsub = ["gcp", "dep:h2", "dep:prost", "dep:prost-types", "protobuf-build", "dep:tonic"]
sources-heroku_logs = ["sources-utils-http", "sources-utils-http-query", "sources-http_server"]
sources-host_metrics = ["heim/cpu", "heim/host", "heim/memory", "heim/net"]
sources-http_client = ["sources-utils-http-client"]
sources-http_server = ["sources-utils-http", "sources-utils-http-headers", "sources-utils-http-query"]
sources-internal_logs = []
sources-mezmo_pipeline_state_variable_change = []
sources-mezmo_user_logs = ["sources-internal_logs"]
sources-internal_metrics = []
sources-static_metrics = []
sources-journald = []
sources-kafka = ["dep:rdkafka"]
sources-kubernetes_logs = ["vector-lib/file-source", "kubernetes", "transforms-reduce"]
sources-logstash = ["sources-utils-net-tcp", "tokio-util/net"]
sources-mongodb_metrics = ["dep:mongodb"]
sources-nats = ["dep:async-nats", "dep:nkeys"]
sources-nginx_metrics = ["dep:nom"]
sources-opentelemetry = ["vector-lib/opentelemetry", "dep:prost", "dep:prost-types", "sources-http_server", "sources-utils-http", "sources-utils-http-headers", "sources-vector"]
sources-postgresql_metrics = ["dep:postgres-openssl", "dep:tokio-postgres"]
sources-prometheus = ["sources-prometheus-scrape", "sources-prometheus-remote-write", "sources-prometheus-pushgateway"]
sources-prometheus-scrape = ["sinks-prometheus", "sources-utils-http-client", "vector-lib/prometheus"]
sources-prometheus-remote-write = ["sinks-prometheus", "sources-utils-http", "vector-lib/prometheus"]
sources-prometheus-pushgateway = ["sinks-prometheus", "sources-utils-http", "vector-lib/prometheus"]
sources-pulsar = ["dep:apache-avro", "dep:pulsar"]
sources-redis = ["dep:redis"]
sources-socket = ["sources-utils-net", "tokio-util/net"]
sources-splunk_hec = ["dep:roaring"]
sources-statsd = ["sources-utils-net", "tokio-util/net"]
sources-stdin = ["tokio-util/io"]
sources-syslog = ["codecs-syslog", "sources-utils-net", "tokio-util/net"]
sources-utils-http = ["sources-utils-http-auth", "sources-utils-http-encoding", "sources-utils-http-error", "sources-utils-http-prelude"]
sources-utils-http-auth = ["sources-utils-http-error"]
sources-utils-http-encoding = ["sources-utils-http-error"]
sources-utils-http-error = []
sources-utils-http-headers = []
sources-utils-http-prelude = ["sources-utils-http", "sources-utils-http-auth", "sources-utils-http-encoding", "sources-utils-http-error"]
sources-utils-http-query = []
sources-utils-http-client = ["sources-utils-http", "sources-http_server"]
sources-utils-net = ["sources-utils-net-tcp", "sources-utils-net-udp", "sources-utils-net-unix"]
sources-utils-net-tcp = ["listenfd", "dep:ipnet"]
sources-utils-net-udp = ["listenfd"]
sources-utils-net-unix = []

sources-vector = ["dep:prost", "dep:tonic", "protobuf-build"]

# Transforms (Upstream)
# transforms = ["transforms-logs", "transforms-metrics"]

# Transforms (Mezmo)
transforms = ["transforms-logs-mezmo", "transforms-metrics-mezmo"]
transforms-logs = [
  "transforms-aws_ec2_metadata",
  "transforms-dedupe",
  "transforms-filter",
  "transforms-log_to_metric",
  "transforms-lua",
  "transforms-metric_to_log",
  "transforms-reduce",
  "transforms-remap",
  "transforms-route",
  "transforms-exclusive-route",
  "transforms-sample",
  "transforms-throttle",
]
transforms-logs-mezmo = [
  "transforms-dedupe",
  "transforms-filter",
  "transforms-mezmo_reduce",
  "transforms-remap",
  "transforms-route",
  "transforms-sample",
  "transforms-throttle",
  "transforms-mezmo_log_clustering",
  "transforms-mezmo_log_classification",
  "transforms-protobuf_to_log",
  "transforms-trace_head_sample",
  "transforms-trace_tail_sample"
]
transforms-metrics = [
  "transforms-aggregate",
  "transforms-filter",
  "transforms-log_to_metric",
  "transforms-lua",
  "transforms-metric_to_log",
  "transforms-remap",
  "transforms-tag_cardinality_limit",
  "transforms-throttle",
]
transforms-metrics-mezmo = [
  "transforms-filter",
  "transforms-remap",
  "transforms-throttle",
  "transforms-aggregate",
  "transforms-mezmo_aggregate_v2",
  "transforms-mezmo_aggregate_distributed",
  "transforms-mezmo_aggregate",
  "transforms-mezmo_tag_cardinality_limit",
  "transforms-mezmo_log_to_metric",
  "transforms-mezmo_throttle",
  "transforms-mezmo_throttle_distributed",
  "transforms-protobuf_to_metric",
]

transforms-aggregate = []
transforms-mezmo_aggregate_v2 = ["transforms-remap", "component-persistence"]
transforms-mezmo_aggregate_distributed = ["dep:redis"]
transforms-aws_ec2_metadata = ["dep:arc-swap"]
transforms-dedupe = ["transforms-impl-dedupe"]
transforms-filter = []
transforms-log_to_metric = []
transforms-lua = ["dep:mlua", "vector-lib/lua"]
transforms-metric_to_log = []
transforms-reduce = ["transforms-impl-reduce"]
transforms-mezmo_reduce = ["transforms-reduce"] # depends on the upstream version for merge_strategies
transforms-mezmo_aggregate = []
transforms-mezmo_log_to_metric = []
transforms-mezmo_log_clustering = ["dep:lru", "dep:blake2", "dep:base64", "dep:tokio-postgres"]
transforms-mezmo_log_classification = ["dep:grok"]
transforms-mezmo_tag_cardinality_limit = ["dep:bloomy", "dep:hashbrown"]
transforms-mezmo_throttle = []
transforms-mezmo_throttle_distributed = ["dep:redis"]
transforms-remap = []
transforms-route = []
transforms-exclusive-route = []
transforms-sample = ["transforms-impl-sample"]
transforms-tag_cardinality_limit = ["dep:bloomy", "dep:hashbrown"]
transforms-trace_head_sample = []
transforms-trace_tail_sample = []
transforms-throttle = ["dep:governor"]
transforms-protobuf_to_metric = []
transforms-protobuf_to_log = []

# Implementations of transforms
transforms-impl-sample = []
transforms-impl-dedupe = ["dep:lru"]
transforms-impl-reduce = []

# Sinks (Upstream)
# sinks = ["sinks-logs", "sinks-metrics"]

# Sinks (Mezmo)
sinks = ["sinks-logs-mezmo", "sinks-metrics-mezmo"]
sinks-logs = [
  "sinks-amqp",
  "sinks-appsignal",
  "sinks-aws_cloudwatch_logs",
  "sinks-aws_kinesis_firehose",
  "sinks-aws_kinesis_streams",
  "sinks-aws_s3",
  "sinks-aws_sns",
  "sinks-aws_sqs",
  "sinks-axiom",
  "sinks-azure_blob",
  "sinks-azure_monitor_logs",
  "sinks-blackhole",
  "sinks-chronicle",
  "sinks-clickhouse",
  "sinks-console",
  "sinks-databend",
  "sinks-datadog_events",
  "sinks-datadog_logs",
  "sinks-datadog_traces",
  "sinks-elasticsearch",
  "sinks-file",
  "sinks-gcp",
  "sinks-greptimedb_logs",
  "sinks-honeycomb",
  "sinks-http",
  "sinks-humio",
  "sinks-influxdb",
  "sinks-kafka",
  "sinks-keep",
  "sinks-loki",
  "sinks-mezmo",
  "sinks-mqtt",
  "sinks-nats",
  "sinks-new_relic",
  "sinks-new_relic_logs",
  "sinks-opentelemetry",
  "sinks-papertrail",
  "sinks-postgres",
  "sinks-pulsar",
  "sinks-redis",
  "sinks-sematext",
  "sinks-socket",
  "sinks-splunk_hec",
  "sinks-vector",
  "sinks-webhdfs",
  "sinks-websocket",
  "sinks-websocket-server",
]
sinks-logs-mezmo = [
  "sinks-aws_cloudwatch_logs",
  "sinks-aws_kinesis_firehose",
  "sinks-aws_kinesis_streams",
  "sinks-aws_s3",
  "sinks-aws_sqs",
  "sinks-azure_blob",
  "sinks-blackhole",
  "sinks-console",
  "sinks-clickhouse",
  "sinks-datadog_logs",
  "sinks-elasticsearch",
  "sinks-file",
  "sinks-gcp",
  "sinks-http",
  "sinks-honeycomb",
  "sinks-kafka",
  "sinks-mezmo",
  "sinks-loki",
  "sinks-new_relic_logs",
  "sinks-new_relic",
  "sinks-pulsar",
  "sinks-redis",
  "sinks-sumo_logic",
  "sinks-vector",
  "sinks-postgresql",
  "sinks-mezmo_opentelemetry",
]
sinks-metrics = [
  "sinks-appsignal",
  "sinks-aws_cloudwatch_metrics",
  "sinks-blackhole",
  "sinks-console",
  "sinks-datadog_metrics",
  "sinks-greptimedb_metrics",
  "sinks-humio",
  "sinks-influxdb",
  "sinks-kafka",
  "sinks-prometheus",
  "sinks-sematext",
  "sinks-statsd",
  "sinks-vector",
  "sinks-splunk_hec",
  "sinks-postgresql",
]
sinks-metrics-mezmo = [
  "sinks-aws_cloudwatch_metrics",
  "sinks-blackhole",
  "sinks-console",
  "sinks-datadog_metrics",
  "sinks-kafka",
  "sinks-prometheus",
  "sinks-splunk_hec",
  "sinks-postgresql"
]

sinks-amqp = ["lapin"]
sinks-appsignal = []
sinks-aws_cloudwatch_logs = ["aws-core", "dep:aws-sdk-cloudwatchlogs", "dep:aws-sdk-kms"]
sinks-aws_cloudwatch_metrics = ["aws-core", "dep:aws-sdk-cloudwatch"]
sinks-aws_kinesis_firehose = ["aws-core", "dep:aws-sdk-firehose"]
sinks-aws_kinesis_streams = ["aws-core", "dep:aws-sdk-kinesis"]
sinks-aws_s3 = ["dep:base64", "dep:md-5", "aws-core", "dep:aws-sdk-s3"]
sinks-aws_sqs = ["aws-core", "dep:aws-sdk-sqs"]
sinks-aws_sns = ["aws-core", "dep:aws-sdk-sns"]
sinks-axiom = ["sinks-http"]
sinks-azure_blob = ["dep:azure_core", "dep:azure_identity", "dep:azure_storage", "dep:azure_storage_blobs"]
sinks-azure_monitor_logs = []
sinks-blackhole = []
sinks-chronicle = []
sinks-clickhouse = []
sinks-console = []
sinks-databend = ["dep:databend-client"]
sinks-datadog_events = []
sinks-datadog_logs = []
sinks-datadog_metrics = ["protobuf-build", "dep:prost", "dep:prost-reflect"]
sinks-datadog_traces = ["protobuf-build", "dep:prost", "dep:rmpv", "dep:rmp-serde", "dep:serde_bytes"]
sinks-elasticsearch = ["transforms-metric_to_log"]
sinks-file = ["dep:async-compression"]
sinks-gcp = ["sinks-gcp-chronicle", "dep:base64", "gcp"]
sinks-gcp-chronicle = ["gcp"]
sinks-greptimedb_metrics = ["dep:greptimedb-ingester"]
sinks-greptimedb_logs = ["dep:greptimedb-ingester"]
sinks-honeycomb = []
sinks-http = []
sinks-humio = ["sinks-splunk_hec", "transforms-metric_to_log"]
sinks-influxdb = []
sinks-kafka = ["dep:rdkafka"]
sinks-keep = []
sinks-mezmo = []
sinks-loki = ["loki-logproto"]
sinks-mqtt = ["dep:rumqttc"]
sinks-nats = ["dep:async-nats", "dep:nkeys"]
sinks-new_relic_logs = ["sinks-http"]
sinks-new_relic = []
sinks-opentelemetry = ["sinks-http"]
sinks-papertrail = ["dep:syslog"]
sinks-postgresql = ["dep:tokio-postgres"]
sinks-prometheus = ["dep:base64", "dep:prost", "vector-lib/prometheus"]
sinks-postgres = ["dep:sqlx"]
sinks-pulsar = ["dep:apache-avro", "dep:pulsar", "dep:lru"]
sinks-redis = ["dep:redis"]
sinks-sematext = ["sinks-elasticsearch", "sinks-influxdb"]
sinks-socket = ["sinks-utils-udp"]
sinks-splunk_hec = []
sinks-statsd = ["sinks-utils-udp", "tokio-util/net"]
sinks-utils-udp = []
sinks-vector = ["sinks-utils-udp", "dep:tonic", "protobuf-build", "dep:prost"]
sinks-websocket = ["dep:tokio-tungstenite"]
<<<<<<< HEAD
sinks-sumo_logic = []
=======
sinks-websocket-server = ["dep:tokio-tungstenite", "sources-utils-http-auth", "sources-utils-http-error", "sources-utils-http-prelude"]
>>>>>>> 9a19e8a7
sinks-webhdfs = ["dep:opendal"]
sinks-mezmo_opentelemetry = []

# Identifies that the build is a nightly build
nightly = []

# Integration testing-related features
all-integration-tests = [
  "amqp-integration-tests",
  "appsignal-integration-tests",
  "aws-integration-tests",
  "axiom-integration-tests",
  "azure-integration-tests",
  "chronicle-integration-tests",
  "clickhouse-integration-tests",
  "databend-integration-tests",
  "datadog-agent-integration-tests",
  "datadog-logs-integration-tests",
  "datadog-metrics-integration-tests",
  "datadog-traces-integration-tests",
  "dnstap-integration-tests",
  "docker-logs-integration-tests",
  "es-integration-tests",
  "eventstoredb_metrics-integration-tests",
  "fluent-integration-tests",
  "gcp-cloud-storage-integration-tests",
  "gcp-integration-tests",
  "gcp-pubsub-integration-tests",
  "greptimedb-integration-tests",
  "http-client-integration-tests",
  "humio-integration-tests",
  "influxdb-integration-tests",
  "kafka-integration-tests",
  "logstash-integration-tests",
  "loki-integration-tests",
  "mezmo-aggregate-distributed-integration-tests",
  "mezmo-throttle-distributed-integration-tests",
  "mongodb_metrics-integration-tests",
  "nats-integration-tests",
  "nginx-integration-tests",
  "opentelemetry-integration-tests",
  "postgresql_metrics-integration-tests",
  "postgres_sink-integration-tests",
  "prometheus-integration-tests",
  "pulsar-integration-tests",
  "redis-integration-tests",
  "splunk-integration-tests",
  "sumo-logic-integration-tests",
  "dnstap-integration-tests",
  "webhdfs-integration-tests",
  "mezmo_opentelemetry-sink-integration-tests",
]

amqp-integration-tests = ["sources-amqp", "sinks-amqp"]
appsignal-integration-tests = ["sinks-appsignal"]

aws-integration-tests = [
  "aws-cloudwatch-logs-integration-tests",
  "aws-cloudwatch-metrics-integration-tests",
  "aws-ec2-metadata-integration-tests",
  "aws-ecs-metrics-integration-tests",
  "aws-kinesis-firehose-integration-tests",
  "aws-kinesis-streams-integration-tests",
  "aws-s3-integration-tests",
  "aws-sqs-integration-tests",
  "aws-sns-integration-tests",
]

azure-integration-tests = [
  "azure-blob-integration-tests"
]

aws-cloudwatch-logs-integration-tests = ["sinks-aws_cloudwatch_logs"]
aws-cloudwatch-metrics-integration-tests = ["sinks-aws_cloudwatch_metrics"]
aws-ec2-metadata-integration-tests = ["transforms-aws_ec2_metadata"]
aws-ecs-metrics-integration-tests = ["sources-aws_ecs_metrics"]
aws-kinesis-firehose-integration-tests = ["sinks-aws_kinesis_firehose", "dep:aws-sdk-elasticsearch", "sinks-elasticsearch"]
aws-kinesis-streams-integration-tests = ["sinks-aws_kinesis_streams"]
aws-s3-integration-tests = ["sinks-aws_s3", "sources-aws_s3"]
aws-sqs-integration-tests = ["sinks-aws_sqs"]
aws-sns-integration-tests = ["sinks-aws_sns"]
axiom-integration-tests = ["sinks-axiom"]
azure-blob-integration-tests = ["sinks-azure_blob"]
chronicle-integration-tests = ["sinks-gcp"]
clickhouse-integration-tests = ["sinks-clickhouse"]
databend-integration-tests = ["sinks-databend"]
datadog-agent-integration-tests = ["sources-datadog_agent"]
datadog-logs-integration-tests = ["sinks-datadog_logs"]
datadog-metrics-integration-tests = ["sinks-datadog_metrics", "dep:prost"]
datadog-traces-integration-tests = ["sources-datadog_agent", "sinks-datadog_traces", "axum/tokio"]
docker-logs-integration-tests = ["sources-docker_logs", "unix"]
es-integration-tests = ["sinks-elasticsearch", "aws-core"]
eventstoredb_metrics-integration-tests = ["sources-eventstoredb_metrics"]
fluent-integration-tests = ["docker", "sources-fluent"]
gcp-cloud-storage-integration-tests = ["sinks-gcp"]
gcp-integration-tests = ["sinks-gcp"]
gcp-pubsub-integration-tests = ["sinks-gcp", "sources-gcp_pubsub"]
greptimedb-integration-tests = ["sinks-greptimedb_metrics", "sinks-greptimedb_logs"]
humio-integration-tests = ["sinks-humio"]
http-client-integration-tests = ["sources-http_client"]
influxdb-integration-tests = ["sinks-influxdb"]
kafka-integration-tests = ["sinks-kafka", "sources-kafka"]
logstash-integration-tests = ["docker", "sources-logstash"]
loki-integration-tests = ["sinks-loki"]
mezmo-aggregate-distributed-integration-tests = ["transforms-mezmo_aggregate_distributed"]
mezmo-throttle-distributed-integration-tests = ["transforms-mezmo_throttle_distributed"]
mongodb_metrics-integration-tests = ["sources-mongodb_metrics"]
mqtt-integration-tests = ["sinks-mqtt"]
nats-integration-tests = ["sinks-nats", "sources-nats"]
nginx-integration-tests = ["sources-nginx_metrics"]
opentelemetry-integration-tests = ["sources-opentelemetry", "dep:prost"]
postgresql_metrics-integration-tests = ["sources-postgresql_metrics"]
<<<<<<< HEAD
postgresql-integration-tests = ["sinks-postgresql"]
prometheus-integration-tests = ["sinks-prometheus", "sources-prometheus", "sinks-influxdb", "aws-core"]
=======
postgres_sink-integration-tests = ["sinks-postgres"]
prometheus-integration-tests = ["sinks-prometheus", "sources-prometheus", "sinks-influxdb"]
>>>>>>> 9a19e8a7
pulsar-integration-tests = ["sinks-pulsar", "sources-pulsar"]
redis-integration-tests = ["sinks-redis", "sources-redis"]
splunk-integration-tests = ["sinks-splunk_hec"]
sumo-logic-integration-tests = ["sinks-sumo_logic"]
mezmo_opentelemetry-sink-integration-tests = ["sinks-mezmo_opentelemetry"]
dnstap-integration-tests = ["sources-dnstap", "dep:bollard"]
webhdfs-integration-tests = ["sinks-webhdfs"]
disable-resolv-conf = []
shutdown-tests = ["api", "sinks-blackhole", "sinks-console", "sinks-prometheus", "sources", "transforms-lua", "transforms-remap", "unix"]
cli-tests = ["sinks-blackhole", "sinks-socket", "sources-demo_logs", "sources-file", "sources-mezmo_demo_logs"]
test-utils = []
component-test-utils = []
pgbouncer-integration-tests = []

# End-to-End testing-related features
all-e2e-tests = [
  "e2e-tests-datadog"
]

e2e-tests-datadog = [
  "sources-datadog_agent",
  "sinks-datadog_logs",
  "sinks-datadog_metrics",
  "dep:async-compression"
]

vector-api-tests = [
  "sources-demo_logs",
  "sources-mezmo_demo_logs",
  "transforms-log_to_metric",
  "transforms-remap",
  "sinks-blackhole"
]
vector-unit-test-tests = [
  "sources-demo_logs",
  "sources-mezmo_demo_logs",
  "transforms-remap",
  "transforms-route",
  "transforms-filter",
  "transforms-reduce",
  "sinks-console"
]

component-validation-runner = ["dep:tonic", "sources-internal_logs", "sources-internal_metrics", "sources-vector", "sinks-vector"]
# For now, only include components that implement ValidatableComponent.
# In the future, this can change to simply reference the targets `sources`, `transforms`, `sinks`
component-validation-tests = [
  "component-validation-runner",
  "sources-http_client",
  "sources-http_server",
  "sinks-http",
  "sinks-splunk_hec",
  "sources-splunk_hec",
  "sinks-datadog_logs",
  "sources-datadog_agent",
]

# Grouping together features for benchmarks. We exclude the API client due to it causing the build process to run out
# of memory when those additional dependencies are built in CI.
benches = [
  "sinks-file",
  "sinks-http",
  "sinks-socket",
  "sources-file",
  "sources-socket",
  "sources-syslog",
  "transforms-lua",
  "transforms-sample",
]
dnstap-benches = ["sources-dnstap"]
language-benches = ["sinks-socket", "sources-socket", "transforms-lua", "transforms-remap"]
# Separate benching process for metrics due to the nature of the bootstrap procedures.
statistic-benches = []
remap-benches = ["transforms-remap"]
transform-benches = ["transforms-filter", "transforms-dedupe", "transforms-reduce", "transforms-route"]
codecs-benches = []
loki-benches = ["sinks-loki"]
enrichment-tables-benches = ["enrichment-tables-geoip", "enrichment-tables-mmdb", "enrichment-tables-memory"]
proptest = ["dep:proptest", "dep:proptest-derive", "vrl/proptest"]

[[bench]]
name = "default"
harness = false
required-features = ["benches"]

[[bench]]
name = "dnstap"
path = "benches/dnstap/mod.rs"
harness = false
required-features = ["dnstap-benches"]

[[bench]]
name = "remap"
harness = false
required-features = ["remap-benches"]

[[bench]]
name = "enrichment_tables"
harness = false
required-features = ["enrichment-tables-benches"]

[[bench]]
name = "languages"
harness = false
required-features = ["language-benches"]

[[bench]]
name = "loki"
harness = false
required-features = ["loki-benches"]

[[bench]]
name = "distribution_statistic"
harness = false
required-features = ["statistic-benches"]

[[bench]]
name = "transform"
path = "benches/transform/main.rs"
harness = false
test = false
required-features = ["transform-benches"]

[[bench]]
name = "codecs"
path = "benches/codecs/main.rs"
harness = false
required-features = ["codecs-benches"]<|MERGE_RESOLUTION|>--- conflicted
+++ resolved
@@ -174,35 +174,19 @@
 toml = { version = "0.8.20", default-features = false, features = ["display", "parse"] }
 tonic = { version = "0.11", default-features = false, features = ["transport", "codegen", "prost", "tls", "tls-roots", "gzip"] }
 tonic-build = { version = "0.11", default-features = false, features = ["transport", "prost"] }
-<<<<<<< HEAD
-uuid = { version = "1.11.0", features = ["v4", "v7", "serde"] }
-# version 0.1.59 is required by the updated VRL crate
-iana-time-zone = { version = "0.1.60" }
-=======
 uuid = { version = "1.16.0", features = ["v4", "v7", "serde"] }
->>>>>>> 9a19e8a7
 vector-lib = { path = "lib/vector-lib", default-features = false, features = ["vrl"] }
 vector-config = { path = "lib/vector-config" }
 vector-config-common = { path = "lib/vector-config-common" }
 vector-config-macros = { path = "lib/vector-config-macros" }
-<<<<<<< HEAD
-vrl = { version = "0.21.0", git = "ssh://git@github.com/mezmo/vrl.git", tag = "v2.1.0", features = ["arbitrary", "cli", "test", "test_framework"] }
-=======
-vrl = { features = ["arbitrary", "cli", "test", "test_framework"], version = "0.23.0" }
->>>>>>> 9a19e8a7
+vrl = { version = "0.23.0", git = "ssh://git@github.com/mezmo/vrl.git", tag = "next", features = ["arbitrary", "cli", "test", "test_framework"] }
 
 [dependencies]
 cfg-if.workspace = true
 clap.workspace = true
-<<<<<<< HEAD
-uuid.workspace = true
-vrl.workspace = true
-iana-time-zone.workspace = true
-=======
 indoc.workspace = true
 paste.workspace = true
 pin-project.workspace = true
->>>>>>> 9a19e8a7
 proptest = { workspace = true, optional = true }
 proptest-derive = { workspace = true, optional = true }
 semver.workspace = true
@@ -311,12 +295,8 @@
 smpl_jwt = { version = "0.8.0", default-features = false, optional = true }
 
 # AMQP
-<<<<<<< HEAD
 # Mezmo: we have enabled openssl instead of native-tls (upstream) LOG-16435
-lapin = { version = "2.5.0", default-features = false, features = ["openssl"], optional = true }
-=======
-lapin = { version = "2.5.1", default-features = false, features = ["native-tls"], optional = true }
->>>>>>> 9a19e8a7
+lapin = { version = "2.5.1", default-features = false, features = ["openssl"], optional = true }
 
 # API
 async-graphql = { version = "7.0.16", default-features = false, optional = true, features = ["chrono", "playground"] }
@@ -327,10 +307,6 @@
 num-format = { version = "0.4.4", default-features = false, features = ["with-num-bigint"], optional = true }
 number_prefix = { version = "0.4.0", default-features = false, features = ["std"], optional = true }
 ratatui = { version = "0.29.0", optional = true, default-features = false, features = ["crossterm"] }
-
-# Datadog Pipelines
-# datadog-filter = { package = "datadog-filter", git = "ssh://git@github.com/mezmo/vrl.git", rev = "v0.20.0" }
-# datadog-search-syntax = { package = "datadog-search-syntax", git = "ssh://git@github.com/mezmo/vrl.git", rev = "v0.20.0" }
 
 sha2 = { version = "0.10.8", default-features = false } # Do not do `optional`
 
@@ -349,14 +325,9 @@
 base64 = { version = "0.22.1", default-features = false, optional = true }
 bloomy = { version = "1.2.0", default-features = false, optional = true }
 bollard = { version = "0.16.1", default-features = false, features = ["ssl", "chrono"], optional = true }
-<<<<<<< HEAD
 blake2 = { version = "0.10.6", default-features = false, optional = true }
-bytes = { version = "1.9.0", default-features = false, features = ["serde"] }
-bytesize = { version = "1.3.0", default-features = false }
-=======
 bytes = { version = "1.10.1", default-features = false, features = ["serde"] }
 bytesize = { version = "2.0.1", default-features = false }
->>>>>>> 9a19e8a7
 chrono.workspace = true
 chrono-tz.workspace = true
 colored = { version = "3.0.0", default-features = false }
@@ -375,12 +346,8 @@
 futures-util = { version = "0.3.29", default-features = false }
 glob.workspace = true
 governor = { version = "0.7.0", default-features = false, features = ["dashmap", "jitter", "std"], optional = true }
-<<<<<<< HEAD
 grok = { version = "2.0.0", default-features = false, optional = true }
-h2 = { version = "0.4.7", default-features = false, optional = true }
-=======
 h2 = { version = "0.4.8", default-features = false, optional = true }
->>>>>>> 9a19e8a7
 hash_hasher = { version = "2.0.0", default-features = false }
 hashbrown = { version = "0.14.5", default-features = false, optional = true, features = ["ahash"] }
 headers = { version = "0.3.9", default-features = false }
@@ -406,38 +373,21 @@
 async-nats = { version = "0.33.0", default-features = false, optional = true }
 nkeys = { version = "0.4.4", default-features = false, optional = true }
 nom = { version = "7.1.3", default-features = false, optional = true }
-<<<<<<< HEAD
-notify = { version = "7.0.0", default-features = false, features = ["macos_fsevent"] }
-once_cell = { version = "1.19", default-features = false }
-openssl = { version = "0.10.68", default-features = false, features = ["vendored"] }
-openssl-probe = { version = "0.1.5", default-features = false }
-ordered-float = { version = "4.5.0", default-features = false }
-paste = "1.0.15"
-=======
 notify = { version = "8.0.0", default-features = false, features = ["macos_fsevent"] }
 openssl = { version = "0.10.72", default-features = false, features = ["vendored"] }
 openssl-probe = { version = "0.1.6", default-features = false }
 ordered-float = { version = "4.6.0", default-features = false }
->>>>>>> 9a19e8a7
 percent-encoding = { version = "2.3.1", default-features = false }
 postgres-openssl = { version = "0.5.1", default-features = false, features = ["runtime"], optional = true }
 pulsar = { version = "6.3.0", default-features = false, features = ["tokio-runtime", "auth-oauth2", "flate2", "lz4", "snap", "zstd"], optional = true }
 rand.workspace = true
-<<<<<<< HEAD
-rand_distr = { version = "0.4.3", default-features = false }
+rand_distr.workspace = true
 reqwest = { version = "0.12", features = ["json"] }
-=======
-rand_distr.workspace = true
->>>>>>> 9a19e8a7
 rdkafka = { version = "0.37.0", default-features = false, features = ["curl-static", "tokio", "libz", "ssl", "zstd"], optional = true }
 redis = { version = "0.29.1", default-features = false, features = ["connection-manager", "tokio-comp", "tokio-native-tls-comp", "script"], optional = true }
 regex = { version = "1.11.1", default-features = false, features = ["std", "perf"] }
-<<<<<<< HEAD
-roaring = { version = "0.10.7", default-features = false, features = ["std"], optional = true }
+roaring = { version = "0.10.10", default-features = false, features = ["std"], optional = true }
 rocksdb = { version = "0.22", optional = true }
-=======
-roaring = { version = "0.10.10", default-features = false, features = ["std"], optional = true }
->>>>>>> 9a19e8a7
 rumqttc = { version = "0.24.0", default-features = false, features = ["use-rustls"], optional = true }
 seahash = { version = "4.1.0", default-features = false }
 smallvec = { version = "1", default-features = false, features = ["union", "serde"] }
@@ -502,21 +452,13 @@
 approx = "0.5.1"
 assay = "0.1.1"
 assert_cmd = { version = "2.0.16", default-features = false }
-<<<<<<< HEAD
-aws-smithy-runtime = { version = "1.7.4", default-features = false, features = ["tls-rustls"] }
-azure_core = { version = "0.17", default-features = false, features = ["enable_reqwest", "azurite_workaround"] }
-azure_identity = { version = "0.17", default-features = false, features = ["enable_reqwest"] }
-azure_storage_blobs = { version = "0.17", default-features = false, features = ["azurite_workaround"] }
-azure_storage = { version = "0.17", default-features = false }
-mockall = "0.11.4"
-httptest = "0.15.4"
-=======
 aws-smithy-runtime = { version = "1.8.1", default-features = false, features = ["tls-rustls"] }
 azure_core = { version = "0.21", default-features = false, features = ["enable_reqwest", "azurite_workaround"] }
 azure_identity = { version = "0.21", default-features = false, features = ["enable_reqwest"] }
 azure_storage_blobs = { version = "0.21", default-features = false, features = ["azurite_workaround"] }
 azure_storage = { version = "0.21", default-features = false }
->>>>>>> 9a19e8a7
+mockall = "0.11.4"
+httptest = "0.15.4"
 base64 = "0.22.1"
 criterion = { version = "0.5.1", features = ["html_reports", "async_tokio"] }
 itertools = { version = "0.14.0", default-features = false, features = ["use_alloc"] }
@@ -525,15 +467,10 @@
 proptest.workspace = true
 quickcheck = "1.0.3"
 reqwest = { version = "0.11", features = ["json"] }
-<<<<<<< HEAD
-rstest = { version = "0.24.0" }
+rstest = { version = "0.25.0" }
 serial_test = "3.2.0"
 snap = "1"
-tempfile = "3.15.0"
-=======
-rstest = { version = "0.25.0" }
 tempfile.workspace = true
->>>>>>> 9a19e8a7
 test-generator = "0.3.1"
 tokio = { version = "1.44.1", features = ["test-util"] }
 tokio-test = "0.4.4"
@@ -541,12 +478,8 @@
 vector-lib = { workspace = true, features = ["test"] }
 vrl.workspace = true
 
-<<<<<<< HEAD
 temp-env = "0.3.1"
-wiremock = "0.6.2"
-=======
 wiremock = "0.6.3"
->>>>>>> 9a19e8a7
 zstd = { version = "0.13.0", default-features = false }
 
 [patch.crates-io]
@@ -645,26 +578,20 @@
 gcp = ["dep:base64", "dep:goauth", "dep:smpl_jwt"]
 
 # Enrichment Tables
-<<<<<<< HEAD
-enrichment-tables = ["enrichment-tables-geoip", "enrichment-tables-mmdb", "enrichment-tables-state_variables"]
-enrichment-tables-geoip = ["dep:maxminddb"]
-enrichment-tables-mmdb = ["dep:maxminddb"]
-enrichment-tables-state_variables = ["dep:tokio-postgres"]
-
-# Component state persistence
-component-persistence = ["dep:rocksdb"]
-
-# Sources (Upstream)
-# sources = ["sources-logs", "sources-metrics"]
-
-# Sources (Mezmo)
-sources = ["sources-logs-mezmo", "sources-metrics-mezmo"]
-=======
-enrichment-tables = ["enrichment-tables-geoip", "enrichment-tables-mmdb", "enrichment-tables-memory"]
+enrichment-tables = ["enrichment-tables-geoip", "enrichment-tables-mmdb", "enrichment-tables-state_variables", "enrichment-tables-memory"]
 enrichment-tables-geoip = ["dep:maxminddb"]
 enrichment-tables-mmdb = ["dep:maxminddb"]
 enrichment-tables-memory = ["dep:evmap", "dep:evmap-derive", "dep:thread_local"]
->>>>>>> 9a19e8a7
+enrichment-tables-state_variables = ["dep:tokio-postgres"]
+
+# Component state persistence
+component-persistence = ["dep:rocksdb"]
+
+# Sources (Upstream)
+# sources = ["sources-logs", "sources-metrics"]
+
+# Sources (Mezmo)
+sources = ["sources-logs-mezmo", "sources-metrics-mezmo"]
 
 # Codecs
 codecs-syslog = ["vector-lib/syslog"]
@@ -1059,11 +986,8 @@
 sinks-utils-udp = []
 sinks-vector = ["sinks-utils-udp", "dep:tonic", "protobuf-build", "dep:prost"]
 sinks-websocket = ["dep:tokio-tungstenite"]
-<<<<<<< HEAD
 sinks-sumo_logic = []
-=======
 sinks-websocket-server = ["dep:tokio-tungstenite", "sources-utils-http-auth", "sources-utils-http-error", "sources-utils-http-prelude"]
->>>>>>> 9a19e8a7
 sinks-webhdfs = ["dep:opendal"]
 sinks-mezmo_opentelemetry = []
 
@@ -1176,13 +1100,9 @@
 nginx-integration-tests = ["sources-nginx_metrics"]
 opentelemetry-integration-tests = ["sources-opentelemetry", "dep:prost"]
 postgresql_metrics-integration-tests = ["sources-postgresql_metrics"]
-<<<<<<< HEAD
-postgresql-integration-tests = ["sinks-postgresql"]
+postgresql-integration-tests = ["sinks-postgresql"] # Mezmo version
+postgres_sink-integration-tests = ["sinks-postgres"]
 prometheus-integration-tests = ["sinks-prometheus", "sources-prometheus", "sinks-influxdb", "aws-core"]
-=======
-postgres_sink-integration-tests = ["sinks-postgres"]
-prometheus-integration-tests = ["sinks-prometheus", "sources-prometheus", "sinks-influxdb"]
->>>>>>> 9a19e8a7
 pulsar-integration-tests = ["sinks-pulsar", "sources-pulsar"]
 redis-integration-tests = ["sinks-redis", "sources-redis"]
 splunk-integration-tests = ["sinks-splunk_hec"]
