[package]
name = "vector"
version = "0.48.0"
authors = ["Vector Contributors <vector@datadoghq.com>"]
edition = "2021"
description = "A lightweight and ultra-fast tool for building observability pipelines"
homepage = "https://vector.dev"
license = "MPL-2.0"
readme = "README.md"
publish = false
default-run = "vector"
autobenches = false # our benchmarks are not runnable on their own either way
# Minimum supported rust version
# See docs/DEVELOPING.md for policy
rust-version = "1.86"

[[bin]]
name = "vector"
test = false
bench = false

[[bin]]
name = "graphql-schema"
path = "src/api/schema/gen.rs"
test = false
bench = false
required-features = ["default-no-api-client"]

[[bin]]
name = "secret-backend-example"
path = "src/config/loading/secret_backend_example.rs"
test = false
bench = false
required-features = ["secret-backend-example"]

[[test]]
name = "integration"
path = "tests/integration/lib.rs"

[[test]]
name = "e2e"
path = "tests/e2e/mod.rs"

# CI-based builds use full release optimization.  See scripts/environment/release-flags.sh.
# This results in roughly a 5% reduction in performance when compiling locally vs when
# compiled via the CI pipeline.
[profile.release]
debug = 1 # emit line tables only instead of full debug info

[profile.bench]
debug = false

[profile.test]
debug = true

[lints.rust]
# `ignored_upstream_flakey` is a Mezmo flag that will never be set, but used to be clear why we're ignoring tests
# Mezmo also injects a `ci` configuration flag based on an ENV environment, but clippy is unhappy with that.
unexpected_cfgs = { level = "warn", check-cfg = ['cfg(tokio_unstable)', 'cfg(ignored_upstream_flakey)', 'cfg(ci)'] }

[package.metadata.deb]
name = "vector"
section = "admin"
maintainer-scripts = "distribution/debian/scripts/"
conf-files = ["/etc/vector/vector.yaml", "/etc/default/vector"]
assets = [
  ["target/release/vector", "/usr/bin/", "755"],
  ["config/vector.yaml", "/etc/vector/vector.yaml", "644"],
  ["config/examples/*", "/etc/vector/examples/", "644"],
  ["distribution/systemd/vector.service", "/lib/systemd/system/vector.service", "644"],
  ["distribution/systemd/vector.default", "/etc/default/vector", "600"],
  ["licenses/*", "/usr/share/vector/licenses/", "644"],
  ["NOTICE", "/usr/share/vector/NOTICE", "644"],
  ["LICENSE-3rdparty.csv", "/usr/share/vector/LICENSE-3rdparty.csv", "644"],
]
license-file = ["target/debian-license.txt"]
extended-description-file = "target/debian-extended-description.txt"
recommends = "datadog-signing-keys (>= 1:1.4.0)"

[package.metadata.deb.systemd-units]
unit-scripts = "distribution/systemd/"
enable = false
start = false

# libc requirements are defined by `cross`
# https://github.com/rust-embedded/cross#supported-targets
# Though, it seems like aarch64 libc is actually 2.18 and not 2.19
[package.metadata.deb.variants.arm-unknown-linux-gnueabi]
depends = "libc6 (>= 2.15)"

[package.metadata.deb.variants.armv7-unknown-linux-gnueabihf]
depends = "libc6 (>= 2.15)"

[package.metadata.deb.variants.x86_64-unknown-linux-gnu]
depends = "libc6 (>= 2.15)"

[package.metadata.deb.variants.x86_64-unknown-linux-musl]
depends = ""

[package.metadata.deb.variants.aarch64-unknown-linux-gnu]
depends = "libc6 (>= 2.18)"

[package.metadata.deb.variants.aarch64-unknown-linux-musl]
depends = ""

[workspace]
members = [
  ".",
  "lib/codecs",
  "lib/dnsmsg-parser",
  "lib/dnstap-parser",
  "lib/docs-renderer",
  "lib/enrichment",
  "lib/fakedata",
  "lib/file-source",
  "lib/k8s-e2e-tests",
  "lib/k8s-test-framework",
  "lib/loki-logproto",
  "lib/mezmo",
  "lib/portpicker",
  "lib/prometheus-parser",
  "lib/opentelemetry-proto",
  "lib/tracing-limit",
  "lib/vector-api-client",
  "lib/vector-buffers",
  "lib/vector-common",
  "lib/vector-config",
  "lib/vector-config-common",
  "lib/vector-config-macros",
  "lib/vector-core",
  "lib/vector-lib",
  "lib/vector-lookup",
  "lib/vector-stream",
  "lib/vector-tap",
  "lib/vector-vrl/cli",
  "lib/vector-vrl/functions",
  "lib/vector-vrl/tests",
  "lib/vector-vrl/web-playground",
  "vdev",
]

[workspace.dependencies]
anyhow = "1.0.98"
cfg-if = { version = "1.0.1", default-features = false }
chrono = { version = "0.4.41", default-features = false, features = ["clock", "serde"] }
chrono-tz = { version = "0.10.3", default-features = false, features = ["serde"] }
clap = { version = "4.5.40", default-features = false, features = ["derive", "error-context", "env", "help", "std", "string", "usage", "wrap_help"] }
darling = { version = "0.20.11", default-features = false, features = ["suggestions"] }
flate2 = { version = "1.1.2", default-features = false, features = ["zlib-rs"] }
futures = { version = "0.3.31", default-features = false, features = ["compat", "io-compat", "std"], package = "futures" }
glob = { version = "0.3.2", default-features = false }
hickory-proto = { version = "0.25.2", default-features = false, features = ["dnssec-ring"] }
humantime = { version = "2.2.0", default-features = false }
indexmap = { version = "2.9.0", default-features = false, features = ["serde", "std"] }
inventory = { version = "0.3" }
indoc = { version = "2.0.6" }
metrics = "0.24.2"
metrics-tracing-context = { version = "0.17.0", default-features = false }
metrics-util = { version = "0.18.0", default-features = false, features = ["registry"] }
paste = { version = "1.0.15" }
pin-project = { version = "1.1.10", default-features = false }
proptest = { version = "1.6" }
proptest-derive = { version = "0.5.1" }
prost = { version = "0.12", default-features = false, features = ["std"] }
prost-build = { version = "0.12", default-features = false }
prost-reflect = { version = "0.14", features = ["serde"], default-features = false }
prost-types = { version = "0.12", default-features = false }
rand = { version = "0.9.1", default-features = false, features = ["small_rng", "thread_rng"] }
rand_distr = { version = "0.5.1", default-features = false }
semver = { version = "1.0.26", default-features = false, features = ["serde", "std"] }
serde_json = { version = "1.0.140", default-features = false, features = ["raw_value", "std"] }
serde = { version = "1.0.219", default-features = false, features = ["alloc", "derive", "rc"] }
snafu = { version = "0.8.0", default-features = false, features = ["futures", "std"] }
tempfile = "3.20.0"
tokio = { version = "1.45.1", default-features = false, features = ["full"] }
toml = { version = "0.8.23", default-features = false, features = ["display", "parse"] }
tonic = { version = "0.11", default-features = false, features = ["transport", "codegen", "prost", "tls", "tls-roots", "gzip"] }
tonic-build = { version = "0.11", default-features = false, features = ["transport", "prost"] }
uuid = { version = "1.17.0", features = ["v4", "v7", "serde"] }
vector-lib = { path = "lib/vector-lib", default-features = false, features = ["vrl"] }
vector-config = { path = "lib/vector-config" }
vector-config-common = { path = "lib/vector-config-common" }
vector-config-macros = { path = "lib/vector-config-macros" }
<<<<<<< HEAD
vrl = { version = "0.23.0", git = "ssh://git@github.com/mezmo/vrl.git", tag = "v3.0.0", features = ["arbitrary", "cli", "test", "test_framework"] }
=======
vrl = { features = ["arbitrary", "cli", "test", "test_framework"], version = "0.25.0" }
>>>>>>> a67e4e25

[dependencies]
cfg-if.workspace = true
clap.workspace = true
indoc.workspace = true
paste.workspace = true
pin-project.workspace = true
proptest = { workspace = true, optional = true }
proptest-derive = { workspace = true, optional = true }
semver.workspace = true
snafu.workspace = true
uuid.workspace = true
vrl.workspace = true

# Internal libs
dnsmsg-parser = { path = "lib/dnsmsg-parser", optional = true }
dnstap-parser = { path = "lib/dnstap-parser", optional = true }
fakedata = { path = "lib/fakedata", optional = true }
portpicker = { path = "lib/portpicker" }
tracing-limit = { path = "lib/tracing-limit" }
vector-common = { path = "lib/vector-common", default-features = false}
vector-lib.workspace = true
vector-config.workspace = true
vector-config-common.workspace = true
vector-config-macros.workspace = true
vector-vrl-functions = { path = "lib/vector-vrl/functions" }
loki-logproto = { path = "lib/loki-logproto", optional = true }
mezmo = { path = "lib/mezmo", default-features = false }

# Tokio / Futures
async-stream = { version = "0.3.6", default-features = false }
async-trait = { version = "0.1.88", default-features = false }
futures.workspace = true
tokio = { version = "1.45.1", default-features = false, features = ["full"] }
tokio-openssl = { version = "0.6.5", default-features = false }
tokio-stream = { version = "0.1.17", default-features = false, features = ["net", "sync", "time"] }
tokio-util = { version = "0.7", default-features = false, features = ["io", "time"] }
console-subscriber = { version = "0.4.1", default-features = false, optional = true }

# Tracing
tracing = { version = "0.1.34", default-features = false }
tracing-core = { version = "0.1.26", default-features = false }
tracing-futures = { version = "0.2.5", default-features = false, features = ["futures-03"] }
tracing-subscriber = { version = "0.3.19", default-features = false, features = ["ansi", "env-filter", "fmt", "json", "registry", "tracing-log"] }
tracing-tower = { git = "https://github.com/tokio-rs/tracing", default-features = false, rev = "e0642d949891546a3bb7e47080365ee7274f05cd" }

# Metrics
metrics.workspace = true
metrics-tracing-context.workspace = true

# AWS - Official SDK
aws-runtime = { version = "1.5.7", optional = true }
aws-config = { version = "1.6.1", default-features = false, features = ["behavior-version-latest", "credentials-process", "sso", "rt-tokio"], optional = true }
aws-credential-types = { version = "1.2.3", default-features = false, features = ["hardcoded-credentials"], optional = true }
aws-sdk-cloudwatch = { version = "1.70.0", default-features = false, features = ["behavior-version-latest", "rt-tokio"], optional = true }
aws-sdk-cloudwatchlogs = { version = "1.76.0", default-features = false, features = ["behavior-version-latest", "rt-tokio"], optional = true }
aws-sdk-elasticsearch = { version = "1.67.0", default-features = false, features = ["behavior-version-latest", "rt-tokio"], optional = true }
aws-sdk-firehose = { version = "1.71.0", default-features = false, features = ["behavior-version-latest", "rt-tokio"], optional = true }
aws-sdk-kinesis = { version = "1.66.0", default-features = false, features = ["behavior-version-latest", "rt-tokio"], optional = true }
aws-sdk-kms = { version = "1.65.0", default-features = false, features = ["behavior-version-latest", "rt-tokio"], optional = true }
aws-sdk-s3 = { version = "1.15.0", default-features = false, features = ["behavior-version-latest", "rt-tokio"], optional = true }
aws-sdk-secretsmanager = { version = "1.68.0", default-features = false, features = ["behavior-version-latest", "rt-tokio"], optional = true }
aws-sdk-sns = { version = "1.65.0", default-features = false, features = ["behavior-version-latest", "rt-tokio"], optional = true }
aws-sdk-sqs = { version = "1.64.0", default-features = false, features = ["behavior-version-latest", "rt-tokio"], optional = true }
aws-types = { version = "1.3.7", default-features = false, optional = true }

# The sts crate is needed despite not being referred to anywhere in the code because we need to set the
# `behavior-version-latest` feature. Without this we get a runtime panic when `auth.assume_role` authentication
# is configured.
aws-sdk-sts = { version = "1.65.0", default-features = false, features = ["behavior-version-latest", "rt-tokio"], optional = true }

# The `aws-sdk-sts` crate is needed despite not being referred to anywhere in the code because we need to set the
# `behavior-version-latest` feature. Without this we get a runtime panic when `auth.assume_role` authentication is configured.
aws-sigv4 = { version = "1.3.2", default-features = false, features = ["sign-http"], optional = true }

aws-smithy-async = { version = "1.2.5", default-features = false, features = ["rt-tokio"], optional = true }
aws-smithy-http = { version = "0.62", default-features = false, features = ["event-stream", "rt-tokio"], optional = true }
aws-smithy-runtime = { version = "1.8.3", default-features = false, features = ["client", "connector-hyper-0-14-x", "rt-tokio"], optional = true }
aws-smithy-runtime-api = { version = "1.7.3", default-features = false, optional = true }
aws-smithy-types = { version = "1.2.11", default-features = false, features = ["rt-tokio"], optional = true }

# Azure
azure_core = { version = "0.17", default-features = false, features = ["enable_reqwest"], optional = true }
azure_identity = { version = "0.17", default-features = false, features = ["enable_reqwest"], optional = true }
azure_storage = { version = "0.17", default-features = false, optional = true }
azure_storage_blobs = { version = "0.17", default-features = false, optional = true }

# OpenDAL
opendal = { version = "0.53", default-features = false, features = ["services-webhdfs"], optional = true }

# Tower
tower = { version = "0.5.2", default-features = false, features = ["buffer", "limit", "retry", "timeout", "util", "balance", "discover"] }
tower-http = { version = "0.4.4", default-features = false, features = ["compression-full", "decompression-gzip", "trace"] }
# Serde
serde.workspace = true
serde-toml-merge = { version = "0.3.9", default-features = false }
serde_bytes = { version = "0.11.17", default-features = false, features = ["std"], optional = true }
serde_json.workspace = true
serde_with = { version = "3.12.0", default-features = false, features = ["macros", "std"] }
serde_yaml = { version = "0.9.34", default-features = false }

# Messagepack
rmp-serde = { version = "1.3.0", default-features = false, optional = true }
rmpv = { version = "1.3.0", default-features = false, features = ["with-serde"], optional = true }

# Prost / Protocol Buffers
prost = { workspace = true, optional = true }
prost-reflect = { workspace = true, optional = true }
prost-types = { workspace = true, optional = true }

# GCP
goauth = { version = "0.14.0", optional = true }
smpl_jwt = { version = "0.8.0", default-features = false, optional = true }

# AMQP
<<<<<<< HEAD
# Mezmo: we have enabled openssl instead of native-tls (upstream) LOG-16435
lapin = { version = "2.5.3", default-features = false, features = ["openssl"], optional = true }
=======
lapin = { version = "2.5.3", default-features = false, features = ["native-tls"], optional = true }
deadpool = { version = "0.12.2", default-features = false, features = ["managed", "rt_tokio_1"], optional = true }
>>>>>>> a67e4e25

# API
async-graphql = { version = "7.0.17", default-features = false, optional = true, features = ["chrono", "playground"] }
async-graphql-warp = { version = "7.0.17", default-features = false, optional = true }

# API client
crossterm = { version = "0.29.0", default-features = false, features = ["event-stream", "windows"], optional = true }
num-format = { version = "0.4.4", default-features = false, features = ["with-num-bigint"], optional = true }
number_prefix = { version = "0.4.0", default-features = false, features = ["std"], optional = true }
ratatui = { version = "0.29.0", optional = true, default-features = false, features = ["crossterm"] }

sha2 = { version = "0.10.8", default-features = false } # Do not do `optional`

# Opentelemetry

hex = { version = "0.4.3", default-features = false } # Do not do `optional`

# GreptimeDB
greptimedb-ingester = { git = "https://github.com/GreptimeTeam/greptimedb-ingester-rust", rev = "f7243393808640f5123b0d5b7b798da591a4df6e", optional = true }

# External libs
arc-swap = { version = "1.7", default-features = false, optional = true }
async-compression = { version = "0.4.24", default-features = false, features = ["tokio", "gzip", "zstd"], optional = true }
apache-avro = { version = "0.16.0", default-features = false, optional = true }
axum = { version = "0.6.20", default-features = false }
base64 = { version = "0.22.1", default-features = false, optional = true }
bloomy = { version = "1.2.0", default-features = false, optional = true }
bollard = { version = "0.16.1", default-features = false, features = ["ssl", "chrono"], optional = true }
blake2 = { version = "0.10.6", default-features = false, optional = true }
bytes = { version = "1.10.1", default-features = false, features = ["serde"] }
bytesize = { version = "2.0.1", default-features = false }
chrono.workspace = true
chrono-tz.workspace = true
colored = { version = "3.0.0", default-features = false }
csv = { version = "1.3", default-features = false }
databend-client = { version = "0.22.2", default-features = false, features = ["rustls"], optional = true }
deadpool-postgres = { version = "0.14.0" }
derivative = { version = "2.2.0", default-features = false }
dirs-next = { version = "2.0.0", default-features = false, optional = true }
dyn-clone = { version = "1.0.19", default-features = false }
encoding_rs = { version = "0.8.35", default-features = false, features = ["serde"] }
enum_dispatch = { version = "0.3.13", default-features = false }
evmap = { version = "10.0.2", default-features = false, optional = true }
evmap-derive = { version = "0.2.0", default-features = false, optional = true }
exitcode = { version = "1.1.2", default-features = false }
flate2.workspace = true
futures-util = { version = "0.3.29", default-features = false }
glob.workspace = true
governor = { version = "0.7.0", default-features = false, features = ["dashmap", "jitter", "std"], optional = true }
<<<<<<< HEAD
grok = { version = "2.0.0", default-features = false, optional = true }
h2 = { version = "0.4.9", default-features = false, optional = true }
hash_hasher = { version = "2.0.0", default-features = false }
=======
h2 = { version = "0.4.10", default-features = false, optional = true }
hash_hasher = { version = "2.0.4", default-features = false }
>>>>>>> a67e4e25
hashbrown = { version = "0.14.5", default-features = false, optional = true, features = ["ahash"] }
headers = { version = "0.3.9", default-features = false }
hostname = { version = "0.4.0", default-features = false }
http = { version = "0.2.9", default-features = false }
http-1 = { package = "http", version = "1.0", default-features = false, features = ["std"] }
http-serde = "1.1.3"
http-body = { version = "0.4.5", default-features = false }
humantime.workspace = true
hyper = { version = "0.14.28", default-features = false, features = ["client", "runtime", "http1", "http2", "server", "stream"] }
hyper-openssl = { version = "0.9.2", default-features = false }
hyper-proxy = { version = "0.9.1", default-features = false, features = ["openssl-tls"] }
indexmap.workspace = true
inventory = { version = "0.3.20", default-features = false }
ipnet = { version = "2", default-features = false, optional = true, features = ["serde", "std"] }
itertools = { version = "0.14.0", default-features = false, optional = false, features = ["use_alloc"] }
k8s-openapi = { version = "0.22.0", default-features = false, features = ["v1_26"], optional = true }
kube = { version = "0.93.0", default-features = false, features = ["client", "openssl-tls", "runtime"], optional = true }
listenfd = { version = "1.0.2", default-features = false, optional = true }
lru = { version = "0.14.0", default-features = false, optional = true }
maxminddb = { version = "0.26.0", default-features = false, optional = true, features = ["simdutf8"] }
md-5 = { version = "0.10", default-features = false, optional = true }
mongodb = { version = "2.8.2", default-features = false, features = ["tokio-runtime"], optional = true }
async-nats = { version = "0.33.0", default-features = false, optional = true }
nkeys = { version = "0.4.4", default-features = false, optional = true }
nom = { version = "7.1.3", default-features = false, optional = true }
notify = { version = "8.0.0", default-features = false, features = ["macos_fsevent"] }
openssl = { version = "0.10.73", default-features = false, features = ["vendored"] }
openssl-probe = { version = "0.1.6", default-features = false }
ordered-float = { version = "4.6.0", default-features = false }
percent-encoding = { version = "2.3.1", default-features = false }
postgres-openssl = { version = "0.5.1", default-features = false, features = ["runtime"], optional = true }
pulsar = { version = "6.3.1", default-features = false, features = ["tokio-runtime", "auth-oauth2", "flate2", "lz4", "snap", "zstd"], optional = true }
quick-junit = { version = "0.5.1" }
rand.workspace = true
rand_distr.workspace = true
reqwest = { version = "0.12", features = ["json"] }
rdkafka = { version = "0.37.0", default-features = false, features = ["curl-static", "tokio", "libz", "ssl", "zstd"], optional = true }
redis = { version = "0.29.1", default-features = false, features = ["connection-manager", "tokio-comp", "tokio-native-tls-comp", "script"], optional = true }
regex = { version = "1.11.1", default-features = false, features = ["std", "perf"] }
roaring = { version = "0.10.12", default-features = false, features = ["std"], optional = true }
rocksdb = { version = "0.22", optional = true }
rumqttc = { version = "0.24.0", default-features = false, features = ["use-rustls"], optional = true }
seahash = { version = "4.1.0", default-features = false }
smallvec = { version = "1", default-features = false, features = ["union", "serde"] }
snap = { version = "1.1.1", default-features = false }
socket2 = { version = "0.5.10", default-features = false }
sqlx = { version = "0.8.6", default-features = false, features = ["derive", "postgres", "chrono", "runtime-tokio"], optional=true }
stream-cancel = { version = "0.8.2", default-features = false }
strip-ansi-escapes = { version = "0.2.1", default-features = false }
syslog = { version = "6.1.1", default-features = false, optional = true }
tikv-jemallocator = { version = "0.6.0", default-features = false, features = ["unprefixed_malloc_on_supported_platforms"], optional = true }
tokio-postgres = { version = "0.7.13", default-features = false, features = ["runtime", "with-chrono-0_4"], optional = true }
tokio-tungstenite = { version = "0.20.1", default-features = false, features = ["connect"], optional = true }
toml.workspace = true
hickory-proto = { workspace = true, optional = true }
tonic = { workspace = true, optional = true }
thread_local = { version = "1.1.8", default-features = false, optional = true }
typetag = { version = "0.2.20", default-features = false }
url = { version = "2.5.4", default-features = false, features = ["serde"] }
warp = { version = "0.3.7", default-features = false }
zstd = { version = "0.13.0", default-features = false }
arr_macro = { version = "0.2.1" }
moka = { version = "0.11" }
num = { version = "0.4.0" }

# depending on fork for bumped nix dependency
# https://github.com/heim-rs/heim/pull/360
heim = { git = "https://github.com/vectordotdev/heim.git", branch = "update-nix", default-features = false, features = ["disk"] }

# make sure to update the external docs when the Lua version changes
mlua = { version = "0.10.5", default-features = false, features = ["lua54", "send", "vendored", "macros"], optional = true }
sysinfo = "0.34.2"
byteorder = "1.5.0"

# MEZMO: added dependency for s3-sink file consolidation
gethostname = "0.4.3"

# Mezmo - Custom Opentelemetry sink Impl Dependencies - Ignore upstream changes for anything other than version bumps to these
opentelemetry = { version = "0.22", features = ["trace", "logs", "metrics", "logs_level_enabled"] }
opentelemetry_sdk = { version = "0.22", features = ["trace", "logs", "logs_level_enabled", "metrics"] }
opentelemetry-proto = { version = "0.5", features = ["gen-tonic", "gen-tonic-messages", "hex", "logs", "metrics", "prost", "schemars", "serde", "tonic", "trace", "with-schemars", "with-serde", "zpages"] }
faster-hex = "0.9.0"

[target.'cfg(windows)'.dependencies]
windows-service = "0.8.0"

[target.'cfg(unix)'.dependencies]
nix = { version = "0.26.2", default-features = false, features = ["socket", "signal"] }

[target.'cfg(target_os = "linux")'.dependencies]
netlink-packet-utils = "0.5.2"
netlink-packet-sock-diag = "0.4.2"
netlink-packet-core = "0.7.0"
netlink-sys = { version = "0.8.7", features = ["tokio_socket"] }

[build-dependencies]
prost-build = { workspace = true, optional = true }
tonic-build = { workspace = true, optional = true }
# update 'openssl_version' in website/config.toml whenever <major.minor> version changes
openssl-src = { version = "300", default-features = false, features = ["force-engine", "legacy"] }

[dev-dependencies]
approx = "0.5.1"
assay = "0.1.1"
assert_cmd = { version = "2.0.17", default-features = false }
aws-smithy-runtime = { version = "1.8.3", default-features = false, features = ["tls-rustls"] }
azure_core = { version = "0.17", default-features = false, features = ["enable_reqwest", "azurite_workaround"] }
azure_identity = { version = "0.17", default-features = false, features = ["enable_reqwest"] }
azure_storage_blobs = { version = "0.17", default-features = false, features = ["azurite_workaround"] }
azure_storage = { version = "0.17", default-features = false }
mockall = "0.11.4"
httptest = "0.15.4"
base64 = "0.22.1"
criterion = { version = "0.5.1", features = ["html_reports", "async_tokio"] }
itertools = { version = "0.14.0", default-features = false, features = ["use_alloc"] }
libc = "0.2.172"
similar-asserts = "1.7.0"
proptest.workspace = true
quickcheck = "1.0.3"
reqwest = { version = "0.11", features = ["json"] }
rstest = { version = "0.25.0" }
serial_test = "3.2.0"
snap = "1"
tempfile.workspace = true
test-generator = "0.3.1"
tokio = { version = "1.45.1", features = ["test-util"] }
tokio-test = "0.4.4"
tower-test = "0.4.0"
vector-lib = { workspace = true, features = ["test"] }
vrl.workspace = true

temp-env = "0.3.1"
wiremock = "0.6.3"
zstd = { version = "0.13.0", default-features = false }

[patch.crates-io]
# The upgrade for `tokio-util` >= 0.6.9 is blocked on https://github.com/vectordotdev/vector/issues/11257.
tokio-util = { git = "https://github.com/vectordotdev/tokio", branch = "tokio-util-0.7.13-framed-read-continue-on-error" }
nix = { git = "https://github.com/vectordotdev/nix.git", branch = "memfd/gnu/musl" }
# The `heim` crates depend on `ntapi` 0.3.7 on Windows, but that version has an
# unaligned access bug fixed in the following revision.
ntapi = { git = "https://github.com/MSxDOS/ntapi.git", rev = "24fc1e47677fc9f6e38e5f154e6011dc9b270da6" }

[features]
# Default features for *-unknown-linux-gnu and *-apple-darwin
default = ["api", "api-client", "enrichment-tables", "sinks", "sources", "sources-dnstap", "transforms", "unix", "rdkafka?/gssapi-vendored", "secrets"]
# Default features for `cargo docs`. The same as `default` but without `rdkafka?/gssapi-vendored` which would require installing libsasl in our doc build environment.
docs = ["api", "api-client", "enrichment-tables", "sinks", "sources", "sources-dnstap", "transforms", "unix", "secrets"]
# Default features for *-unknown-linux-* which make use of `cmake` for dependencies
default-cmake = ["api", "api-client", "enrichment-tables", "rdkafka?/cmake_build", "sinks", "sources", "sources-dnstap", "transforms", "unix", "rdkafka?/gssapi-vendored", "secrets"]
# Default features for *-pc-windows-msvc
# TODO: Enable SASL https://github.com/vectordotdev/vector/pull/3081#issuecomment-659298042
default-msvc = ["api", "api-client", "enrichment-tables", "rdkafka?/cmake_build", "sinks", "sources", "transforms", "secrets"]
default-musl = ["api", "api-client", "enrichment-tables", "rdkafka?/cmake_build", "sinks", "sources", "sources-dnstap", "transforms", "unix", "rdkafka?/gssapi-vendored", "secrets"]
default-no-api-client = ["api", "enrichment-tables", "sinks", "sources", "sources-dnstap", "transforms", "unix", "rdkafka?/gssapi-vendored", "secrets"]
default-no-vrl-cli = ["api", "sinks", "sources", "sources-dnstap", "transforms", "unix", "rdkafka?/gssapi-vendored", "secrets"]
tokio-console = ["dep:console-subscriber", "tokio/tracing"]

# Enables the binary secret-backend-example
secret-backend-example = ["transforms"]

# Mezmo flag that will never be set, but used to be clear why we're ignoring tests
ignored_upstream_flakey = []

all-logs = ["sinks-logs", "sources-logs", "sources-dnstap", "transforms-logs"]
all-metrics = ["sinks-metrics", "sources-metrics", "transforms-metrics"]

# Target specific release features.
# The `make` tasks will select this according to the appropriate triple.
# Use this section to turn off or on specific features for specific triples.
target-aarch64-unknown-linux-gnu = ["api", "api-client", "enrichment-tables", "rdkafka?/cmake_build", "sinks", "sources", "sources-dnstap", "transforms", "unix", "secrets"]
target-aarch64-unknown-linux-musl = ["api", "api-client", "enrichment-tables", "rdkafka?/cmake_build", "sinks", "sources", "sources-dnstap", "transforms", "unix", "secrets"]
target-armv7-unknown-linux-gnueabihf = ["api", "api-client", "enrichment-tables", "rdkafka?/cmake_build", "sinks", "sources", "sources-dnstap", "transforms", "unix", "secrets"]
target-armv7-unknown-linux-musleabihf = ["api", "api-client", "rdkafka?/cmake_build", "enrichment-tables", "sinks", "sources", "sources-dnstap", "transforms", "secrets"]
target-arm-unknown-linux-gnueabi = ["api", "api-client", "enrichment-tables", "rdkafka?/cmake_build", "sinks", "sources", "sources-dnstap", "transforms", "unix", "secrets"]
target-arm-unknown-linux-musleabi = ["api", "api-client", "rdkafka?/cmake_build", "enrichment-tables", "sinks", "sources", "sources-dnstap", "transforms", "secrets"]
target-x86_64-unknown-linux-gnu = ["api", "api-client", "rdkafka?/cmake_build", "enrichment-tables", "sinks", "sources", "sources-dnstap", "transforms", "unix", "rdkafka?/gssapi-vendored", "secrets"]
target-x86_64-unknown-linux-musl = ["api", "api-client", "rdkafka?/cmake_build", "enrichment-tables", "sinks", "sources", "sources-dnstap", "transforms", "unix", "secrets"]
# Does not currently build
target-powerpc64le-unknown-linux-gnu = ["api", "api-client", "enrichment-tables", "rdkafka?/cmake_build", "sinks", "sources", "sources-dnstap", "transforms", "unix", "secrets"]
# Currently doesn't build due to lack of support for 64-bit atomics
target-powerpc-unknown-linux-gnu = ["api", "api-client", "enrichment-tables", "rdkafka?/cmake_build", "sinks", "sources", "sources-dnstap", "transforms", "unix", "secrets"]

# Enables features that work only on systems providing `cfg(unix)`
unix = ["tikv-jemallocator", "allocation-tracing"]
allocation-tracing = []

# Enables kubernetes dependencies and shared code. Kubernetes-related sources,
# transforms and sinks should depend on this feature.
kubernetes = ["dep:k8s-openapi", "dep:kube"]

docker = ["dep:bollard", "dep:dirs-next"]

# API
api = [
  "dep:async-graphql",
  "dep:async-graphql-warp",
  "dep:base64",
  "vector-lib/api",
]

# API client
api-client = [
  "dep:crossterm",
  "dep:num-format",
  "dep:number_prefix",
  "dep:ratatui",
  "vector-lib/api",
  "vector-lib/api-client",
]

aws-core = [
  "aws-runtime",
  "aws-config",
  "dep:aws-credential-types",
  "dep:aws-sigv4",
  "dep:aws-types",
  "dep:aws-smithy-async",
  "dep:aws-smithy-http",
  "dep:aws-smithy-types",
  "dep:aws-smithy-runtime",
  "dep:aws-smithy-runtime-api",
  "dep:aws-sdk-sts",
]

# Anything that requires Protocol Buffers.
protobuf-build = ["dep:tonic-build", "dep:prost-build"]

gcp = ["dep:base64", "dep:goauth", "dep:smpl_jwt"]

# Enrichment Tables
enrichment-tables = ["enrichment-tables-geoip", "enrichment-tables-mmdb", "enrichment-tables-state_variables", "enrichment-tables-memory"]
enrichment-tables-geoip = ["dep:maxminddb"]
enrichment-tables-mmdb = ["dep:maxminddb"]
enrichment-tables-memory = ["dep:evmap", "dep:evmap-derive", "dep:thread_local"]
enrichment-tables-state_variables = ["dep:tokio-postgres"]

# Component state persistence
component-persistence = ["dep:rocksdb"]

# Sources (Upstream)
# sources = ["sources-logs", "sources-metrics"]

# Sources (Mezmo)
sources = ["sources-logs-mezmo", "sources-metrics-mezmo"]

# Codecs
codecs-syslog = ["vector-lib/syslog"]

# Secrets
secrets = ["secrets-aws-secrets-manager"]

secrets-aws-secrets-manager = ["aws-core", "dep:aws-sdk-secretsmanager"]

sources-logs = [
  "sources-amqp",
  "sources-aws_kinesis_firehose",
  "sources-aws_s3",
  "sources-aws_sqs",
  "sources-datadog_agent",
  "sources-demo_logs",
  "sources-docker_logs",
  "sources-exec",
  "sources-file",
  "sources-fluent",
  "sources-gcp_pubsub",
  "sources-heroku_logs",
  "sources-http_server",
  "sources-http_client",
  "sources-internal_logs",
  "sources-journald",
  "sources-kafka",
  "sources-kubernetes_logs",
  "sources-logstash",
  "sources-mqtt",
  "sources-nats",
  "sources-opentelemetry",
  "sources-pulsar",
  "sources-file_descriptor",
  "sources-redis",
  "sources-socket",
  "sources-splunk_hec",
  "sources-stdin",
  "sources-syslog",
  "sources-vector",
]
sources-logs-mezmo = [
  "sources-aws_s3",
  "sources-demo_logs",
  "sources-mezmo_demo_logs",
  "sources-exec",
  "sources-fluent",
  "sources-http_server",
  "sources-http_client",
  "sources-mezmo_pipeline_state_variable_change",
  "sources-mezmo_user_logs",
  "sources-kafka",
  "sources-kubernetes_logs",
  "sources-opentelemetry",
  "sources-pulsar",
  "sources-stdin",
  "sources-syslog",
  "sources-splunk_hec",
]
sources-metrics = [
  "dep:prost",
  "sources-apache_metrics",
  "sources-aws_ecs_metrics",
  "sources-eventstoredb_metrics",
  "sources-host_metrics",
  "sources-internal_metrics",
  "sources-mongodb_metrics",
  "sources-nginx_metrics",
  "sources-postgresql_metrics",
  "sources-prometheus",
  "sources-static_metrics",
  "sources-statsd",
  "sources-vector",
]
sources-metrics-mezmo = [
  "sources-host_metrics",
  "sources-internal_metrics",
  "sources-prometheus",
]

sources-amqp = ["lapin"]
sources-apache_metrics = ["sources-utils-http-client"]
sources-aws_ecs_metrics = ["sources-utils-http-client"]
sources-aws_kinesis_firehose = ["dep:base64"]
sources-aws_s3 = ["aws-core", "dep:aws-sdk-sqs", "dep:aws-sdk-s3", "dep:async-compression", "sources-aws_sqs", "tokio-util/io"]
sources-aws_sqs = ["aws-core", "dep:aws-sdk-sqs"]
sources-datadog_agent = ["sources-utils-http-error", "protobuf-build", "dep:prost"]
sources-demo_logs = ["dep:fakedata"]
sources-mezmo_demo_logs = ["dep:fakedata"]
sources-dnstap = ["sources-utils-net-tcp", "dep:base64", "dep:hickory-proto", "dep:dnsmsg-parser", "dep:dnstap-parser", "protobuf-build", "dep:prost"]
sources-docker_logs = ["docker"]
sources-eventstoredb_metrics = []
sources-exec = []
sources-file = ["vector-lib/file-source"]
sources-file_descriptor = ["tokio-util/io"]
sources-fluent = ["dep:base64", "sources-utils-net-tcp", "sources-utils-net-unix", "tokio-util/net", "dep:rmpv", "dep:rmp-serde", "dep:serde_bytes"]
sources-gcp_pubsub = ["gcp", "dep:h2", "dep:prost", "dep:prost-types", "protobuf-build", "dep:tonic"]
sources-heroku_logs = ["sources-utils-http", "sources-utils-http-query", "sources-http_server"]
sources-host_metrics = ["heim/cpu", "heim/host", "heim/memory", "heim/net"]
sources-http_client = ["sources-utils-http-client"]
sources-http_server = ["sources-utils-http", "sources-utils-http-headers", "sources-utils-http-query"]
sources-internal_logs = []
sources-mezmo_pipeline_state_variable_change = []
sources-mezmo_user_logs = ["sources-internal_logs"]
sources-internal_metrics = []
sources-static_metrics = []
sources-journald = []
sources-kafka = ["dep:rdkafka"]
sources-kubernetes_logs = ["vector-lib/file-source", "kubernetes", "transforms-reduce"]
sources-logstash = ["sources-utils-net-tcp", "tokio-util/net"]
sources-mongodb_metrics = ["dep:mongodb"]
sources-mqtt = ["dep:rumqttc"]
sources-nats = ["dep:async-nats", "dep:nkeys"]
sources-nginx_metrics = ["dep:nom"]
sources-opentelemetry = ["vector-lib/opentelemetry", "dep:prost", "dep:prost-types", "sources-http_server", "sources-utils-http", "sources-utils-http-headers", "sources-vector"]
sources-postgresql_metrics = ["dep:postgres-openssl", "dep:tokio-postgres"]
sources-prometheus = ["sources-prometheus-scrape", "sources-prometheus-remote-write", "sources-prometheus-pushgateway"]
sources-prometheus-scrape = ["sinks-prometheus", "sources-utils-http-client", "vector-lib/prometheus"]
sources-prometheus-remote-write = ["sinks-prometheus", "sources-utils-http", "vector-lib/prometheus"]
sources-prometheus-pushgateway = ["sinks-prometheus", "sources-utils-http", "vector-lib/prometheus"]
sources-pulsar = ["dep:apache-avro", "dep:pulsar"]
sources-redis = ["dep:redis"]
sources-socket = ["sources-utils-net", "tokio-util/net"]
sources-splunk_hec = ["dep:roaring"]
sources-statsd = ["sources-utils-net", "tokio-util/net"]
sources-stdin = ["tokio-util/io"]
sources-syslog = ["codecs-syslog", "sources-utils-net", "tokio-util/net"]
sources-utils-http = ["sources-utils-http-auth", "sources-utils-http-encoding", "sources-utils-http-error", "sources-utils-http-prelude"]
sources-utils-http-auth = ["sources-utils-http-error"]
sources-utils-http-encoding = ["sources-utils-http-error"]
sources-utils-http-error = []
sources-utils-http-headers = []
sources-utils-http-prelude = ["sources-utils-http", "sources-utils-http-auth", "sources-utils-http-encoding", "sources-utils-http-error"]
sources-utils-http-query = []
sources-utils-http-client = ["sources-utils-http", "sources-http_server"]
sources-utils-net = ["sources-utils-net-tcp", "sources-utils-net-udp", "sources-utils-net-unix"]
sources-utils-net-tcp = ["listenfd", "dep:ipnet"]
sources-utils-net-udp = ["listenfd"]
sources-utils-net-unix = []

sources-vector = ["dep:prost", "dep:tonic", "protobuf-build"]

# Transforms (Upstream)
# transforms = ["transforms-logs", "transforms-metrics"]

# Transforms (Mezmo)
transforms = ["transforms-logs-mezmo", "transforms-metrics-mezmo"]
transforms-logs = [
  "transforms-aws_ec2_metadata",
  "transforms-dedupe",
  "transforms-filter",
  "transforms-window",
  "transforms-log_to_metric",
  "transforms-lua",
  "transforms-metric_to_log",
  "transforms-reduce",
  "transforms-remap",
  "transforms-route",
  "transforms-exclusive-route",
  "transforms-sample",
  "transforms-throttle",
]
transforms-logs-mezmo = [
  "transforms-dedupe",
  "transforms-filter",
  "transforms-mezmo_reduce",
  "transforms-remap",
  "transforms-route",
  "transforms-sample",
  "transforms-throttle",
  "transforms-mezmo_log_clustering",
  "transforms-mezmo_log_classification",
  "transforms-protobuf_to_log",
  "transforms-trace_head_sample",
  "transforms-trace_tail_sample"
]
transforms-metrics = [
  "transforms-aggregate",
  "transforms-filter",
  "transforms-log_to_metric",
  "transforms-lua",
  "transforms-metric_to_log",
  "transforms-remap",
  "transforms-tag_cardinality_limit",
  "transforms-throttle",
]
transforms-metrics-mezmo = [
  "transforms-filter",
  "transforms-remap",
  "transforms-throttle",
  "transforms-aggregate",
  "transforms-mezmo_aggregate_v2",
  "transforms-mezmo_aggregate_distributed",
  "transforms-mezmo_aggregate",
  "transforms-mezmo_tag_cardinality_limit",
  "transforms-mezmo_log_to_metric",
  "transforms-mezmo_throttle",
  "transforms-mezmo_throttle_distributed",
  "transforms-protobuf_to_metric",
]

transforms-aggregate = []
transforms-mezmo_aggregate_v2 = ["transforms-remap", "component-persistence"]
transforms-mezmo_aggregate_distributed = ["dep:redis"]
transforms-aws_ec2_metadata = ["dep:arc-swap"]
transforms-dedupe = ["transforms-impl-dedupe"]
transforms-filter = []
transforms-window = []
transforms-log_to_metric = []
transforms-lua = ["dep:mlua", "vector-lib/lua"]
transforms-metric_to_log = []
transforms-reduce = ["transforms-impl-reduce"]
transforms-mezmo_reduce = ["transforms-reduce"] # depends on the upstream version for merge_strategies
transforms-mezmo_aggregate = []
transforms-mezmo_log_to_metric = []
transforms-mezmo_log_clustering = ["dep:lru", "dep:blake2", "dep:base64", "dep:tokio-postgres"]
transforms-mezmo_log_classification = ["dep:grok"]
transforms-mezmo_tag_cardinality_limit = ["dep:bloomy", "dep:hashbrown"]
transforms-mezmo_throttle = []
transforms-mezmo_throttle_distributed = ["dep:redis"]
transforms-remap = []
transforms-route = []
transforms-exclusive-route = []
transforms-sample = ["transforms-impl-sample"]
transforms-tag_cardinality_limit = ["dep:bloomy", "dep:hashbrown"]
transforms-trace_head_sample = []
transforms-trace_tail_sample = []
transforms-throttle = ["dep:governor"]
transforms-protobuf_to_metric = []
transforms-protobuf_to_log = []

# Implementations of transforms
transforms-impl-sample = []
transforms-impl-dedupe = ["dep:lru"]
transforms-impl-reduce = []

# Sinks (Upstream)
# sinks = ["sinks-logs", "sinks-metrics"]

# Sinks (Mezmo)
sinks = ["sinks-logs-mezmo", "sinks-metrics-mezmo"]
sinks-logs = [
  "sinks-amqp",
  "sinks-appsignal",
  "sinks-aws_cloudwatch_logs",
  "sinks-aws_kinesis_firehose",
  "sinks-aws_kinesis_streams",
  "sinks-aws_s3",
  "sinks-aws_sns",
  "sinks-aws_sqs",
  "sinks-axiom",
  "sinks-azure_blob",
  "sinks-azure_monitor_logs",
  "sinks-blackhole",
  "sinks-chronicle",
  "sinks-clickhouse",
  "sinks-console",
  "sinks-databend",
  "sinks-datadog_events",
  "sinks-datadog_logs",
  "sinks-datadog_traces",
  "sinks-elasticsearch",
  "sinks-file",
  "sinks-gcp",
  "sinks-greptimedb_logs",
  "sinks-honeycomb",
  "sinks-http",
  "sinks-humio",
  "sinks-influxdb",
  "sinks-kafka",
  "sinks-keep",
  "sinks-loki",
  "sinks-mezmo",
  "sinks-mqtt",
  "sinks-nats",
  "sinks-new_relic",
  "sinks-new_relic_logs",
  "sinks-opentelemetry",
  "sinks-papertrail",
  "sinks-postgres",
  "sinks-pulsar",
  "sinks-redis",
  "sinks-sematext",
  "sinks-socket",
  "sinks-splunk_hec",
  "sinks-vector",
  "sinks-webhdfs",
  "sinks-websocket",
  "sinks-websocket-server",
]
sinks-logs-mezmo = [
  "sinks-aws_cloudwatch_logs",
  "sinks-aws_kinesis_firehose",
  "sinks-aws_kinesis_streams",
  "sinks-aws_s3",
  "sinks-aws_sqs",
  "sinks-azure_blob",
  "sinks-blackhole",
  "sinks-console",
  "sinks-clickhouse",
  "sinks-datadog_logs",
  "sinks-elasticsearch",
  "sinks-file",
  "sinks-gcp",
  "sinks-http",
  "sinks-honeycomb",
  "sinks-kafka",
  "sinks-mezmo",
  "sinks-loki",
  "sinks-new_relic_logs",
  "sinks-new_relic",
  "sinks-pulsar",
  "sinks-redis",
  "sinks-sumo_logic",
  "sinks-vector",
  "sinks-postgresql",
  "sinks-mezmo_opentelemetry",
]
sinks-metrics = [
  "sinks-appsignal",
  "sinks-aws_cloudwatch_metrics",
  "sinks-blackhole",
  "sinks-console",
  "sinks-datadog_metrics",
  "sinks-greptimedb_metrics",
  "sinks-humio",
  "sinks-influxdb",
  "sinks-kafka",
  "sinks-prometheus",
  "sinks-sematext",
  "sinks-statsd",
  "sinks-vector",
  "sinks-splunk_hec",
  "sinks-postgresql",
]
sinks-metrics-mezmo = [
  "sinks-aws_cloudwatch_metrics",
  "sinks-blackhole",
  "sinks-console",
  "sinks-datadog_metrics",
  "sinks-kafka",
  "sinks-prometheus",
  "sinks-splunk_hec",
  "sinks-postgresql"
]

sinks-amqp = ["deadpool", "lapin"]
sinks-appsignal = []
sinks-aws_cloudwatch_logs = ["aws-core", "dep:aws-sdk-cloudwatchlogs", "dep:aws-sdk-kms"]
sinks-aws_cloudwatch_metrics = ["aws-core", "dep:aws-sdk-cloudwatch"]
sinks-aws_kinesis_firehose = ["aws-core", "dep:aws-sdk-firehose"]
sinks-aws_kinesis_streams = ["aws-core", "dep:aws-sdk-kinesis"]
sinks-aws_s3 = ["dep:base64", "dep:md-5", "aws-core", "dep:aws-sdk-s3"]
sinks-aws_sqs = ["aws-core", "dep:aws-sdk-sqs"]
sinks-aws_sns = ["aws-core", "dep:aws-sdk-sns"]
sinks-axiom = ["sinks-http"]
sinks-azure_blob = ["dep:azure_core", "dep:azure_identity", "dep:azure_storage", "dep:azure_storage_blobs"]
sinks-azure_monitor_logs = []
sinks-blackhole = []
sinks-chronicle = []
sinks-clickhouse = []
sinks-console = []
sinks-databend = ["dep:databend-client"]
sinks-datadog_events = []
sinks-datadog_logs = []
sinks-datadog_metrics = ["protobuf-build", "dep:prost", "dep:prost-reflect"]
sinks-datadog_traces = ["protobuf-build", "dep:prost", "dep:rmpv", "dep:rmp-serde", "dep:serde_bytes"]
sinks-elasticsearch = ["transforms-metric_to_log"]
sinks-file = ["dep:async-compression"]
sinks-gcp = ["sinks-gcp-chronicle", "dep:base64", "gcp"]
sinks-gcp-chronicle = ["gcp"]
sinks-greptimedb_metrics = ["dep:greptimedb-ingester"]
sinks-greptimedb_logs = ["dep:greptimedb-ingester"]
sinks-honeycomb = []
sinks-http = []
sinks-humio = ["sinks-splunk_hec", "transforms-metric_to_log"]
sinks-influxdb = []
sinks-kafka = ["dep:rdkafka"]
sinks-keep = []
sinks-mezmo = []
sinks-loki = ["loki-logproto"]
sinks-mqtt = ["dep:rumqttc"]
sinks-nats = ["dep:async-nats", "dep:nkeys"]
sinks-new_relic_logs = ["sinks-http"]
sinks-new_relic = []
sinks-opentelemetry = ["sinks-http"]
sinks-papertrail = ["dep:syslog"]
sinks-postgresql = ["dep:tokio-postgres"]
sinks-prometheus = ["dep:base64", "dep:prost", "vector-lib/prometheus"]
sinks-postgres = ["dep:sqlx"]
sinks-pulsar = ["dep:apache-avro", "dep:pulsar", "dep:lru"]
sinks-redis = ["dep:redis"]
sinks-sematext = ["sinks-elasticsearch", "sinks-influxdb"]
sinks-socket = ["sinks-utils-udp"]
sinks-splunk_hec = []
sinks-statsd = ["sinks-utils-udp", "tokio-util/net"]
sinks-utils-udp = []
sinks-vector = ["sinks-utils-udp", "dep:tonic", "protobuf-build", "dep:prost"]
sinks-websocket = ["dep:tokio-tungstenite"]
sinks-sumo_logic = []
sinks-websocket-server = ["dep:tokio-tungstenite", "sources-utils-http-auth", "sources-utils-http-error", "sources-utils-http-prelude"]
sinks-webhdfs = ["dep:opendal"]
sinks-mezmo_opentelemetry = []

# Identifies that the build is a nightly build
nightly = []

# Integration testing-related features
all-integration-tests = [
  "amqp-integration-tests",
  "appsignal-integration-tests",
  "aws-integration-tests",
  "axiom-integration-tests",
  "azure-integration-tests",
  "chronicle-integration-tests",
  "clickhouse-integration-tests",
  "databend-integration-tests",
  "datadog-agent-integration-tests",
  "datadog-logs-integration-tests",
  "datadog-metrics-integration-tests",
  "datadog-traces-integration-tests",
  "dnstap-integration-tests",
  "docker-logs-integration-tests",
  "es-integration-tests",
  "eventstoredb_metrics-integration-tests",
  "fluent-integration-tests",
  "gcp-cloud-storage-integration-tests",
  "gcp-integration-tests",
  "gcp-pubsub-integration-tests",
  "greptimedb-integration-tests",
  "http-client-integration-tests",
  "humio-integration-tests",
  "influxdb-integration-tests",
  "kafka-integration-tests",
  "logstash-integration-tests",
  "loki-integration-tests",
  "mezmo-aggregate-distributed-integration-tests",
  "mezmo-throttle-distributed-integration-tests",
  "mongodb_metrics-integration-tests",
  "nats-integration-tests",
  "nginx-integration-tests",
  "opentelemetry-integration-tests",
  "postgresql_metrics-integration-tests",
  "postgres_sink-integration-tests",
  "prometheus-integration-tests",
  "pulsar-integration-tests",
  "redis-integration-tests",
  "splunk-integration-tests",
  "sumo-logic-integration-tests",
  "dnstap-integration-tests",
  "webhdfs-integration-tests",
  "mezmo_opentelemetry-sink-integration-tests",
]

amqp-integration-tests = ["sources-amqp", "sinks-amqp"]
appsignal-integration-tests = ["sinks-appsignal"]

aws-integration-tests = [
  "aws-cloudwatch-logs-integration-tests",
  "aws-cloudwatch-metrics-integration-tests",
  "aws-ec2-metadata-integration-tests",
  "aws-ecs-metrics-integration-tests",
  "aws-kinesis-firehose-integration-tests",
  "aws-kinesis-streams-integration-tests",
  "aws-s3-integration-tests",
  "aws-sqs-integration-tests",
  "aws-sns-integration-tests",
]

azure-integration-tests = [
  "azure-blob-integration-tests"
]

aws-cloudwatch-logs-integration-tests = ["sinks-aws_cloudwatch_logs"]
aws-cloudwatch-metrics-integration-tests = ["sinks-aws_cloudwatch_metrics"]
aws-ec2-metadata-integration-tests = ["transforms-aws_ec2_metadata"]
aws-ecs-metrics-integration-tests = ["sources-aws_ecs_metrics"]
aws-kinesis-firehose-integration-tests = ["sinks-aws_kinesis_firehose", "dep:aws-sdk-elasticsearch", "sinks-elasticsearch"]
aws-kinesis-streams-integration-tests = ["sinks-aws_kinesis_streams"]
aws-s3-integration-tests = ["sinks-aws_s3", "sources-aws_s3"]
aws-sqs-integration-tests = ["sinks-aws_sqs"]
aws-sns-integration-tests = ["sinks-aws_sns"]
axiom-integration-tests = ["sinks-axiom"]
azure-blob-integration-tests = ["sinks-azure_blob"]
chronicle-integration-tests = ["sinks-gcp"]
clickhouse-integration-tests = ["sinks-clickhouse"]
databend-integration-tests = ["sinks-databend"]
datadog-agent-integration-tests = ["sources-datadog_agent"]
datadog-logs-integration-tests = ["sinks-datadog_logs"]
datadog-metrics-integration-tests = ["sinks-datadog_metrics", "dep:prost"]
datadog-traces-integration-tests = ["sources-datadog_agent", "sinks-datadog_traces", "axum/tokio"]
docker-logs-integration-tests = ["sources-docker_logs", "unix"]
es-integration-tests = ["sinks-elasticsearch", "aws-core"]
eventstoredb_metrics-integration-tests = ["sources-eventstoredb_metrics"]
fluent-integration-tests = ["docker", "sources-fluent"]
gcp-cloud-storage-integration-tests = ["sinks-gcp"]
gcp-integration-tests = ["sinks-gcp"]
gcp-pubsub-integration-tests = ["sinks-gcp", "sources-gcp_pubsub"]
greptimedb-integration-tests = ["sinks-greptimedb_metrics", "sinks-greptimedb_logs"]
humio-integration-tests = ["sinks-humio"]
http-client-integration-tests = ["sources-http_client"]
influxdb-integration-tests = ["sinks-influxdb"]
kafka-integration-tests = ["sinks-kafka", "sources-kafka"]
logstash-integration-tests = ["docker", "sources-logstash"]
loki-integration-tests = ["sinks-loki"]
mezmo-aggregate-distributed-integration-tests = ["transforms-mezmo_aggregate_distributed"]
mezmo-throttle-distributed-integration-tests = ["transforms-mezmo_throttle_distributed"]
mongodb_metrics-integration-tests = ["sources-mongodb_metrics"]
mqtt-integration-tests = ["sinks-mqtt", "sources-mqtt"]
nats-integration-tests = ["sinks-nats", "sources-nats"]
nginx-integration-tests = ["sources-nginx_metrics"]
opentelemetry-integration-tests = ["sources-opentelemetry", "dep:prost"]
postgresql_metrics-integration-tests = ["sources-postgresql_metrics"]
postgresql-integration-tests = ["sinks-postgresql"] # Mezmo version
postgres_sink-integration-tests = ["sinks-postgres"]
prometheus-integration-tests = ["sinks-prometheus", "sources-prometheus", "sinks-influxdb", "aws-core"]
pulsar-integration-tests = ["sinks-pulsar", "sources-pulsar"]
redis-integration-tests = ["sinks-redis", "sources-redis"]
splunk-integration-tests = ["sinks-splunk_hec"]
sumo-logic-integration-tests = ["sinks-sumo_logic"]
mezmo_opentelemetry-sink-integration-tests = ["sinks-mezmo_opentelemetry"]
dnstap-integration-tests = ["sources-dnstap", "dep:bollard"]
webhdfs-integration-tests = ["sinks-webhdfs"]
disable-resolv-conf = []
shutdown-tests = ["api", "sinks-blackhole", "sinks-console", "sinks-prometheus", "sources", "transforms-lua", "transforms-remap", "unix"]
cli-tests = ["sinks-blackhole", "sinks-socket", "sources-demo_logs", "sources-file", "sources-mezmo_demo_logs"]
test-utils = []
component-test-utils = []
pgbouncer-integration-tests = []

# End-to-End testing-related features
all-e2e-tests = [
  "e2e-tests-datadog"
]

e2e-tests-datadog = [
  "sources-datadog_agent",
  "sinks-datadog_logs",
  "sinks-datadog_metrics",
  "dep:async-compression"
]

vector-api-tests = [
  "sources-demo_logs",
  "sources-mezmo_demo_logs",
  "transforms-log_to_metric",
  "transforms-remap",
  "sinks-blackhole"
]
vector-unit-test-tests = [
  "sources-demo_logs",
  "sources-mezmo_demo_logs",
  "transforms-remap",
  "transforms-route",
  "transforms-filter",
  "transforms-reduce",
  "sinks-console"
]

component-validation-runner = ["dep:tonic", "sources-internal_logs", "sources-internal_metrics", "sources-vector", "sinks-vector"]
# For now, only include components that implement ValidatableComponent.
# In the future, this can change to simply reference the targets `sources`, `transforms`, `sinks`
component-validation-tests = [
  "component-validation-runner",
  "sources-http_client",
  "sources-http_server",
  "sinks-http",
  "sinks-splunk_hec",
  "sources-splunk_hec",
  "sinks-datadog_logs",
  "sources-datadog_agent",
]

# Grouping together features for benchmarks. We exclude the API client due to it causing the build process to run out
# of memory when those additional dependencies are built in CI.
benches = [
  "sinks-file",
  "sinks-http",
  "sinks-socket",
  "sources-file",
  "sources-socket",
  "sources-syslog",
  "transforms-lua",
  "transforms-sample",
]
dnstap-benches = ["sources-dnstap"]
language-benches = ["sinks-socket", "sources-socket", "transforms-lua", "transforms-remap"]
# Separate benching process for metrics due to the nature of the bootstrap procedures.
statistic-benches = []
remap-benches = ["transforms-remap"]
transform-benches = ["transforms-filter", "transforms-dedupe", "transforms-reduce", "transforms-route"]
codecs-benches = []
loki-benches = ["sinks-loki"]
enrichment-tables-benches = ["enrichment-tables-geoip", "enrichment-tables-mmdb", "enrichment-tables-memory"]
proptest = ["dep:proptest", "dep:proptest-derive", "vrl/proptest"]

[[bench]]
name = "default"
harness = false
required-features = ["benches"]

[[bench]]
name = "dnstap"
path = "benches/dnstap/mod.rs"
harness = false
required-features = ["dnstap-benches"]

[[bench]]
name = "remap"
harness = false
required-features = ["remap-benches"]

[[bench]]
name = "enrichment_tables"
harness = false
required-features = ["enrichment-tables-benches"]

[[bench]]
name = "languages"
harness = false
required-features = ["language-benches"]

[[bench]]
name = "loki"
harness = false
required-features = ["loki-benches"]

[[bench]]
name = "distribution_statistic"
harness = false
required-features = ["statistic-benches"]

[[bench]]
name = "transform"
path = "benches/transform/main.rs"
harness = false
test = false
required-features = ["transform-benches"]

[[bench]]
name = "codecs"
path = "benches/codecs/main.rs"
harness = false
required-features = ["codecs-benches"]<|MERGE_RESOLUTION|>--- conflicted
+++ resolved
@@ -181,11 +181,7 @@
 vector-config = { path = "lib/vector-config" }
 vector-config-common = { path = "lib/vector-config-common" }
 vector-config-macros = { path = "lib/vector-config-macros" }
-<<<<<<< HEAD
-vrl = { version = "0.23.0", git = "ssh://git@github.com/mezmo/vrl.git", tag = "v3.0.0", features = ["arbitrary", "cli", "test", "test_framework"] }
-=======
-vrl = { features = ["arbitrary", "cli", "test", "test_framework"], version = "0.25.0" }
->>>>>>> a67e4e25
+vrl = { version = "0.25.0", git = "ssh://git@github.com/mezmo/vrl.git", tag = "next", features = ["arbitrary", "cli", "test", "test_framework"] }
 
 [dependencies]
 cfg-if.workspace = true
@@ -301,13 +297,9 @@
 smpl_jwt = { version = "0.8.0", default-features = false, optional = true }
 
 # AMQP
-<<<<<<< HEAD
 # Mezmo: we have enabled openssl instead of native-tls (upstream) LOG-16435
 lapin = { version = "2.5.3", default-features = false, features = ["openssl"], optional = true }
-=======
-lapin = { version = "2.5.3", default-features = false, features = ["native-tls"], optional = true }
 deadpool = { version = "0.12.2", default-features = false, features = ["managed", "rt_tokio_1"], optional = true }
->>>>>>> a67e4e25
 
 # API
 async-graphql = { version = "7.0.17", default-features = false, optional = true, features = ["chrono", "playground"] }
@@ -357,14 +349,9 @@
 futures-util = { version = "0.3.29", default-features = false }
 glob.workspace = true
 governor = { version = "0.7.0", default-features = false, features = ["dashmap", "jitter", "std"], optional = true }
-<<<<<<< HEAD
 grok = { version = "2.0.0", default-features = false, optional = true }
-h2 = { version = "0.4.9", default-features = false, optional = true }
-hash_hasher = { version = "2.0.0", default-features = false }
-=======
 h2 = { version = "0.4.10", default-features = false, optional = true }
 hash_hasher = { version = "2.0.4", default-features = false }
->>>>>>> a67e4e25
 hashbrown = { version = "0.14.5", default-features = false, optional = true, features = ["ahash"] }
 headers = { version = "0.3.9", default-features = false }
 hostname = { version = "0.4.0", default-features = false }
