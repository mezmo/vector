[package]
name = "vector"
<<<<<<< HEAD
version = "0.37.1"
=======
version = "0.36.1"
>>>>>>> 3c4eed56
authors = ["Vector Contributors <vector@datadoghq.com>"]
edition = "2021"
description = "A lightweight and ultra-fast tool for building observability pipelines"
homepage = "https://vector.dev"
license = "MPL-2.0"
readme = "README.md"
publish = false
default-run = "vector"
autobenches = false # our benchmarks are not runnable on their own either way
# Minimum supported rust version
# See docs/DEVELOPING.md for policy
<<<<<<< HEAD
rust-version = "1.75"
=======
rust-version = "1.71.1"
>>>>>>> 3c4eed56

[[bin]]
name = "vector"
test = false
bench = false

[[bin]]
name = "graphql-schema"
path = "src/api/schema/gen.rs"
test = false
bench = false
required-features = ["default-no-api-client"]

[[bin]]
name = "secret-backend-example"
path = "src/config/loading/secret_backend_example.rs"
test = false
bench = false
required-features = ["secret-backend-example"]

[[test]]
name = "integration"
path = "tests/integration/lib.rs"

[[test]]
name = "e2e"
path = "tests/e2e/mod.rs"

# CI-based builds use full release optimization.  See scripts/environment/release-flags.sh.
# This results in roughly a 5% reduction in performance when compiling locally vs when
# compiled via the CI pipeline.
[profile.release]
debug = 1 # emit line tables only instead of full debug info

[profile.bench]
debug = false

[profile.test]
debug = true

[package.metadata.deb]
name = "vector"
section = "admin"
maintainer-scripts = "distribution/debian/scripts/"
conf-files = ["/etc/vector/vector.yaml", "/etc/default/vector"]
assets = [
  ["target/release/vector", "/usr/bin/", "755"],
  ["config/vector.yaml", "/etc/vector/vector.yaml", "644"],
  ["config/examples/*", "/etc/vector/examples/", "644"],
  ["distribution/systemd/vector.service", "/lib/systemd/system/vector.service", "644"],
  ["distribution/systemd/vector.default", "/etc/default/vector", "600"],
  ["licenses/*", "/usr/share/vector/licenses/", "644"],
  ["NOTICE", "/usr/share/vector/NOTICE", "644"],
  ["LICENSE-3rdparty.csv", "/usr/share/vector/LICENSE-3rdparty.csv", "644"],
]
license-file = ["target/debian-license.txt"]
extended-description-file = "target/debian-extended-description.txt"
recommends = "datadog-signing-keys (>= 1:1.3.1)"

[package.metadata.deb.systemd-units]
unit-scripts = "distribution/systemd/"
enable = false
start = false

# libc requirements are defined by `cross`
# https://github.com/rust-embedded/cross#supported-targets
# Though, it seems like aarch64 libc is actually 2.18 and not 2.19
[package.metadata.deb.variants.arm-unknown-linux-gnueabi]
depends = "libc6 (>= 2.15)"

[package.metadata.deb.variants.armv7-unknown-linux-gnueabihf]
depends = "libc6 (>= 2.15)"

[package.metadata.deb.variants.x86_64-unknown-linux-gnu]
depends = "libc6 (>= 2.15)"

[package.metadata.deb.variants.x86_64-unknown-linux-musl]
depends = ""

[package.metadata.deb.variants.aarch64-unknown-linux-gnu]
depends = "libc6 (>= 2.18)"

[package.metadata.deb.variants.aarch64-unknown-linux-musl]
depends = ""

[workspace]
members = [
  ".",
  "lib/codecs",
  "lib/dnsmsg-parser",
  "lib/docs-renderer",
  "lib/enrichment",
  "lib/fakedata",
  "lib/file-source",
  "lib/k8s-e2e-tests",
  "lib/k8s-test-framework",
  "lib/loki-logproto",
  "lib/mezmo",
  "lib/portpicker",
  "lib/prometheus-parser",
  "lib/opentelemetry-proto",
  "lib/tracing-limit",
  "lib/vector-api-client",
  "lib/vector-buffers",
  "lib/vector-common",
  "lib/vector-config",
  "lib/vector-config-common",
  "lib/vector-config-macros",
  "lib/vector-core",
  "lib/vector-lib",
  "lib/vector-lookup",
  "lib/vector-stream",
  "lib/vector-vrl/cli",
  "lib/vector-vrl/functions",
  "lib/vector-vrl/tests",
  "lib/vector-vrl/web-playground",
  "vdev",
]

[workspace.dependencies]
chrono = { version = "0.4.34", default-features = false, features = ["clock", "serde"] }
<<<<<<< HEAD
clap = { version = "4.5.3", default-features = false, features = ["derive", "error-context", "env", "help", "std", "string", "usage", "wrap_help"] }
indexmap = { version = "2.2.5", default-features = false, features = ["serde", "std"] }
pin-project = { version = "1.1.5", default-features = false }
proptest = "1.4"
proptest-derive = "0.4.0"
serde_json = { version = "1.0.114", default-features = false, features = ["raw_value", "std"] }
serde = { version = "1.0.197", default-features = false, features = ["alloc", "derive", "rc"] }
toml = { version = "0.8.12", default-features = false, features = ["display", "parse"] }
vrl = { version = "0.13.0", git = "ssh://git@github.com/mezmo/vrl.git", branch = "c-nixon/upstream-0.13", features = ["arbitrary", "cli", "test", "test_framework"] }
=======
clap = { version = "4.4.18", default-features = false, features = ["derive", "error-context", "env", "help", "std", "string", "usage", "wrap_help"] }
indexmap = { version = "2.2.3", default-features = false, features = ["serde", "std"] }
pin-project = { version = "1.1.4", default-features = false }
proptest = "1.4"
proptest-derive = "0.4.0"
serde_json = { version = "1.0.112", default-features = false, features = ["raw_value", "std"] }
serde = { version = "1.0.196", default-features = false, features = ["alloc", "derive", "rc"] }
toml = { version = "0.8.10", default-features = false, features = ["display", "parse"] }
vrl = { version = "0.11.0", git = "ssh://git@github.com/mezmo/vrl.git", rev = "v0.18.0", features = ["cli", "test", "test_framework", "arbitrary"] }
# version 0.1.59 is required by the updated VRL crate
iana-time-zone = { version = "0.1.60" }
>>>>>>> 3c4eed56

[dependencies]
pin-project.workspace = true
clap.workspace = true
vrl.workspace = true
iana-time-zone.workspace = true

# Internal libs
dnsmsg-parser = { path = "lib/dnsmsg-parser", optional = true }
fakedata = { path = "lib/fakedata", optional = true }
portpicker = { path = "lib/portpicker" }
tracing-limit = { path = "lib/tracing-limit" }
vector-lib = { path = "lib/vector-lib", default-features = false, features = ["vrl"] }
vector-vrl-functions = { path = "lib/vector-vrl/functions" }
loki-logproto = { path = "lib/loki-logproto", optional = true }
mezmo = { path = "lib/mezmo", default-features = false }

# Tokio / Futures
async-stream = { version = "0.3.5", default-features = false }
<<<<<<< HEAD
async-trait = { version = "0.1.78", default-features = false }
=======
async-trait = { version = "0.1.77", default-features = false }
>>>>>>> 3c4eed56
futures = { version = "0.3.30", default-features = false, features = ["compat", "io-compat"], package = "futures" }
tokio = { version = "1.36.0", default-features = false, features = ["full"] }
tokio-openssl = { version = "0.6.4", default-features = false }
tokio-stream = { version = "0.1.15", default-features = false, features = ["net", "sync", "time"] }
tokio-util = { version = "0.7", default-features = false, features = ["io", "time"] }
console-subscriber = { version = "0.2.0", default-features = false, optional = true }

# Tracing
tracing = { version = "0.1.34", default-features = false }
tracing-core = { version = "0.1.26", default-features = false }
tracing-futures = { version = "0.2.5", default-features = false, features = ["futures-03"] }
tracing-subscriber = { version = "0.3.18", default-features = false, features = ["ansi", "env-filter", "fmt", "json", "registry", "tracing-log"] }
tracing-tower = { git = "https://github.com/tokio-rs/tracing", default-features = false, rev = "e0642d949891546a3bb7e47080365ee7274f05cd" }

# Metrics
metrics = "0.21.1"
metrics-tracing-context = { version = "0.14.0", default-features = false }

# AWS - Official SDK
aws-runtime = { version = "1.3.0", default-features = false, optional = true }
<<<<<<< HEAD
aws-sdk-s3 = { version = "1.4.0", default-features = false, features = ["behavior-version-latest"], optional = true }
=======
aws-sdk-s3 = { version = "1.3.0", default-features = false, features = ["behavior-version-latest"], optional = true }
>>>>>>> 3c4eed56
aws-sdk-sqs = { version = "1.3.0", default-features = false, features = ["behavior-version-latest"], optional = true }
aws-sdk-sns = { version = "1.3.0", default-features = false, features = ["behavior-version-latest"], optional = true }
aws-sdk-cloudwatch = { version = "1.3.0", default-features = false, features = ["behavior-version-latest"], optional = true }
aws-sdk-cloudwatchlogs = { version = "1.3.0", default-features = false, features = ["behavior-version-latest"], optional = true }
aws-sdk-elasticsearch = { version = "1.3.0", default-features = false, features = ["behavior-version-latest"], optional = true }
aws-sdk-firehose = { version = "1.3.0", default-features = false, features = ["behavior-version-latest"], optional = true }
aws-sdk-kinesis = { version = "1.3.0", default-features = false, features = ["behavior-version-latest"], optional = true }
# The sts crate is needed despite not being referred to anywhere in the code because we need to set the
# `behavior-version-latest` feature. Without this we get a runtime panic when `auth.assume_role` authentication
# is configured.
<<<<<<< HEAD
aws-sdk-sts = { version = "1.3.1", default-features = false, features = ["behavior-version-latest"], optional = true }
aws-types = { version = "1.1.8", default-features = false, optional = true }
aws-sigv4 = { version = "1.2.0", default-features = false, features = ["sign-http"], optional = true }
aws-config = { version = "1.0.1", default-features = false, features = ["behavior-version-latest", "credentials-process"], optional = true }
aws-credential-types = { version = "1.1.8", default-features = false, features = ["hardcoded-credentials"], optional = true }
aws-smithy-http = { version = "0.60", default-features = false, features = ["event-stream"], optional = true }
aws-smithy-types = { version = "1.1.8", default-features = false, optional = true }
aws-smithy-runtime-api = { version = "1.2.0", default-features = false, optional = true }
aws-smithy-runtime = { version = "1.1.8", default-features = false, features = ["client", "connector-hyper-0-14-x", "rt-tokio"], optional = true }
=======
aws-sdk-sts = { version = "1.3.0", default-features = false, features = ["behavior-version-latest"], optional = true }
aws-types = { version = "1.1.4", default-features = false, optional = true }
aws-sigv4 = { version = "1.1.4", default-features = false, features = ["sign-http"], optional = true }
aws-config = { version = "1.0.1", default-features = false, features = ["behavior-version-latest", "credentials-process"], optional = true }
aws-credential-types = { version = "1.1.5", default-features = false, features = ["hardcoded-credentials"], optional = true }
aws-smithy-http = { version = "0.60", default-features = false, features = ["event-stream"], optional = true }
aws-smithy-types = { version = "1.0.2", default-features = false, optional = true }
aws-smithy-runtime-api = { version = "1.1.3", default-features = false, optional = true }
aws-smithy-runtime = { version = "1.1.5", default-features = false, features = ["client", "connector-hyper-0-14-x", "rt-tokio"], optional = true }
>>>>>>> 3c4eed56
aws-smithy-async = { version = "1.0.2", default-features = false, features = ["rt-tokio"], optional = true }

# Azure
azure_core = { version = "0.17", default-features = false, features = ["enable_reqwest"], optional = true }
azure_identity = { version = "0.17", default-features = false, features = ["enable_reqwest"], optional = true }
azure_storage = { version = "0.17", default-features = false, optional = true }
azure_storage_blobs = { version = "0.17", default-features = false, optional = true }

# OpenDAL
opendal = {version = "0.45", default-features = false, features = ["native-tls", "services-webhdfs"], optional = true}

# Tower
tower = { version = "0.4.13", default-features = false, features = ["buffer", "limit", "retry", "timeout", "util", "balance", "discover"] }
tower-http = { version = "0.4.4", default-features = false, features = ["decompression-gzip", "trace"]}
# Serde
serde.workspace = true
<<<<<<< HEAD
serde-toml-merge = { version = "0.3.6", default-features = false }
serde_bytes = { version = "0.11.14", default-features = false, features = ["std"], optional = true }
serde_json.workspace = true
serde_with = { version = "3.7.0", default-features = false, features = ["macros", "std"] }
serde_yaml = { version = "0.9.33", default-features = false }
=======
serde-toml-merge = { version = "0.3.4", default-features = false }
serde_bytes = { version = "0.11.14", default-features = false, features = ["std"], optional = true }
serde_json.workspace = true
serde_with = { version = "3.6.1", default-features = false, features = ["macros", "std"] }
serde_yaml = { version = "0.9.31", default-features = false }
>>>>>>> 3c4eed56

# Messagepack
rmp-serde = { version = "1.1.2", default-features = false, optional = true }
rmpv = { version = "1.0.1", default-features = false, features = ["with-serde"], optional = true }

# Prost / Protocol Buffers
prost = { version = "0.12", default-features = false, features = ["std"] }
prost-reflect = { version = "0.13", default-features = false, optional = true }
prost-types = { version = "0.12", default-features = false, optional = true }

# GCP
goauth = { version = "0.14.0", optional = true }
smpl_jwt = { version = "0.8.0", default-features = false, optional = true }

# AMQP
# Mezmo: we have enabled openssl instead of native-tls (upstream) LOG-16435
lapin = { version = "2.3.1", default-features = false, features = ["openssl"], optional = true }

# API
<<<<<<< HEAD
async-graphql = { version = "7.0.3", default-features = false, optional = true, features = ["chrono", "playground"] }
async-graphql-warp = { version = "7.0.3", default-features = false, optional = true }
=======
async-graphql = { version = "7.0.1", default-features = false, optional = true, features = ["chrono", "playground"] }
async-graphql-warp = { version = "7.0.1", default-features = false, optional = true }
>>>>>>> 3c4eed56

# API client
crossterm = { version = "0.27.0", default-features = false, features = ["event-stream", "windows"], optional = true }
num-format = { version = "0.4.4", default-features = false, features = ["with-num-bigint"], optional = true }
number_prefix = { version = "0.4.0", default-features = false, features = ["std"], optional = true }
<<<<<<< HEAD
ratatui = { version = "0.26.1", optional = true, default-features = false, features = ["crossterm"] }
=======
ratatui = { version = "0.26.0", optional = true, default-features = false, features = ["crossterm"] }
>>>>>>> 3c4eed56

# Datadog Pipelines
# datadog-filter = { package = "datadog-filter", git = "ssh://git@github.com/mezmo/vrl.git", rev = "v0.14.0" }
# datadog-search-syntax = { package = "datadog-search-syntax", git = "ssh://git@github.com/mezmo/vrl.git", rev = "v0.14.0" }

hex = { version = "0.4.3", default-features = false } # Do not do `optional`
sha2 = { version = "0.10.8", default-features = false } # Do not do `optional`

# GreptimeDB
<<<<<<< HEAD
greptimedb-client = { git = "https://github.com/GreptimeTeam/greptimedb-ingester-rust.git", rev = "d21dbcff680139ed2065b62100bac3123da7c789", optional = true }

# External libs
arc-swap = { version = "1.7", default-features = false, optional = true }
async-compression = { version = "0.4.6", default-features = false, features = ["tokio", "gzip", "zstd"], optional = true }
apache-avro = { version = "0.16.0", default-features = false, optional = true }
axum = { version = "0.6.20", default-features = false }
base64 = { version = "0.22.0", default-features = false, optional = true }
=======
greptimedb-client = { git = "https://github.com/GreptimeTeam/greptimedb-ingester-rust.git", rev = "4cb19ec47eeaf634c451d9ae438dac445a8a3dce", optional = true }

# External libs
arc-swap = { version = "1.6", default-features = false, optional = true }
async-compression = { version = "0.4.6", default-features = false, features = ["tokio", "gzip", "zstd"], optional = true }
apache-avro = { version = "0.16.0", default-features = false, optional = true }
axum = { version = "0.6.20", default-features = false }
base64 = { version = "0.21.7", default-features = false, optional = true }
>>>>>>> 3c4eed56
bloomy  = { version = "1.2.0", default-features = false, optional = true }
bollard = { version = "0.16.0", default-features = false, features = ["ssl", "chrono"], optional = true }
bytes = { version = "1.5.0", default-features = false, features = ["serde"] }
blake2 = { version = "0.10.6", default-features = false, optional = true }
bytesize = { version = "1.3.0", default-features = false }
chrono.workspace = true
<<<<<<< HEAD
chrono-tz = { version = "0.8.6", default-features = false }
=======
chrono-tz = { version = "0.8.5", default-features = false }
>>>>>>> 3c4eed56
cidr-utils = { version = "0.6.1", default-features = false }
colored = { version = "2.1.0", default-features = false }
csv = { version = "1.3", default-features = false }
deadpool-postgres = { version = "0.10.2"}
derivative = { version = "2.2.0", default-features = false }
dirs-next = { version = "2.0.0", default-features = false, optional = true }
dyn-clone = { version = "1.0.17", default-features = false }
encoding_rs = { version = "0.8.33", default-features = false, features = ["serde"] }
enum_dispatch = { version = "0.3.12", default-features = false }
exitcode = { version = "1.1.2", default-features = false }
flate2 = { version = "1.0.28", default-features = false, features = ["default"] }
futures-util = { version = "0.3.29", default-features = false }
glob = { version = "0.3.1", default-features = false }
governor = { version = "0.6.0", default-features = false, features = ["dashmap", "jitter", "std"], optional = true }
grok = { version = "2.0.0", default-features = false, optional = true }
<<<<<<< HEAD
h2 = { version = "0.4.3", default-features = false, optional = true }
=======
h2 = { version = "0.4.1", default-features = false, optional = true }
>>>>>>> 3c4eed56
hash_hasher = { version = "2.0.0", default-features = false }
hashbrown = { version = "0.14.3", default-features = false, optional = true, features = ["ahash"] }
headers = { version = "0.3.9", default-features = false }
hostname = { version = "0.3.1", default-features = false }
http = { version = "0.2.9", default-features = false }
http-serde = "1.1.3"
http-body = { version = "0.4.5", default-features = false }
hyper = { version = "0.14.28", default-features = false, features = ["client", "runtime", "http1", "http2", "server", "stream"] }
hyper-openssl = { version = "0.9.2", default-features = false }
hyper-proxy = { version = "0.9.1", default-features = false, features = ["openssl-tls"] }
indexmap.workspace = true
infer = { version = "0.15.0", default-features = false, optional = true}
indoc = { version = "2.0.4", default-features = false }
inventory = { version = "0.3.15", default-features = false }
<<<<<<< HEAD
ipnet = { version = "2", default-features = false, optional = true, features = ["serde", "std"] }
=======
>>>>>>> 3c4eed56
itertools = { version = "0.12.1", default-features = false, optional = false, features = ["use_alloc"] }
k8s-openapi = { version = "0.18.0", default-features = false, features = ["api", "v1_26"], optional = true }
kube = { version = "0.82.0", default-features = false, features = ["client", "openssl-tls", "runtime"], optional = true }
listenfd = { version = "1.0.1", default-features = false, optional = true }
logfmt = { version = "0.0.2", default-features = false, optional = true }
<<<<<<< HEAD
lru = { version = "0.12.3", default-features = false, optional = true }
maxminddb = { version = "0.24.0", default-features = false, optional = true }
md-5 = { version = "0.10", default-features = false, optional = true }
mongodb = { version = "2.8.2", default-features = false, features = ["tokio-runtime"], optional = true }
=======
lru = { version = "0.12.2", default-features = false, optional = true }
maxminddb = { version = "0.24.0", default-features = false, optional = true }
md-5 = { version = "0.10", default-features = false, optional = true }
mongodb = { version = "2.8.1", default-features = false, features = ["tokio-runtime"], optional = true }
>>>>>>> 3c4eed56
async-nats = { version = "0.33.0", default-features = false, optional = true }
nkeys = { version = "0.4.0", default-features = false, optional = true }
nom = { version = "7.1.3", default-features = false, optional = true }
notify = { version = "6.1.1", default-features = false, features = ["macos_fsevent"] }
once_cell = { version = "1.19", default-features = false }
<<<<<<< HEAD
openssl = { version = "0.10.64", default-features = false, features = ["vendored"] }
=======
openssl = { version = "0.10.63", default-features = false, features = ["vendored"] }
>>>>>>> 3c4eed56
openssl-probe = { version = "0.1.5", default-features = false }
ordered-float = { version = "4.2.0", default-features = false }
paste = "1.0.14"
percent-encoding = { version = "2.3.1", default-features = false }
postgres-openssl = { version = "0.5.0", default-features = false, features = ["runtime"], optional = true }
pulsar = { version = "6.1.0", default-features = false, features = ["tokio-runtime", "auth-oauth2", "flate2", "lz4", "snap", "zstd"], optional = true }
rand = { version = "0.8.5", default-features = false, features = ["small_rng"] }
rand_distr = { version = "0.4.3", default-features = false }
reqwest = { version = "0.12", features = ["json"] }
rdkafka = { version = "0.35.0", default-features = false, features = ["tokio", "libz", "ssl", "zstd"], optional = true }
redis = { version = "0.24.0", default-features = false, features = ["connection-manager", "tokio-comp", "tokio-native-tls-comp"], optional = true }
regex = { version = "1.10.3", default-features = false, features = ["std", "perf"] }
<<<<<<< HEAD
roaring = { version = "0.10.3", default-features = false, optional = true }
=======
roaring = { version = "0.10.2", default-features = false, optional = true }
>>>>>>> 3c4eed56
rocksdb = { version = "0.21", optional = true }
rumqttc = { version = "0.24.0", default-features = false, features = ["use-rustls"], optional = true }
seahash = { version = "4.1.0", default-features = false }
<<<<<<< HEAD
semver = { version = "1.0.22", default-features = false, features = ["serde", "std"], optional = true }
=======
semver = { version = "1.0.21", default-features = false, features = ["serde", "std"], optional = true }
>>>>>>> 3c4eed56
smallvec = { version = "1", default-features = false, features = ["union", "serde"] }
snafu = { version = "0.7.5", default-features = false, features = ["futures"] }
snap = { version = "1.1.1", default-features = false }
socket2 = { version = "0.5.6", default-features = false }
stream-cancel = { version = "0.8.2", default-features = false }
strip-ansi-escapes = { version = "0.2.0", default-features = false }
syslog = { version = "6.1.0", default-features = false, optional = true }
tempfile = "3.9.0"
tikv-jemallocator = { version = "0.5.4", default-features = false, features = ["profiling", "unprefixed_malloc_on_supported_platforms"], optional = true }
tokio-postgres = { version = "0.7.10", default-features = false, features = ["runtime", "with-chrono-0_4"], optional = true }
tokio-tungstenite = {version = "0.20.1", default-features = false, features = ["connect"], optional = true}
toml.workspace = true
tonic = { version = "0.10", optional = true, default-features = false, features = ["transport", "codegen", "prost", "tls", "tls-roots", "gzip"] }
hickory-proto = { version = "0.24.0", default-features = false, features = ["dnssec"], optional = true }
typetag = { version = "0.2.16", default-features = false }
url = { version = "2.5.0", default-features = false, features = ["serde"] }
urlencoding = { version = "2.1.0", default-features = false }
uuid = { version = "1", default-features = false, features = ["serde", "v4"] }
warp = { version = "0.3.6", default-features = false }
zstd = { version = "0.13.0", default-features = false }
arr_macro = { version = "0.2.1" }
moka = { version = "0.11" }
num = { version = "0.4.0" }

# depending on fork for bumped nix dependency
# https://github.com/heim-rs/heim/pull/360
heim = { git = "https://github.com/vectordotdev/heim.git", branch = "update-nix", default-features = false, features = ["disk"] }

# make sure to update the external docs when the Lua version changes
<<<<<<< HEAD
mlua = { version = "0.9.6", default-features = false, features = ["lua54", "send", "vendored", "macros"], optional = true }
=======
mlua = { version = "0.9.5", default-features = false, features = ["lua54", "send", "vendored", "macros"], optional = true }
>>>>>>> 3c4eed56

# MEZMO: added dependency for s3-sink file consolidation
gethostname = "0.4.3"

# Opentelemetry Dependencies
opentelemetry = { version = "0.22", features = ["trace", "logs", "metrics", "logs_level_enabled"] }
opentelemetry_sdk = { version = "0.22", features = ["trace", "logs", "logs_level_enabled", "metrics"] }
opentelemetry-proto = { version = "0.5", features = ["gen-tonic", "gen-tonic-messages", "hex", "logs", "metrics", "prost", "schemars", "serde", "tonic", "trace", "with-schemars", "with-serde", "zpages"] }
faster-hex = "0.9.0"

[target.'cfg(windows)'.dependencies]
windows-service = "0.6.0"

[target.'cfg(unix)'.dependencies]
nix = { version = "0.26.2", default-features = false, features = ["socket", "signal"] }

[build-dependencies]
prost-build = { version = "0.12", default-features = false, optional = true }
tonic-build = { version = "0.10", default-features = false, features = ["transport", "prost"], optional = true }
# update 'openssl_version' in website/config.toml whenever <major.minor> version changes
openssl-src = { version = "300", default-features = false, features = ["force-engine", "legacy"] }

[dev-dependencies]
approx = "0.5.1"
<<<<<<< HEAD
assert_cmd = { version = "2.0.14", default-features = false }
aws-smithy-runtime = { version = "1.1.8", default-features = false, features = ["tls-rustls"] }
=======
assert_cmd = { version = "2.0.13", default-features = false }
aws-smithy-runtime = { version = "1.1.5", default-features = false, features = ["tls-rustls"] }
>>>>>>> 3c4eed56
azure_core = { version = "0.17", default-features = false, features = ["enable_reqwest", "azurite_workaround"] }
azure_identity = { version = "0.17", default-features = false, features = ["enable_reqwest"] }
azure_storage_blobs = { version = "0.17", default-features = false, features = ["azurite_workaround"] }
azure_storage = { version = "0.17", default-features = false }
mockall = "0.11.4"
httptest = "0.15.4"
<<<<<<< HEAD
base64 = "0.22.0"
=======
base64 = "0.21.7"
>>>>>>> 3c4eed56
criterion = { version = "0.5.1", features = ["html_reports", "async_tokio"] }
itertools = { version = "0.12.1", default-features = false, features = ["use_alloc"] }
libc = "0.2.153"
similar-asserts = "1.5.0"
proptest.workspace = true
quickcheck = "1.0.3"
reqwest = { version = "0.11", features = ["json"] }
rstest = {version = "0.18.2"}
serial_test = "1.0.0"
<<<<<<< HEAD
tempfile = "3.10.1"
test-generator = "0.3.1"
tokio = { version = "1.36.0", features = ["test-util"] }
tokio-test = "0.4.4"
=======
tempfile = "3.10.0"
test-generator = "0.3.1"
tokio = { version = "1.36.0", features = ["test-util"] }
tokio-test = "0.4.3"
>>>>>>> 3c4eed56
tower-test = "0.4.0"
vector-lib = { path = "lib/vector-lib", default-features = false, features = ["vrl", "test"] }
snap = "1"
vrl.workspace = true

wiremock = "0.5.22"
zstd = { version = "0.13.0", default-features = false }
assay = "0.1.1"
temp-env = "0.3.1"

[patch.crates-io]
# The upgrade for `tokio-util` >= 0.6.9 is blocked on https://github.com/vectordotdev/vector/issues/11257.
tokio-util = { git = "https://github.com/vectordotdev/tokio", branch = "tokio-util-0.7.8-framed-read-continue-on-error" }
nix = { git = "https://github.com/vectordotdev/nix.git", branch = "memfd/gnu/musl" }
# The `heim` crates depend on `ntapi` 0.3.7 on Windows, but that version has an
# unaligned access bug fixed in the following revision.
ntapi = { git = "https://github.com/MSxDOS/ntapi.git", rev = "24fc1e47677fc9f6e38e5f154e6011dc9b270da6" }


[features]
# Default features for *-unknown-linux-gnu and *-apple-darwin
default = ["api", "api-client", "enrichment-tables", "sinks", "sources", "sources-dnstap", "transforms", "unix", "rdkafka?/gssapi-vendored", "enterprise"]
# Default features for `cargo docs`. The same as `default` but without `rdkafka?/gssapi-vendored` which would require installing libsasl in our doc build environment.
docs = ["api", "api-client", "enrichment-tables", "sinks", "sources", "sources-dnstap", "transforms", "unix", "enterprise"]
# Default features for *-unknown-linux-* which make use of `cmake` for dependencies
default-cmake = ["api", "api-client", "enrichment-tables", "rdkafka?/cmake_build", "sinks", "sources", "sources-dnstap", "transforms", "unix", "rdkafka?/gssapi-vendored", "enterprise"]
# Default features for *-pc-windows-msvc
# TODO: Enable SASL https://github.com/vectordotdev/vector/pull/3081#issuecomment-659298042
default-msvc = ["api", "api-client", "enrichment-tables", "rdkafka?/cmake_build", "sinks", "sources", "transforms", "enterprise"]
default-musl = ["api", "api-client", "enrichment-tables", "rdkafka?/cmake_build", "sinks", "sources", "sources-dnstap", "transforms", "unix", "rdkafka?/gssapi-vendored", "enterprise"]
default-no-api-client = ["api", "enrichment-tables", "sinks", "sources", "sources-dnstap", "transforms", "unix", "rdkafka?/gssapi-vendored", "enterprise"]
default-no-vrl-cli = ["api", "sinks", "sources", "sources-dnstap", "transforms", "unix", "rdkafka?/gssapi-vendored", "enterprise"]
tokio-console = ["dep:console-subscriber", "tokio/tracing"]

# Enables the binary secret-backend-example
secret-backend-example = ["transforms"]

all-logs = ["sinks-logs", "sources-logs", "sources-dnstap", "transforms-logs"]
all-metrics = ["sinks-metrics", "sources-metrics", "transforms-metrics", "enterprise"]

# Target specific release features.
# The `make` tasks will select this according to the appropriate triple.
# Use this section to turn off or on specific features for specific triples.
target-aarch64-unknown-linux-gnu = ["api", "api-client", "enrichment-tables", "rdkafka?/cmake_build", "sinks", "sources", "sources-dnstap", "transforms", "unix", "enterprise"]
target-aarch64-unknown-linux-musl = ["api", "api-client", "enrichment-tables", "rdkafka?/cmake_build", "sinks", "sources", "sources-dnstap", "transforms", "unix", "enterprise"]
target-armv7-unknown-linux-gnueabihf = ["api", "api-client", "enrichment-tables", "rdkafka?/cmake_build", "sinks", "sources", "sources-dnstap", "transforms", "unix", "enterprise"]
target-armv7-unknown-linux-musleabihf = ["api", "api-client", "rdkafka?/cmake_build", "enrichment-tables", "sinks", "sources", "sources-dnstap", "transforms", "enterprise"]
target-arm-unknown-linux-gnueabi = ["api", "api-client", "enrichment-tables", "rdkafka?/cmake_build", "sinks", "sources", "sources-dnstap", "transforms", "unix", "enterprise"]
target-arm-unknown-linux-musleabi = ["api", "api-client", "rdkafka?/cmake_build", "enrichment-tables", "sinks", "sources", "sources-dnstap", "transforms", "enterprise"]
target-x86_64-unknown-linux-gnu = ["api", "api-client", "rdkafka?/cmake_build", "enrichment-tables", "sinks", "sources", "sources-dnstap", "transforms", "unix", "rdkafka?/gssapi-vendored", "enterprise"]
target-x86_64-unknown-linux-musl = ["api", "api-client", "rdkafka?/cmake_build", "enrichment-tables", "sinks", "sources", "sources-dnstap", "transforms", "unix", "enterprise"]
# Does not currently build
target-powerpc64le-unknown-linux-gnu = ["api", "api-client", "enrichment-tables", "rdkafka?/cmake_build", "sinks", "sources", "sources-dnstap", "transforms", "unix", "enterprise"]
# Currently doesn't build due to lack of support for 64-bit atomics
target-powerpc-unknown-linux-gnu = ["api", "api-client", "enrichment-tables", "rdkafka?/cmake_build", "sinks", "sources", "sources-dnstap", "transforms", "unix", "enterprise"]

# Enables features that work only on systems providing `cfg(unix)`
unix = ["tikv-jemallocator", "allocation-tracing"]
allocation-tracing = []

# Enables kubernetes dependencies and shared code. Kubernetes-related sources,
# transforms and sinks should depend on this feature.
kubernetes = ["dep:k8s-openapi", "dep:kube"]

docker = ["dep:bollard", "dep:dirs-next"]

# API
api = [
  "dep:async-graphql",
  "dep:async-graphql-warp",
  "dep:base64",
  "vector-lib/api",
]

# API client
api-client = [
  "dep:crossterm",
  "dep:num-format",
  "dep:number_prefix",
  "dep:ratatui",
  "vector-lib/api",
  "vector-lib/api-client",
]

aws-core = [
  "aws-config",
  "dep:aws-credential-types",
  "dep:aws-runtime",
  "dep:aws-sigv4",
  "dep:aws-types",
  "dep:aws-smithy-async",
  "dep:aws-smithy-http",
  "dep:aws-smithy-types",
  "dep:aws-smithy-runtime",
  "dep:aws-smithy-runtime-api",
  "dep:aws-sdk-sts",
]

# Anything that requires Protocol Buffers.
protobuf-build = ["dep:tonic-build", "dep:prost-build"]

gcp = ["dep:base64", "dep:goauth", "dep:smpl_jwt"]

# Enrichment Tables
enrichment-tables = ["enrichment-tables-geoip", "enrichment-tables-mmdb", "enrichment-tables-state_variables"]
enrichment-tables-geoip = ["dep:maxminddb"]
enrichment-tables-mmdb = ["dep:maxminddb"]
enrichment-tables-state_variables = ["dep:tokio-postgres"]

# Component state persistence
component-persistence = ["dep:rocksdb"]

# Sources (Upstream)
# sources = ["sources-logs", "sources-metrics"]

# Sources (Mezmo)
sources = ["sources-logs-mezmo", "sources-metrics-mezmo"]

# Codecs
codecs-syslog = ["vector-lib/syslog"]
sources-logs = [
  "sources-amqp",
  "sources-aws_kinesis_firehose",
  "sources-aws_s3",
  "sources-aws_sqs",
  "sources-datadog_agent",
  "sources-demo_logs",
  "sources-docker_logs",
  "sources-exec",
  "sources-file",
  "sources-fluent",
  "sources-gcp_pubsub",
  "sources-heroku_logs",
  "sources-http_server",
  "sources-http_client",
  "sources-internal_logs",
  "sources-journald",
  "sources-kafka",
  "sources-kubernetes_logs",
  "sources-logstash",
  "sources-nats",
  "sources-opentelemetry",
  "sources-pulsar",
  "sources-file-descriptor",
  "sources-redis",
  "sources-socket",
  "sources-splunk_hec",
  "sources-stdin",
  "sources-syslog",
  "sources-vector",
]
sources-logs-mezmo = [
  "sources-aws_s3",
  "sources-demo_logs",
  "sources-mezmo_demo_logs",
  "sources-exec",
  "sources-fluent",
  "sources-http_server",
  "sources-http_client",
  "sources-mezmo_user_logs",
  "sources-kafka",
  "sources-kubernetes_logs",
  "sources-stdin",
  "sources-syslog",
  "sources-splunk_hec",
]
sources-metrics = [
  "sources-apache_metrics",
  "sources-aws_ecs_metrics",
  "sources-eventstoredb_metrics",
  "sources-host_metrics",
  "sources-internal_metrics",
  "sources-mongodb_metrics",
  "sources-nginx_metrics",
  "sources-postgresql_metrics",
  "sources-prometheus",
  "sources-statsd",
  "sources-vector",
]
sources-metrics-mezmo = [
  "sources-host_metrics",
  "sources-internal_metrics",
  "sources-prometheus",
]

sources-amqp = ["lapin"]
sources-apache_metrics = ["sources-utils-http-client"]
sources-aws_ecs_metrics = ["sources-utils-http-client"]
sources-aws_kinesis_firehose = ["dep:base64", "dep:infer"]
sources-aws_s3 = ["aws-core", "dep:aws-sdk-sqs", "dep:aws-sdk-s3", "dep:semver", "dep:async-compression", "sources-aws_sqs", "tokio-util/io"]
sources-aws_sqs = ["aws-core", "dep:aws-sdk-sqs"]
sources-datadog_agent = ["sources-utils-http-error", "protobuf-build"]
sources-demo_logs = ["dep:fakedata"]
sources-mezmo_demo_logs = ["dep:fakedata"]
sources-dnstap = ["sources-utils-net-tcp", "dep:base64", "dep:hickory-proto", "dep:dnsmsg-parser", "protobuf-build"]
sources-docker_logs = ["docker"]
sources-eventstoredb_metrics = []
sources-exec = []
sources-file = ["vector-lib/file-source"]
sources-file-descriptor = ["tokio-util/io"]
sources-fluent = ["dep:base64", "sources-utils-net-tcp", "tokio-util/net", "dep:rmpv", "dep:rmp-serde", "dep:serde_bytes"]
sources-gcp_pubsub = ["gcp", "dep:h2", "dep:prost-types", "protobuf-build", "dep:tonic"]
sources-heroku_logs = ["sources-utils-http", "sources-utils-http-query", "sources-http_server"]
sources-host_metrics =  ["heim/cpu", "heim/host", "heim/memory", "heim/net"]
sources-http_client = ["sources-utils-http-client"]
sources-http_server = ["sources-utils-http", "sources-utils-http-query"]
sources-internal_logs = []
sources-mezmo_user_logs = ["sources-internal_logs"]
sources-internal_metrics = []
sources-journald = []
sources-kafka = ["dep:rdkafka"]
sources-kubernetes_logs = ["vector-lib/file-source", "kubernetes", "transforms-reduce"]
sources-logstash = ["sources-utils-net-tcp", "tokio-util/net"]
sources-mongodb_metrics = ["dep:mongodb"]
sources-nats = ["dep:async-nats", "dep:nkeys"]
sources-nginx_metrics = ["dep:nom"]
sources-opentelemetry = ["vector-lib/opentelemetry", "dep:prost-types", "sources-http_server", "sources-utils-http", "sources-vector"]
sources-postgresql_metrics = ["dep:postgres-openssl", "dep:tokio-postgres"]
sources-prometheus = ["sources-prometheus-scrape", "sources-prometheus-remote-write", "sources-prometheus-pushgateway"]
sources-prometheus-scrape = ["sinks-prometheus", "sources-utils-http-client", "vector-lib/prometheus"]
sources-prometheus-remote-write = ["sinks-prometheus", "sources-utils-http", "vector-lib/prometheus"]
sources-prometheus-pushgateway = ["sinks-prometheus", "sources-utils-http", "vector-lib/prometheus"]
<<<<<<< HEAD
sources-pulsar = ["dep:apache-avro", "dep:pulsar"]
=======
>>>>>>> 3c4eed56
sources-redis= ["dep:redis"]
sources-socket = ["sources-utils-net", "tokio-util/net"]
sources-splunk_hec = ["dep:roaring"]
sources-statsd = ["sources-utils-net", "tokio-util/net"]
sources-stdin = ["tokio-util/io"]
sources-syslog = ["codecs-syslog", "sources-utils-net", "tokio-util/net"]
sources-utils-http = ["sources-utils-http-auth", "sources-utils-http-encoding", "sources-utils-http-error", "sources-utils-http-prelude"]
sources-utils-http-auth = ["sources-utils-http-error"]
sources-utils-http-encoding = ["sources-utils-http-error"]
sources-utils-http-error = []
sources-utils-http-prelude = ["sources-utils-http", "sources-utils-http-auth", "sources-utils-http-encoding", "sources-utils-http-error"]
sources-utils-http-query = []
sources-utils-http-client = ["sources-utils-http", "sources-http_server"]
sources-utils-net = ["sources-utils-net-tcp", "sources-utils-net-udp", "sources-utils-net-unix"]
sources-utils-net-tcp = ["listenfd", "dep:ipnet"]
sources-utils-net-udp = ["listenfd"]
sources-utils-net-unix = []

sources-vector = ["dep:tonic", "protobuf-build"]

# Transforms (Upstream)
# transforms = ["transforms-logs", "transforms-metrics"]

# Transforms (Mezmo)
transforms = ["transforms-logs-mezmo", "transforms-metrics-mezmo"]
transforms-logs = [
  "transforms-aws_ec2_metadata",
  "transforms-dedupe",
  "transforms-filter",
  "transforms-log_to_metric",
  "transforms-lua",
  "transforms-metric_to_log",
  "transforms-pipelines",
  "transforms-reduce",
  "transforms-remap",
  "transforms-route",
  "transforms-sample",
  "transforms-throttle",
]
transforms-logs-mezmo = [
  "transforms-dedupe",
  "transforms-filter",
  "transforms-mezmo_reduce",
  "transforms-remap",
  "transforms-route",
  "transforms-sample",
  "transforms-throttle",
  "transforms-mezmo_log_clustering",
  "transforms-mezmo_log_classification",
  "transforms-protobuf_to_log",
]
transforms-metrics = [
  "transforms-aggregate",
  "transforms-filter",
  "transforms-log_to_metric",
  "transforms-lua",
  "transforms-metric_to_log",
  "transforms-pipelines",
  "transforms-remap",
  "transforms-tag_cardinality_limit",
  "transforms-throttle",
]
transforms-metrics-mezmo = [
  "transforms-filter",
  "transforms-remap",
  "transforms-throttle",
  "transforms-aggregate",
  "transforms-mezmo_aggregate_v2",
  "transforms-mezmo_aggregate",
  "transforms-mezmo_tag_cardinality_limit",
  "transforms-mezmo_log_to_metric",
  "transforms-mezmo_throttle",
  "transforms-protobuf_to_metric",
]

transforms-aggregate = []
transforms-mezmo_aggregate_v2 = ["transforms-remap", "component-persistence"]
transforms-aws_ec2_metadata = ["dep:arc-swap"]
transforms-dedupe = ["transforms-impl-dedupe"]
transforms-filter = []
transforms-log_to_metric = []
transforms-lua = ["dep:mlua", "vector-lib/lua"]
transforms-metric_to_log = []
transforms-pipelines = ["transforms-filter", "transforms-route"]
transforms-reduce = []
transforms-mezmo_reduce = ["transforms-reduce"] # depends on the upstream version for merge_strategies
transforms-mezmo_aggregate = []
transforms-mezmo_log_to_metric = []
transforms-mezmo_log_clustering = ["dep:lru", "dep:blake2", "dep:base64", "dep:tokio-postgres"]
transforms-mezmo_log_classification = ["dep:grok"]
transforms-mezmo_tag_cardinality_limit = ["dep:bloomy", "dep:hashbrown"]
transforms-mezmo_throttle = []
transforms-remap = []
transforms-route = []
transforms-sample = ["transforms-impl-sample"]
transforms-tag_cardinality_limit = ["dep:bloomy", "dep:hashbrown"]
transforms-throttle = ["dep:governor"]
transforms-protobuf_to_metric = []
transforms-protobuf_to_log = []
transforms-impl-sample = []
<<<<<<< HEAD
transforms-impl-dedupe = ["dep:lru"]
=======
>>>>>>> 3c4eed56

# Sinks (Upstream)
# sinks = ["sinks-logs", "sinks-metrics"]

# Sinks (Mezmo)
sinks = ["sinks-logs-mezmo", "sinks-metrics-mezmo"]
sinks-logs = [
  "sinks-amqp",
  "sinks-appsignal",
  "sinks-aws_cloudwatch_logs",
  "sinks-aws_kinesis_firehose",
  "sinks-aws_kinesis_streams",
  "sinks-aws_s3",
  "sinks-aws_sqs",
  "sinks-aws_sns",
  "sinks-axiom",
  "sinks-azure_blob",
  "sinks-azure_monitor_logs",
  "sinks-blackhole",
  "sinks-chronicle",
  "sinks-clickhouse",
  "sinks-console",
  "sinks-databend",
  "sinks-datadog_events",
  "sinks-datadog_logs",
  "sinks-datadog_traces",
  "sinks-elasticsearch",
  "sinks-file",
  "sinks-gcp",
  "sinks-http",
  "sinks-humio",
  "sinks-influxdb",
  "sinks-kafka",
  "sinks-mezmo",
  "sinks-loki",
  "sinks-mqtt",
  "sinks-nats",
  "sinks-new_relic_logs",
  "sinks-new_relic",
  "sinks-papertrail",
  "sinks-pulsar",
  "sinks-redis",
  "sinks-sematext",
  "sinks-socket",
  "sinks-splunk_hec",
  "sinks-vector",
  "sinks-webhdfs",
  "sinks-websocket",
]
sinks-logs-mezmo = [
  "sinks-aws_cloudwatch_logs",
  "sinks-aws_kinesis_firehose",
  "sinks-aws_kinesis_streams",
  "sinks-aws_s3",
  "sinks-aws_sqs",
  "sinks-azure_blob",
  "sinks-blackhole",
  "sinks-console",
  "sinks-clickhouse",
  "sinks-datadog_logs",
  "sinks-elasticsearch",
  "sinks-file",
  "sinks-gcp",
  "sinks-http",
  "sinks-honeycomb",
  "sinks-kafka",
  "sinks-mezmo",
  "sinks-loki",
  "sinks-new_relic_logs",
  "sinks-new_relic",
  "sinks-pulsar",
  "sinks-redis",
  "sinks-sumo_logic",
  "sinks-vector",
  "sinks-postgresql",
  "sinks-opentelemetry",
]
sinks-metrics = [
  "sinks-appsignal",
  "sinks-aws_cloudwatch_metrics",
  "sinks-blackhole",
  "sinks-console",
  "sinks-datadog_metrics",
  "sinks-greptimedb",
  "sinks-humio",
  "sinks-influxdb",
  "sinks-kafka",
  "sinks-prometheus",
  "sinks-sematext",
  "sinks-statsd",
  "sinks-vector",
  "sinks-splunk_hec",
  "sinks-postgresql",
]
sinks-metrics-mezmo = [
  "sinks-aws_cloudwatch_metrics",
  "sinks-blackhole",
  "sinks-console",
  "sinks-datadog_metrics",
  "sinks-kafka",
  "sinks-prometheus",
  "sinks-splunk_hec",
  "sinks-postgresql"
]

sinks-amqp = ["lapin"]
sinks-appsignal = []
sinks-aws_cloudwatch_logs = ["aws-core", "dep:aws-sdk-cloudwatchlogs"]
sinks-aws_cloudwatch_metrics = ["aws-core", "dep:aws-sdk-cloudwatch"]
sinks-aws_kinesis_firehose = ["aws-core", "dep:aws-sdk-firehose"]
sinks-aws_kinesis_streams = ["aws-core", "dep:aws-sdk-kinesis"]
sinks-aws_s3 = ["dep:base64", "dep:md-5", "aws-core", "dep:aws-sdk-s3"]
sinks-aws_sqs = ["aws-core", "dep:aws-sdk-sqs"]
sinks-aws_sns = ["aws-core", "dep:aws-sdk-sns"]
sinks-axiom = ["sinks-elasticsearch"]
sinks-azure_blob = ["dep:azure_core", "dep:azure_identity", "dep:azure_storage", "dep:azure_storage_blobs"]
sinks-azure_monitor_logs = []
sinks-blackhole = []
sinks-chronicle = []
sinks-clickhouse = []
sinks-console = []
sinks-databend = []
sinks-datadog_events = []
sinks-datadog_logs = []
sinks-datadog_metrics = ["protobuf-build", "dep:prost-reflect"]
sinks-datadog_traces = ["protobuf-build", "dep:rmpv", "dep:rmp-serde", "dep:serde_bytes"]
sinks-elasticsearch = ["transforms-metric_to_log"]
sinks-file = ["dep:async-compression"]
sinks-gcp = ["dep:base64", "gcp"]
sinks-greptimedb = ["dep:greptimedb-client"]
sinks-honeycomb = []
sinks-http = []
sinks-humio = ["sinks-splunk_hec", "transforms-metric_to_log"]
sinks-influxdb = []
sinks-kafka = ["dep:rdkafka"]
sinks-mezmo = []
sinks-loki = ["loki-logproto"]
sinks-mqtt = ["dep:rumqttc"]
sinks-nats = ["dep:async-nats", "dep:nkeys"]
sinks-new_relic_logs = ["sinks-http"]
sinks-new_relic = []
sinks-papertrail = ["dep:syslog"]
sinks-postgresql = ["dep:tokio-postgres"]
sinks-prometheus = ["dep:base64", "vector-lib/prometheus"]
sinks-pulsar = ["dep:apache-avro", "dep:pulsar", "dep:lru"]
sinks-redis = ["dep:redis"]
sinks-sematext = ["sinks-elasticsearch", "sinks-influxdb"]
sinks-socket = ["sinks-utils-udp"]
sinks-splunk_hec = []
sinks-statsd = ["sinks-utils-udp", "tokio-util/net"]
sinks-utils-udp = []
sinks-vector = ["sinks-utils-udp", "dep:tonic", "protobuf-build"]
sinks-websocket = ["dep:tokio-tungstenite"]
sinks-sumo_logic = []
sinks-webhdfs = ["dep:opendal"]
sinks-opentelemetry = []

# Datadog integration
enterprise = [
  # Mezmo: disabled in favor of *-mezmo feature lists
  # This feature with the above dependencies is kept for convience of future upstream merges
  # "sinks-datadog_logs",
  # "sinks-datadog_metrics",
  # "sources-host_metrics",
  # "sources-internal_logs",
  # "sources-internal_metrics",
  # "transforms-remap",
  # "transforms-filter",
]

# Identifies that the build is a nightly build
nightly = []

# Integration testing-related features
all-integration-tests = [
  "amqp-integration-tests",
  "appsignal-integration-tests",
  "aws-integration-tests",
  "axiom-integration-tests",
  "azure-integration-tests",
  "chronicle-integration-tests",
  "clickhouse-integration-tests",
  "databend-integration-tests",
  "datadog-agent-integration-tests",
  "datadog-logs-integration-tests",
  "datadog-metrics-integration-tests",
  "datadog-traces-integration-tests",
  "docker-logs-integration-tests",
  "es-integration-tests",
  "eventstoredb_metrics-integration-tests",
  "fluent-integration-tests",
  "gcp-cloud-storage-integration-tests",
  "gcp-integration-tests",
  "gcp-pubsub-integration-tests",
  "greptimedb-integration-tests",
  "http-client-integration-tests",
  "humio-integration-tests",
  "influxdb-integration-tests",
  "kafka-integration-tests",
  "logstash-integration-tests",
  "loki-integration-tests",
  "mongodb_metrics-integration-tests",
  "nats-integration-tests",
  "nginx-integration-tests",
  "opentelemetry-integration-tests",
  "postgresql_metrics-integration-tests",
  "prometheus-integration-tests",
  "pulsar-integration-tests",
  "redis-integration-tests",
  "splunk-integration-tests",
  "sumo-logic-integration-tests",
  "dnstap-integration-tests",
  "webhdfs-integration-tests",
  "opentelemetry-sink-integration-tests",
]

amqp-integration-tests = ["sources-amqp", "sinks-amqp"]
appsignal-integration-tests = ["sinks-appsignal"]

aws-integration-tests = [
  "aws-cloudwatch-logs-integration-tests",
  "aws-cloudwatch-metrics-integration-tests",
  "aws-ec2-metadata-integration-tests",
  "aws-ecs-metrics-integration-tests",
  "aws-kinesis-firehose-integration-tests",
  "aws-kinesis-streams-integration-tests",
  "aws-s3-integration-tests",
  "aws-sqs-integration-tests",
  "aws-sns-integration-tests",
]

azure-integration-tests = [
  "azure-blob-integration-tests"
]

aws-cloudwatch-logs-integration-tests = ["sinks-aws_cloudwatch_logs"]
aws-cloudwatch-metrics-integration-tests = ["sinks-aws_cloudwatch_metrics"]
aws-ec2-metadata-integration-tests = ["transforms-aws_ec2_metadata"]
aws-ecs-metrics-integration-tests = ["sources-aws_ecs_metrics"]
aws-kinesis-firehose-integration-tests = ["sinks-aws_kinesis_firehose", "dep:aws-sdk-elasticsearch", "sinks-elasticsearch"]
aws-kinesis-streams-integration-tests = ["sinks-aws_kinesis_streams"]
aws-s3-integration-tests = ["sinks-aws_s3", "sources-aws_s3"]
aws-sqs-integration-tests = ["sinks-aws_sqs"]
aws-sns-integration-tests = ["sinks-aws_sns"]
axiom-integration-tests = ["sinks-axiom"]
azure-blob-integration-tests = ["sinks-azure_blob"]
chronicle-integration-tests = ["sinks-gcp"]
clickhouse-integration-tests = ["sinks-clickhouse"]
databend-integration-tests = ["sinks-databend"]
datadog-agent-integration-tests = ["sources-datadog_agent"]
datadog-logs-integration-tests = ["sinks-datadog_logs"]
datadog-metrics-integration-tests = ["sinks-datadog_metrics"]
datadog-traces-integration-tests = ["sources-datadog_agent", "sinks-datadog_traces", "axum/tokio"]
docker-logs-integration-tests = ["sources-docker_logs", "unix"]
es-integration-tests = ["sinks-elasticsearch", "aws-core"]
eventstoredb_metrics-integration-tests = ["sources-eventstoredb_metrics"]
fluent-integration-tests = ["docker", "sources-fluent"]
gcp-cloud-storage-integration-tests = ["sinks-gcp"]
gcp-integration-tests = ["sinks-gcp"]
gcp-pubsub-integration-tests = ["sinks-gcp", "sources-gcp_pubsub"]
greptimedb-integration-tests = ["sinks-greptimedb"]
humio-integration-tests = ["sinks-humio"]
http-client-integration-tests = ["sources-http_client"]
influxdb-integration-tests = ["sinks-influxdb"]
kafka-integration-tests = ["sinks-kafka", "sources-kafka"]
logstash-integration-tests = ["docker", "sources-logstash"]
loki-integration-tests = ["sinks-loki"]
mongodb_metrics-integration-tests = ["sources-mongodb_metrics"]
mqtt-integration-tests = ["sinks-mqtt"]
nats-integration-tests = ["sinks-nats", "sources-nats"]
nginx-integration-tests = ["sources-nginx_metrics"]
opentelemetry-integration-tests = ["sources-opentelemetry"]
postgresql_metrics-integration-tests = ["sources-postgresql_metrics"]
postgresql-integration-tests = ["sinks-postgresql"]
prometheus-integration-tests = ["sinks-prometheus", "sources-prometheus", "sinks-influxdb", "aws-core"]
pulsar-integration-tests = ["sinks-pulsar", "sources-pulsar"]
redis-integration-tests = ["sinks-redis", "sources-redis"]
splunk-integration-tests = ["sinks-splunk_hec"]
sumo-logic-integration-tests = ["sinks-sumo_logic"]
opentelemetry-sink-integration-tests = ["sinks-opentelemetry"]
dnstap-integration-tests = ["sources-dnstap", "dep:bollard"]
webhdfs-integration-tests = ["sinks-webhdfs"]
disable-resolv-conf = []
shutdown-tests = ["api", "sinks-blackhole", "sinks-console", "sinks-prometheus", "sources", "transforms-lua", "transforms-remap", "unix"]
cli-tests = ["sinks-blackhole", "sinks-socket", "sources-demo_logs", "sources-file", "sources-mezmo_demo_logs"]
<<<<<<< HEAD
test-utils = []
=======
component-test-utils = []
>>>>>>> 3c4eed56

# End-to-End testing-related features
all-e2e-tests = [
  "e2e-tests-datadog"
]

e2e-tests-datadog = [
  "sources-datadog_agent",
  "sinks-datadog_logs",
  "sinks-datadog_metrics"
]

vector-api-tests = [
  "sources-demo_logs",
  "sources-mezmo_demo_logs",
  "transforms-log_to_metric",
  "transforms-remap",
  "sinks-blackhole"
]
vector-unit-test-tests = [
  "sources-demo_logs",
  "sources-mezmo_demo_logs",
  "transforms-remap",
  "transforms-route",
  "transforms-filter",
  "transforms-reduce",
  "sinks-console"
]
enterprise-tests = [
  "enterprise",
  "sources-demo_logs",
  "sources-mezmo_demo_logs",
  "sinks-blackhole",
  "sinks-loki",
  "api",
]

component-validation-runner = ["dep:tonic", "sources-internal_logs", "sources-internal_metrics", "sources-vector", "sinks-vector"]
# For now, only include components that implement ValidatableComponent.
# In the future, this can change to simply reference the targets `sources`, `transforms`, `sinks`
component-validation-tests = [
  "component-validation-runner",
  "sources-http_client",
  "sources-http_server",
  "sinks-http",
  "sinks-splunk_hec",
  "sources-splunk_hec",
  "sinks-datadog_logs",
  "sources-datadog_agent",
]

# Grouping together features for benchmarks. We exclude the API client due to it causing the build process to run out
# of memory when those additional dependencies are built in CI.
benches = [
  "sinks-file",
  "sinks-http",
  "sinks-socket",
  "sources-file",
  "sources-socket",
  "sources-syslog",
  "transforms-lua",
  "transforms-sample",
]
dnstap-benches = ["sources-dnstap"]
language-benches = ["sinks-socket", "sources-socket", "transforms-lua", "transforms-remap"]
# Separate benching process for metrics due to the nature of the bootstrap procedures.
statistic-benches = []
remap-benches = ["transforms-remap"]
transform-benches = ["transforms-filter", "transforms-dedupe", "transforms-reduce", "transforms-route"]
codecs-benches = []
loki-benches = ["sinks-loki"]
enrichment-tables-benches = ["enrichment-tables-geoip", "enrichment-tables-mmdb"]

[[bench]]
name = "default"
harness = false
required-features = ["benches"]

[[bench]]
name = "dnstap"
path = "benches/dnstap/mod.rs"
harness = false
required-features = ["dnstap-benches"]

[[bench]]
name = "remap"
harness = false
required-features = ["remap-benches"]

[[bench]]
name = "enrichment_tables"
harness = false
required-features = ["enrichment-tables-benches"]

[[bench]]
name = "languages"
harness = false
required-features = ["language-benches"]

[[bench]]
name = "loki"
harness = false
required-features = ["loki-benches"]

[[bench]]
name = "distribution_statistic"
harness = false
required-features = ["statistic-benches"]

[[bench]]
name = "transform"
path = "benches/transform/main.rs"
harness = false
test = false
required-features = ["transform-benches"]

[[bench]]
name = "codecs"
path = "benches/codecs/main.rs"
harness = false
required-features = ["codecs-benches"]<|MERGE_RESOLUTION|>--- conflicted
+++ resolved
@@ -1,10 +1,6 @@
 [package]
 name = "vector"
-<<<<<<< HEAD
 version = "0.37.1"
-=======
-version = "0.36.1"
->>>>>>> 3c4eed56
 authors = ["Vector Contributors <vector@datadoghq.com>"]
 edition = "2021"
 description = "A lightweight and ultra-fast tool for building observability pipelines"
@@ -16,11 +12,7 @@
 autobenches = false # our benchmarks are not runnable on their own either way
 # Minimum supported rust version
 # See docs/DEVELOPING.md for policy
-<<<<<<< HEAD
 rust-version = "1.75"
-=======
-rust-version = "1.71.1"
->>>>>>> 3c4eed56
 
 [[bin]]
 name = "vector"
@@ -142,7 +134,6 @@
 
 [workspace.dependencies]
 chrono = { version = "0.4.34", default-features = false, features = ["clock", "serde"] }
-<<<<<<< HEAD
 clap = { version = "4.5.3", default-features = false, features = ["derive", "error-context", "env", "help", "std", "string", "usage", "wrap_help"] }
 indexmap = { version = "2.2.5", default-features = false, features = ["serde", "std"] }
 pin-project = { version = "1.1.5", default-features = false }
@@ -151,20 +142,9 @@
 serde_json = { version = "1.0.114", default-features = false, features = ["raw_value", "std"] }
 serde = { version = "1.0.197", default-features = false, features = ["alloc", "derive", "rc"] }
 toml = { version = "0.8.12", default-features = false, features = ["display", "parse"] }
-vrl = { version = "0.13.0", git = "ssh://git@github.com/mezmo/vrl.git", branch = "c-nixon/upstream-0.13", features = ["arbitrary", "cli", "test", "test_framework"] }
-=======
-clap = { version = "4.4.18", default-features = false, features = ["derive", "error-context", "env", "help", "std", "string", "usage", "wrap_help"] }
-indexmap = { version = "2.2.3", default-features = false, features = ["serde", "std"] }
-pin-project = { version = "1.1.4", default-features = false }
-proptest = "1.4"
-proptest-derive = "0.4.0"
-serde_json = { version = "1.0.112", default-features = false, features = ["raw_value", "std"] }
-serde = { version = "1.0.196", default-features = false, features = ["alloc", "derive", "rc"] }
-toml = { version = "0.8.10", default-features = false, features = ["display", "parse"] }
-vrl = { version = "0.11.0", git = "ssh://git@github.com/mezmo/vrl.git", rev = "v0.18.0", features = ["cli", "test", "test_framework", "arbitrary"] }
+vrl = { version = "0.13.0", git = "ssh://git@github.com/mezmo/vrl.git", ref="v0.19.0", features = ["arbitrary", "cli", "test", "test_framework"] }
 # version 0.1.59 is required by the updated VRL crate
 iana-time-zone = { version = "0.1.60" }
->>>>>>> 3c4eed56
 
 [dependencies]
 pin-project.workspace = true
@@ -184,11 +164,7 @@
 
 # Tokio / Futures
 async-stream = { version = "0.3.5", default-features = false }
-<<<<<<< HEAD
 async-trait = { version = "0.1.78", default-features = false }
-=======
-async-trait = { version = "0.1.77", default-features = false }
->>>>>>> 3c4eed56
 futures = { version = "0.3.30", default-features = false, features = ["compat", "io-compat"], package = "futures" }
 tokio = { version = "1.36.0", default-features = false, features = ["full"] }
 tokio-openssl = { version = "0.6.4", default-features = false }
@@ -209,11 +185,7 @@
 
 # AWS - Official SDK
 aws-runtime = { version = "1.3.0", default-features = false, optional = true }
-<<<<<<< HEAD
 aws-sdk-s3 = { version = "1.4.0", default-features = false, features = ["behavior-version-latest"], optional = true }
-=======
-aws-sdk-s3 = { version = "1.3.0", default-features = false, features = ["behavior-version-latest"], optional = true }
->>>>>>> 3c4eed56
 aws-sdk-sqs = { version = "1.3.0", default-features = false, features = ["behavior-version-latest"], optional = true }
 aws-sdk-sns = { version = "1.3.0", default-features = false, features = ["behavior-version-latest"], optional = true }
 aws-sdk-cloudwatch = { version = "1.3.0", default-features = false, features = ["behavior-version-latest"], optional = true }
@@ -224,7 +196,6 @@
 # The sts crate is needed despite not being referred to anywhere in the code because we need to set the
 # `behavior-version-latest` feature. Without this we get a runtime panic when `auth.assume_role` authentication
 # is configured.
-<<<<<<< HEAD
 aws-sdk-sts = { version = "1.3.1", default-features = false, features = ["behavior-version-latest"], optional = true }
 aws-types = { version = "1.1.8", default-features = false, optional = true }
 aws-sigv4 = { version = "1.2.0", default-features = false, features = ["sign-http"], optional = true }
@@ -234,17 +205,6 @@
 aws-smithy-types = { version = "1.1.8", default-features = false, optional = true }
 aws-smithy-runtime-api = { version = "1.2.0", default-features = false, optional = true }
 aws-smithy-runtime = { version = "1.1.8", default-features = false, features = ["client", "connector-hyper-0-14-x", "rt-tokio"], optional = true }
-=======
-aws-sdk-sts = { version = "1.3.0", default-features = false, features = ["behavior-version-latest"], optional = true }
-aws-types = { version = "1.1.4", default-features = false, optional = true }
-aws-sigv4 = { version = "1.1.4", default-features = false, features = ["sign-http"], optional = true }
-aws-config = { version = "1.0.1", default-features = false, features = ["behavior-version-latest", "credentials-process"], optional = true }
-aws-credential-types = { version = "1.1.5", default-features = false, features = ["hardcoded-credentials"], optional = true }
-aws-smithy-http = { version = "0.60", default-features = false, features = ["event-stream"], optional = true }
-aws-smithy-types = { version = "1.0.2", default-features = false, optional = true }
-aws-smithy-runtime-api = { version = "1.1.3", default-features = false, optional = true }
-aws-smithy-runtime = { version = "1.1.5", default-features = false, features = ["client", "connector-hyper-0-14-x", "rt-tokio"], optional = true }
->>>>>>> 3c4eed56
 aws-smithy-async = { version = "1.0.2", default-features = false, features = ["rt-tokio"], optional = true }
 
 # Azure
@@ -261,19 +221,11 @@
 tower-http = { version = "0.4.4", default-features = false, features = ["decompression-gzip", "trace"]}
 # Serde
 serde.workspace = true
-<<<<<<< HEAD
 serde-toml-merge = { version = "0.3.6", default-features = false }
 serde_bytes = { version = "0.11.14", default-features = false, features = ["std"], optional = true }
 serde_json.workspace = true
 serde_with = { version = "3.7.0", default-features = false, features = ["macros", "std"] }
 serde_yaml = { version = "0.9.33", default-features = false }
-=======
-serde-toml-merge = { version = "0.3.4", default-features = false }
-serde_bytes = { version = "0.11.14", default-features = false, features = ["std"], optional = true }
-serde_json.workspace = true
-serde_with = { version = "3.6.1", default-features = false, features = ["macros", "std"] }
-serde_yaml = { version = "0.9.31", default-features = false }
->>>>>>> 3c4eed56
 
 # Messagepack
 rmp-serde = { version = "1.1.2", default-features = false, optional = true }
@@ -293,23 +245,14 @@
 lapin = { version = "2.3.1", default-features = false, features = ["openssl"], optional = true }
 
 # API
-<<<<<<< HEAD
 async-graphql = { version = "7.0.3", default-features = false, optional = true, features = ["chrono", "playground"] }
 async-graphql-warp = { version = "7.0.3", default-features = false, optional = true }
-=======
-async-graphql = { version = "7.0.1", default-features = false, optional = true, features = ["chrono", "playground"] }
-async-graphql-warp = { version = "7.0.1", default-features = false, optional = true }
->>>>>>> 3c4eed56
 
 # API client
 crossterm = { version = "0.27.0", default-features = false, features = ["event-stream", "windows"], optional = true }
 num-format = { version = "0.4.4", default-features = false, features = ["with-num-bigint"], optional = true }
 number_prefix = { version = "0.4.0", default-features = false, features = ["std"], optional = true }
-<<<<<<< HEAD
 ratatui = { version = "0.26.1", optional = true, default-features = false, features = ["crossterm"] }
-=======
-ratatui = { version = "0.26.0", optional = true, default-features = false, features = ["crossterm"] }
->>>>>>> 3c4eed56
 
 # Datadog Pipelines
 # datadog-filter = { package = "datadog-filter", git = "ssh://git@github.com/mezmo/vrl.git", rev = "v0.14.0" }
@@ -319,7 +262,6 @@
 sha2 = { version = "0.10.8", default-features = false } # Do not do `optional`
 
 # GreptimeDB
-<<<<<<< HEAD
 greptimedb-client = { git = "https://github.com/GreptimeTeam/greptimedb-ingester-rust.git", rev = "d21dbcff680139ed2065b62100bac3123da7c789", optional = true }
 
 # External libs
@@ -328,27 +270,13 @@
 apache-avro = { version = "0.16.0", default-features = false, optional = true }
 axum = { version = "0.6.20", default-features = false }
 base64 = { version = "0.22.0", default-features = false, optional = true }
-=======
-greptimedb-client = { git = "https://github.com/GreptimeTeam/greptimedb-ingester-rust.git", rev = "4cb19ec47eeaf634c451d9ae438dac445a8a3dce", optional = true }
-
-# External libs
-arc-swap = { version = "1.6", default-features = false, optional = true }
-async-compression = { version = "0.4.6", default-features = false, features = ["tokio", "gzip", "zstd"], optional = true }
-apache-avro = { version = "0.16.0", default-features = false, optional = true }
-axum = { version = "0.6.20", default-features = false }
-base64 = { version = "0.21.7", default-features = false, optional = true }
->>>>>>> 3c4eed56
 bloomy  = { version = "1.2.0", default-features = false, optional = true }
 bollard = { version = "0.16.0", default-features = false, features = ["ssl", "chrono"], optional = true }
 bytes = { version = "1.5.0", default-features = false, features = ["serde"] }
 blake2 = { version = "0.10.6", default-features = false, optional = true }
 bytesize = { version = "1.3.0", default-features = false }
 chrono.workspace = true
-<<<<<<< HEAD
 chrono-tz = { version = "0.8.6", default-features = false }
-=======
-chrono-tz = { version = "0.8.5", default-features = false }
->>>>>>> 3c4eed56
 cidr-utils = { version = "0.6.1", default-features = false }
 colored = { version = "2.1.0", default-features = false }
 csv = { version = "1.3", default-features = false }
@@ -364,11 +292,7 @@
 glob = { version = "0.3.1", default-features = false }
 governor = { version = "0.6.0", default-features = false, features = ["dashmap", "jitter", "std"], optional = true }
 grok = { version = "2.0.0", default-features = false, optional = true }
-<<<<<<< HEAD
 h2 = { version = "0.4.3", default-features = false, optional = true }
-=======
-h2 = { version = "0.4.1", default-features = false, optional = true }
->>>>>>> 3c4eed56
 hash_hasher = { version = "2.0.0", default-features = false }
 hashbrown = { version = "0.14.3", default-features = false, optional = true, features = ["ahash"] }
 headers = { version = "0.3.9", default-features = false }
@@ -383,36 +307,22 @@
 infer = { version = "0.15.0", default-features = false, optional = true}
 indoc = { version = "2.0.4", default-features = false }
 inventory = { version = "0.3.15", default-features = false }
-<<<<<<< HEAD
 ipnet = { version = "2", default-features = false, optional = true, features = ["serde", "std"] }
-=======
->>>>>>> 3c4eed56
 itertools = { version = "0.12.1", default-features = false, optional = false, features = ["use_alloc"] }
 k8s-openapi = { version = "0.18.0", default-features = false, features = ["api", "v1_26"], optional = true }
 kube = { version = "0.82.0", default-features = false, features = ["client", "openssl-tls", "runtime"], optional = true }
 listenfd = { version = "1.0.1", default-features = false, optional = true }
 logfmt = { version = "0.0.2", default-features = false, optional = true }
-<<<<<<< HEAD
 lru = { version = "0.12.3", default-features = false, optional = true }
 maxminddb = { version = "0.24.0", default-features = false, optional = true }
 md-5 = { version = "0.10", default-features = false, optional = true }
 mongodb = { version = "2.8.2", default-features = false, features = ["tokio-runtime"], optional = true }
-=======
-lru = { version = "0.12.2", default-features = false, optional = true }
-maxminddb = { version = "0.24.0", default-features = false, optional = true }
-md-5 = { version = "0.10", default-features = false, optional = true }
-mongodb = { version = "2.8.1", default-features = false, features = ["tokio-runtime"], optional = true }
->>>>>>> 3c4eed56
 async-nats = { version = "0.33.0", default-features = false, optional = true }
 nkeys = { version = "0.4.0", default-features = false, optional = true }
 nom = { version = "7.1.3", default-features = false, optional = true }
 notify = { version = "6.1.1", default-features = false, features = ["macos_fsevent"] }
 once_cell = { version = "1.19", default-features = false }
-<<<<<<< HEAD
 openssl = { version = "0.10.64", default-features = false, features = ["vendored"] }
-=======
-openssl = { version = "0.10.63", default-features = false, features = ["vendored"] }
->>>>>>> 3c4eed56
 openssl-probe = { version = "0.1.5", default-features = false }
 ordered-float = { version = "4.2.0", default-features = false }
 paste = "1.0.14"
@@ -425,19 +335,11 @@
 rdkafka = { version = "0.35.0", default-features = false, features = ["tokio", "libz", "ssl", "zstd"], optional = true }
 redis = { version = "0.24.0", default-features = false, features = ["connection-manager", "tokio-comp", "tokio-native-tls-comp"], optional = true }
 regex = { version = "1.10.3", default-features = false, features = ["std", "perf"] }
-<<<<<<< HEAD
 roaring = { version = "0.10.3", default-features = false, optional = true }
-=======
-roaring = { version = "0.10.2", default-features = false, optional = true }
->>>>>>> 3c4eed56
 rocksdb = { version = "0.21", optional = true }
 rumqttc = { version = "0.24.0", default-features = false, features = ["use-rustls"], optional = true }
 seahash = { version = "4.1.0", default-features = false }
-<<<<<<< HEAD
 semver = { version = "1.0.22", default-features = false, features = ["serde", "std"], optional = true }
-=======
-semver = { version = "1.0.21", default-features = false, features = ["serde", "std"], optional = true }
->>>>>>> 3c4eed56
 smallvec = { version = "1", default-features = false, features = ["union", "serde"] }
 snafu = { version = "0.7.5", default-features = false, features = ["futures"] }
 snap = { version = "1.1.1", default-features = false }
@@ -467,11 +369,7 @@
 heim = { git = "https://github.com/vectordotdev/heim.git", branch = "update-nix", default-features = false, features = ["disk"] }
 
 # make sure to update the external docs when the Lua version changes
-<<<<<<< HEAD
 mlua = { version = "0.9.6", default-features = false, features = ["lua54", "send", "vendored", "macros"], optional = true }
-=======
-mlua = { version = "0.9.5", default-features = false, features = ["lua54", "send", "vendored", "macros"], optional = true }
->>>>>>> 3c4eed56
 
 # MEZMO: added dependency for s3-sink file consolidation
 gethostname = "0.4.3"
@@ -496,24 +394,15 @@
 
 [dev-dependencies]
 approx = "0.5.1"
-<<<<<<< HEAD
 assert_cmd = { version = "2.0.14", default-features = false }
 aws-smithy-runtime = { version = "1.1.8", default-features = false, features = ["tls-rustls"] }
-=======
-assert_cmd = { version = "2.0.13", default-features = false }
-aws-smithy-runtime = { version = "1.1.5", default-features = false, features = ["tls-rustls"] }
->>>>>>> 3c4eed56
 azure_core = { version = "0.17", default-features = false, features = ["enable_reqwest", "azurite_workaround"] }
 azure_identity = { version = "0.17", default-features = false, features = ["enable_reqwest"] }
 azure_storage_blobs = { version = "0.17", default-features = false, features = ["azurite_workaround"] }
 azure_storage = { version = "0.17", default-features = false }
 mockall = "0.11.4"
 httptest = "0.15.4"
-<<<<<<< HEAD
 base64 = "0.22.0"
-=======
-base64 = "0.21.7"
->>>>>>> 3c4eed56
 criterion = { version = "0.5.1", features = ["html_reports", "async_tokio"] }
 itertools = { version = "0.12.1", default-features = false, features = ["use_alloc"] }
 libc = "0.2.153"
@@ -523,17 +412,10 @@
 reqwest = { version = "0.11", features = ["json"] }
 rstest = {version = "0.18.2"}
 serial_test = "1.0.0"
-<<<<<<< HEAD
 tempfile = "3.10.1"
 test-generator = "0.3.1"
 tokio = { version = "1.36.0", features = ["test-util"] }
 tokio-test = "0.4.4"
-=======
-tempfile = "3.10.0"
-test-generator = "0.3.1"
-tokio = { version = "1.36.0", features = ["test-util"] }
-tokio-test = "0.4.3"
->>>>>>> 3c4eed56
 tower-test = "0.4.0"
 vector-lib = { path = "lib/vector-lib", default-features = false, features = ["vrl", "test"] }
 snap = "1"
@@ -756,10 +638,7 @@
 sources-prometheus-scrape = ["sinks-prometheus", "sources-utils-http-client", "vector-lib/prometheus"]
 sources-prometheus-remote-write = ["sinks-prometheus", "sources-utils-http", "vector-lib/prometheus"]
 sources-prometheus-pushgateway = ["sinks-prometheus", "sources-utils-http", "vector-lib/prometheus"]
-<<<<<<< HEAD
 sources-pulsar = ["dep:apache-avro", "dep:pulsar"]
-=======
->>>>>>> 3c4eed56
 sources-redis= ["dep:redis"]
 sources-socket = ["sources-utils-net", "tokio-util/net"]
 sources-splunk_hec = ["dep:roaring"]
@@ -860,10 +739,7 @@
 transforms-protobuf_to_metric = []
 transforms-protobuf_to_log = []
 transforms-impl-sample = []
-<<<<<<< HEAD
 transforms-impl-dedupe = ["dep:lru"]
-=======
->>>>>>> 3c4eed56
 
 # Sinks (Upstream)
 # sinks = ["sinks-logs", "sinks-metrics"]
@@ -1149,11 +1025,8 @@
 disable-resolv-conf = []
 shutdown-tests = ["api", "sinks-blackhole", "sinks-console", "sinks-prometheus", "sources", "transforms-lua", "transforms-remap", "unix"]
 cli-tests = ["sinks-blackhole", "sinks-socket", "sources-demo_logs", "sources-file", "sources-mezmo_demo_logs"]
-<<<<<<< HEAD
 test-utils = []
-=======
 component-test-utils = []
->>>>>>> 3c4eed56
 
 # End-to-End testing-related features
 all-e2e-tests = [
