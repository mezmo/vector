[package]
name = "vector"
version = "0.38.0"
authors = ["Vector Contributors <vector@datadoghq.com>"]
edition = "2021"
description = "A lightweight and ultra-fast tool for building observability pipelines"
homepage = "https://vector.dev"
license = "MPL-2.0"
readme = "README.md"
publish = false
default-run = "vector"
autobenches = false # our benchmarks are not runnable on their own either way
# Minimum supported rust version
# See docs/DEVELOPING.md for policy
rust-version = "1.77"

[[bin]]
name = "vector"
test = false
bench = false

[[bin]]
name = "graphql-schema"
path = "src/api/schema/gen.rs"
test = false
bench = false
required-features = ["default-no-api-client"]

[[bin]]
name = "secret-backend-example"
path = "src/config/loading/secret_backend_example.rs"
test = false
bench = false
required-features = ["secret-backend-example"]

[[test]]
name = "integration"
path = "tests/integration/lib.rs"

[[test]]
name = "e2e"
path = "tests/e2e/mod.rs"

# CI-based builds use full release optimization.  See scripts/environment/release-flags.sh.
# This results in roughly a 5% reduction in performance when compiling locally vs when
# compiled via the CI pipeline.
[profile.release]
debug = 1 # emit line tables only instead of full debug info

[profile.bench]
debug = false

[profile.test]
debug = true

[package.metadata.deb]
name = "vector"
section = "admin"
maintainer-scripts = "distribution/debian/scripts/"
conf-files = ["/etc/vector/vector.yaml", "/etc/default/vector"]
assets = [
  ["target/release/vector", "/usr/bin/", "755"],
  ["config/vector.yaml", "/etc/vector/vector.yaml", "644"],
  ["config/examples/*", "/etc/vector/examples/", "644"],
  ["distribution/systemd/vector.service", "/lib/systemd/system/vector.service", "644"],
  ["distribution/systemd/vector.default", "/etc/default/vector", "600"],
  ["licenses/*", "/usr/share/vector/licenses/", "644"],
  ["NOTICE", "/usr/share/vector/NOTICE", "644"],
  ["LICENSE-3rdparty.csv", "/usr/share/vector/LICENSE-3rdparty.csv", "644"],
]
license-file = ["target/debian-license.txt"]
extended-description-file = "target/debian-extended-description.txt"
recommends = "datadog-signing-keys (>= 1:1.3.1)"

[package.metadata.deb.systemd-units]
unit-scripts = "distribution/systemd/"
enable = false
start = false

# libc requirements are defined by `cross`
# https://github.com/rust-embedded/cross#supported-targets
# Though, it seems like aarch64 libc is actually 2.18 and not 2.19
[package.metadata.deb.variants.arm-unknown-linux-gnueabi]
depends = "libc6 (>= 2.15)"

[package.metadata.deb.variants.armv7-unknown-linux-gnueabihf]
depends = "libc6 (>= 2.15)"

[package.metadata.deb.variants.x86_64-unknown-linux-gnu]
depends = "libc6 (>= 2.15)"

[package.metadata.deb.variants.x86_64-unknown-linux-musl]
depends = ""

[package.metadata.deb.variants.aarch64-unknown-linux-gnu]
depends = "libc6 (>= 2.18)"

[package.metadata.deb.variants.aarch64-unknown-linux-musl]
depends = ""

[workspace]
members = [
  ".",
  "lib/codecs",
  "lib/dnsmsg-parser",
  "lib/docs-renderer",
  "lib/enrichment",
  "lib/fakedata",
  "lib/file-source",
  "lib/k8s-e2e-tests",
  "lib/k8s-test-framework",
  "lib/loki-logproto",
  "lib/mezmo",
  "lib/portpicker",
  "lib/prometheus-parser",
  "lib/opentelemetry-proto",
  "lib/tracing-limit",
  "lib/vector-api-client",
  "lib/vector-buffers",
  "lib/vector-common",
  "lib/vector-config",
  "lib/vector-config-common",
  "lib/vector-config-macros",
  "lib/vector-core",
  "lib/vector-lib",
  "lib/vector-lookup",
  "lib/vector-stream",
  "lib/vector-vrl/cli",
  "lib/vector-vrl/functions",
  "lib/vector-vrl/tests",
  "lib/vector-vrl/web-playground",
  "vdev",
]

[workspace.dependencies]
chrono = { version = "0.4.37", default-features = false, features = ["clock", "serde"] }
clap = { version = "4.5.4", default-features = false, features = ["derive", "error-context", "env", "help", "std", "string", "usage", "wrap_help"] }
indexmap = { version = "2.2.6", default-features = false, features = ["serde", "std"] }
pin-project = { version = "1.1.5", default-features = false }
proptest = "1.4"
proptest-derive = "0.4.0"
serde_json = { version = "1.0.116", default-features = false, features = ["raw_value", "std"] }
serde = { version = "1.0.200", default-features = false, features = ["alloc", "derive", "rc"] }
toml = { version = "0.8.12", default-features = false, features = ["display", "parse"] }
<<<<<<< HEAD
vrl = { version = "0.15.0", git = "ssh://git@github.com/mezmo/vrl.git", branch = "c-nixon/upstream-0.15", features = ["arbitrary", "cli", "test", "test_framework"] }
=======
vrl = { version = "0.13.0", git = "ssh://git@github.com/mezmo/vrl.git", ref="v0.19.0", features = ["arbitrary", "cli", "test", "test_framework"] }
# version 0.1.59 is required by the updated VRL crate
iana-time-zone = { version = "0.1.60" }
>>>>>>> 671beb08

[dependencies]
pin-project.workspace = true
clap.workspace = true
vrl.workspace = true
iana-time-zone.workspace = true

# Internal libs
dnsmsg-parser = { path = "lib/dnsmsg-parser", optional = true }
fakedata = { path = "lib/fakedata", optional = true }
portpicker = { path = "lib/portpicker" }
tracing-limit = { path = "lib/tracing-limit" }
vector-lib = { path = "lib/vector-lib", default-features = false, features = ["vrl"] }
vector-vrl-functions = { path = "lib/vector-vrl/functions" }
loki-logproto = { path = "lib/loki-logproto", optional = true }
mezmo = { path = "lib/mezmo", default-features = false }

# Tokio / Futures
async-stream = { version = "0.3.5", default-features = false }
async-trait = { version = "0.1.80", default-features = false }
futures = { version = "0.3.30", default-features = false, features = ["compat", "io-compat"], package = "futures" }
tokio = { version = "1.37.0", default-features = false, features = ["full"] }
tokio-openssl = { version = "0.6.4", default-features = false }
tokio-stream = { version = "0.1.15", default-features = false, features = ["net", "sync", "time"] }
tokio-util = { version = "0.7", default-features = false, features = ["io", "time"] }
console-subscriber = { version = "0.2.0", default-features = false, optional = true }

# Tracing
tracing = { version = "0.1.34", default-features = false }
tracing-core = { version = "0.1.26", default-features = false }
tracing-futures = { version = "0.2.5", default-features = false, features = ["futures-03"] }
tracing-subscriber = { version = "0.3.18", default-features = false, features = ["ansi", "env-filter", "fmt", "json", "registry", "tracing-log"] }
tracing-tower = { git = "https://github.com/tokio-rs/tracing", default-features = false, rev = "e0642d949891546a3bb7e47080365ee7274f05cd" }

# Metrics
metrics = "0.21.1"
metrics-tracing-context = { version = "0.14.0", default-features = false }

# AWS - Official SDK
aws-runtime = { version = "1.3.0", default-features = false, optional = true }
aws-sdk-s3 = { version = "1.4.0", default-features = false, features = ["behavior-version-latest"], optional = true }
aws-sdk-sqs = { version = "1.3.0", default-features = false, features = ["behavior-version-latest"], optional = true }
aws-sdk-sns = { version = "1.3.0", default-features = false, features = ["behavior-version-latest"], optional = true }
aws-sdk-cloudwatch = { version = "1.3.0", default-features = false, features = ["behavior-version-latest"], optional = true }
aws-sdk-cloudwatchlogs = { version = "1.3.0", default-features = false, features = ["behavior-version-latest"], optional = true }
aws-sdk-elasticsearch = { version = "1.3.0", default-features = false, features = ["behavior-version-latest"], optional = true }
aws-sdk-firehose = { version = "1.3.0", default-features = false, features = ["behavior-version-latest"], optional = true }
aws-sdk-kinesis = { version = "1.3.0", default-features = false, features = ["behavior-version-latest"], optional = true }
aws-sdk-secretsmanager = { version = "1.3.0", default-features = false, features = ["behavior-version-latest"], optional = true }
# The sts crate is needed despite not being referred to anywhere in the code because we need to set the
# `behavior-version-latest` feature. Without this we get a runtime panic when `auth.assume_role` authentication
# is configured.
aws-sdk-sts = { version = "1.3.1", default-features = false, features = ["behavior-version-latest"], optional = true }
aws-types = { version = "1.2.0", default-features = false, optional = true }
aws-sigv4 = { version = "1.2.1", default-features = false, features = ["sign-http"], optional = true }
aws-config = { version = "1.0.1", default-features = false, features = ["behavior-version-latest", "credentials-process"], optional = true }
aws-credential-types = { version = "1.2.0", default-features = false, features = ["hardcoded-credentials"], optional = true }
aws-smithy-http = { version = "0.60", default-features = false, features = ["event-stream"], optional = true }
aws-smithy-types = { version = "1.1.8", default-features = false, optional = true }
aws-smithy-runtime-api = { version = "1.5.0", default-features = false, optional = true }
aws-smithy-runtime = { version = "1.4.0", default-features = false, features = ["client", "connector-hyper-0-14-x", "rt-tokio"], optional = true }
aws-smithy-async = { version = "1.2.1", default-features = false, features = ["rt-tokio"], optional = true }

# Azure
azure_core = { version = "0.17", default-features = false, features = ["enable_reqwest"], optional = true }
azure_identity = { version = "0.17", default-features = false, features = ["enable_reqwest"], optional = true }
azure_storage = { version = "0.17", default-features = false, optional = true }
azure_storage_blobs = { version = "0.17", default-features = false, optional = true }

# OpenDAL
opendal = {version = "0.45", default-features = false, features = ["native-tls", "services-webhdfs"], optional = true}

# Tower
tower = { version = "0.4.13", default-features = false, features = ["buffer", "limit", "retry", "timeout", "util", "balance", "discover"] }
tower-http = { version = "0.4.4", default-features = false, features = ["decompression-gzip", "trace"]}
# Serde
serde.workspace = true
serde-toml-merge = { version = "0.3.6", default-features = false }
serde_bytes = { version = "0.11.14", default-features = false, features = ["std"], optional = true }
serde_json.workspace = true
serde_with = { version = "3.8.1", default-features = false, features = ["macros", "std"] }
serde_yaml = { version = "0.9.34", default-features = false }

# Messagepack
rmp-serde = { version = "1.3.0", default-features = false, optional = true }
rmpv = { version = "1.3.0", default-features = false, features = ["with-serde"], optional = true }

# Prost / Protocol Buffers
prost = { version = "0.12", default-features = false, features = ["std"] }
prost-reflect = { version = "0.13", default-features = false, optional = true }
prost-types = { version = "0.12", default-features = false, optional = true }

# GCP
goauth = { version = "0.14.0", optional = true }
smpl_jwt = { version = "0.8.0", default-features = false, optional = true }

# AMQP
# Mezmo: we have enabled openssl instead of native-tls (upstream) LOG-16435
lapin = { version = "2.3.4", default-features = false, features = ["openssl"], optional = true }

# API
async-graphql = { version = "7.0.3", default-features = false, optional = true, features = ["chrono", "playground"] }
async-graphql-warp = { version = "7.0.3", default-features = false, optional = true }

# API client
crossterm = { version = "0.27.0", default-features = false, features = ["event-stream", "windows"], optional = true }
num-format = { version = "0.4.4", default-features = false, features = ["with-num-bigint"], optional = true }
number_prefix = { version = "0.4.0", default-features = false, features = ["std"], optional = true }
ratatui = { version = "0.26.2", optional = true, default-features = false, features = ["crossterm"] }

# Datadog Pipelines
# datadog-filter = { package = "datadog-filter", git = "ssh://git@github.com/mezmo/vrl.git", rev = "v0.14.0" }
# datadog-search-syntax = { package = "datadog-search-syntax", git = "ssh://git@github.com/mezmo/vrl.git", rev = "v0.14.0" }

hex = { version = "0.4.3", default-features = false } # Do not do `optional`
sha2 = { version = "0.10.8", default-features = false } # Do not do `optional`

# GreptimeDB
greptimedb-client = { git = "https://github.com/GreptimeTeam/greptimedb-ingester-rust.git", rev = "d21dbcff680139ed2065b62100bac3123da7c789", optional = true }

# External libs
arc-swap = { version = "1.7", default-features = false, optional = true }
async-compression = { version = "0.4.9", default-features = false, features = ["tokio", "gzip", "zstd"], optional = true }
apache-avro = { version = "0.16.0", default-features = false, optional = true }
axum = { version = "0.6.20", default-features = false }
base64 = { version = "0.22.1", default-features = false, optional = true }
bloomy  = { version = "1.2.0", default-features = false, optional = true }
bollard = { version = "0.16.1", default-features = false, features = ["ssl", "chrono"], optional = true }
blake2 = { version = "0.10.6", default-features = false, optional = true }
bytes = { version = "1.6.0", default-features = false, features = ["serde"] }
bytesize = { version = "1.3.0", default-features = false }
chrono.workspace = true
chrono-tz = { version = "0.9.0", default-features = false }
cidr-utils = { version = "0.6.1", default-features = false }
colored = { version = "2.1.0", default-features = false }
csv = { version = "1.3", default-features = false }
databend-client ={ version = "0.17.1", default-features = false, features = ["rustls"], optional = true }
deadpool-postgres = { version = "0.10.2"}
derivative = { version = "2.2.0", default-features = false }
dirs-next = { version = "2.0.0", default-features = false, optional = true }
dyn-clone = { version = "1.0.17", default-features = false }
encoding_rs = { version = "0.8.33", default-features = false, features = ["serde"] }
enum_dispatch = { version = "0.3.13", default-features = false }
exitcode = { version = "1.1.2", default-features = false }
flate2 = { version = "1.0.30", default-features = false, features = ["default"] }
futures-util = { version = "0.3.29", default-features = false }
glob = { version = "0.3.1", default-features = false }
governor = { version = "0.6.3", default-features = false, features = ["dashmap", "jitter", "std"], optional = true }
grok = { version = "2.0.0", default-features = false, optional = true }
h2 = { version = "0.4.3", default-features = false, optional = true }
hash_hasher = { version = "2.0.0", default-features = false }
hashbrown = { version = "0.14.5", default-features = false, optional = true, features = ["ahash"] }
headers = { version = "0.3.9", default-features = false }
hostname = { version = "0.4.0", default-features = false }
http = { version = "0.2.9", default-features = false }
http-serde = "1.1.3"
http-body = { version = "0.4.5", default-features = false }
hyper = { version = "0.14.28", default-features = false, features = ["client", "runtime", "http1", "http2", "server", "stream"] }
hyper-openssl = { version = "0.9.2", default-features = false }
hyper-proxy = { version = "0.9.1", default-features = false, features = ["openssl-tls"] }
indexmap.workspace = true
infer = { version = "0.15.0", default-features = false, optional = true}
indoc = { version = "2.0.5", default-features = false }
inventory = { version = "0.3.15", default-features = false }
ipnet = { version = "2", default-features = false, optional = true, features = ["serde", "std"] }
itertools = { version = "0.12.1", default-features = false, optional = false, features = ["use_alloc"] }
k8s-openapi = { version = "0.18.0", default-features = false, features = ["api", "v1_26"], optional = true }
kube = { version = "0.82.0", default-features = false, features = ["client", "openssl-tls", "runtime"], optional = true }
listenfd = { version = "1.0.1", default-features = false, optional = true }
logfmt = { version = "0.0.2", default-features = false, optional = true }
lru = { version = "0.12.3", default-features = false, optional = true }
maxminddb = { version = "0.24.0", default-features = false, optional = true }
md-5 = { version = "0.10", default-features = false, optional = true }
mongodb = { version = "2.8.2", default-features = false, features = ["tokio-runtime"], optional = true }
async-nats = { version = "0.33.0", default-features = false, optional = true }
nkeys = { version = "0.4.1", default-features = false, optional = true }
nom = { version = "7.1.3", default-features = false, optional = true }
notify = { version = "6.1.1", default-features = false, features = ["macos_fsevent"] }
once_cell = { version = "1.19", default-features = false }
openssl = { version = "0.10.64", default-features = false, features = ["vendored"] }
openssl-probe = { version = "0.1.5", default-features = false }
ordered-float = { version = "4.2.0", default-features = false }
paste = "1.0.14"
percent-encoding = { version = "2.3.1", default-features = false }
postgres-openssl = { version = "0.5.0", default-features = false, features = ["runtime"], optional = true }
pulsar = { version = "6.1.0", default-features = false, features = ["tokio-runtime", "auth-oauth2", "flate2", "lz4", "snap", "zstd"], optional = true }
rand = { version = "0.8.5", default-features = false, features = ["small_rng"] }
rand_distr = { version = "0.4.3", default-features = false }
reqwest = { version = "0.12", features = ["json"] }
rdkafka = { version = "0.35.0", default-features = false, features = ["tokio", "libz", "ssl", "zstd"], optional = true }
redis = { version = "0.24.0", default-features = false, features = ["connection-manager", "tokio-comp", "tokio-native-tls-comp"], optional = true }
regex = { version = "1.10.4", default-features = false, features = ["std", "perf"] }
roaring = { version = "0.10.4", default-features = false, features = ["std"], optional = true }
rocksdb = { version = "0.21", optional = true }
rumqttc = { version = "0.24.0", default-features = false, features = ["use-rustls"], optional = true }
seahash = { version = "4.1.0", default-features = false }
semver = { version = "1.0.22", default-features = false, features = ["serde", "std"], optional = true }
smallvec = { version = "1", default-features = false, features = ["union", "serde"] }
snafu = { version = "0.7.5", default-features = false, features = ["futures"] }
snap = { version = "1.1.1", default-features = false }
socket2 = { version = "0.5.7", default-features = false }
stream-cancel = { version = "0.8.2", default-features = false }
strip-ansi-escapes = { version = "0.2.0", default-features = false }
syslog = { version = "6.1.1", default-features = false, optional = true }
tempfile = "3.9.0"
tikv-jemallocator = { version = "0.5.4", default-features = false, features = ["profiling", "unprefixed_malloc_on_supported_platforms"], optional = true }
tokio-postgres = { version = "0.7.10", default-features = false, features = ["runtime", "with-chrono-0_4"], optional = true }
tokio-tungstenite = {version = "0.20.1", default-features = false, features = ["connect"], optional = true}
toml.workspace = true
tonic = { version = "0.10", optional = true, default-features = false, features = ["transport", "codegen", "prost", "tls", "tls-roots", "gzip"] }
hickory-proto = { version = "0.24.1", default-features = false, features = ["dnssec"], optional = true }
typetag = { version = "0.2.16", default-features = false }
url = { version = "2.5.0", default-features = false, features = ["serde"] }
urlencoding = { version = "2.1.0", default-features = false }
uuid = { version = "1", default-features = false, features = ["serde", "v4"] }
warp = { version = "0.3.7", default-features = false }
zstd = { version = "0.13.0", default-features = false }
arr_macro = { version = "0.2.1" }
moka = { version = "0.11" }
num = { version = "0.4.0" }

# depending on fork for bumped nix dependency
# https://github.com/heim-rs/heim/pull/360
heim = { git = "https://github.com/vectordotdev/heim.git", branch = "update-nix", default-features = false, features = ["disk"] }

# make sure to update the external docs when the Lua version changes
mlua = { version = "0.9.7", default-features = false, features = ["lua54", "send", "vendored", "macros"], optional = true }

# MEZMO: added dependency for s3-sink file consolidation
gethostname = "0.4.3"

# Opentelemetry Dependencies
opentelemetry = { version = "0.22", features = ["trace", "logs", "metrics", "logs_level_enabled"] }
opentelemetry_sdk = { version = "0.22", features = ["trace", "logs", "logs_level_enabled", "metrics"] }
opentelemetry-proto = { version = "0.5", features = ["gen-tonic", "gen-tonic-messages", "hex", "logs", "metrics", "prost", "schemars", "serde", "tonic", "trace", "with-schemars", "with-serde", "zpages"] }
faster-hex = "0.9.0"

[target.'cfg(windows)'.dependencies]
windows-service = "0.7.0"

[target.'cfg(unix)'.dependencies]
nix = { version = "0.26.2", default-features = false, features = ["socket", "signal"] }

[build-dependencies]
prost-build = { version = "0.12", default-features = false, optional = true }
tonic-build = { version = "0.10", default-features = false, features = ["transport", "prost"], optional = true }
# update 'openssl_version' in website/config.toml whenever <major.minor> version changes
openssl-src = { version = "300", default-features = false, features = ["force-engine", "legacy"] }

[dev-dependencies]
approx = "0.5.1"
assay = "0.1.1"
assert_cmd = { version = "2.0.14", default-features = false }
aws-smithy-runtime = { version = "1.4.0", default-features = false, features = ["tls-rustls"] }
azure_core = { version = "0.17", default-features = false, features = ["enable_reqwest", "azurite_workaround"] }
azure_identity = { version = "0.17", default-features = false, features = ["enable_reqwest"] }
azure_storage_blobs = { version = "0.17", default-features = false, features = ["azurite_workaround"] }
azure_storage = { version = "0.17", default-features = false }
mockall = "0.11.4"
httptest = "0.15.4"
base64 = "0.22.1"
criterion = { version = "0.5.1", features = ["html_reports", "async_tokio"] }
itertools = { version = "0.12.1", default-features = false, features = ["use_alloc"] }
libc = "0.2.154"
similar-asserts = "1.5.0"
proptest.workspace = true
quickcheck = "1.0.3"
reqwest = { version = "0.11", features = ["json"] }
rstest = {version = "0.19.0"}
serial_test = "1.0.0"
snap = "1"
tempfile = "3.10.1"
test-generator = "0.3.1"
tokio = { version = "1.37.0", features = ["test-util"] }
tokio-test = "0.4.4"
tower-test = "0.4.0"
vector-lib = { path = "lib/vector-lib", default-features = false, features = ["vrl", "test"] }
vrl.workspace = true

temp-env = "0.3.1"
wiremock = "0.5.22"
zstd = { version = "0.13.0", default-features = false }

[patch.crates-io]
# The upgrade for `tokio-util` >= 0.6.9 is blocked on https://github.com/vectordotdev/vector/issues/11257.
tokio-util = { git = "https://github.com/vectordotdev/tokio", branch = "tokio-util-0.7.8-framed-read-continue-on-error" }
nix = { git = "https://github.com/vectordotdev/nix.git", branch = "memfd/gnu/musl" }
# The `heim` crates depend on `ntapi` 0.3.7 on Windows, but that version has an
# unaligned access bug fixed in the following revision.
ntapi = { git = "https://github.com/MSxDOS/ntapi.git", rev = "24fc1e47677fc9f6e38e5f154e6011dc9b270da6" }


[features]
# Default features for *-unknown-linux-gnu and *-apple-darwin
default = ["api", "api-client", "enrichment-tables", "sinks", "sources", "sources-dnstap", "transforms", "unix", "rdkafka?/gssapi-vendored", "enterprise", "secrets"]
# Default features for `cargo docs`. The same as `default` but without `rdkafka?/gssapi-vendored` which would require installing libsasl in our doc build environment.
docs = ["api", "api-client", "enrichment-tables", "sinks", "sources", "sources-dnstap", "transforms", "unix", "enterprise", "secrets"]
# Default features for *-unknown-linux-* which make use of `cmake` for dependencies
default-cmake = ["api", "api-client", "enrichment-tables", "rdkafka?/cmake_build", "sinks", "sources", "sources-dnstap", "transforms", "unix", "rdkafka?/gssapi-vendored", "enterprise", "secrets"]
# Default features for *-pc-windows-msvc
# TODO: Enable SASL https://github.com/vectordotdev/vector/pull/3081#issuecomment-659298042
default-msvc = ["api", "api-client", "enrichment-tables", "rdkafka?/cmake_build", "sinks", "sources", "transforms", "enterprise", "secrets"]
default-musl = ["api", "api-client", "enrichment-tables", "rdkafka?/cmake_build", "sinks", "sources", "sources-dnstap", "transforms", "unix", "rdkafka?/gssapi-vendored", "enterprise", "secrets"]
default-no-api-client = ["api", "enrichment-tables", "sinks", "sources", "sources-dnstap", "transforms", "unix", "rdkafka?/gssapi-vendored", "enterprise", "secrets"]
default-no-vrl-cli = ["api", "sinks", "sources", "sources-dnstap", "transforms", "unix", "rdkafka?/gssapi-vendored", "enterprise", "secrets"]
tokio-console = ["dep:console-subscriber", "tokio/tracing"]

# Enables the binary secret-backend-example
secret-backend-example = ["transforms"]

all-logs = ["sinks-logs", "sources-logs", "sources-dnstap", "transforms-logs"]
all-metrics = ["sinks-metrics", "sources-metrics", "transforms-metrics", "enterprise"]

# Target specific release features.
# The `make` tasks will select this according to the appropriate triple.
# Use this section to turn off or on specific features for specific triples.
target-aarch64-unknown-linux-gnu = ["api", "api-client", "enrichment-tables", "rdkafka?/cmake_build", "sinks", "sources", "sources-dnstap", "transforms", "unix", "enterprise", "secrets"]
target-aarch64-unknown-linux-musl = ["api", "api-client", "enrichment-tables", "rdkafka?/cmake_build", "sinks", "sources", "sources-dnstap", "transforms", "unix", "enterprise", "secrets"]
target-armv7-unknown-linux-gnueabihf = ["api", "api-client", "enrichment-tables", "rdkafka?/cmake_build", "sinks", "sources", "sources-dnstap", "transforms", "unix", "enterprise", "secrets"]
target-armv7-unknown-linux-musleabihf = ["api", "api-client", "rdkafka?/cmake_build", "enrichment-tables", "sinks", "sources", "sources-dnstap", "transforms", "enterprise", "secrets"]
target-arm-unknown-linux-gnueabi = ["api", "api-client", "enrichment-tables", "rdkafka?/cmake_build", "sinks", "sources", "sources-dnstap", "transforms", "unix", "enterprise", "secrets"]
target-arm-unknown-linux-musleabi = ["api", "api-client", "rdkafka?/cmake_build", "enrichment-tables", "sinks", "sources", "sources-dnstap", "transforms", "enterprise", "secrets"]
target-x86_64-unknown-linux-gnu = ["api", "api-client", "rdkafka?/cmake_build", "enrichment-tables", "sinks", "sources", "sources-dnstap", "transforms", "unix", "rdkafka?/gssapi-vendored", "enterprise", "secrets"]
target-x86_64-unknown-linux-musl = ["api", "api-client", "rdkafka?/cmake_build", "enrichment-tables", "sinks", "sources", "sources-dnstap", "transforms", "unix", "enterprise", "secrets"]
# Does not currently build
target-powerpc64le-unknown-linux-gnu = ["api", "api-client", "enrichment-tables", "rdkafka?/cmake_build", "sinks", "sources", "sources-dnstap", "transforms", "unix", "enterprise", "secrets"]
# Currently doesn't build due to lack of support for 64-bit atomics
target-powerpc-unknown-linux-gnu = ["api", "api-client", "enrichment-tables", "rdkafka?/cmake_build", "sinks", "sources", "sources-dnstap", "transforms", "unix", "enterprise", "secrets"]

# Enables features that work only on systems providing `cfg(unix)`
unix = ["tikv-jemallocator", "allocation-tracing"]
allocation-tracing = []

# Enables kubernetes dependencies and shared code. Kubernetes-related sources,
# transforms and sinks should depend on this feature.
kubernetes = ["dep:k8s-openapi", "dep:kube"]

docker = ["dep:bollard", "dep:dirs-next"]

# API
api = [
  "dep:async-graphql",
  "dep:async-graphql-warp",
  "dep:base64",
  "vector-lib/api",
]

# API client
api-client = [
  "dep:crossterm",
  "dep:num-format",
  "dep:number_prefix",
  "dep:ratatui",
  "vector-lib/api",
  "vector-lib/api-client",
]

aws-core = [
  "aws-config",
  "dep:aws-credential-types",
  "dep:aws-runtime",
  "dep:aws-sigv4",
  "dep:aws-types",
  "dep:aws-smithy-async",
  "dep:aws-smithy-http",
  "dep:aws-smithy-types",
  "dep:aws-smithy-runtime",
  "dep:aws-smithy-runtime-api",
  "dep:aws-sdk-sts",
]

# Anything that requires Protocol Buffers.
protobuf-build = ["dep:tonic-build", "dep:prost-build"]

gcp = ["dep:base64", "dep:goauth", "dep:smpl_jwt"]

# Enrichment Tables
enrichment-tables = ["enrichment-tables-geoip", "enrichment-tables-mmdb", "enrichment-tables-state_variables"]
enrichment-tables-geoip = ["dep:maxminddb"]
enrichment-tables-mmdb = ["dep:maxminddb"]
enrichment-tables-state_variables = ["dep:tokio-postgres"]

# Component state persistence
component-persistence = ["dep:rocksdb"]

# Sources (Upstream)
# sources = ["sources-logs", "sources-metrics"]

# Sources (Mezmo)
sources = ["sources-logs-mezmo", "sources-metrics-mezmo"]

# Codecs
codecs-syslog = ["vector-lib/syslog"]

# Secrets
secrets = ["secrets-aws-secrets-manager"]

secrets-aws-secrets-manager = ["aws-core", "dep:aws-sdk-secretsmanager"]

sources-logs = [
  "sources-amqp",
  "sources-aws_kinesis_firehose",
  "sources-aws_s3",
  "sources-aws_sqs",
  "sources-datadog_agent",
  "sources-demo_logs",
  "sources-docker_logs",
  "sources-exec",
  "sources-file",
  "sources-fluent",
  "sources-gcp_pubsub",
  "sources-heroku_logs",
  "sources-http_server",
  "sources-http_client",
  "sources-internal_logs",
  "sources-journald",
  "sources-kafka",
  "sources-kubernetes_logs",
  "sources-logstash",
  "sources-nats",
  "sources-opentelemetry",
  "sources-pulsar",
  "sources-file-descriptor",
  "sources-redis",
  "sources-socket",
  "sources-splunk_hec",
  "sources-stdin",
  "sources-syslog",
  "sources-vector",
]
sources-logs-mezmo = [
  "sources-aws_s3",
  "sources-demo_logs",
  "sources-mezmo_demo_logs",
  "sources-exec",
  "sources-fluent",
  "sources-http_server",
  "sources-http_client",
  "sources-mezmo_user_logs",
  "sources-kafka",
  "sources-kubernetes_logs",
  "sources-stdin",
  "sources-syslog",
  "sources-splunk_hec",
]
sources-metrics = [
  "sources-apache_metrics",
  "sources-aws_ecs_metrics",
  "sources-eventstoredb_metrics",
  "sources-host_metrics",
  "sources-internal_metrics",
  "sources-mongodb_metrics",
  "sources-nginx_metrics",
  "sources-postgresql_metrics",
  "sources-prometheus",
  "sources-statsd",
  "sources-vector",
]
sources-metrics-mezmo = [
  "sources-host_metrics",
  "sources-internal_metrics",
  "sources-prometheus",
]

sources-amqp = ["lapin"]
sources-apache_metrics = ["sources-utils-http-client"]
sources-aws_ecs_metrics = ["sources-utils-http-client"]
sources-aws_kinesis_firehose = ["dep:base64", "dep:infer"]
sources-aws_s3 = ["aws-core", "dep:aws-sdk-sqs", "dep:aws-sdk-s3", "dep:semver", "dep:async-compression", "sources-aws_sqs", "tokio-util/io"]
sources-aws_sqs = ["aws-core", "dep:aws-sdk-sqs"]
sources-datadog_agent = ["sources-utils-http-error", "protobuf-build"]
sources-demo_logs = ["dep:fakedata"]
sources-mezmo_demo_logs = ["dep:fakedata"]
sources-dnstap = ["sources-utils-net-tcp", "dep:base64", "dep:hickory-proto", "dep:dnsmsg-parser", "protobuf-build"]
sources-docker_logs = ["docker"]
sources-eventstoredb_metrics = []
sources-exec = []
sources-file = ["vector-lib/file-source"]
sources-file-descriptor = ["tokio-util/io"]
sources-fluent = ["dep:base64", "sources-utils-net-tcp", "tokio-util/net", "dep:rmpv", "dep:rmp-serde", "dep:serde_bytes"]
sources-gcp_pubsub = ["gcp", "dep:h2", "dep:prost-types", "protobuf-build", "dep:tonic"]
sources-heroku_logs = ["sources-utils-http", "sources-utils-http-query", "sources-http_server"]
sources-host_metrics =  ["heim/cpu", "heim/host", "heim/memory", "heim/net"]
sources-http_client = ["sources-utils-http-client"]
sources-http_server = ["sources-utils-http", "sources-utils-http-query"]
sources-internal_logs = []
sources-mezmo_user_logs = ["sources-internal_logs"]
sources-internal_metrics = []
sources-journald = []
sources-kafka = ["dep:rdkafka"]
sources-kubernetes_logs = ["vector-lib/file-source", "kubernetes", "transforms-reduce"]
sources-logstash = ["sources-utils-net-tcp", "tokio-util/net"]
sources-mongodb_metrics = ["dep:mongodb"]
sources-nats = ["dep:async-nats", "dep:nkeys"]
sources-nginx_metrics = ["dep:nom"]
sources-opentelemetry = ["vector-lib/opentelemetry", "dep:prost-types", "sources-http_server", "sources-utils-http", "sources-vector"]
sources-postgresql_metrics = ["dep:postgres-openssl", "dep:tokio-postgres"]
sources-prometheus = ["sources-prometheus-scrape", "sources-prometheus-remote-write", "sources-prometheus-pushgateway"]
sources-prometheus-scrape = ["sinks-prometheus", "sources-utils-http-client", "vector-lib/prometheus"]
sources-prometheus-remote-write = ["sinks-prometheus", "sources-utils-http", "vector-lib/prometheus"]
sources-prometheus-pushgateway = ["sinks-prometheus", "sources-utils-http", "vector-lib/prometheus"]
sources-pulsar = ["dep:apache-avro", "dep:pulsar"]
sources-redis= ["dep:redis"]
sources-socket = ["sources-utils-net", "tokio-util/net"]
sources-splunk_hec = ["dep:roaring"]
sources-statsd = ["sources-utils-net", "tokio-util/net"]
sources-stdin = ["tokio-util/io"]
sources-syslog = ["codecs-syslog", "sources-utils-net", "tokio-util/net"]
sources-utils-http = ["sources-utils-http-auth", "sources-utils-http-encoding", "sources-utils-http-error", "sources-utils-http-prelude"]
sources-utils-http-auth = ["sources-utils-http-error"]
sources-utils-http-encoding = ["sources-utils-http-error"]
sources-utils-http-error = []
sources-utils-http-prelude = ["sources-utils-http", "sources-utils-http-auth", "sources-utils-http-encoding", "sources-utils-http-error"]
sources-utils-http-query = []
sources-utils-http-client = ["sources-utils-http", "sources-http_server"]
sources-utils-net = ["sources-utils-net-tcp", "sources-utils-net-udp", "sources-utils-net-unix"]
sources-utils-net-tcp = ["listenfd", "dep:ipnet"]
sources-utils-net-udp = ["listenfd"]
sources-utils-net-unix = []

sources-vector = ["dep:tonic", "protobuf-build"]

# Transforms (Upstream)
# transforms = ["transforms-logs", "transforms-metrics"]

# Transforms (Mezmo)
transforms = ["transforms-logs-mezmo", "transforms-metrics-mezmo"]
transforms-logs = [
  "transforms-aws_ec2_metadata",
  "transforms-dedupe",
  "transforms-filter",
  "transforms-log_to_metric",
  "transforms-lua",
  "transforms-metric_to_log",
  "transforms-pipelines",
  "transforms-reduce",
  "transforms-remap",
  "transforms-route",
  "transforms-sample",
  "transforms-throttle",
]
transforms-logs-mezmo = [
  "transforms-dedupe",
  "transforms-filter",
  "transforms-mezmo_reduce",
  "transforms-remap",
  "transforms-route",
  "transforms-sample",
  "transforms-throttle",
  "transforms-mezmo_log_clustering",
  "transforms-mezmo_log_classification",
  "transforms-protobuf_to_log",
]
transforms-metrics = [
  "transforms-aggregate",
  "transforms-filter",
  "transforms-log_to_metric",
  "transforms-lua",
  "transforms-metric_to_log",
  "transforms-pipelines",
  "transforms-remap",
  "transforms-tag_cardinality_limit",
  "transforms-throttle",
]
transforms-metrics-mezmo = [
  "transforms-filter",
  "transforms-remap",
  "transforms-throttle",
  "transforms-aggregate",
  "transforms-mezmo_aggregate_v2",
  "transforms-mezmo_aggregate",
  "transforms-mezmo_tag_cardinality_limit",
  "transforms-mezmo_log_to_metric",
  "transforms-mezmo_throttle",
  "transforms-protobuf_to_metric",
]

transforms-aggregate = []
transforms-mezmo_aggregate_v2 = ["transforms-remap", "component-persistence"]
transforms-aws_ec2_metadata = ["dep:arc-swap"]
transforms-dedupe = ["transforms-impl-dedupe"]
transforms-filter = []
transforms-log_to_metric = []
transforms-lua = ["dep:mlua", "vector-lib/lua"]
transforms-metric_to_log = []
transforms-pipelines = ["transforms-filter", "transforms-route"]
transforms-reduce = []
transforms-mezmo_reduce = ["transforms-reduce"] # depends on the upstream version for merge_strategies
transforms-mezmo_aggregate = []
transforms-mezmo_log_to_metric = []
transforms-mezmo_log_clustering = ["dep:lru", "dep:blake2", "dep:base64", "dep:tokio-postgres"]
transforms-mezmo_log_classification = ["dep:grok"]
transforms-mezmo_tag_cardinality_limit = ["dep:bloomy", "dep:hashbrown"]
transforms-mezmo_throttle = []
transforms-remap = []
transforms-route = []
transforms-sample = ["transforms-impl-sample"]
transforms-tag_cardinality_limit = ["dep:bloomy", "dep:hashbrown"]
transforms-throttle = ["dep:governor"]
transforms-protobuf_to_metric = []
transforms-protobuf_to_log = []
transforms-impl-sample = []
transforms-impl-dedupe = ["dep:lru"]

# Sinks (Upstream)
# sinks = ["sinks-logs", "sinks-metrics"]

# Sinks (Mezmo)
sinks = ["sinks-logs-mezmo", "sinks-metrics-mezmo"]
sinks-logs = [
  "sinks-amqp",
  "sinks-appsignal",
  "sinks-aws_cloudwatch_logs",
  "sinks-aws_kinesis_firehose",
  "sinks-aws_kinesis_streams",
  "sinks-aws_s3",
  "sinks-aws_sqs",
  "sinks-aws_sns",
  "sinks-axiom",
  "sinks-azure_blob",
  "sinks-azure_monitor_logs",
  "sinks-blackhole",
  "sinks-chronicle",
  "sinks-clickhouse",
  "sinks-console",
  "sinks-databend",
  "sinks-datadog_events",
  "sinks-datadog_logs",
  "sinks-datadog_traces",
  "sinks-elasticsearch",
  "sinks-file",
  "sinks-gcp",
  "sinks-http",
  "sinks-humio",
  "sinks-influxdb",
  "sinks-kafka",
  "sinks-mezmo",
  "sinks-loki",
  "sinks-mqtt",
  "sinks-nats",
  "sinks-new_relic_logs",
  "sinks-new_relic",
  "sinks-papertrail",
  "sinks-pulsar",
  "sinks-redis",
  "sinks-sematext",
  "sinks-socket",
  "sinks-splunk_hec",
  "sinks-vector",
  "sinks-webhdfs",
  "sinks-websocket",
]
sinks-logs-mezmo = [
  "sinks-aws_cloudwatch_logs",
  "sinks-aws_kinesis_firehose",
  "sinks-aws_kinesis_streams",
  "sinks-aws_s3",
  "sinks-aws_sqs",
  "sinks-azure_blob",
  "sinks-blackhole",
  "sinks-console",
  "sinks-clickhouse",
  "sinks-datadog_logs",
  "sinks-elasticsearch",
  "sinks-file",
  "sinks-gcp",
  "sinks-http",
  "sinks-honeycomb",
  "sinks-kafka",
  "sinks-mezmo",
  "sinks-loki",
  "sinks-new_relic_logs",
  "sinks-new_relic",
  "sinks-pulsar",
  "sinks-redis",
  "sinks-sumo_logic",
  "sinks-vector",
  "sinks-postgresql",
  "sinks-opentelemetry",
]
sinks-metrics = [
  "sinks-appsignal",
  "sinks-aws_cloudwatch_metrics",
  "sinks-blackhole",
  "sinks-console",
  "sinks-datadog_metrics",
  "sinks-greptimedb",
  "sinks-humio",
  "sinks-influxdb",
  "sinks-kafka",
  "sinks-prometheus",
  "sinks-sematext",
  "sinks-statsd",
  "sinks-vector",
  "sinks-splunk_hec",
  "sinks-postgresql",
]
sinks-metrics-mezmo = [
  "sinks-aws_cloudwatch_metrics",
  "sinks-blackhole",
  "sinks-console",
  "sinks-datadog_metrics",
  "sinks-kafka",
  "sinks-prometheus",
  "sinks-splunk_hec",
  "sinks-postgresql"
]

sinks-amqp = ["lapin"]
sinks-appsignal = []
sinks-aws_cloudwatch_logs = ["aws-core", "dep:aws-sdk-cloudwatchlogs"]
sinks-aws_cloudwatch_metrics = ["aws-core", "dep:aws-sdk-cloudwatch"]
sinks-aws_kinesis_firehose = ["aws-core", "dep:aws-sdk-firehose"]
sinks-aws_kinesis_streams = ["aws-core", "dep:aws-sdk-kinesis"]
sinks-aws_s3 = ["dep:base64", "dep:md-5", "aws-core", "dep:aws-sdk-s3"]
sinks-aws_sqs = ["aws-core", "dep:aws-sdk-sqs"]
sinks-aws_sns = ["aws-core", "dep:aws-sdk-sns"]
sinks-axiom = ["sinks-elasticsearch"]
sinks-azure_blob = ["dep:azure_core", "dep:azure_identity", "dep:azure_storage", "dep:azure_storage_blobs"]
sinks-azure_monitor_logs = []
sinks-blackhole = []
sinks-chronicle = []
sinks-clickhouse = []
sinks-console = []
sinks-databend = ["dep:databend-client"]
sinks-datadog_events = []
sinks-datadog_logs = []
sinks-datadog_metrics = ["protobuf-build", "dep:prost-reflect"]
sinks-datadog_traces = ["protobuf-build", "dep:rmpv", "dep:rmp-serde", "dep:serde_bytes"]
sinks-elasticsearch = ["transforms-metric_to_log"]
sinks-file = ["dep:async-compression"]
sinks-gcp = ["dep:base64", "gcp"]
sinks-greptimedb = ["dep:greptimedb-client"]
sinks-honeycomb = []
sinks-http = []
sinks-humio = ["sinks-splunk_hec", "transforms-metric_to_log"]
sinks-influxdb = []
sinks-kafka = ["dep:rdkafka"]
sinks-mezmo = []
sinks-loki = ["loki-logproto"]
sinks-mqtt = ["dep:rumqttc"]
sinks-nats = ["dep:async-nats", "dep:nkeys"]
sinks-new_relic_logs = ["sinks-http"]
sinks-new_relic = []
sinks-papertrail = ["dep:syslog"]
sinks-postgresql = ["dep:tokio-postgres"]
sinks-prometheus = ["dep:base64", "vector-lib/prometheus"]
sinks-pulsar = ["dep:apache-avro", "dep:pulsar", "dep:lru"]
sinks-redis = ["dep:redis"]
sinks-sematext = ["sinks-elasticsearch", "sinks-influxdb"]
sinks-socket = ["sinks-utils-udp"]
sinks-splunk_hec = []
sinks-statsd = ["sinks-utils-udp", "tokio-util/net"]
sinks-utils-udp = []
sinks-vector = ["sinks-utils-udp", "dep:tonic", "protobuf-build"]
sinks-websocket = ["dep:tokio-tungstenite"]
sinks-sumo_logic = []
sinks-webhdfs = ["dep:opendal"]
sinks-opentelemetry = []

# Datadog integration
enterprise = [
  # Mezmo: disabled in favor of *-mezmo feature lists
  # This feature with the above dependencies is kept for convience of future upstream merges
  # "sinks-datadog_logs",
  # "sinks-datadog_metrics",
  # "sources-host_metrics",
  # "sources-internal_logs",
  # "sources-internal_metrics",
  # "transforms-remap",
  # "transforms-filter",
]

# Identifies that the build is a nightly build
nightly = []

# Integration testing-related features
all-integration-tests = [
  "amqp-integration-tests",
  "appsignal-integration-tests",
  "aws-integration-tests",
  "axiom-integration-tests",
  "azure-integration-tests",
  "chronicle-integration-tests",
  "clickhouse-integration-tests",
  "databend-integration-tests",
  "datadog-agent-integration-tests",
  "datadog-logs-integration-tests",
  "datadog-metrics-integration-tests",
  "datadog-traces-integration-tests",
  "docker-logs-integration-tests",
  "es-integration-tests",
  "eventstoredb_metrics-integration-tests",
  "fluent-integration-tests",
  "gcp-cloud-storage-integration-tests",
  "gcp-integration-tests",
  "gcp-pubsub-integration-tests",
  "greptimedb-integration-tests",
  "http-client-integration-tests",
  "humio-integration-tests",
  "influxdb-integration-tests",
  "kafka-integration-tests",
  "logstash-integration-tests",
  "loki-integration-tests",
  "mongodb_metrics-integration-tests",
  "nats-integration-tests",
  "nginx-integration-tests",
  "opentelemetry-integration-tests",
  "postgresql_metrics-integration-tests",
  "prometheus-integration-tests",
  "pulsar-integration-tests",
  "redis-integration-tests",
  "splunk-integration-tests",
  "sumo-logic-integration-tests",
  "dnstap-integration-tests",
  "webhdfs-integration-tests",
  "opentelemetry-sink-integration-tests",
]

amqp-integration-tests = ["sources-amqp", "sinks-amqp"]
appsignal-integration-tests = ["sinks-appsignal"]

aws-integration-tests = [
  "aws-cloudwatch-logs-integration-tests",
  "aws-cloudwatch-metrics-integration-tests",
  "aws-ec2-metadata-integration-tests",
  "aws-ecs-metrics-integration-tests",
  "aws-kinesis-firehose-integration-tests",
  "aws-kinesis-streams-integration-tests",
  "aws-s3-integration-tests",
  "aws-sqs-integration-tests",
  "aws-sns-integration-tests",
]

azure-integration-tests = [
  "azure-blob-integration-tests"
]

aws-cloudwatch-logs-integration-tests = ["sinks-aws_cloudwatch_logs"]
aws-cloudwatch-metrics-integration-tests = ["sinks-aws_cloudwatch_metrics"]
aws-ec2-metadata-integration-tests = ["transforms-aws_ec2_metadata"]
aws-ecs-metrics-integration-tests = ["sources-aws_ecs_metrics"]
aws-kinesis-firehose-integration-tests = ["sinks-aws_kinesis_firehose", "dep:aws-sdk-elasticsearch", "sinks-elasticsearch"]
aws-kinesis-streams-integration-tests = ["sinks-aws_kinesis_streams"]
aws-s3-integration-tests = ["sinks-aws_s3", "sources-aws_s3"]
aws-sqs-integration-tests = ["sinks-aws_sqs"]
aws-sns-integration-tests = ["sinks-aws_sns"]
axiom-integration-tests = ["sinks-axiom"]
azure-blob-integration-tests = ["sinks-azure_blob"]
chronicle-integration-tests = ["sinks-gcp"]
clickhouse-integration-tests = ["sinks-clickhouse"]
databend-integration-tests = ["sinks-databend"]
datadog-agent-integration-tests = ["sources-datadog_agent"]
datadog-logs-integration-tests = ["sinks-datadog_logs"]
datadog-metrics-integration-tests = ["sinks-datadog_metrics"]
datadog-traces-integration-tests = ["sources-datadog_agent", "sinks-datadog_traces", "axum/tokio"]
docker-logs-integration-tests = ["sources-docker_logs", "unix"]
es-integration-tests = ["sinks-elasticsearch", "aws-core"]
eventstoredb_metrics-integration-tests = ["sources-eventstoredb_metrics"]
fluent-integration-tests = ["docker", "sources-fluent"]
gcp-cloud-storage-integration-tests = ["sinks-gcp"]
gcp-integration-tests = ["sinks-gcp"]
gcp-pubsub-integration-tests = ["sinks-gcp", "sources-gcp_pubsub"]
greptimedb-integration-tests = ["sinks-greptimedb"]
humio-integration-tests = ["sinks-humio"]
http-client-integration-tests = ["sources-http_client"]
influxdb-integration-tests = ["sinks-influxdb"]
kafka-integration-tests = ["sinks-kafka", "sources-kafka"]
logstash-integration-tests = ["docker", "sources-logstash"]
loki-integration-tests = ["sinks-loki"]
mongodb_metrics-integration-tests = ["sources-mongodb_metrics"]
mqtt-integration-tests = ["sinks-mqtt"]
nats-integration-tests = ["sinks-nats", "sources-nats"]
nginx-integration-tests = ["sources-nginx_metrics"]
opentelemetry-integration-tests = ["sources-opentelemetry"]
postgresql_metrics-integration-tests = ["sources-postgresql_metrics"]
postgresql-integration-tests = ["sinks-postgresql"]
prometheus-integration-tests = ["sinks-prometheus", "sources-prometheus", "sinks-influxdb", "aws-core"]
pulsar-integration-tests = ["sinks-pulsar", "sources-pulsar"]
redis-integration-tests = ["sinks-redis", "sources-redis"]
splunk-integration-tests = ["sinks-splunk_hec"]
sumo-logic-integration-tests = ["sinks-sumo_logic"]
opentelemetry-sink-integration-tests = ["sinks-opentelemetry"]
dnstap-integration-tests = ["sources-dnstap", "dep:bollard"]
webhdfs-integration-tests = ["sinks-webhdfs"]
disable-resolv-conf = []
shutdown-tests = ["api", "sinks-blackhole", "sinks-console", "sinks-prometheus", "sources", "transforms-lua", "transforms-remap", "unix"]
cli-tests = ["sinks-blackhole", "sinks-socket", "sources-demo_logs", "sources-file", "sources-mezmo_demo_logs"]
test-utils = []
component-test-utils = []

# End-to-End testing-related features
all-e2e-tests = [
  "e2e-tests-datadog"
]

e2e-tests-datadog = [
  "sources-datadog_agent",
  "sinks-datadog_logs",
  "sinks-datadog_metrics"
]

vector-api-tests = [
  "sources-demo_logs",
  "sources-mezmo_demo_logs",
  "transforms-log_to_metric",
  "transforms-remap",
  "sinks-blackhole"
]
vector-unit-test-tests = [
  "sources-demo_logs",
  "sources-mezmo_demo_logs",
  "transforms-remap",
  "transforms-route",
  "transforms-filter",
  "transforms-reduce",
  "sinks-console"
]
enterprise-tests = [
  "enterprise",
  "sources-demo_logs",
  "sources-mezmo_demo_logs",
  "sinks-blackhole",
  "sinks-loki",
  "api",
]

component-validation-runner = ["dep:tonic", "sources-internal_logs", "sources-internal_metrics", "sources-vector", "sinks-vector"]
# For now, only include components that implement ValidatableComponent.
# In the future, this can change to simply reference the targets `sources`, `transforms`, `sinks`
component-validation-tests = [
  "component-validation-runner",
  "sources-http_client",
  "sources-http_server",
  "sinks-http",
  "sinks-splunk_hec",
  "sources-splunk_hec",
  "sinks-datadog_logs",
  "sources-datadog_agent",
]

# Grouping together features for benchmarks. We exclude the API client due to it causing the build process to run out
# of memory when those additional dependencies are built in CI.
benches = [
  "sinks-file",
  "sinks-http",
  "sinks-socket",
  "sources-file",
  "sources-socket",
  "sources-syslog",
  "transforms-lua",
  "transforms-sample",
]
dnstap-benches = ["sources-dnstap"]
language-benches = ["sinks-socket", "sources-socket", "transforms-lua", "transforms-remap"]
# Separate benching process for metrics due to the nature of the bootstrap procedures.
statistic-benches = []
remap-benches = ["transforms-remap"]
transform-benches = ["transforms-filter", "transforms-dedupe", "transforms-reduce", "transforms-route"]
codecs-benches = []
loki-benches = ["sinks-loki"]
enrichment-tables-benches = ["enrichment-tables-geoip", "enrichment-tables-mmdb"]

[[bench]]
name = "default"
harness = false
required-features = ["benches"]

[[bench]]
name = "dnstap"
path = "benches/dnstap/mod.rs"
harness = false
required-features = ["dnstap-benches"]

[[bench]]
name = "remap"
harness = false
required-features = ["remap-benches"]

[[bench]]
name = "enrichment_tables"
harness = false
required-features = ["enrichment-tables-benches"]

[[bench]]
name = "languages"
harness = false
required-features = ["language-benches"]

[[bench]]
name = "loki"
harness = false
required-features = ["loki-benches"]

[[bench]]
name = "distribution_statistic"
harness = false
required-features = ["statistic-benches"]

[[bench]]
name = "transform"
path = "benches/transform/main.rs"
harness = false
test = false
required-features = ["transform-benches"]

[[bench]]
name = "codecs"
path = "benches/codecs/main.rs"
harness = false
required-features = ["codecs-benches"]<|MERGE_RESOLUTION|>--- conflicted
+++ resolved
@@ -142,13 +142,7 @@
 serde_json = { version = "1.0.116", default-features = false, features = ["raw_value", "std"] }
 serde = { version = "1.0.200", default-features = false, features = ["alloc", "derive", "rc"] }
 toml = { version = "0.8.12", default-features = false, features = ["display", "parse"] }
-<<<<<<< HEAD
 vrl = { version = "0.15.0", git = "ssh://git@github.com/mezmo/vrl.git", branch = "c-nixon/upstream-0.15", features = ["arbitrary", "cli", "test", "test_framework"] }
-=======
-vrl = { version = "0.13.0", git = "ssh://git@github.com/mezmo/vrl.git", ref="v0.19.0", features = ["arbitrary", "cli", "test", "test_framework"] }
-# version 0.1.59 is required by the updated VRL crate
-iana-time-zone = { version = "0.1.60" }
->>>>>>> 671beb08
 
 [dependencies]
 pin-project.workspace = true
