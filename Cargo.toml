--- conflicted
+++ resolved
@@ -165,13 +165,8 @@
 toml = { version = "0.8.19", default-features = false, features = ["display", "parse"] }
 tonic = { version = "0.11", default-features = false, features = ["transport", "codegen", "prost", "tls", "tls-roots", "gzip"] }
 tonic-build = { version = "0.11", default-features = false, features = ["transport", "prost"] }
-<<<<<<< HEAD
-uuid = { version = "1.10.0", features = ["v4", "v7", "serde"] }
-vrl = { version = "0.19.0", git = "https://github.com/mezmo/vrl.git", tag = "v2.0.3", features = ["arbitrary", "cli", "test", "test_framework"] }
-=======
 uuid = { version = "1.11.0", features = ["v4", "v7", "serde"] }
-vrl = { version = "0.20.0", git = "ssh://git@github.com/mezmo/vrl.git", tag = "v2.0.4", features = ["arbitrary", "cli", "test", "test_framework"] }
->>>>>>> 6cae26f0
+vrl = { version = "0.20.0", git = "https://github.com/mezmo/vrl.git", tag = "v2.0.4", features = ["arbitrary", "cli", "test", "test_framework"] }
 # version 0.1.59 is required by the updated VRL crate
 iana-time-zone = { version = "0.1.60" }
 vector-lib = { path = "lib/vector-lib", default-features = false, features = ["vrl"] }
