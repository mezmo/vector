[toolchain]
<<<<<<< HEAD
channel = "1.72.0"
=======
channel = "1.70.0"
>>>>>>> 0f13b22a
profile = "default"<|MERGE_RESOLUTION|>--- conflicted
+++ resolved
@@ -1,7 +1,3 @@
 [toolchain]
-<<<<<<< HEAD
-channel = "1.72.0"
-=======
 channel = "1.70.0"
->>>>>>> 0f13b22a
 profile = "default"